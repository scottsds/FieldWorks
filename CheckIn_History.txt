--- conflicted
+++ resolved
@@ -6124,12 +6124,8 @@
 NaylorJ, 19 Sep 2012. Fixed some minor bugs in the build utility. Now works with windows machines with lowercase drive letters.
 SteveMc, September 19, 2012.  Get msbuild closer to producing the same files as nant in
 	Output/Debug.
-<<<<<<< HEAD
-NaylorJ, 19 Sep 2012. Introduce a batch file which should setup the environment prior to running the build for this branch.
-=======
 NaylorJ, 19 Sep 2012. Introduce a batch file which should setup the environment prior to running the build for this branch.
 SteveMc, September 20, 2012.  Integrate from Calgary/WW to WW.
 SteveMc, September 20, 2012.  Fix invalid messages in messages.fa.po.
 ... a couple of Imrie checkins...
-GordonM, 21 Sep 2012. GenerateNUnitReports task for MSBuild process
->>>>>>> 9f11daaa
+GordonM, 21 Sep 2012. GenerateNUnitReports task for MSBuild process