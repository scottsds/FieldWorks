--- conflicted
+++ resolved
@@ -1,7 +1,7 @@
 // ---------------------------------------------------------------------------------------------
-#region // Copyright (c) 2011, SIL International. All Rights Reserved.
-// <copyright from='2005' to='2011' company='SIL International'>
-//		Copyright (c) 2011, SIL International. All Rights Reserved.
+#region // Copyright (c) 2012, SIL International. All Rights Reserved.
+// <copyright from='2005' to='2012' company='SIL International'>
+//		Copyright (c) 2012, SIL International. All Rights Reserved.
 //
 //		Distributable under the terms of either the Common Public License or the
 //		GNU Lesser General Public License, as specified in the LICENSING.txt file.
@@ -15,11 +15,8 @@
 using System;
 using System.Collections.Specialized; // for StringCollection
 using System.Diagnostics;
-<<<<<<< HEAD
+using System.Diagnostics.CodeAnalysis;
 using System.Linq;
-=======
-using System.Diagnostics.CodeAnalysis;
->>>>>>> 879d73c7
 using System.Text;
 using System.Windows.Forms;
 
