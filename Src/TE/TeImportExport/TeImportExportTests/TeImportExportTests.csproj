--- conflicted
+++ resolved
@@ -152,17 +152,10 @@
       <SpecificVersion>False</SpecificVersion>
       <HintPath>..\..\..\..\packages\NUnit.2.6.4\lib\nunit.framework.dll</HintPath>
     </Reference>
-<<<<<<< HEAD
-=======
-    <Reference Include="OxesIO, Version=1.0.0.0, Culture=neutral, processorArchitecture=MSIL">
-      <SpecificVersion>False</SpecificVersion>
-      <HintPath>..\..\..\..\Output\Debug\OxesIO.dll</HintPath>
-    </Reference>
     <Reference Include="Paratext8Plugin, Version=1.0.0.0, Culture=neutral, processorArchitecture=x86">
       <SpecificVersion>False</SpecificVersion>
       <HintPath>..\..\..\..\Output\Debug\Paratext8Plugin.dll</HintPath>
     </Reference>
->>>>>>> b2dd58ff
     <Reference Include="ParatextShared, Version=7.5.0.0, Culture=neutral, processorArchitecture=MSIL">
       <SpecificVersion>False</SpecificVersion>
       <HintPath>..\..\..\..\Output\Debug\ParatextShared.dll</HintPath>
@@ -251,21 +244,6 @@
     <Compile Include="..\..\..\AssemblyInfoForTests.cs">
       <Link>AssemblyInfoForTests.cs</Link>
     </Compile>
-<<<<<<< HEAD
-=======
-    <Compile Include="ExportTests\ExportXhtmlTests.cs" />
-    <Compile Include="..\..\TeViewConstructors\TeViewConstructorsTests\SetupFixtureClass.cs">
-      <Link>SetupFixtureClass.cs</Link>
-    </Compile>
-    <Compile Include="ExportTests\DummyExportUsfm.cs" />
-    <Compile Include="ExportTests\DummyFileWriter.cs" />
-    <Compile Include="ExportTests\ExportHelper.cs" />
-    <Compile Include="ExportTests\ExportParatextDlgTests.cs" />
-    <Compile Include="ExportTests\ExportParatextTests.cs" />
-    <Compile Include="ExportTests\ExportRtfTests.cs" />
-    <Compile Include="ExportTests\ExportUsfmTests.cs" />
-    <Compile Include="ExportTests\ExportXmlTests.cs" />
->>>>>>> b2dd58ff
     <Compile Include="ImportComponentsTests\CharacterMappingSettingsTests.cs" />
     <Compile Include="ImportComponentsTests\ImportWizardTests.cs">
       <SubType>Form</SubType>
@@ -286,12 +264,7 @@
     <Compile Include="ImportTests\TeImportParatext6Tests.cs" />
     <Compile Include="ImportTests\TeImportTests.cs" />
     <Compile Include="ImportTests\TeImportTestsBase.cs" />
-<<<<<<< HEAD
-=======
-    <Compile Include="ImportTests\TeXmlImportTests.cs" />
-    <Compile Include="ExportTests\XmlNoteCategoryTests.cs" />
     <Compile Include="MockScriptureProvider.cs" />
->>>>>>> b2dd58ff
     <Compile Include="SCTextEnumTests.cs" />
     <Compile Include="SFFileListBuilderTests.cs" />
     <Compile Include="TeImportExportExtensionsTests.cs" />
