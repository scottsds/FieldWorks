// Copyright (c) 2009-2013 SIL International
// This software is licensed under the LGPL, version 2.1 or later
// (http://www.gnu.org/licenses/lgpl-2.1.html)
//
// File: ScrNoteImportManager.cs
// Responsibility: DavidO
//
// <remarks>
// </remarks>

using System;
using System.Collections.Generic;

using SIL.CoreImpl;
using SIL.FieldWorks.FDO;
<<<<<<< HEAD
using SIL.FieldWorks.Resources;
using SIL.WritingSystems;
=======
>>>>>>> d1c43833
using SILUBS.SharedScrUtils;
using System.Diagnostics;
using System.Globalization;

namespace SIL.FieldWorks.TE
{
	/// ----------------------------------------------------------------------------------------
	/// <summary>
	///
	/// </summary>
	/// ----------------------------------------------------------------------------------------
	public static class ScrNoteImportManager
	{
		private static Dictionary<ScrNoteKey, IScrScriptureNote> s_existingAnnotations;
		private static Dictionary<string, Guid> s_checkNamesToGuids;
		private static IScrBookAnnotations s_annotationList;
		private static IScripture s_scr;
		private static int s_prevBookNum = 0;

		#region Initialization and cleanup
		/// ------------------------------------------------------------------------------------
		/// <summary>
		/// Initializes the scripture note import manager.
		/// </summary>
		/// ------------------------------------------------------------------------------------
		public static void Initialize(IScripture scr, int bookNum)
		{
			s_scr = scr;

<<<<<<< HEAD
			CacheCheckIds();
=======
			if (!string.IsNullOrEmpty(alternateRfcWsDir))
				s_alternateRfcWsDir = alternateRfcWsDir;
>>>>>>> d1c43833

			if (bookNum != s_prevBookNum)
			{
				s_prevBookNum = bookNum;
				s_annotationList = scr.BookAnnotationsOS[bookNum - 1];
				s_existingAnnotations = new Dictionary<ScrNoteKey, IScrScriptureNote>();

				foreach (IScrScriptureNote ann in s_annotationList.NotesOS)
					s_existingAnnotations[ann.Key] = ann;
			}
		}

		/// ------------------------------------------------------------------------------------
		/// <summary>
		/// Cleanups the scripture note import manager.
		/// </summary>
		/// ------------------------------------------------------------------------------------
		public static void Cleanup()
		{
			s_existingAnnotations = null;
			s_checkNamesToGuids = null;
			s_annotationList = null;
			s_prevBookNum = 0;
			s_scr = null;
		}
		#endregion

		#region Methods for finding/creating annotations
		/// ------------------------------------------------------------------------------------
		/// <summary>
		/// Finds or creates an annotation.
		/// </summary>
		/// <param name="info">The information about a annotation being imported.</param>
		/// <param name="annotatedObjGuid">The annotated obj GUID.</param>
		/// <returns>
		/// The annotation (whether created or found)
		/// </returns>
		/// ------------------------------------------------------------------------------------
		public static IScrScriptureNote FindOrCreateAnnotation(ScrAnnotationInfo info,
			Guid annotatedObjGuid)
		{
			IScrScriptureNote ann;

			// If an identical note is not found...
			if (!s_existingAnnotations.TryGetValue(info.Key, out ann))
			{
				ICmObject annotatedObj = null;
				if (annotatedObjGuid != Guid.Empty)
					s_scr.Cache.ServiceLocator.GetInstance<ICmObjectRepository>().TryGetObject(annotatedObjGuid, out annotatedObj);
				ann = s_annotationList.InsertImportedNote(info.startReference, info.endReference,
					annotatedObj, annotatedObj,	info.guidAnnotationType, null);

				ann.BeginOffset = ann.EndOffset = info.ichOffset;

				if (ann.CitedText != null)
					ann.EndOffset += ann.CitedText.Length;
			}

			return ann;
		}

		#endregion

		#region Methods for getting annotation types

		/// -----------------------------------------------------------------------------------
		/// <summary>
		/// Get the guid of the relevant AnnotationType.
		/// </summary>
		/// -----------------------------------------------------------------------------------
		public static Guid GetAnnotationTypeGuid(string sType, string subType)
		{
			switch (sType)
			{
				default:
				case "consultantNote":
					return CmAnnotationDefnTags.kguidAnnConsultantNote;
				case "translatorNote":
					return CmAnnotationDefnTags.kguidAnnTranslatorNote;
				case "pre-typesettingCheck":
					Guid guid;
					// The new way to identify Scripture checking annotations in OXES is by their normal
					// names, so we'll try to look them up that way first.
					if (s_checkNamesToGuids != null && s_checkNamesToGuids.TryGetValue(subType, out guid))
						return guid;

					try
					{
						// Attempt to interpret the subtype as a string-representation of a
						// GUID (which is the fall-back if no name is available)
						guid = new Guid(subType);
						return guid;
					}
					catch
					{
						// No match, so try the old special check names
						switch (subType)
						{
							case "chapterVerseCheck":
								return StandardCheckIds.kguidChapterVerse;
							case "characterCheck":
								return StandardCheckIds.kguidCharacters;
							case "matchedPairsCheck":
								return StandardCheckIds.kguidMatchedPairs;
							case "mixedCapitalizationCheck":
								return StandardCheckIds.kguidMixedCapitalization;
							case "punctuationCheck":
								return StandardCheckIds.kguidPunctuation;
							case "repeatedWordsCheck":
								return StandardCheckIds.kguidRepeatedWords;
							case "capitalizationCheck":
								return StandardCheckIds.kguidCapitalization;
							case "quotationCheck":
								return StandardCheckIds.kguidQuotations;
							default:
								Debug.Fail("OXES import does not recognize the editorial check: " + subType);
								return Guid.Empty;
						}
					}
			}
		}

		#endregion

		#region Misc. methods
		/// -----------------------------------------------------------------------------------
		/// <summary>
		/// Find or create the writing system code for the given RFC4646 language tag. If it's
		/// not in either the list of vernacular writing systems or the list of analysis
		/// writing systems, add it to the list of analysis writing systems.
		/// </summary>
		/// -----------------------------------------------------------------------------------
		public static int GetWsForLocale(string locale)
		{
			string identifier = IetfLanguageTagHelper.ToIetfLanguageTag(locale);
			CoreWritingSystemDefinition ws;
			s_scr.Cache.ServiceLocator.WritingSystemManager.GetOrSet(identifier, out ws);
			if (!s_scr.Cache.ServiceLocator.WritingSystems.CurrentAnalysisWritingSystems.Contains(ws))
				s_scr.Cache.ServiceLocator.WritingSystems.AddToCurrentAnalysisWritingSystems(ws);
			return ws.Handle;
		}

		/// -----------------------------------------------------------------------------------
		/// <summary>
		/// Parse the date/time string, assuming it to be in Universal Time (UTC).
		/// </summary>
		/// -----------------------------------------------------------------------------------
		public static DateTime ParseUniversalTime(string sDateTime)
		{
			DateTime dt;
			if (DateTime.TryParse(sDateTime, DateTimeFormatInfo.InvariantInfo,
				DateTimeStyles.AssumeUniversal, out dt))
			{
				return dt;
			}

			// REVIEW: report time format problem??
			return DateTime.Now.ToUniversalTime();
		}

		#endregion
	}
}<|MERGE_RESOLUTION|>--- conflicted
+++ resolved
@@ -13,11 +13,7 @@
 
 using SIL.CoreImpl;
 using SIL.FieldWorks.FDO;
-<<<<<<< HEAD
-using SIL.FieldWorks.Resources;
 using SIL.WritingSystems;
-=======
->>>>>>> d1c43833
 using SILUBS.SharedScrUtils;
 using System.Diagnostics;
 using System.Globalization;
@@ -46,13 +42,6 @@
 		public static void Initialize(IScripture scr, int bookNum)
 		{
 			s_scr = scr;
-
-<<<<<<< HEAD
-			CacheCheckIds();
-=======
-			if (!string.IsNullOrEmpty(alternateRfcWsDir))
-				s_alternateRfcWsDir = alternateRfcWsDir;
->>>>>>> d1c43833
 
 			if (bookNum != s_prevBookNum)
 			{
@@ -189,6 +178,7 @@
 		{
 			string identifier = IetfLanguageTagHelper.ToIetfLanguageTag(locale);
 			CoreWritingSystemDefinition ws;
+			// TODO (WS_FIX): This used to be TryGetOrSet. How should we handle it now?
 			s_scr.Cache.ServiceLocator.WritingSystemManager.GetOrSet(identifier, out ws);
 			if (!s_scr.Cache.ServiceLocator.WritingSystems.CurrentAnalysisWritingSystems.Contains(ws))
 				s_scr.Cache.ServiceLocator.WritingSystems.AddToCurrentAnalysisWritingSystems(ws);
