﻿<?xml version="1.0" encoding="utf-8"?>
<Project DefaultTargets="Build" xmlns="http://schemas.microsoft.com/developer/msbuild/2003" ToolsVersion="4.0">
  <PropertyGroup>
    <Configuration Condition=" '$(Configuration)' == '' ">Debug</Configuration>
    <Platform Condition=" '$(Platform)' == '' ">AnyCPU</Platform>
    <ProductVersion>9.0.21022</ProductVersion>
    <SchemaVersion>2.0</SchemaVersion>
    <ProjectGuid>{7CE209AF-EB05-4584-9444-966C0978757F}</ProjectGuid>
    <OutputType>WinExe</OutputType>
    <AppDesignerFolder>Properties</AppDesignerFolder>
    <RootNamespace>SIL.FieldWorks</RootNamespace>
    <AssemblyName>FieldWorks</AssemblyName>
    <FileUpgradeFlags>
    </FileUpgradeFlags>
    <OldToolsVersion>3.5</OldToolsVersion>
    <UpgradeBackupLocation>
    </UpgradeBackupLocation>
    <IsWebBootstrapper>false</IsWebBootstrapper>
    <SccProjectName>
    </SccProjectName>
    <SccLocalPath>
    </SccLocalPath>
    <SccAuxPath>
    </SccAuxPath>
    <SccProvider>
    </SccProvider>
    <TargetFrameworkVersion>v4.0</TargetFrameworkVersion>
    <NoWin32Manifest>true</NoWin32Manifest>
    <ApplicationIcon>BookOnCubeVersion.ico</ApplicationIcon>
    <PublishUrl>publish\</PublishUrl>
    <Install>true</Install>
    <InstallFrom>Disk</InstallFrom>
    <UpdateEnabled>false</UpdateEnabled>
    <UpdateMode>Foreground</UpdateMode>
    <UpdateInterval>7</UpdateInterval>
    <UpdateIntervalUnits>Days</UpdateIntervalUnits>
    <UpdatePeriodically>false</UpdatePeriodically>
    <UpdateRequired>false</UpdateRequired>
    <MapFileExtensions>true</MapFileExtensions>
    <ApplicationRevision>0</ApplicationRevision>
    <ApplicationVersion>1.0.0.%2a</ApplicationVersion>
    <UseApplicationTrust>false</UseApplicationTrust>
    <BootstrapperEnabled>true</BootstrapperEnabled>
    <TargetFrameworkProfile />
  </PropertyGroup>
  <PropertyGroup Condition=" '$(Configuration)|$(Platform)' == 'Debug|AnyCPU' ">
    <DebugSymbols>true</DebugSymbols>
    <DebugType>full</DebugType>
    <Optimize>false</Optimize>
    <NoWarn>168,169,219,414,649,1635,1702,1701</NoWarn>
    <OutputPath>..\..\..\Output\Debug\</OutputPath>
    <DefineConstants>DEBUG;TRACE</DefineConstants>
    <DocumentationFile>..\..\..\Output\Debug\FieldWorks.xml</DocumentationFile>
    <ErrorReport>prompt</ErrorReport>
    <TreatWarningsAsErrors>true</TreatWarningsAsErrors>
    <WarningLevel>4</WarningLevel>
    <UseVSHostingProcess>false</UseVSHostingProcess>
    <PlatformTarget>x86</PlatformTarget>
    <CodeAnalysisRuleSet>AllRules.ruleset</CodeAnalysisRuleSet>
  </PropertyGroup>
  <PropertyGroup Condition=" '$(Configuration)|$(Platform)' == 'Release|AnyCPU' ">
    <DebugType>pdbonly</DebugType>
    <Optimize>true</Optimize>
    <NoWarn>168,169,219,414,649,1635,1702,1701</NoWarn>
    <OutputPath>..\..\..\Output\Release\</OutputPath>
    <DefineConstants>TRACE</DefineConstants>
    <ErrorReport>prompt</ErrorReport>
    <TreatWarningsAsErrors>true</TreatWarningsAsErrors>
    <WarningLevel>4</WarningLevel>
    <PlatformTarget>x86</PlatformTarget>
    <CodeAnalysisRuleSet>AllRules.ruleset</CodeAnalysisRuleSet>
  </PropertyGroup>
  <ItemGroup>
    <Reference Include="BasicUtils, Version=6.1.1.30632, Culture=neutral, processorArchitecture=MSIL">
      <SpecificVersion>False</SpecificVersion>
      <HintPath>..\..\..\Output\Debug\BasicUtils.dll</HintPath>
    </Reference>
    <Reference Include="COMInterfaces, Version=0.0.0.0, Culture=neutral, processorArchitecture=MSIL">
      <SpecificVersion>False</SpecificVersion>
      <HintPath>..\..\..\Output\Debug\COMInterfaces.dll</HintPath>
    </Reference>
    <Reference Include="CoreImpl, Version=6.9.4.17937, Culture=neutral, processorArchitecture=MSIL">
      <SpecificVersion>False</SpecificVersion>
      <HintPath>..\..\..\Output\Debug\CoreImpl.dll</HintPath>
    </Reference>
    <Reference Include="FDO, Version=6.1.1.19928, Culture=neutral, processorArchitecture=MSIL">
      <SpecificVersion>False</SpecificVersion>
      <HintPath>..\..\..\Output\Debug\FDO.dll</HintPath>
    </Reference>
    <Reference Include="FdoUi, Version=7.0.1.19899, Culture=neutral, processorArchitecture=MSIL">
      <SpecificVersion>False</SpecificVersion>
      <HintPath>..\..\..\Output\Debug\FdoUi.dll</HintPath>
    </Reference>
    <Reference Include="FwControls, Version=6.1.1.19925, Culture=neutral, processorArchitecture=MSIL">
      <SpecificVersion>False</SpecificVersion>
      <HintPath>..\..\..\Output\Debug\FwControls.dll</HintPath>
    </Reference>
    <Reference Include="FwCoreDlgs, Version=6.1.1.27759, Culture=neutral, processorArchitecture=MSIL">
      <SpecificVersion>False</SpecificVersion>
      <HintPath>..\..\..\Output\Debug\FwCoreDlgs.dll</HintPath>
    </Reference>
    <Reference Include="FwResources, Version=6.1.1.30858, Culture=neutral, processorArchitecture=MSIL">
      <SpecificVersion>False</SpecificVersion>
      <HintPath>..\..\..\Output\Debug\FwResources.dll</HintPath>
    </Reference>
    <Reference Include="FwUtils, Version=6.1.1.19918, Culture=neutral, processorArchitecture=MSIL">
      <SpecificVersion>False</SpecificVersion>
      <HintPath>..\..\..\Output\Debug\FwUtils.dll</HintPath>
    </Reference>
    <Reference Include="Geckofx-Core, Version=29.0.4.0, Culture=neutral, PublicKeyToken=3209ac31600d1857, processorArchitecture=MSIL">
      <SpecificVersion>False</SpecificVersion>
      <HintPath>..\..\..\Downloads\Geckofx-Core.dll</HintPath>
    </Reference>
    <Reference Include="Geckofx-Winforms, Version=29.0.4.0, Culture=neutral, PublicKeyToken=3209ac31600d1857, processorArchitecture=MSIL">
      <SpecificVersion>False</SpecificVersion>
      <HintPath>..\..\..\Downloads\Geckofx-Winforms.dll</HintPath>
    </Reference>
    <Reference Include="ICSharpCode.SharpZipLib, Version=0.85.5.452, Culture=neutral, processorArchitecture=MSIL">
      <SpecificVersion>False</SpecificVersion>
      <HintPath>..\..\..\Lib\debug\ICSharpCode.SharpZipLib.dll</HintPath>
    </Reference>
    <Reference Include="Microsoft.Practices.ServiceLocation, Version=1.0.0.0, Culture=neutral, processorArchitecture=MSIL">
      <SpecificVersion>False</SpecificVersion>
      <HintPath>..\..\..\DistFiles\Microsoft.Practices.ServiceLocation.dll</HintPath>
    </Reference>
    <Reference Include="NetSparkle.Net40, Version=1.0.22.0, Culture=neutral, processorArchitecture=MSIL" Condition="'$(OS)'!='Unix'">
      <SpecificVersion>False</SpecificVersion>
      <HintPath>..\..\..\DistFiles\NetSparkle.Net40.dll</HintPath>
    </Reference>
    <Reference Include="Palaso, Version=2.0.33.0, Culture=neutral, processorArchitecture=x86">
      <SpecificVersion>False</SpecificVersion>
      <HintPath>..\..\..\Downloads\Palaso.dll</HintPath>
    </Reference>
    <Reference Include="PalasoUIWindowsForms, Version=1.0.0.0, Culture=neutral, processorArchitecture=x86">
      <SpecificVersion>False</SpecificVersion>
      <HintPath>..\..\..\Downloads\PalasoUIWindowsForms.dll</HintPath>
    </Reference>
    <Reference Include="ParatextShared, Version=7.5.0.0, Culture=neutral, processorArchitecture=MSIL">
      <SpecificVersion>False</SpecificVersion>
      <HintPath>..\..\..\Output\Debug\ParatextShared.dll</HintPath>
    </Reference>
    <Reference Include="PaToFdoInterfaces, Version=1.0.4031.20876, Culture=neutral, processorArchitecture=MSIL">
      <SpecificVersion>False</SpecificVersion>
      <HintPath>..\..\..\DistFiles\PaToFdoInterfaces.dll</HintPath>
    </Reference>
    <Reference Include="Reporting, Version=1.0.3664.19926, Culture=neutral, processorArchitecture=MSIL">
      <SpecificVersion>False</SpecificVersion>
      <HintPath>..\..\..\Output\Debug\Reporting.dll</HintPath>
    </Reference>
    <Reference Include="RootSite, Version=6.1.1.19944, Culture=neutral, processorArchitecture=MSIL">
      <SpecificVersion>False</SpecificVersion>
      <HintPath>..\..\..\Output\Debug\RootSite.dll</HintPath>
    </Reference>
    <Reference Include="ScriptureUtils, Version=8.0.9.21108, Culture=neutral, processorArchitecture=x86">
      <SpecificVersion>False</SpecificVersion>
      <HintPath>..\..\..\Output\Debug\ScriptureUtils.dll</HintPath>
    </Reference>
    <Reference Include="SilUtils, Version=1.0.0.0, Culture=neutral, processorArchitecture=MSIL">
      <SpecificVersion>False</SpecificVersion>
      <HintPath>..\..\..\Output\Debug\SilUtils.dll</HintPath>
    </Reference>
    <Reference Include="SimpleRootSite, Version=6.1.1.19942, Culture=neutral, processorArchitecture=MSIL">
      <SpecificVersion>False</SpecificVersion>
      <HintPath>..\..\..\Output\Debug\SimpleRootSite.dll</HintPath>
    </Reference>
    <Reference Include="System" />
    <Reference Include="System.Configuration" />
    <Reference Include="System.Core" />
    <Reference Include="System.Data" />
    <Reference Include="System.Drawing" />
    <Reference Include="System.Net" />
    <Reference Include="System.Runtime.Remoting" />
    <Reference Include="System.Runtime.Serialization">
      <RequiredTargetFramework>3.0</RequiredTargetFramework>
    </Reference>
    <Reference Include="System.ServiceModel">
      <RequiredTargetFramework>3.0</RequiredTargetFramework>
    </Reference>
    <Reference Include="System.Windows.Forms" />
    <Reference Include="System.Xml" />
    <Reference Include="xCoreInterfaces, Version=6.1.1.19937, Culture=neutral, processorArchitecture=MSIL">
      <SpecificVersion>False</SpecificVersion>
      <HintPath>..\..\..\Output\Debug\xCoreInterfaces.dll</HintPath>
    </Reference>
    <Reference Include="XMLUtils, Version=6.1.1.30855, Culture=neutral, processorArchitecture=MSIL">
      <SpecificVersion>False</SpecificVersion>
      <HintPath>..\..\..\Output\Debug\XMLUtils.dll</HintPath>
    </Reference>
    <Reference Include="xWorks, Version=6.1.1.27976, Culture=neutral, processorArchitecture=MSIL">
      <SpecificVersion>False</SpecificVersion>
      <HintPath>..\..\..\Output\Debug\xWorks.dll</HintPath>
    </Reference>
    <Reference Include="Framework">
      <SpecificVersion>False</SpecificVersion>
      <HintPath>..\..\..\Output\Debug\Framework.dll</HintPath>
    </Reference>
<<<<<<< HEAD
    <None Condition="'$(OS)'=='Unix'" Include="\usr\lib\cli\geckofx-29\Geckofx-Core.dll.config">
      <CopyToOutputDirectory>PreserveNewest</CopyToOutputDirectory>
    </None>
    <None Condition="'$(OS)'=='Windows_NT'" Include="..\..\..\Downloads\Geckofx-Core.dll.config">
      <CopyToOutputDirectory>PreserveNewest</CopyToOutputDirectory>
    </None>
=======
    <Reference Include="Geckofx-Core">
      <Package>Geckofx-Core</Package>
      <HintPath>..\..\..\Downloads\Geckofx-Core.dll</HintPath>
    </Reference>
    <Reference Include="Geckofx-Winforms">
      <Package>Geckofx-WinForms</Package>
      <HintPath>..\..\..\Downloads\Geckofx-Winforms.dll</HintPath>
    </Reference>
>>>>>>> 0ef1b79c
  </ItemGroup>
  <ItemGroup>
    <Compile Include="..\..\CommonAssemblyInfo.cs">
      <Link>Properties\CommonAssemblyInfo.cs</Link>
    </Compile>
    <Compile Include="ApplicationBusyDialog.cs">
      <SubType>Form</SubType>
    </Compile>
    <Compile Include="ApplicationBusyDialog.Designer.cs">
      <DependentUpon>ApplicationBusyDialog.cs</DependentUpon>
    </Compile>
    <Compile Include="FieldWorksManager.cs" />
    <Compile Include="FwRestoreProjectSettings.cs" />
    <Compile Include="LexicalProvider\LexicalProviderImpl.cs" />
    <Compile Include="LexicalProvider\LexicalProviderManager.cs" />
    <Compile Include="LexicalProvider\LexicalServiceProvider.cs" />
    <Compile Include="MoveProjectsDlg.cs">
      <SubType>Form</SubType>
    </Compile>
    <Compile Include="MoveProjectsDlg.Designer.cs">
      <DependentUpon>MoveProjectsDlg.cs</DependentUpon>
    </Compile>
    <Compile Include="PaObjects\PaCmPossibility.cs" />
    <Compile Include="PaObjects\PaComplexFormInfo.cs" />
    <Compile Include="PaObjects\PaLexEntry.cs" />
    <Compile Include="PaObjects\PaLexicalInfo.cs" />
    <Compile Include="PaObjects\PaLexPronunciation.cs" />
    <Compile Include="PaObjects\PaLexSense.cs" />
    <Compile Include="PaObjects\PaMediaFile.cs" />
    <Compile Include="PaObjects\PaMultiString.cs" />
    <Compile Include="PaObjects\PaRemoteRequest.cs" />
    <Compile Include="PaObjects\PaVariant.cs" />
    <Compile Include="PaObjects\PaVariantOfInfo.cs" />
    <Compile Include="PaObjects\PaWritingSystem.cs" />
    <Compile Include="LexicalProvider\ILexicalProvider.cs" />
    <Compile Include="ProjectId.cs" />
    <Compile Include="FieldWorks.cs" />
    <Compile Include="WelcomeToFieldWorksDlg.Designer.cs">
      <DependentUpon>WelcomeToFieldWorksDlg.cs</DependentUpon>
    </Compile>
    <None Include="App.config" />
    <Compile Include="Properties\AssemblyInfo.cs" />
    <Compile Include="ProjectMatch.cs" />
    <Compile Include="Properties\Resources.Designer.cs">
      <DesignTime>True</DesignTime>
      <AutoGen>True</AutoGen>
      <DependentUpon>Resources.resx</DependentUpon>
    </Compile>
    <Compile Include="RemoteRequest.cs" />
    <Compile Include="ShareProjectsFolderDlg.cs">
      <SubType>Form</SubType>
    </Compile>
    <Compile Include="ShareProjectsFolderDlg.Designer.cs">
      <DependentUpon>ShareProjectsFolderDlg.cs</DependentUpon>
    </Compile>
    <Compile Include="WelcomeToFieldWorksDlg.cs">
      <SubType>Form</SubType>
    </Compile>
    <None Include="gendarme-FieldWorks.ignore" />
  </ItemGroup>
  <ItemGroup>
    <BootstrapperPackage Include="Microsoft.Net.Client.3.5">
      <Visible>False</Visible>
      <ProductName>.NET Framework 3.5 SP1 Client Profile</ProductName>
      <Install>false</Install>
    </BootstrapperPackage>
    <BootstrapperPackage Include="Microsoft.Net.Framework.2.0">
      <Visible>False</Visible>
      <ProductName>.NET Framework 2.0 %28x86%29</ProductName>
      <Install>true</Install>
    </BootstrapperPackage>
    <BootstrapperPackage Include="Microsoft.Net.Framework.3.0">
      <Visible>False</Visible>
      <ProductName>.NET Framework 3.0 %28x86%29</ProductName>
      <Install>false</Install>
    </BootstrapperPackage>
    <BootstrapperPackage Include="Microsoft.Net.Framework.3.5">
      <Visible>False</Visible>
      <ProductName>.NET Framework 3.5</ProductName>
      <Install>false</Install>
    </BootstrapperPackage>
    <BootstrapperPackage Include="Microsoft.Net.Framework.3.5.SP1">
      <Visible>False</Visible>
      <ProductName>.NET Framework 3.5 SP1</ProductName>
      <Install>false</Install>
    </BootstrapperPackage>
  </ItemGroup>
  <ItemGroup>
    <EmbeddedResource Include="ApplicationBusyDialog.resx">
      <DependentUpon>ApplicationBusyDialog.cs</DependentUpon>
      <SubType>Designer</SubType>
    </EmbeddedResource>
    <EmbeddedResource Include="MoveProjectsDlg.resx">
      <DependentUpon>MoveProjectsDlg.cs</DependentUpon>
      <SubType>Designer</SubType>
    </EmbeddedResource>
    <EmbeddedResource Include="Properties\Resources.resx">
      <Generator>ResXFileCodeGenerator</Generator>
      <LastGenOutput>Resources.Designer.cs</LastGenOutput>
      <SubType>Designer</SubType>
    </EmbeddedResource>
    <EmbeddedResource Include="ShareProjectsFolderDlg.resx">
      <DependentUpon>ShareProjectsFolderDlg.cs</DependentUpon>
      <SubType>Designer</SubType>
    </EmbeddedResource>
    <EmbeddedResource Include="WelcomeToFieldWorksDlg.resx">
      <DependentUpon>WelcomeToFieldWorksDlg.cs</DependentUpon>
      <SubType>Designer</SubType>
    </EmbeddedResource>
  </ItemGroup>
  <ItemGroup>
    <Content Include="BookOnCubeVersion.ico" />
    <None Include="Resources\OpenFile.png" />
    <None Include="Resources\DatabaseNew.png" />
    <None Include="Resources\chorus32x32.png" />
    <Content Include="Resources\Download26x26.png" />
    <Content Include="Resources\Import28x28.png" />
    <None Include="Resources\SendReceiveGetArrow32x32.png" />
    <None Include="Resources\Info.png" />
    <Content Include="SmallBookOnCubeVersion.ico" />
  </ItemGroup>
  <Import Project="$(MSBuildBinPath)\Microsoft.CSharp.targets" />
  <Import Project="BuildInclude.targets" />
  <!-- To modify your build process, add your task inside one of the targets below and uncomment it.
	   Other similar extension points exist, see Microsoft.Common.targets.
  <Target Name="BeforeBuild">
  </Target>
  <Target Name="AfterBuild">
  </Target>
  -->
</Project><|MERGE_RESOLUTION|>--- conflicted
+++ resolved
@@ -194,14 +194,6 @@
       <SpecificVersion>False</SpecificVersion>
       <HintPath>..\..\..\Output\Debug\Framework.dll</HintPath>
     </Reference>
-<<<<<<< HEAD
-    <None Condition="'$(OS)'=='Unix'" Include="\usr\lib\cli\geckofx-29\Geckofx-Core.dll.config">
-      <CopyToOutputDirectory>PreserveNewest</CopyToOutputDirectory>
-    </None>
-    <None Condition="'$(OS)'=='Windows_NT'" Include="..\..\..\Downloads\Geckofx-Core.dll.config">
-      <CopyToOutputDirectory>PreserveNewest</CopyToOutputDirectory>
-    </None>
-=======
     <Reference Include="Geckofx-Core">
       <Package>Geckofx-Core</Package>
       <HintPath>..\..\..\Downloads\Geckofx-Core.dll</HintPath>
@@ -210,7 +202,6 @@
       <Package>Geckofx-WinForms</Package>
       <HintPath>..\..\..\Downloads\Geckofx-Winforms.dll</HintPath>
     </Reference>
->>>>>>> 0ef1b79c
   </ItemGroup>
   <ItemGroup>
     <Compile Include="..\..\CommonAssemblyInfo.cs">
