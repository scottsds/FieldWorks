﻿<?xml version="1.0" encoding="utf-8"?>
<Project DefaultTargets="Build" xmlns="http://schemas.microsoft.com/developer/msbuild/2003" ToolsVersion="14.0">
  <PropertyGroup>
    <Configuration Condition=" '$(Configuration)' == '' ">Debug</Configuration>
    <Platform Condition=" '$(Platform)' == '' ">AnyCPU</Platform>
    <ProductVersion>9.0.21022</ProductVersion>
    <SchemaVersion>2.0</SchemaVersion>
    <ProjectGuid>{7CE209AF-EB05-4584-9444-966C0978757F}</ProjectGuid>
    <OutputType>WinExe</OutputType>
    <AppDesignerFolder>Properties</AppDesignerFolder>
    <RootNamespace>SIL.FieldWorks</RootNamespace>
    <AssemblyName>FieldWorks</AssemblyName>
    <FileUpgradeFlags>
    </FileUpgradeFlags>
    <OldToolsVersion>3.5</OldToolsVersion>
    <UpgradeBackupLocation>
    </UpgradeBackupLocation>
    <IsWebBootstrapper>false</IsWebBootstrapper>
    <SccProjectName>
    </SccProjectName>
    <SccLocalPath>
    </SccLocalPath>
    <SccAuxPath>
    </SccAuxPath>
    <SccProvider>
    </SccProvider>
    <TargetFrameworkVersion>v4.6.1</TargetFrameworkVersion>
    <NoWin32Manifest>true</NoWin32Manifest>
    <ApplicationIcon>BookOnCubeVersion.ico</ApplicationIcon>
    <PublishUrl>publish\</PublishUrl>
    <Install>true</Install>
    <InstallFrom>Disk</InstallFrom>
    <UpdateEnabled>false</UpdateEnabled>
    <UpdateMode>Foreground</UpdateMode>
    <UpdateInterval>7</UpdateInterval>
    <UpdateIntervalUnits>Days</UpdateIntervalUnits>
    <UpdatePeriodically>false</UpdatePeriodically>
    <UpdateRequired>false</UpdateRequired>
    <MapFileExtensions>true</MapFileExtensions>
    <ApplicationRevision>0</ApplicationRevision>
    <ApplicationVersion>1.0.0.%2a</ApplicationVersion>
    <UseApplicationTrust>false</UseApplicationTrust>
    <BootstrapperEnabled>true</BootstrapperEnabled>
    <TargetFrameworkProfile />
  </PropertyGroup>
  <PropertyGroup Condition=" '$(Configuration)|$(Platform)' == 'Debug|AnyCPU' ">
    <DebugSymbols>true</DebugSymbols>
    <DebugType>full</DebugType>
    <Optimize>false</Optimize>
    <NoWarn>168,169,219,414,649,1635,1702,1701</NoWarn>
    <OutputPath>..\..\..\Output\Debug\</OutputPath>
    <DefineConstants>DEBUG;TRACE</DefineConstants>
    <DocumentationFile>..\..\..\Output\Debug\FieldWorks.xml</DocumentationFile>
    <ErrorReport>prompt</ErrorReport>
    <TreatWarningsAsErrors>true</TreatWarningsAsErrors>
    <WarningLevel>4</WarningLevel>
    <UseVSHostingProcess>false</UseVSHostingProcess>
    <PlatformTarget>x86</PlatformTarget>
    <CodeAnalysisRuleSet>AllRules.ruleset</CodeAnalysisRuleSet>
  </PropertyGroup>
  <PropertyGroup Condition=" '$(Configuration)|$(Platform)' == 'Release|AnyCPU' ">
    <DebugType>pdbonly</DebugType>
    <Optimize>true</Optimize>
    <NoWarn>168,169,219,414,649,1635,1702,1701</NoWarn>
    <OutputPath>..\..\..\Output\Release\</OutputPath>
    <DefineConstants>TRACE</DefineConstants>
    <ErrorReport>prompt</ErrorReport>
    <TreatWarningsAsErrors>true</TreatWarningsAsErrors>
    <WarningLevel>4</WarningLevel>
    <PlatformTarget>x86</PlatformTarget>
    <CodeAnalysisRuleSet>AllRules.ruleset</CodeAnalysisRuleSet>
  </PropertyGroup>
  <ItemGroup>
    <Reference Include="ViewsInterfaces, Version=0.0.0.0, Culture=neutral, processorArchitecture=MSIL">
      <SpecificVersion>False</SpecificVersion>
      <HintPath>..\..\..\Output\Debug\ViewsInterfaces.dll</HintPath>
    </Reference>
    <Reference Include="CoreImpl, Version=6.9.4.17937, Culture=neutral, processorArchitecture=MSIL">
      <SpecificVersion>False</SpecificVersion>
      <HintPath>..\..\..\Output\Debug\CoreImpl.dll</HintPath>
    </Reference>
    <Reference Include="FDO, Version=6.1.1.19928, Culture=neutral, processorArchitecture=MSIL">
      <SpecificVersion>False</SpecificVersion>
      <HintPath>..\..\..\Output\Debug\FDO.dll</HintPath>
    </Reference>
    <Reference Include="FdoUi, Version=7.0.1.19899, Culture=neutral, processorArchitecture=MSIL">
      <SpecificVersion>False</SpecificVersion>
      <HintPath>..\..\..\Output\Debug\FdoUi.dll</HintPath>
    </Reference>
    <Reference Include="FwControls, Version=6.1.1.19925, Culture=neutral, processorArchitecture=MSIL">
      <SpecificVersion>False</SpecificVersion>
      <HintPath>..\..\..\Output\Debug\FwControls.dll</HintPath>
    </Reference>
    <Reference Include="FwCoreDlgs, Version=6.1.1.27759, Culture=neutral, processorArchitecture=MSIL">
      <SpecificVersion>False</SpecificVersion>
      <HintPath>..\..\..\Output\Debug\FwCoreDlgs.dll</HintPath>
    </Reference>
    <Reference Include="FwResources, Version=6.1.1.30858, Culture=neutral, processorArchitecture=MSIL">
      <SpecificVersion>False</SpecificVersion>
      <HintPath>..\..\..\Output\Debug\FwResources.dll</HintPath>
    </Reference>
    <Reference Include="FwUtils, Version=6.1.1.19918, Culture=neutral, processorArchitecture=MSIL">
      <SpecificVersion>False</SpecificVersion>
      <HintPath>..\..\..\Output\Debug\FwUtils.dll</HintPath>
    </Reference>
    <Reference Include="Geckofx-Core">
      <HintPath>..\..\..\Output\Debug\Geckofx-Core.dll</HintPath>
    </Reference>
    <Reference Include="Geckofx-Winforms">
      <HintPath>..\..\..\Output\Debug\Geckofx-Winforms.dll</HintPath>
    </Reference>
    <Reference Include="ICSharpCode.SharpZipLib, Version=0.85.5.452, Culture=neutral, processorArchitecture=MSIL">
      <SpecificVersion>False</SpecificVersion>
      <HintPath>..\..\..\Lib\debug\ICSharpCode.SharpZipLib.dll</HintPath>
    </Reference>
    <Reference Include="Microsoft.Practices.ServiceLocation, Version=1.0.0.0, Culture=neutral, processorArchitecture=MSIL">
      <SpecificVersion>False</SpecificVersion>
      <HintPath>..\..\..\DistFiles\Microsoft.Practices.ServiceLocation.dll</HintPath>
    </Reference>
    <Reference Include="NetSparkle.Net40, Version=1.0.22.0, Culture=neutral, processorArchitecture=MSIL" Condition="'$(OS)'!='Unix'">
      <SpecificVersion>False</SpecificVersion>
      <HintPath>..\..\..\DistFiles\NetSparkle.Net40.dll</HintPath>
    </Reference>
    <Reference Include="ParatextShared, Version=7.5.0.0, Culture=neutral, processorArchitecture=MSIL">
      <SpecificVersion>False</SpecificVersion>
      <HintPath>..\..\..\Output\Debug\ParatextShared.dll</HintPath>
    </Reference>
    <Reference Include="PaToFdoInterfaces, Version=1.0.4031.20876, Culture=neutral, processorArchitecture=MSIL">
      <SpecificVersion>False</SpecificVersion>
      <HintPath>..\..\..\DistFiles\PaToFdoInterfaces.dll</HintPath>
    </Reference>
    <Reference Include="Reporting, Version=1.0.3664.19926, Culture=neutral, processorArchitecture=MSIL">
      <SpecificVersion>False</SpecificVersion>
      <HintPath>..\..\..\Output\Debug\Reporting.dll</HintPath>
    </Reference>
    <Reference Include="RootSite, Version=6.1.1.19944, Culture=neutral, processorArchitecture=MSIL">
      <SpecificVersion>False</SpecificVersion>
      <HintPath>..\..\..\Output\Debug\RootSite.dll</HintPath>
    </Reference>
    <Reference Include="ScriptureUtils, Version=8.0.9.21108, Culture=neutral, processorArchitecture=x86">
      <SpecificVersion>False</SpecificVersion>
      <HintPath>..\..\..\Output\Debug\ScriptureUtils.dll</HintPath>
    </Reference>
    <Reference Include="SIL.Core, Version=2.6.0.0, Culture=neutral, PublicKeyToken=cab3c8c5232dfcf2, processorArchitecture=x86">
      <SpecificVersion>False</SpecificVersion>
      <HintPath>..\..\..\Downloads\SIL.Core.dll</HintPath>
    </Reference>
    <Reference Include="SIL.Windows.Forms, Version=3.0.0.0, Culture=neutral, processorArchitecture=x86">
      <SpecificVersion>False</SpecificVersion>
      <HintPath>..\..\..\Downloads\SIL.Windows.Forms.dll</HintPath>
    </Reference>
    <Reference Include="SIL.Windows.Forms.Keyboarding, Version=2.6.0.0, Culture=neutral, processorArchitecture=x86">
      <SpecificVersion>False</SpecificVersion>
      <HintPath>..\..\..\Downloads\SIL.Windows.Forms.Keyboarding.dll</HintPath>
    </Reference>
    <Reference Include="SIL.WritingSystems, Version=2.6.0.0, Culture=neutral, PublicKeyToken=cab3c8c5232dfcf2, processorArchitecture=x86">
      <SpecificVersion>False</SpecificVersion>
      <HintPath>..\..\..\Downloads\SIL.WritingSystems.dll</HintPath>
    </Reference>
    <Reference Include="SilUtils, Version=1.0.0.0, Culture=neutral, processorArchitecture=MSIL">
      <SpecificVersion>False</SpecificVersion>
      <HintPath>..\..\..\Output\Debug\SilUtils.dll</HintPath>
    </Reference>
    <Reference Include="SimpleRootSite, Version=6.1.1.19942, Culture=neutral, processorArchitecture=MSIL">
      <SpecificVersion>False</SpecificVersion>
      <HintPath>..\..\..\Output\Debug\SimpleRootSite.dll</HintPath>
    </Reference>
    <Reference Include="System" />
    <Reference Include="System.Configuration" />
    <Reference Include="System.Core" />
    <Reference Include="System.Data" />
    <Reference Include="System.Drawing" />
    <Reference Include="System.Net" />
    <Reference Include="System.Runtime.Remoting" />
    <Reference Include="System.Runtime.Serialization">
      <RequiredTargetFramework>3.0</RequiredTargetFramework>
    </Reference>
    <Reference Include="System.ServiceModel">
      <RequiredTargetFramework>3.0</RequiredTargetFramework>
    </Reference>
    <Reference Include="System.Windows.Forms" />
    <Reference Include="System.Xml" />
    <Reference Include="xCoreInterfaces, Version=6.1.1.19937, Culture=neutral, processorArchitecture=MSIL">
      <SpecificVersion>False</SpecificVersion>
      <HintPath>..\..\..\Output\Debug\xCoreInterfaces.dll</HintPath>
    </Reference>
    <Reference Include="XMLUtils, Version=6.1.1.30855, Culture=neutral, processorArchitecture=MSIL">
      <SpecificVersion>False</SpecificVersion>
      <HintPath>..\..\..\Output\Debug\XMLUtils.dll</HintPath>
    </Reference>
    <Reference Include="xWorks, Version=6.1.1.27976, Culture=neutral, processorArchitecture=MSIL">
      <SpecificVersion>False</SpecificVersion>
      <HintPath>..\..\..\Output\Debug\xWorks.dll</HintPath>
    </Reference>
    <Reference Include="Framework">
      <SpecificVersion>False</SpecificVersion>
      <HintPath>..\..\..\Output\Debug\Framework.dll</HintPath>
    </Reference>
<<<<<<< HEAD
    <Reference Include="FwKernelInterfaces">
      <HintPath>..\..\Output\Debug\FwKernelInterfaces.dll</HintPath>
    </Reference>
    <Reference Include="icu.net">
      <HintPath>..\..\..\Downloads\icu.net.dll</HintPath>
    </Reference>
=======
>>>>>>> 9db733d0
  </ItemGroup>
  <ItemGroup>
    <Compile Include="..\..\CommonAssemblyInfo.cs">
      <Link>Properties\CommonAssemblyInfo.cs</Link>
    </Compile>
    <Compile Include="ApplicationBusyDialog.cs">
      <SubType>Form</SubType>
    </Compile>
    <Compile Include="ApplicationBusyDialog.Designer.cs">
      <DependentUpon>ApplicationBusyDialog.cs</DependentUpon>
    </Compile>
    <Compile Include="FieldWorksManager.cs" />
    <Compile Include="FwRestoreProjectSettings.cs" />
    <Compile Include="LexicalProvider\LexicalProviderImpl.cs" />
    <Compile Include="LexicalProvider\LexicalProviderManager.cs" />
    <Compile Include="LexicalProvider\LexicalServiceProvider.cs" />
    <Compile Include="MoveProjectsDlg.cs">
      <SubType>Form</SubType>
    </Compile>
    <Compile Include="MoveProjectsDlg.Designer.cs">
      <DependentUpon>MoveProjectsDlg.cs</DependentUpon>
    </Compile>
    <Compile Include="PaObjects\PaCmPossibility.cs" />
    <Compile Include="PaObjects\PaComplexFormInfo.cs" />
    <Compile Include="PaObjects\PaLexEntry.cs" />
    <Compile Include="PaObjects\PaLexicalInfo.cs" />
    <Compile Include="PaObjects\PaLexPronunciation.cs" />
    <Compile Include="PaObjects\PaLexSense.cs" />
    <Compile Include="PaObjects\PaMediaFile.cs" />
    <Compile Include="PaObjects\PaMultiString.cs" />
    <Compile Include="PaObjects\PaRemoteRequest.cs" />
    <Compile Include="PaObjects\PaVariant.cs" />
    <Compile Include="PaObjects\PaVariantOfInfo.cs" />
    <Compile Include="PaObjects\PaWritingSystem.cs" />
    <Compile Include="LexicalProvider\ILexicalProvider.cs" />
    <Compile Include="ProjectId.cs" />
    <Compile Include="FieldWorks.cs" />
    <Compile Include="WelcomeToFieldWorksDlg.Designer.cs">
      <DependentUpon>WelcomeToFieldWorksDlg.cs</DependentUpon>
    </Compile>
    <None Include="App.config" />
    <Compile Include="Properties\AssemblyInfo.cs" />
    <Compile Include="ProjectMatch.cs" />
    <Compile Include="Properties\Resources.Designer.cs">
      <DesignTime>True</DesignTime>
      <AutoGen>True</AutoGen>
      <DependentUpon>Resources.resx</DependentUpon>
    </Compile>
    <Compile Include="RemoteRequest.cs" />
    <Compile Include="WelcomeToFieldWorksDlg.cs">
      <SubType>Form</SubType>
    </Compile>
  </ItemGroup>
  <ItemGroup>
    <BootstrapperPackage Include="Microsoft.Net.Client.3.5">
      <Visible>False</Visible>
      <ProductName>.NET Framework 3.5 SP1 Client Profile</ProductName>
      <Install>false</Install>
    </BootstrapperPackage>
    <BootstrapperPackage Include="Microsoft.Net.Framework.2.0">
      <Visible>False</Visible>
      <ProductName>.NET Framework 2.0 %28x86%29</ProductName>
      <Install>true</Install>
    </BootstrapperPackage>
    <BootstrapperPackage Include="Microsoft.Net.Framework.3.0">
      <Visible>False</Visible>
      <ProductName>.NET Framework 3.0 %28x86%29</ProductName>
      <Install>false</Install>
    </BootstrapperPackage>
    <BootstrapperPackage Include="Microsoft.Net.Framework.3.5">
      <Visible>False</Visible>
      <ProductName>.NET Framework 3.5</ProductName>
      <Install>false</Install>
    </BootstrapperPackage>
    <BootstrapperPackage Include="Microsoft.Net.Framework.3.5.SP1">
      <Visible>False</Visible>
      <ProductName>.NET Framework 3.5 SP1</ProductName>
      <Install>false</Install>
    </BootstrapperPackage>
  </ItemGroup>
  <ItemGroup>
    <EmbeddedResource Include="ApplicationBusyDialog.resx">
      <DependentUpon>ApplicationBusyDialog.cs</DependentUpon>
      <SubType>Designer</SubType>
    </EmbeddedResource>
    <EmbeddedResource Include="MoveProjectsDlg.resx">
      <DependentUpon>MoveProjectsDlg.cs</DependentUpon>
      <SubType>Designer</SubType>
    </EmbeddedResource>
    <EmbeddedResource Include="Properties\Resources.resx">
      <Generator>ResXFileCodeGenerator</Generator>
      <LastGenOutput>Resources.Designer.cs</LastGenOutput>
      <SubType>Designer</SubType>
    </EmbeddedResource>
    <EmbeddedResource Include="WelcomeToFieldWorksDlg.resx">
      <DependentUpon>WelcomeToFieldWorksDlg.cs</DependentUpon>
      <SubType>Designer</SubType>
    </EmbeddedResource>
  </ItemGroup>
  <ItemGroup>
    <Content Include="BookOnCubeVersion.ico" />
    <None Include="Resources\OpenFile.png" />
    <None Include="Resources\DatabaseNew.png" />
    <None Include="Resources\chorus32x32.png" />
    <Content Include="Resources\Download26x26.png" />
    <Content Include="Resources\Import28x28.png" />
    <None Include="Resources\SendReceiveGetArrow32x32.png" />
    <None Include="Resources\Info.png" />
    <Content Include="SmallBookOnCubeVersion.ico" />
  </ItemGroup>
  <Import Project="$(MSBuildBinPath)\Microsoft.CSharp.targets" />
  <Import Project="BuildInclude.targets" />
  <!-- To modify your build process, add your task inside one of the targets below and uncomment it.
	   Other similar extension points exist, see Microsoft.Common.targets.
  <Target Name="BeforeBuild">
  </Target>
  <Target Name="AfterBuild">
  </Target>
  -->
</Project><|MERGE_RESOLUTION|>--- conflicted
+++ resolved
@@ -196,15 +196,9 @@
       <SpecificVersion>False</SpecificVersion>
       <HintPath>..\..\..\Output\Debug\Framework.dll</HintPath>
     </Reference>
-<<<<<<< HEAD
     <Reference Include="FwKernelInterfaces">
       <HintPath>..\..\Output\Debug\FwKernelInterfaces.dll</HintPath>
     </Reference>
-    <Reference Include="icu.net">
-      <HintPath>..\..\..\Downloads\icu.net.dll</HintPath>
-    </Reference>
-=======
->>>>>>> 9db733d0
   </ItemGroup>
   <ItemGroup>
     <Compile Include="..\..\CommonAssemblyInfo.cs">
