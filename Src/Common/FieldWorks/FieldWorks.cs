// Copyright (c) 2010-2015 SIL International
// This software is licensed under the LGPL, version 2.1 or later
// (http://www.gnu.org/licenses/lgpl-2.1.html)
//
// File: FieldWorks.cs
// Responsibility: FW team

using System;
using System.Collections;
using System.Collections.Generic;
using System.ComponentModel;
using System.Diagnostics;
using System.Diagnostics.CodeAnalysis;
using System.Drawing;
using System.Globalization;
using System.IO;
using System.Linq;
using System.Reflection;
using System.Runtime.InteropServices;
using System.Runtime.Remoting;
using System.Runtime.Remoting.Channels;
using System.Runtime.Remoting.Channels.Tcp;
using System.Security;
using System.Text;
using System.Threading;
using System.Windows.Forms;
using Gecko;
using Microsoft.Win32;
using Palaso.IO;
using Palaso.Reporting;
using Palaso.UI.WindowsForms.HtmlBrowser;
using Palaso.UI.WindowsForms.Keyboarding;
using SIL.FieldWorks.Common.COMInterfaces;
using SIL.FieldWorks.Common.Controls;
using SIL.FieldWorks.Common.Framework;
using SIL.FieldWorks.Common.FwUtils;
using SIL.FieldWorks.Common.RootSites;
using SIL.FieldWorks.Common.ScriptureUtils;
using SIL.FieldWorks.FDO;
using SIL.FieldWorks.FDO.DomainServices;
using SIL.FieldWorks.FDO.DomainServices.BackupRestore;
using SIL.FieldWorks.FDO.DomainServices.DataMigration;
using SIL.FieldWorks.FDO.Infrastructure;
using SIL.FieldWorks.FdoUi;
using SIL.FieldWorks.FwCoreDlgs;
using SIL.FieldWorks.FwCoreDlgs.BackupRestore;
using SIL.FieldWorks.PaObjects;
using SIL.FieldWorks.Resources;
using SIL.FieldWorks.LexicalProvider;
using SIL.FieldWorks.XWorks;
using SIL.Utils;
using SIL.Utils.FileDialog;
using XCore;
using SIL.CoreImpl;
using ConfigurationException = SIL.Utils.ConfigurationException;
using ExceptionHelper = SIL.Utils.ExceptionHelper;
using Logger = SIL.Utils.Logger;
using SIL.CoreImpl.Properties;
<<<<<<< HEAD
using FileUtils = SIL.Utils.FileUtils;
=======
using Gecko;
>>>>>>> 0ef1b79c
#if !__MonoCS__
using NetSparkle;
#endif

[assembly:SuppressMessage("Gendarme.Rules.Portability", "ExitCodeIsLimitedOnUnixRule",
	Justification="Gendarme bug? We only return values >= 0")]

namespace SIL.FieldWorks
{
	#region FieldWorks class
	/// ----------------------------------------------------------------------------------------
	/// <summary>
	///
	/// </summary>
	/// ----------------------------------------------------------------------------------------
	public static class FieldWorks
	{
		#region Enumerations
		/// ------------------------------------------------------------------------------------
		/// <summary>
		/// Possible values for the previously loaded project
		/// </summary>
		/// ------------------------------------------------------------------------------------
		private enum StartupStatus
		{
			/// <summary>The previous startup failed to finish.</summary>
			Failed,
			/// <summary>The previous startup completed successfully.</summary>
			Successful,
			/// <summary>The previous startup is still loading.</summary>
			StillLoading,
		}
		#endregion

		#region Constants
		private const int kStartingPort = 9628; // Pretty arbitrary, but this is what TE used to use.
		private const string kFwRemoteRequest = "FW_RemoteRequest";
		internal const string kPaRemoteRequest = "PA_RemoteRequest";
		private const string ksTeOpenMarkerFileName = "TE_opened_last.txt";
		#endregion

		#region Static variables
		/// <summary>Used to invoke methods that need to be run on the main
		/// thread, but are called from another thread.</summary>
		private static ThreadHelper s_threadHelper;
		private static volatile bool s_allowFinalShutdown = true;
		private static volatile bool s_fWaitingForUserOrOtherFw;
		private static volatile bool s_fSingleProcessMode;
		private static volatile ProjectId s_projectId;
		private static bool s_applicationExiting;
		private static bool s_doingRename;
		private static bool s_renameSuccessful;
		private static string s_renameNewName;
		private static IFieldWorksManager s_fwManager;
		private static FdoCache s_cache;
		private static string s_sWsUser;
		private static FwRegistrySettings s_settingsForLastClosedWindow;
		private static FwApp s_teApp;
		private static FwApp s_flexApp;
		private static RegistryKey s_teAppKey;
		private static RegistryKey s_flexAppKey;
		private static IFwMainWnd s_activeMainWnd;
		private static FwSplashScreen s_splashScreen;
		private static bool s_noUserInterface;
		private static bool s_appServerMode;
		private static string s_LinkDirChangedTo;
		private static TcpChannel s_serviceChannel = null;
		private static int s_servicePort;
		// true if we have no previous reporting settings, typically the first time a version of FLEx that
		// supports usage reporting has been run.
		private static bool s_noPreviousReportingSettings;
		private static IFdoUI s_ui;
		#endregion

		#region Main Method and Initialization Methods

		[DllImport("kernel32.dll", CharSet = CharSet.Unicode, SetLastError = true)]
		[return: MarshalAs(UnmanagedType.Bool)]
		static extern bool SetDllDirectory(string lpPathName);

		/// ----------------------------------------------------------------------------
		/// <summary>
		/// The main entry point for the FieldWorks executable.
		/// </summary>
		/// <param name="rgArgs">The command line arguments.</param>
		/// ----------------------------------------------------------------------------
		[SuppressMessage("Gendarme.Rules.Portability", "MonoCompatibilityReviewRule",
			Justification = "See TODO-Linux")]
		[SuppressMessage("Gendarme.Rules.Correctness", "EnsureLocalDisposalRule",
			Justification="open GeckoWebBrowser is disposed by Xpcom.Shutdown")]
		[STAThread]
		static int Main(string[] rgArgs)
		{
			Thread.CurrentThread.Name = "Main thread";
			Logger.Init(FwUtils.ksSuiteName);
			FdoCache.NewerWritingSystemFound += ComplainToUserAboutNewWs;
			// Note to developers: Uncomment this line to be able to attach the debugger to a process for a project
			// other than the initial one that gets started up in VS:
			//MessageBox.Show("Attach debugger now");
			try
			{
<<<<<<< HEAD
				// Initialize XULRunner - required to use the geckofx WebBrowser Control (GeckoWebBrowser)
				string xulRunnerLocation;
				if (MiscUtils.IsUnix)
				{
					xulRunnerLocation = XULRunnerLocator.GetXULRunnerLocation();
					if (String.IsNullOrEmpty(xulRunnerLocation))
						throw new ApplicationException("The XULRunner library is missing or has the wrong version");
					string librarySearchPath = Environment.GetEnvironmentVariable("LD_LIBRARY_PATH") ?? String.Empty;
					if (!librarySearchPath.Contains(xulRunnerLocation))
						throw new ApplicationException("LD_LIBRARY_PATH must contain " + xulRunnerLocation);
				}
				else
				{
					xulRunnerLocation = Path.Combine(FileLocator.DirectoryOfTheApplicationExecutable, "xulrunner");
					if (!Directory.Exists(xulRunnerLocation))
						throw new ApplicationException("XULRunner needs to be installed to " + xulRunnerLocation);
					if (!SetDllDirectory(xulRunnerLocation))
						throw new ApplicationException("SetDllDirectory failed for " + xulRunnerLocation);
				}

				Xpcom.Initialize(xulRunnerLocation);
				GeckoPreferences.User["gfx.font_rendering.graphite.enabled"] = true;
				//Set default browser for XWebBrowser to use GeckoFX.
				//This can still be changed per instance by passing a parameter to the constructor.
				XWebBrowser.DefaultBrowserType = XWebBrowser.BrowserType.GeckoFx;
=======
#region Initialize XULRunner - required to use the geckofx WebBrowser Control (GeckoWebBrowser).

#if __MonoCS__
				var xulRunnerLocation = XULRunnerLocator.GetXULRunnerLocation();
				if (string.IsNullOrEmpty(xulRunnerLocation))
					throw new ApplicationException("The XULRunner library is missing or has the wrong version");
				var librarySearchPath = Environment.GetEnvironmentVariable("LD_LIBRARY_PATH") ?? String.Empty;
				if (!librarySearchPath.Contains(xulRunnerLocation))
					throw new ApplicationException("LD_LIBRARY_PATH must contain " + xulRunnerLocation);
#else
				// LT-16559: Specifying a hint path is necessary on Windows, but causes a crash in Xpcom.Initialize on Linux. Go figure.
				var xulRunnerLocation = XULRunnerLocator.GetXULRunnerLocation("xulrunner");
				if (string.IsNullOrEmpty(xulRunnerLocation))
					throw new ApplicationException("The XULRunner library is missing or has the wrong version");
#endif
				Xpcom.Initialize(xulRunnerLocation);
				GeckoPreferences.User["gfx.font_rendering.graphite.enabled"] = true;
#endregion Initialize XULRunner
>>>>>>> 0ef1b79c

				Logger.WriteEvent("Starting app");
				SetGlobalExceptionHandler();
				SetupErrorReportInformation();
				// We need FieldWorks here to get the correct registry key HKLM\Software\SIL\FieldWorks.
				// The default without this would be HKLM\Software\SIL\SIL FieldWorks (wrong).
				RegistryHelper.ProductName = "FieldWorks";

				// Invoke does nothing directly, but causes BroadcastEventWindow to be initialized
				// on this thread to prevent race conditions on shutdown.See TE-975
				// See http://forums.microsoft.com/MSDN/ShowPost.aspx?PostID=911603&SiteID=1
#if !__MonoCS__
				SystemEvents.InvokeOnEventsThread(new Action(DoNothing));
#else
				// TODO-Linux: uses mono feature that is not implemented. What are the implications of this? Review.
#endif
				s_threadHelper = new ThreadHelper();

				// ENHANCE (TimS): Another idea for ensuring that we have only one process started for
				// this project is to use a Mutex. They can be used for cross-process resource access
				// and would probably be less error-prone then our current implementation since it
				// doesn't use TCP connections which can get hampered by firewalls. We would probably still
				// need our current listener functionality for communicating with the other FW process,
				// so it may not buy us much.
				// See http://kristofverbiest.blogspot.com/2008/11/creating-single-instance-application.html.

				// Make sure we do this ASAP. If another FieldWorks.exe is started we need
				// to make sure it can find this one to ask about its project. (FWR-595)
				CreateRemoteRequestListener();

#if DEBUG
				WriteExecutablePathSettingForDevs();
#endif

				if (IsInSingleFWProccessMode())
				{
					Logger.WriteEvent("Exiting: Detected single process mode");
					return 0;
				}

				if (MigrateProjectsTo70())
				{
					Logger.WriteEvent("Migration to Version 7 was still needed.");
				}

				// Enable visual styles. Ignored on Windows 2000. Needs to be called before
				// we create any controls! Unfortunately, this alone is not good enough. We
				// also need to use a manifest, because some ListView and TreeView controls
				// in native code do not have icons if we just use this method. This is caused
				// by a bug in XP.
				Application.EnableVisualStyles();

				// initialize ICU
				Icu.InitIcuDataDir();

				// initialize Palaso keyboarding
				KeyboardController.Initialize();

				FwAppArgs appArgs = new FwAppArgs(rgArgs);
				s_noUserInterface = appArgs.NoUserInterface;
				s_appServerMode = appArgs.AppServerMode;

				s_ui = new FwFdoUI(GetHelpTopicProvider(appArgs.AppAbbrev), s_threadHelper);

				if (Settings.Default.CallUpgrade)
				{
					Settings.Default.Upgrade();
					Settings.Default.CallUpgrade = false;
				}
				var reportingSettings = Settings.Default.Reporting;
				if (reportingSettings == null)
				{
					// Note: to simulate this, currently it works to delete all subfolders of
					// (e.g.) C:\Users\thomson\AppData\Local\SIL\FieldWorks.exe_Url_tdkbegygwiuamaf3mokxurci022yv1kn
					// That guid may depend on version or something similar; it's some artifact of how the Settings persists.
					s_noPreviousReportingSettings = true;
					reportingSettings = new ReportingSettings();
					Settings.Default.Reporting = reportingSettings; // to avoid a defect in Settings, rely on the Save in the code below
				}

				// Allow develpers and testers to avoid cluttering our analytics by setting an environment variable (FEEDBACK = false)
				var feedbackEnvVar = Environment.GetEnvironmentVariable("FEEDBACK");
				if (feedbackEnvVar != null)
				{
					reportingSettings.OkToPingBasicUsageData = feedbackEnvVar.ToLower().Equals("true") || feedbackEnvVar.ToLower().Equals("yes");
				}

				// Note that in FLEx we are using this flag to indicate whether we can send usage data at all.
				// Despite its name, Cambell says this is the original intent (I think there may have been
				// some thought of adding flags one day to control sending more detailed info, but if 'basic
				// navigation' is suppressed nothing is sent). May want to consider renaming to something like
				// OkToPingAtAll, but that affects other Palaso clients.
				// The usage reporter does not currently send anything at all if the flag is false, but to make
				// sure, we don't even initialize reporting if it is false.
				// (Note however that it starts out true. Thus, typically a few pings will be sent
				// on the very first startup, before the user gets a chance to disable it.)
				if (reportingSettings.OkToPingBasicUsageData)
				{
					UsageReporter.Init(reportingSettings, "flex.palaso.org", "UA-39238981-3",
#if DEBUG
						true
#else
						false
#endif
						);
					// Init updates various things in the ReportingSettings, such as the number of times
					// the application has been launched and the 'previous' version.
					Settings.Default.Save();
				}

				// e.g. the first time the user runs FW8, we need to copy a bunch of registry keys
				// from HKCU/Software/SIL/FieldWorks/7.0 -> FieldWorks/8.
				FwRegistryHelper.UpgradeUserSettingsIfNeeded();

				// initialize client-server services to use Db4O backend
				ClientServerServices.SetCurrentToDb4OBackend(s_ui, FwDirectoryFinder.FdoDirectories);

				// initialize the TE styles path so that ScrMappingList can load default styles
				ScrMappingList.TeStylesPath = FwDirectoryFinder.TeStylesPath;

				if (appArgs.ShowHelp)
				{
					ShowCommandLineHelp();
					return 0;
				}
				else if (!string.IsNullOrEmpty(appArgs.ChooseProjectFile))
				{
					ProjectId projId = ChooseLangProject(null, GetHelpTopicProvider(FwUtils.ksFlexAbbrev));
					if (projId == null)
						return 1; // User probably canceled
					try
					{
						// Use PipeHandle because this will probably be used to locate a named pipe using
						// PipeHandle as the identifier.
						File.WriteAllText(appArgs.ChooseProjectFile, projId.Handle, Encoding.UTF8);
					}
					catch (Exception e)
					{
						Logger.WriteError(e);
						return 2;
					}
					return 0;
				}

				if (!SetUICulture(appArgs))
					return 0; // Error occurred and user chose not to continue.

				if (FwRegistryHelper.FieldWorksRegistryKeyLocalMachine == null && FwRegistryHelper.FieldWorksRegistryKey == null)
				{
					// See LT-14461. Some users have managed to get their computers into a state where
					// neither HKML nor HKCU registry entries can be read. We don't know how this is possible.
					// This is so far the best we can do.
					var expected = "HKEY_LOCAL_MACHINE/Software/SIL/FieldWorks/" + FwRegistryHelper.FieldWorksRegistryKeyName;
					MessageBoxUtils.Show(string.Format(Properties.Resources.ksHklmProblem, expected), Properties.Resources.ksHklmCaption);
					return 0;
				}

				s_fwManager = new FieldWorksManager();

				if (!string.IsNullOrEmpty(appArgs.BackupFile))
				{
					LaunchRestoreFromCommandLine(appArgs);
					if (s_teApp == null && s_flexApp == null)
						return 0; // Restore was cancelled or failed, or another process took care of it.
					if (!String.IsNullOrEmpty(s_LinkDirChangedTo))
					{
						NonUndoableUnitOfWorkHelper.Do(s_cache.ActionHandlerAccessor,
							() => s_cache.LangProject.LinkedFilesRootDir = s_LinkDirChangedTo);
					}
				}
				else if (!LaunchApplicationFromCommandLine(appArgs))
					return 0; // Didn't launch, but probably not a serious error

				// Create a listener for this project for applications using FLEx as a LexicalProvider.
				LexicalProviderManager.StartLexicalServiceProvider(s_projectId, s_cache);

#if __MonoCS__
				UglyHackForXkbIndicator();
#endif

				// Application was started successfully, so start the message loop
				Application.Run();
			}
			catch (ApplicationException ex)
			{
				MessageBox.Show(ex.Message, FwUtils.ksSuiteName);
				return 2;
			}
			catch (Exception ex)
			{
				SafelyReportException(ex, s_activeMainWnd, true);
				return 2;
			}
			finally
			{
				StaticDispose();
				if (Xpcom.IsInitialized)
				{
					// The following line appears to be necessary to keep Xpcom.Shutdown()
					// from triggering a scary looking "double free or corruption" message most
					// of the time.  But the Xpcom.Shutdown() appears to be needed to keep the
					// program from hanging around sometimes after it supposedly exits.
					// Doing the shutdown here seems cleaner than using an ApplicationExit
					// delegate.
					var foo = new GeckoWebBrowser();
					Xpcom.Shutdown();
				}
			}
			return 0;
		}

#if __MonoCS__
		/// <summary>
		/// For some reason, setting an Xkb keyboard for the first time doesn't work well inside
		/// FieldWorks.  The keyboard is actually set (although it may take effect only after the
		/// first one or two keystrokes), but the indicator on the system icon bar does not change.
		/// Setting several Xkb keyboards at this point seems to fix the problem for when the first
		/// one is set different than the default keyboard.  This hack is not guaranteed to work,
		/// but it does seem to help in most scenarios.  See FWNX-1299.
		/// </summary>
		/// <remarks>
		/// If you can think of a better solution, by all means replace this ugly hack!  It took
		/// me a day of work to come up with even this much.  I tried setting the multiple keyboards
		/// in succession inside Palaso.UI.WindowsForms.Keyboarding.Linux.XkbKeyboardAdaptor.ReinitLocales()
		/// but it didn't work doing it there for some reason.
		/// </remarks>
		private static void UglyHackForXkbIndicator()
		{
			foreach (var ws in s_cache.ServiceLocator.WritingSystems.AllWritingSystems)
				SetKeyboardForWs(ws.Handle);
			Palaso.WritingSystems.Keyboard.Controller.ActivateDefaultKeyboard();
		}
		private static void SetKeyboardForWs(int ws)
		{
			var palasoWs = ((IWritingSystemManager)s_cache.WritingSystemFactory).Get(ws) as Palaso.WritingSystems.IWritingSystemDefinition;
			if (palasoWs != null && palasoWs.LocalKeyboard != null)
				palasoWs.LocalKeyboard.Activate();
		}
#endif

		/// ------------------------------------------------------------------------------------
		/// <summary>
		/// Launches the application when requested from the command-line.
		/// </summary>
		/// <param name="appArgs">The application command-line arguments.</param>
		/// ------------------------------------------------------------------------------------
		private static bool LaunchApplicationFromCommandLine(FwAppArgs appArgs)
		{
			// Get the application requested on the command line
			if (!CreateApp(appArgs))
				return false;

			// Get the project the user wants to open and attempt to launch it.
			ProjectId projectId = DetermineProject(appArgs);
			if (projectId != null && IsSharedXmlBackendNeeded(projectId))
				projectId.Type = FDOBackendProviderType.kSharedXML;

			// s_projectId can be non-null if the user decided to restore a project from
			// the Welcome to Fieldworks dialog. (FWR-2146)
			if (s_projectId == null && !LaunchProject(appArgs, ref projectId))
				return false;

			// The project was successfully loaded so store it. This will let any other
			// FieldWorks processes that are waiting on us be able to continue.
			s_projectId = projectId;

			WarnUserAboutFailedLiftImportIfNecessary(GetOrCreateApplication(appArgs));

			if (s_noUserInterface)
			{
				// We should have a main window by now, so the help button on the dialog
				// will work if needed.
				CheckForMovingExternalLinkDirectory(GetOrCreateApplication(appArgs));
			}

			return true;
		}

		private static void WarnUserAboutFailedLiftImportIfNecessary(FwApp fwApp)
		{
			var mainWindow = fwApp.ActiveMainWindow as IFwMainWnd;
			if(mainWindow != null)
			{
				mainWindow.Mediator.SendMessage("WarnUserAboutFailedLiftImportIfNecessary", null);
			}
		}

		private static bool IsSharedXmlBackendNeeded(ProjectId projectId)
		{
			return projectId.Type == FDOBackendProviderType.kXML && ParatextHelper.GetAssociatedProject(projectId) != null;
		}

		/// ------------------------------------------------------------------------------------
		/// <summary>
		/// Creates the application requested on the command line.
		/// </summary>
		/// <param name="appArgs">The command-line arguments.</param>
		/// <returns>Indication of whether application was successfully created.</returns>
		/// ------------------------------------------------------------------------------------
		[SuppressMessage("Gendarme.Rules.Correctness", "EnsureLocalDisposalRule",
			Justification="app is a reference")]
		private static bool CreateApp(FwAppArgs appArgs)
		{
			FwApp app = GetOrCreateApplication(appArgs);
			if (app == null)
				return false; // We can't do much without an application to start
			Debug.Assert(!app.HasBeenFullyInitialized);

			Logger.WriteEvent("Created application: " + app.GetType().Name);
			return true;
		}

		/// ------------------------------------------------------------------------------------
		/// <summary>
		/// Launches a restore project when requested from the command-line.
		/// </summary>
		/// <param name="appArgs">The application command-line arguments.</param>
		/// ------------------------------------------------------------------------------------
		private static void LaunchRestoreFromCommandLine(FwAppArgs appArgs)
		{
			if (string.IsNullOrEmpty(appArgs.AppName)) // ENHANCE: Consider a more robust (less cryptic) way of doing this.
			{
				RestoreProject(null, appArgs.BackupFile);
				return;
			}

			// Command-line most likely came from a restore in another process.
			// There is no need to re-show the dialog since the user has already chosen
			// the options and confirmed to overwrite any existing database.
			Logger.WriteEvent("Restoring project: " + appArgs.BackupFile);
			RestoreProjectSettings restoreSettings = new RestoreProjectSettings(FwDirectoryFinder.ProjectsDirectory, appArgs.Database,
				appArgs.BackupFile, appArgs.RestoreOptions);
			RestoreCurrentProject(new FwRestoreProjectSettings(appArgs.AppAbbrev, restoreSettings), null);
		}

		/// ------------------------------------------------------------------------------------
		/// <summary>
		/// Sets the UI culture.
		/// </summary>
		/// <param name="args">The application arguments</param>
		/// ------------------------------------------------------------------------------------
		private static bool SetUICulture(FwAppArgs args)
		{
			// Try the UI locale found on the command-line (if any).
			string locale = args.Locale;
			// If that doesn't exist, try the UI locale found in the registry.
			if (string.IsNullOrEmpty(locale))
				locale = (string)FwRegistryHelper.FieldWorksRegistryKey.GetValue(FwRegistryHelper.UserLocaleValueName, string.Empty);
			// If that doesn't exist, try the current system UI locale set at program startup
			// This is typically en-US, but we want this to match en since our English localizations use en.
			if (string.IsNullOrEmpty(locale) && Thread.CurrentThread.CurrentUICulture != null)
			{
				locale = Thread.CurrentThread.CurrentUICulture.Name;
				if (locale.StartsWith("en-"))
					locale = "en";
			}
			// If that doesn't exist, just use English ("en").
			if (string.IsNullOrEmpty(locale))
			{
				locale = "en";
			}
			else if (locale != "en")
			{
				// Check whether the desired locale has a localization, ignoring the
				// country code if necessary.  Fall back to English ("en") if no
				// localization exists.
				var rgsLangs = GetAvailableLangsFromSatelliteDlls();
				if (!rgsLangs.Contains(locale))
				{
					var originalLocale = locale;
					int idx = locale.IndexOf('-');
					if (idx > 0)
						locale = locale.Substring(0, idx);
					if (!rgsLangs.Contains(locale))
					{
						if (MessageBox.Show(string.Format(Properties.Resources.kstidFallbackToEnglishUi, originalLocale),
							Application.ProductName, MessageBoxButtons.YesNo) == DialogResult.No)
						{
							return false;
						}
						locale = "en";
						FwRegistryHelper.FieldWorksRegistryKey.SetValue(FwRegistryHelper.UserLocaleValueName, locale);
					}
				}
			}
			if (locale != Thread.CurrentThread.CurrentUICulture.Name)
				Thread.CurrentThread.CurrentUICulture = CultureInfo.GetCultureInfo(locale);

			s_sWsUser = Thread.CurrentThread.CurrentUICulture.Name;
			return true;
		}

		/// <summary>
		/// Get the available localizations.
		/// </summary>
		private static List<string> GetAvailableLangsFromSatelliteDlls()
		{
			List<string> rgsLangs = new List<string>();
			// Get the folder in which the program file is stored.
			string sDllLocation = Path.GetDirectoryName(Application.ExecutablePath);

			// Get all the sub-folders in the program file's folder.
			string[] rgsDirs = Directory.GetDirectories(sDllLocation);

			// Go through each sub-folder and if at least one file in a sub-folder ends
			// with ".resource.dll", we know the folder stores localized resources and the
			// name of the folder is the culture ID for which the resources apply. The
			// name of the folder is stripped from the path and used to add a language
			// to the list.
			foreach (string dir in rgsDirs.Where(dir => Directory.GetFiles(dir, "*.resources.dll").Length > 0))
			{
				var locale = Path.GetFileName(dir);
				rgsLangs.Add(locale);
			}
			return rgsLangs;
		}

		/// ------------------------------------------------------------------------------------
		/// <summary>
		/// Dummy method to be used for InvokeOnEventsThread which is used as a way to initialize
		/// the Broadcast window and prevent errors on shutdown.
		/// </summary>
		/// ------------------------------------------------------------------------------------
		public static void DoNothing()
		{
		}
		#endregion

		#region Properties
		/// ------------------------------------------------------------------------------------
		/// <summary>
		/// Gets a value indicating whether FieldWorks can be automatically shut down (as happens
		/// after 30 minutes when running in server mode).
		/// </summary>
		/// ------------------------------------------------------------------------------------
		internal static bool ProcessCanBeAutoShutDown
		{
			get
			{
				if (!s_allowFinalShutdown)
					return false; // operation in process without TE or FLEx window open

				if (s_teApp != null && s_teApp.MainWindows.Count > 0)
					return false;
				if (s_flexApp != null && s_flexApp.MainWindows.Count > 0)
					return false;

				return true;
			}
		}

		/// ------------------------------------------------------------------------------------
		/// <summary>
		/// Gets or sets a value indicating whether FieldWorks should stay running even when
		/// all main windows are closed because it is acting as a server for another
		/// application.
		/// </summary>
		/// ------------------------------------------------------------------------------------
		internal static bool InAppServerMode
		{
			get { return s_appServerMode; }
			set { s_appServerMode = value; }
		}

		/// ------------------------------------------------------------------------------------
		/// <summary>
		/// Gets the support e-mail address.
		/// </summary>
		/// ------------------------------------------------------------------------------------
		private static string SupportEmail
		{
			get
			{
				try
				{
					if (s_activeMainWnd != null && s_activeMainWnd.App != null)
						return s_activeMainWnd.App.SupportEmailAddress;
					if (s_teApp != null)
						return s_teApp.SupportEmailAddress;
					if (s_flexApp != null)
						return s_flexApp.SupportEmailAddress;
				}
				catch
				{
					// Something unthinkable happened, but we're trying to get this e-mail address
					// to report an existing exception, so we'll just fall back to the generic
					// address.
				}
				return null;
			}
		}

		/// ------------------------------------------------------------------------------------
		/// <summary>
		/// Gets a value indicating whether FW is in "single process mode".
		/// </summary>
		/// ------------------------------------------------------------------------------------
		internal static bool InSingleProcessMode
		{
			get { return s_fSingleProcessMode; }
		}

		/// ------------------------------------------------------------------------------------
		/// <summary>
		/// Gets the project associated with this FieldWorks process.
		/// </summary>
		/// ------------------------------------------------------------------------------------
		internal static ProjectId Project
		{
			get { return s_projectId; }
		}

		/// ------------------------------------------------------------------------------------
		/// <summary>
		/// Gets the cache used by this FieldWorks instance.
		/// </summary>
		/// ------------------------------------------------------------------------------------
		internal static FdoCache Cache
		{
			get { return s_cache; }
		}

		/// ------------------------------------------------------------------------------------
		/// <summary>
		/// Gets the thread helper used for invoking actions on the main UI thread.
		/// </summary>
		/// ------------------------------------------------------------------------------------
		internal static ThreadHelper ThreadHelper
		{
			get { return s_threadHelper; }
		}

		/// -----------------------------------------------------------------------------------
		/// <summary>
		/// Check to see if there are other instances of the same application running.
		/// </summary>
		/// <returns>List of existing FieldWorks processes being run by this same user.</returns>
		/// -----------------------------------------------------------------------------------
		private static List<Process> ExistingProcesses
		{
			get
			{
				List<Process> existingProcesses = new List<Process>();
				Process thisProcess = Process.GetCurrentProcess();
				try
				{
					string thisProcessName = Assembly.GetExecutingAssembly().GetName().Name;
					string thisSid = BasicUtils.GetUserForProcess(thisProcess);
					List<Process> processes = Process.GetProcessesByName(thisProcessName).ToList();
					if (MiscUtils.IsUnix)
					{
						processes.AddRange(Process.GetProcesses().Where(p => p.ProcessName.Contains("mono")
							&& p.Modules.Cast<ProcessModule>().Any(m => m.ModuleName == (thisProcessName + ".exe"))));
					}
					foreach (Process procCurr in processes)
					{
						if (procCurr.Id != thisProcess.Id && thisSid == BasicUtils.GetUserForProcess(procCurr))
							existingProcesses.Add(procCurr);
					}
				}
				catch (Exception ex)
				{
					Debug.Fail("Got exception in FieldWorks.ExisitingProcess", ex.Message);
					Logger.WriteEvent("Got exception in FieldWorks.ExisitingProcess: ");
					Logger.WriteError(ex);
				}
				return existingProcesses;
			}
		}
		#endregion

		#region Public Methods
		/// -----------------------------------------------------------------------------------
		/// <summary>
		/// Starts the specified FieldWorks application.
		/// </summary>
		/// <param name="appName">Name of the application.</param>
		/// <param name="rgArgs">The command-line arguments.</param>
		/// <returns>True if the process was successfully started, false otherwise</returns>
		/// -----------------------------------------------------------------------------------
		public static Process StartFwApp(string appName, params string[] rgArgs)
		{
			StringBuilder bldr = new StringBuilder("-" + FwAppArgs.kApp);
			bldr.Append(" " + appName);

			if (rgArgs.Length == 1 && !rgArgs[0].StartsWith("-"))
			{
				// Assume that the user wants that argument to be the project name
				bldr.Append(" -" + FwAppArgs.kProject);
			}
			foreach (string arg in rgArgs)
			{
				bldr.Append(" ");
				bool fAddQuotes = (arg.IndexOf(' ') >= 0); // add quotes around parameters with spaces
				if (fAddQuotes)
					bldr.Append("\"");

				bldr.Append(arg);

				if (fAddQuotes)
					bldr.Append("\"");
			}
			try
			{
				string codeBaseUri = Assembly.GetExecutingAssembly().CodeBase;
				string path = FileUtils.StripFilePrefix(codeBaseUri);
				ProcessStartInfo startInfo = new ProcessStartInfo(path, bldr.ToString());
				startInfo.UseShellExecute = false;
				startInfo.WorkingDirectory = Path.GetDirectoryName(path) ?? string.Empty;
				return Process.Start(startInfo);
			}
			catch (Exception exception)
			{
				// I (TomH) would rather know about the exception than silently failing. so show exception on Mono least.
#if DEBUG && __MonoCS__
				MessageBox.Show(exception.ToString());
#endif
			}

			// Something went very wrong :(
			return null;
		}

		/// ------------------------------------------------------------------------------------
		/// <summary>
		/// Get a list of all projects (by ProjectName) currently open by processes on the local
		/// machine.
		/// </summary>
		/// ------------------------------------------------------------------------------------
		public static List<string> ProjectsInUseLocally()
		{
			List<string> projects = new List<string>();
			projects.Add(Cache.ProjectId.UiName);	// be sure to include myself!
			RunOnRemoteClients(kFwRemoteRequest, requestor =>
			{
				projects.Add(requestor.ProjectName);
				return false;
			});

			return projects;
		}
		#endregion

		#region Cache Creation and Handling
		/// ------------------------------------------------------------------------------------
		/// <summary>
		/// Creates a cache used for accessing the specified project.
		/// </summary>
		/// <param name="projectId">The project id.</param>
		/// <returns>
		/// A new FdoCache used for accessing the specified project, or null, if a
		/// cache could not be created.
		/// </returns>
		/// ------------------------------------------------------------------------------------
		[SuppressMessage("Gendarme.Rules.Correctness", "EnsureLocalDisposalRule",
			Justification = "owner is a reference")]
		private static FdoCache CreateCache(ProjectId projectId)
		{
			Debug.Assert(projectId.IsValid);

			WriteSplashScreen(string.Format(Properties.Resources.kstidLoadingProject, projectId.UiName));
			Form owner = s_splashScreen != null ? s_splashScreen.Form : Form.ActiveForm;
			using (var progressDlg = new ProgressDialogWithTask(owner))
			{
				FdoCache cache = FdoCache.CreateCacheFromExistingData(projectId, s_sWsUser, s_ui, FwDirectoryFinder.FdoDirectories, CreateFdoSettings(), progressDlg);
				EnsureValidLinkedFilesFolder(cache);
				// Make sure every project has one of these. (Getting it has a side effect if it does not exist.)
				// Crashes have been caused by trying to create it at an unsafe time (LT-15695).
				var dummy = cache.LangProject.DefaultPronunciationWritingSystem;
				cache.ProjectNameChanged += ProjectNameChanged;
				cache.ServiceLocator.GetInstance<IUndoStackManager>().OnSave += FieldWorks_OnSave;

				SetupErrorPropertiesNeedingCache(cache);
				return cache;
			}
		}

		/// <summary>
		/// Ensure a valid folder for LangProject.LinkedFilesRootDir.  When moving projects
		/// between systems, the stored value may become hopelessly invalid.  See FWNX-1005
		/// for an example of the havoc than can ensue.
		/// </summary>
		/// <remarks>This method gets called when we open the FDO cache.</remarks>
		private static void EnsureValidLinkedFilesFolder(FdoCache cache)
		{
			// If the location of the LinkedFilesRootDir was changed when this project was restored just now;
			// overwrite the location that was restored from the fwdata file.
			if (!String.IsNullOrEmpty(s_LinkDirChangedTo) && !cache.LangProject.LinkedFilesRootDir.Equals(s_LinkDirChangedTo))
			{
				NonUndoableUnitOfWorkHelper.Do(cache.ActionHandlerAccessor,
					() => cache.LangProject.LinkedFilesRootDir = s_LinkDirChangedTo);
			}

			if (MiscUtils.RunningTests)
				return;

			var linkedFilesFolder = cache.LangProject.LinkedFilesRootDir;
			var defaultFolder = FdoFileHelper.GetDefaultLinkedFilesDir(cache.ProjectId.ProjectFolder);
			EnsureValidLinkedFilesFolderCore(linkedFilesFolder, defaultFolder);

			if (!Directory.Exists(linkedFilesFolder))
			{
				MessageBox.Show(String.Format(Properties.Resources.ksInvalidLinkedFilesFolder, linkedFilesFolder), Properties.Resources.ksErrorCaption);
				using (var folderBrowserDlg = new FolderBrowserDialogAdapter())
				{
					folderBrowserDlg.Description = Properties.Resources.ksLinkedFilesFolder;
					folderBrowserDlg.RootFolder = Environment.SpecialFolder.Desktop;
					folderBrowserDlg.SelectedPath = Directory.Exists(defaultFolder) ? defaultFolder : cache.ProjectId.ProjectFolder;
					if (folderBrowserDlg.ShowDialog() == DialogResult.OK)
						linkedFilesFolder = folderBrowserDlg.SelectedPath;
					else
					{
						FileUtils.EnsureDirectoryExists(defaultFolder);
						linkedFilesFolder = defaultFolder;
					}
				}
				NonUndoableUnitOfWorkHelper.DoUsingNewOrCurrentUOW(cache.ActionHandlerAccessor, () =>
					{ cache.LangProject.LinkedFilesRootDir = linkedFilesFolder; });
			}
		}

		/// <summary>
		/// Create the specified Linked Files directory only if it's the default Linked Files directory. See FWNX-1092, LT-14491.
		/// </summary>
		internal static void EnsureValidLinkedFilesFolderCore(string linkedFilesFolder, string defaultLinkedFilesFolder)
		{
			if (linkedFilesFolder == defaultLinkedFilesFolder)
				FileUtils.EnsureDirectoryExists(defaultLinkedFilesFolder);
		}

		/// ------------------------------------------------------------------------------------
		/// <summary>
		/// When non-trivial (user-visible) changes are saved for a project, we want to record
		/// that as the most recent interesting project to open for the current main window's app.
		/// </summary>
		/// ------------------------------------------------------------------------------------
		[SuppressMessage("Gendarme.Rules.Correctness", "EnsureLocalDisposalRule",
			Justification = "settings is a reference")]
		private static void FieldWorks_OnSave(object sender, SaveEventArgs e)
		{
			if (!e.UndoableChanges)
				return;
			FwRegistrySettings settings = s_settingsForLastClosedWindow;
			if (settings == null)
			{
				IFwMainWnd activeWnd = s_activeMainWnd ?? Form.ActiveForm as IFwMainWnd;
				if (activeWnd == null || activeWnd.App == null || activeWnd.App.RegistrySettings == null)
					return;
				Debug.Assert(activeWnd.Cache == e.Cache && e.Cache == s_cache);
				settings = activeWnd.App.RegistrySettings;
			}

			// We recently closed a window of this application; record it as having recently-saved changes
			// for this project.
			settings.LatestProject = e.Cache.ProjectId.Handle;
			settings.LatestServer = e.Cache.ProjectId.ServerName ?? string.Empty;
		}

		/// ------------------------------------------------------------------------------------
		/// <summary>
		/// Commits the and disposes the FdoCache. This is usually called on a separate thread.
		/// </summary>
		/// <param name="progressDlg">The progress dialog.</param>
		/// <param name="parameters">The parameters passed in to the caller.</param>
		/// <returns>Always <c>null</c></returns>
		/// ------------------------------------------------------------------------------------
		private static object CommitAndDisposeCache(IThreadedProgress progressDlg, object[] parameters)
		{
			progressDlg.Message = ResourceHelper.GetResourceString("kstidShutdownSaveMessage");
			//ENHANCE: if (about to restore and not doing a backup of existing project first) then
			// we improve efficiency by skipping the step of saving the data
			// Save any changes that have happened since the last commit on the cache
			try
			{
				s_cache.ServiceLocator.GetInstance<IUndoStackManager>().StopSaveTimer();
				s_cache.ServiceLocator.GetInstance<IUndoStackManager>().Save();
				if (s_doingRename)
				{
					progressDlg.Message = Properties.Resources.kstidRenamingProject;
					// Give the disk and system time to update. For some reason this is
					// needed after doing a save.
					Thread.Sleep(2000);
					s_renameSuccessful = s_cache.RenameDatabase(s_renameNewName);
			}
			}
			catch (NonRecoverableConnectionLostException e)
			{
				// any changes have NOT been saved.
				Logger.WriteEvent("Got non-recoverable error while saving:");
				Logger.WriteError(e);
			}
			finally
			{
				// Even if an exception is thrown during saving, we still want to dispose of
				// the cache (we'll probably be disposing it later anyways). (FWR-3179)
				s_cache.Dispose();
				s_cache = null; // Don't try to use it again
			}
			return null;
		}
		#endregion

		#region Top-level exception handling
		/// ------------------------------------------------------------------------------------
		/// <summary>
		/// Sets the exception handler.
		/// </summary>
		/// ------------------------------------------------------------------------------------
		private static void SetGlobalExceptionHandler()
		{
			// Set exception handler. Needs to be done before we create splash screen
			// (don't understand why, but otherwise some exceptions don't get caught)
			// Using Application.ThreadException rather than
			// AppDomain.CurrentDomain.UnhandledException has the advantage that the program
			// doesn't necessarily ends - we can ignore the exception and continue.
			Application.ThreadException += HandleTopLevelError;

			// we also want to catch the UnhandledExceptions for all the cases that
			// ThreadException don't catch, e.g. in the startup.
			AppDomain.CurrentDomain.UnhandledException += HandleUnhandledException;
		}

		/// ------------------------------------------------------------------------------------
		/// <summary>
		/// Catches and displays otherwise unhandled exception, especially those that happen
		/// during startup of the application before we show our main window.
		/// </summary>
		/// <param name="sender"></param>
		/// <param name="e"></param>
		/// ------------------------------------------------------------------------------------
		private static void HandleUnhandledException(object sender, UnhandledExceptionEventArgs e)
		{
			if (e.ExceptionObject is Exception)
				DisplayError(e.ExceptionObject as Exception, e.IsTerminating);
			else
				DisplayError(new ApplicationException(string.Format("Got unknown exception: {0}",
					e.ExceptionObject)), false);
		}

		/// ------------------------------------------------------------------------------------
		/// <summary>
		/// Catches and displays a otherwise unhandled exception.
		/// </summary>
		/// <param name="sender">sender</param>
		/// <param name="eventArgs">Exception</param>
		/// <remarks>previously <c>AfApp::HandleTopLevelError</c></remarks>
		/// ------------------------------------------------------------------------------------
		private static void HandleTopLevelError(object sender, ThreadExceptionEventArgs eventArgs)
		{
			if (BasicUtils.IsUnsupportedCultureException(eventArgs.Exception)) // LT-8248
			{
				Logger.WriteEvent("Unsupported culture: " + eventArgs.Exception.Message);
				return;
			}

			// If we can't recover the connection, we want to 'handle' it at this high level by exiting without
			// displaying a message.
			if (eventArgs.Exception is NonRecoverableConnectionLostException || DisplayError(eventArgs.Exception, false))
			{
				FwApp.InCrashedState = true;
				Application.Exit();

				// just to be sure
				Thread.Sleep(5000); // 5s
				using (var process = Process.GetCurrentProcess())
					process.Kill();
			}
		}

		/// ------------------------------------------------------------------------------------
		/// <summary>
		/// Shows the error message of the exception to the user.
		/// </summary>
		/// <param name="exception"></param>
		/// <param name="fTerminating"><c>true</c> if the application already knows that it is
		/// terminating, otherwise <c>false</c>.</param>
		/// <returns><c>true</c> to exit application, <c>false</c> to continue</returns>
		/// ------------------------------------------------------------------------------------
		private static bool DisplayError(Exception exception, bool fTerminating)
		{
			if (s_threadHelper.InvokeRequired)
			{
				s_threadHelper.Invoke(!fTerminating, () => DisplayError(exception, s_activeMainWnd));

				// We got called from a different thread, maybe the Finalizer thread. Anyways,
				// it's never ok to exit the app in this case so we return fTerminating.
				return fTerminating;
			}

			return DisplayError(exception, s_activeMainWnd);
		}

		/// ------------------------------------------------------------------------------------
		/// <summary>
		/// Displays the error.
		/// </summary>
		/// <param name="exception">The exception.</param>
		/// <param name="parent">The parent.</param>
		/// <returns><c>true</c> to exit application, <c>false</c> to continue</returns>
		/// ------------------------------------------------------------------------------------
		private static bool DisplayError(Exception exception, IFwMainWnd parent)
		{
			try
			{
				// To disable displaying a message box, put
				// <add key="ShowUI" value="False"/>
				// in the <appSettings> section of the .config file (see MSDN for details).
				if (ShowUI)
				{
					bool fIsLethal = !(exception is ConfigurationException ||
						exception is ContinuableErrorException ||
						exception.InnerException is ContinuableErrorException);
					if (SafelyReportException(exception, parent, fIsLethal))
					{
						// User chose to exit the application. Make sure that the program can be
						// properly shut down after displaying the exception. (FWR-3179)
						ResetStateForForcedShutdown();
						return true;
					}
					return false;
				}

				// Make sure that the program can be properly shut down after displaying the exception. (FWR-3179)
				ResetStateForForcedShutdown();

				if (exception is ExternalException
					&& (uint)(((ExternalException)exception).ErrorCode) == 0x8007000E) // E_OUTOFMEMORY
				{
					Trace.Assert(false, ResourceHelper.GetResourceString("kstidMiscError"),
						ResourceHelper.GetResourceString("kstidOutOfMemory"));
					return true;
				}

				Debug.Assert(exception.Message != string.Empty || exception is COMException,
					"Oops - we got an empty exception description. Change the code to handle that!");

				Exception innerE = ExceptionHelper.GetInnerMostException(exception);
				string strMessage = ResourceHelper.GetResourceString("kstidProgError")
					+ ResourceHelper.GetResourceString("kstidFatalError");

				string strReport = string.Format(ResourceHelper.GetResourceString("kstidGotException"),
					SupportEmail, exception.Source, Version,
					ExceptionHelper.GetAllExceptionMessages(exception), innerE.Source,
					innerE.TargetSite.Name, ExceptionHelper.GetAllStackTraces(exception));
				Trace.Assert(false, strMessage, strReport);
			}
			catch
			{
				// we ignore any exceptions that might happen during reporting this error
			}
			return true;
		}

		/// ------------------------------------------------------------------------------------
		/// <summary>
		/// FieldWorks version
		/// </summary>
		/// ------------------------------------------------------------------------------------
		public static string Version
		{
			get
			{
				Assembly assembly = Assembly.GetEntryAssembly();
				object[] attributes = (assembly == null) ? null :
					assembly.GetCustomAttributes(typeof(AssemblyFileVersionAttribute), false);
				return attributes != null && attributes.Length > 0 ?
					((AssemblyFileVersionAttribute) attributes[0]).Version : Application.ProductVersion;
			}
		}

		/// ------------------------------------------------------------------------------------
		/// <summary>
		/// Resets the state of FieldWorks to allow a forced shutdown. Should only be called
		/// when a lethal unhandled exception is thrown.
		/// </summary>
		/// ------------------------------------------------------------------------------------
		private static void ResetStateForForcedShutdown()
		{
			s_applicationExiting = true;
			s_allowFinalShutdown = true;
			s_appServerMode = false;
		}

		/// ------------------------------------------------------------------------------------
		/// <summary>
		/// Report an exception 'safely'. That is, minimise the chance that some exception is
		/// going to be thrown during the report, which will throw us right out of the program
		/// without the chance to copy information about the original error.
		/// One way we do this is to stop all the mediators we can find from processing messages.
		/// </summary>
		/// <returns>True if the exception was lethal and the user chose to exit,
		/// false otherise</returns>
		/// ------------------------------------------------------------------------------------
		[SuppressMessage("Gendarme.Rules.Correctness", "EnsureLocalDisposalRule",
			Justification = "appKey is a reference")]
		private static bool SafelyReportException(Exception error, IFwMainWnd parent, bool isLethal)
		{
			using (new IgnoreAppMessageProccessing(s_teApp))
			using (new IgnoreAppMessageProccessing(s_flexApp))
			{
				// Be very, very careful about changing stuff here. Code here MUST not throw exceptions,
				// even when the application is in a crashed state. For example, error reporting failed
				// before I added the static registry keys, because getting App.SettingsKey failed somehow.
				RegistryKey appKey = FwRegistryHelper.FieldWorksRegistryKey;
				if (parent != null && parent.App != null && parent.App == s_teApp && s_teAppKey != null)
					appKey = s_teAppKey;
				else if (parent != null && parent.App != null && parent.App == s_flexApp && s_flexAppKey != null)
					appKey = s_flexAppKey;
				return ErrorReporter.ReportException(error, appKey, SupportEmail,
					parent as Form, isLethal);
			}
		}

		/// ------------------------------------------------------------------------------------
		/// <summary>
		/// Gets the setting for displaying error message boxes. The value is retrieved from
		/// the .config file.
		/// </summary>
		/// <remarks>
		/// To disable displaying an error message box, put
		/// <code>&lt;add key="ShowUI" value="False"/></code>
		/// in the &lt;appSettings> section of the .config file (see MSDN for details).
		/// </remarks>
		/// ------------------------------------------------------------------------------------
		private static bool ShowUI
		{
			get
			{
				try
				{
					string sShowUI = System.Configuration.ConfigurationManager.AppSettings["ShowUI"];
					if (sShowUI != null)
						return Convert.ToBoolean(sShowUI);
				}
				catch
				{
					// This is only used when bringing up the error dialog. We don't want to bother
					// with this exception since we have no idea what state the application is in.
				}
				return true;
			}
		}
		#endregion

		#region Splash screen
		/// ------------------------------------------------------------------------------------
		/// <summary>
		/// Displays the splash screen
		/// </summary>
		/// ------------------------------------------------------------------------------------
		private static void ShowSplashScreen(FwApp app)
		{
			s_splashScreen = new FwSplashScreen();
			s_splashScreen.ProductExecutableAssembly = Assembly.LoadFile(app.ProductExecutableFile);
			s_splashScreen.Show(!FwRegistrySettings.DisableSplashScreenSetting, s_noUserInterface);
			s_splashScreen.Refresh();
		}

		/// ------------------------------------------------------------------------------------
		/// <summary>
		/// Closes the splash screen
		/// </summary>
		/// ------------------------------------------------------------------------------------
		private static void CloseSplashScreen()
		{
			// Close the splash screen
			if (s_splashScreen != null)
			{
				s_splashScreen.Close();
				s_splashScreen.Dispose();
				s_splashScreen = null;
			}
		}

		/// ------------------------------------------------------------------------------------
		/// <summary>
		/// Write to the splash screen
		/// </summary>
		/// <param name="msg">Text to display</param>
		/// ------------------------------------------------------------------------------------
		private static void WriteSplashScreen(string msg)
		{
			if (s_splashScreen != null)
			{
				// Set the splash screen message
				s_splashScreen.Message = msg;
				s_splashScreen.Refresh();
			}
		}

		#endregion

		#region Internal Project Handling Methods
		/// ------------------------------------------------------------------------------------
		/// <summary>
		/// Determines the project that will be run by reading the command-line parameters.
		/// If no project is found on the command-line parameters, then the Welcome to
		/// FieldWorks dialog is displayed and the user can choose a project from there.
		/// </summary>
		/// <param name="args">The application arguments.</param>
		/// <returns>The project to run, or null if no project could be determined</returns>
		/// ------------------------------------------------------------------------------------
		[SuppressMessage("Gendarme.Rules.Correctness", "EnsureLocalDisposalRule",
			Justification="app is a reference")]
		private static ProjectId DetermineProject(FwAppArgs args)
		{
			// Get project information from one of four places, in this order of preference:
			// 1. Command-line arguments
			// 2. Sample DB (if this is the first time this app has been run)
			// 3. Registry (if last startup was successful)
			// 4. Ask the user
			//
			// Except that with the new Welcome dialog, 2 through 4 are lumped into the Welcome dialog
			// functionality. If the user checks the "...always open the last edited project..." checkbox,
			// we will try to do that and only show the dialog if we fail.
			// If we try to use command-line arguments and it fails, we will use the Welcome dialog
			// to help the user figure out what to do next.
			var projId = new ProjectId(args.DatabaseType, args.Database, args.Server);
			StartupException projectOpenError;
			if (TryCommandLineOption(projId, out projectOpenError))
				return projId;

			// If this app hasn't been run before, ask user about opening sample DB.
			var app = GetOrCreateApplication(args);
			if (app.RegistrySettings.FirstTimeAppHasBeenRun)
				return ShowWelcomeDialog(args, app, null, projectOpenError);

			// Valid project information was not passed on the command-line, so try looking in
			// the registry for the last-run project.
			var previousStartupStatus = GetPreviousStartupStatus(app);
			var latestProject = app.RegistrySettings.LatestProject;
			if ((String.IsNullOrEmpty(projId.Name) || projectOpenError != null) &&
				previousStartupStatus != StartupStatus.Failed && !String.IsNullOrEmpty(latestProject))
			{
				// User didn't specify a project or gave bad command-line args,
				// so set projId to the last successfully opened project.
				projId = GetBestGuessProjectId(latestProject, app.RegistrySettings.LatestServer);
			}
			else if (previousStartupStatus == StartupStatus.Failed && !string.IsNullOrEmpty(latestProject))
			{
				// The previous project failed to open, so notify the user.
				projectOpenError = new StartupException(String.Format(
					Properties.Resources.kstidUnableToOpenLastProject, app.ApplicationName,
					latestProject));
			}

			var fOpenLastEditedProject = GetAutoOpenRegistrySetting(app);

			if (fOpenLastEditedProject && projId.IsValid && projectOpenError == null
				&& previousStartupStatus == StartupStatus.Successful)
				return projId;

			// No valid command line args, not the first time we've run the program,
			// and we aren't set to auto-open the last project, so give user options to open/create a project.
			return ShowWelcomeDialog(args, app, projId, projectOpenError);
		}

		private static bool GetAutoOpenRegistrySetting(FwApp app)
		{
			Debug.Assert(app != null);
			return app.RegistrySettings.AutoOpenLastEditedProject;
		}

		private static ProjectId GetBestGuessProjectId(string latestProject, string latestServer)
		{
			// From the provided server/project pair, return the best possible ProjectId object.
			var projId = new ProjectId(latestProject, latestServer);
			if (string.IsNullOrEmpty(latestServer))
			{
				// the extension we inferred from the current server type might be wrong;
				// most likely, it might be a fwdata file that was not to be converted.
				// An fwdb which didn't convert back is less likely but try to handle it.
				if (!File.Exists(projId.Path))
				{
					string altProject;
					if (Path.GetExtension(latestProject) == FdoFileHelper.ksFwDataXmlFileExtension)
						altProject = Path.ChangeExtension(latestProject, FdoFileHelper.ksFwDataDb4oFileExtension);
					else
						altProject = Path.ChangeExtension(latestProject, FdoFileHelper.ksFwDataXmlFileExtension);
					projId = new ProjectId(altProject, latestServer);
				}
			}
			return projId;
		}

		/// <summary>
		/// Returns true if valid command-line args created this projectId.
		/// Returns false with no exception if no -db arg was given.
		/// Returns false with exception if invalid args were given.
		/// </summary>
		/// <param name="projId"></param>
		/// <param name="exception"></param>
		/// <returns></returns>
		private static bool TryCommandLineOption(ProjectId projId, out StartupException exception)
		{
			exception = null;
			if (string.IsNullOrEmpty(projId.Name))
				return false;
			var ex = projId.GetExceptionIfInvalid();
			if (ex is StartupException)
			{
				exception = (StartupException) ex;
				return false; // Invalid command-line arguments supplied.
			}
			if (ex == null)
				return true; // If valid command-line arguments are supplied, we go with that.
			throw ex; // Something totally unexpected happened, don't suppress it.
		}

		/// ------------------------------------------------------------------------------------
		/// <summary>
		/// Attempts to launch the specified project on the specified application..
		/// </summary>
		/// <param name="args">The application arguments.</param>
		/// <param name="projectId">The project id.</param>
		/// <returns>
		/// True if the project was launched successfully from this process, false
		/// if the project could not be loaded or if control was passed to another FieldWorks
		/// process.
		/// </returns>
		/// ------------------------------------------------------------------------------------
		[SuppressMessage("Gendarme.Rules.Correctness", "EnsureLocalDisposalRule",
			Justification="app is a reference")]
		private static bool LaunchProject(FwAppArgs args, ref ProjectId projectId)
		{
			while (true)
			{
				if (projectId == null)
				{
					Logger.WriteEvent("User has decided to quit");
					return false;
				}
				Logger.WriteEvent("User requested project " + projectId.UiName + " for BEP " + projectId.Type);

				// Look to see if another FieldWorks process is already running that is for
				// the requested project. If so, then transfer the request to that process.
				if (TryFindExistingProcess(projectId, args))
				{
					Logger.WriteEvent("Found FieldWorks.exe for project " + projectId.UiName + " for BEP " + projectId.Type);
					return false; // Found another process for this project, so we're done.
				}

				// Now that we know what project to load and it is openable. Start a new
				// log file for that project.
				Logger.WriteEvent("Transferring log to project log file " + projectId.UiName);
				Logger.Init(projectId.UiName);

				FwApp app = GetOrCreateApplication(args);
				try
				{
					return InitializeFirstApp(app, projectId);
				}
				catch (StartupException e)
				{
					if (s_cache != null)
					{
						s_cache.Dispose();
						s_cache = null;
					}
					Logger.Init(FwUtils.ksSuiteName);
					projectId = ShowWelcomeDialog(args, app, projectId, e);
				}
			}
		}

		/// ------------------------------------------------------------------------------------
		/// <summary>
		/// Opens the specified (newly-created) project. This may start a new FieldWorks.exe
		/// process to handle the project if no FieldWorks processes are running for the
		/// specified project.
		/// </summary>
		/// <param name="projectId">The project id.</param>
		/// <param name="appName">The application name (either Translation Editor or
		/// Language Explorer).</param>
		/// ------------------------------------------------------------------------------------
		public static bool OpenNewProject(ProjectId projectId, string appName)
		{
			if (projectId == null)
				throw new ArgumentNullException("projectId");
			Debug.Assert(!projectId.Equals(s_projectId));
			if (appName != FwUtils.ksTeAppName && appName != FwUtils.ksFlexAppName)
				throw new ArgumentException("Invalid application name", "appName");

			return OpenProjectWithNewProcess(projectId, GetCommandLineAbbrevForAppName(appName)) != null;
		}

		/// ------------------------------------------------------------------------------------
		/// <summary>
		/// Opens the specified project. This may start a new FieldWorks.exe process to handle
		/// the project if no FieldWorks processes are running for the specified project.
		/// </summary>
		/// <param name="projectId">The project id.</param>
		/// <param name="app">The app.</param>
		/// <param name="wndCopyFrom">The window to copy from (optional).</param>
		/// <returns>True if successful, false otherwise</returns>
		/// ------------------------------------------------------------------------------------
		internal static bool OpenExistingProject(ProjectId projectId, FwApp app, Form wndCopyFrom)
		{
			if (projectId == null)
				throw new ArgumentNullException("projectId");
			if (app != s_flexApp && app != s_teApp)
				throw new ArgumentException("Invalid application", "app");

			if (projectId.Equals(s_projectId))
			{
				// We're trying to open this same project. Just open a new window for the
				// specified application
				return CreateAndInitNewMainWindow(app, false, wndCopyFrom, false);
			}

			string sAppAbbrev = GetCommandLineAbbrevForAppName(app.ApplicationName);
			if (TryFindExistingProcess(projectId, new FwAppArgs(sAppAbbrev, projectId.Handle,
				projectId.ServerName, null, Guid.Empty)))
			{
				Logger.WriteEvent("Found existing FieldWorks.exe for project " + projectId.UiName + ". BEP:" + projectId.Type);
				return true; // Found another process for this project, so we're done.
			}

			return OpenProjectWithNewProcess(projectId, sAppAbbrev) != null;
		}

		/// ------------------------------------------------------------------------------------
		/// <summary>
		/// Opens the specified project by starting a new FieldWorks.exe process.
		/// </summary>
		/// <param name="project">The project ID.</param>
		/// <param name="appAbbrev">The abbreviation of the application name (TE, or FLEx).</param>
		/// <param name="otherArgs">Other command-line arguments to pass to the new FieldWorks
		/// process.</param>
		/// <returns>True if the project was opened, false otherwise</returns>
		/// ------------------------------------------------------------------------------------
		private static Process OpenProjectWithNewProcess(ProjectId project, string appAbbrev,
			params string[] otherArgs)
		{
			return OpenProjectWithNewProcess(project.TypeString, project.Handle, project.ServerName,
				appAbbrev, otherArgs);
		}

		/// ------------------------------------------------------------------------------------
		/// <summary>
		/// Opens the specified project by starting a new FieldWorks.exe process.
		/// </summary>
		/// <param name="projectType">Type of the project.</param>
		/// <param name="projectName">The name of the project.</param>
		/// <param name="server">The name of the server (can be null).</param>
		/// <param name="appAbbrev">The abbreviation of the application name (TE, or FLEx).</param>
		/// <param name="otherArgs">Other command-line arguments to pass to the new FieldWorks
		/// process.</param>
		/// <returns>True if the project was opened, false otherwise</returns>
		/// ------------------------------------------------------------------------------------
		internal static Process OpenProjectWithNewProcess(string projectType, string projectName,
			string server, string appAbbrev, params string[] otherArgs)
		{
			Logger.WriteEvent("Starting new FieldWorks.exe process for project " + projectName + ". BEP:" + projectType);
			List<string> args = new List<string>();
			if (!string.IsNullOrEmpty(projectType))
			{
				args.Add("-" + FwAppArgs.kDbType);
				args.Add(projectType);
			}
			if (!string.IsNullOrEmpty(server))
			{
				args.Add("-" + FwAppArgs.kServer);
				args.Add(server);
			}
			args.Add("-" + FwAppArgs.kProject);
			args.Add(projectName);
			args.AddRange(otherArgs);
			return StartFwApp(appAbbrev, args.ToArray());
		}

		/// ------------------------------------------------------------------------------------
		/// <summary>
		/// Rename the database.
		/// </summary>
		/// <param name="dbNewName">new basename desired</param>
		/// <param name="app">The calling application</param>
		/// <returns>True if the rename was successful, false otherwise</returns>
		/// ------------------------------------------------------------------------------------
		internal static bool RenameProject(string dbNewName, FwApp app)
		{
			Debug.Assert(s_cache.ProjectId.IsLocal);

			// ENHANCE (FWR-722): If this is a shared database, warn the user that other clients
			// might hate them if they rename this project.
			// TODO (FWR-722): Also move project-specific registry settings

			string appName = app.ApplicationName;
			ProjectId projId = s_projectId;

			s_doingRename = true;
			s_renameSuccessful = false;
			s_renameNewName = dbNewName;
			try
			{
				// Although this code looks strange, the rename actually takes place after the
				// saving of the data (see CommitAndDisposeCache). The reason for this is that
				// closing all of the main windows causes the cache to be disposed (or will
				// during the next Windows message pump). We needed to have the rename happen
				// after all the main windows are closed, but before the cache is disposed.
				// The only semi-clean way of doing that is to do what we did. (FWR-3179)
				ExecuteWithAppsShutDown(GetCommandLineAbbrevForAppName(app.ApplicationName),
					() => s_projectId ?? projId);
			}
			finally
			{
				s_doingRename = false;
				s_renameNewName = null;
			}

			if (s_renameSuccessful)
			{
				FwApp newApp = GetAppFromAppNameOrAbbrev(appName);
				newApp.RegistrySettings.LatestProject = projId.Handle;
				newApp.RegistrySettings.LatestServer = projId.ServerName ?? string.Empty;
			}
			return s_renameSuccessful;
		}

		/// ------------------------------------------------------------------------------------
		/// <summary>
		/// Handles a project name change.
		/// </summary>
		/// <param name="sender">The FDO cache (should be the same as our static one).</param>
		/// ------------------------------------------------------------------------------------
		private static void ProjectNameChanged(FdoCache sender)
		{
			Debug.Assert(sender == s_cache);
			// The ProjectId should have already been updated (as a result of the rename deep
			// in FDO because we pass the ProjectId by reference and it gets set in the BEP),
			// however, generally, we aren't guaranteed that this behavior actually takes place,
			// so we need to do it here to make sure our reference is updated.
			s_projectId.Path = s_cache.ProjectId.Path;
			// Update the path in the writing system manager so that it won't crash trying to
			// write to a nonexistent folder.
			var manager = s_cache.ServiceLocator.GetInstance<IWritingSystemManager>();
			manager.LocalStoreFolder = Path.Combine(s_projectId.ProjectFolder, "WritingSystemStore");
		}
		#endregion

		#region Project UI handling methods
		/// ------------------------------------------------------------------------------------
		/// <summary>
		/// Displays fieldworks welcome dialog.
		/// </summary>
		/// <param name="args">The command-line (probably) arguments used to launch FieldWorks</param>
		/// <param name="startingApp">The help topic provider and source of registry values.</param>
		/// <param name="lastProjectId">The project stored in the registry as the last edited project.</param>
		/// <param name="exception">Exception thrown if the previously requested project could not be opened.</param>
		/// <returns>
		/// A ProjectId object if an option has been chosen which results in a valid
		/// project being opened; <c>null</c> if the user chooses to exit.
		/// </returns>
		/// ------------------------------------------------------------------------------------
		[SuppressMessage("Gendarme.Rules.Correctness", "EnsureLocalDisposalRule",
			Justification="startingApp is a reference")]
		private static ProjectId ShowWelcomeDialog(FwAppArgs args, FwApp startingApp, ProjectId lastProjectId, StartupException exception)
		{
			CloseSplashScreen();

			var helpTopicProvider = startingApp as IHelpTopicProvider;

			// Use the last edited project as the base guess for which project we'll open.
			var projectToTry = lastProjectId;

			// Continue to ask for an option until one is selected.
			s_fWaitingForUserOrOtherFw = true;
			do
			{
				if (exception != null)
				{
					if (projectToTry != null)
						Logger.WriteEvent("Problem opening " + projectToTry.UiName + ".");
					Logger.WriteError(exception);
				}

				// Put this here (i.e. inside the do loop) so any exceptions
				// will be logged before terminating.
				if (s_noUserInterface)
					return null;

				// If we changed our projectToTry below and we're coming through again,
				// reset our projectId.
				projectToTry = lastProjectId;

				using (WelcomeToFieldWorksDlg dlg = new WelcomeToFieldWorksDlg(helpTopicProvider, args.AppAbbrev, exception, s_noPreviousReportingSettings))
				{
					if (exception != null)
					{
						dlg.ShowErrorLabelHideLink();
					}
					else
					{
						if (projectToTry != null && projectToTry.IsValid)
						{
							dlg.ProjectLinkUiName = projectToTry.Name;
							dlg.SetFirstOrLastProjectText(false);
						}
						else
						{
							var sampleProjId = GetSampleProjectId(startingApp);
							if (sampleProjId != null)
							{
								dlg.ProjectLinkUiName = sampleProjId.Name;
								dlg.SetFirstOrLastProjectText(true);
								// LT-13943 - forgot to set this variable, which made it not be able to open
								// the sample db.
								projectToTry = new ProjectId(startingApp.SampleDatabase, null);
							}
							else // user didn't install Sena 3!
							{
								projectToTry = null;
							}
						}
						if (projectToTry != null)
							dlg.ShowLinkHideErrorLabel();
						else
							dlg.ShowErrorLabelHideLink();
					}
					bool gotAutoOpenSetting = false;
					if (startingApp.RegistrySettings != null) // may be null if disposed after canceled restore.
					{
					dlg.OpenLastProjectCheckboxIsChecked = GetAutoOpenRegistrySetting(startingApp);
						gotAutoOpenSetting = true;
					}
					dlg.StartPosition = FormStartPosition.CenterScreen;
					dlg.ShowDialog();
					exception = null;
					// We get the app each time through the loop because a failed Restore operation can dispose it.
					var app = GetOrCreateApplication(args);
					if (gotAutoOpenSetting)
					app.RegistrySettings.AutoOpenLastEditedProject = dlg.OpenLastProjectCheckboxIsChecked;
					switch (dlg.DlgResult)
					{
						case WelcomeToFieldWorksDlg.ButtonPress.New:
							projectToTry = CreateNewProject(dlg, app, helpTopicProvider);
							Debug.Assert(projectToTry == null || projectToTry.IsValid);
							break;
						case WelcomeToFieldWorksDlg.ButtonPress.Open:
							projectToTry = ChooseLangProject(null, helpTopicProvider);
							try
							{
								if (projectToTry != null)
									projectToTry.AssertValid();
							}
							catch (StartupException e)
							{
								exception = e;
							}
							break;
						case WelcomeToFieldWorksDlg.ButtonPress.Link:
							// LT-13943 - this guard keeps the projectToTry from getting blasted by a null when it has
							// a useful projectId (like the initial sample db the first time FLEx is run).
							if (lastProjectId != null && !lastProjectId.Equals(projectToTry))
								projectToTry = lastProjectId; // just making sure!
							Debug.Assert(projectToTry.IsValid);
							break;
						case WelcomeToFieldWorksDlg.ButtonPress.Restore:
							s_allowFinalShutdown = false;
							RestoreProject(null, app);
							s_allowFinalShutdown = true;
							projectToTry = s_projectId; // Restore probably used this process
							break;
						case WelcomeToFieldWorksDlg.ButtonPress.Exit:
							return null; // Should cause the FW process to exit later
						case WelcomeToFieldWorksDlg.ButtonPress.Receive:
							if (!FwNewLangProject.CheckProjectDirectory(null, helpTopicProvider))
								break;
							ObtainedProjectType obtainedProjectType;
							projectToTry = null; // If the user cancels the send/receive, this null will result in a return to the welcome dialog.
							// Hard to say what Form.ActiveForm is here. The splash and welcome dlgs are both gone.
							var projectDataPathname = ObtainProjectMethod.ObtainProjectFromAnySource(Form.ActiveForm,
								helpTopicProvider, out obtainedProjectType);
							if (!string.IsNullOrEmpty(projectDataPathname))
							{
								projectToTry = new ProjectId(FDOBackendProviderType.kXML, projectDataPathname, null);
								var activeWindow = startingApp.ActiveMainWindow;
								if (activeWindow != null)
								{
									((IFwMainWnd)activeWindow).Mediator.PropertyTable.SetProperty("LastBridgeUsed",
										obtainedProjectType == ObtainedProjectType.Lift ? "LiftBridge" : "FLExBridge",
										PropertyTable.SettingsGroup.LocalSettings);
								}
							}
							break;
						case WelcomeToFieldWorksDlg.ButtonPress.Import:
							projectToTry = CreateNewProject(dlg, app, helpTopicProvider);
							if (projectToTry != null)
							{
							var projectLaunched = LaunchProject(args, ref projectToTry);
								if (projectLaunched)
							{
								s_projectId = projectToTry; // Window is open on this project, we must not try to initialize it again.
								var mainWindow = Form.ActiveForm;
									if (mainWindow is IxWindow)
								{
										((IxWindow) mainWindow).Mediator.SendMessage("SFMImport", null);
								}
								else
								{
									return null;
								}
							}
							else
							{
								return null;
							}
							}
							break;
					}
				}
			}
			while (projectToTry == null || !projectToTry.IsValid);

			Logger.WriteEvent("Project selected in Welcome dialog: " + projectToTry);

			s_fWaitingForUserOrOtherFw = false;
			return projectToTry;
		}

		private static ProjectId GetSampleProjectId(FwApp app)
		{
			ProjectId sampleProjId = null;
			if (app != null && app.SampleDatabase != null)
				sampleProjId = new ProjectId(app.SampleDatabase, null);
			if (sampleProjId == null || !sampleProjId.IsValid)
				return null;
			return sampleProjId;
		}

		/// ------------------------------------------------------------------------------------
		/// <summary>
		/// Lets the user select an existing language project.
		/// </summary>
		/// <param name="dialogOwner">The owner of the dialog.</param>
		/// <param name="helpTopicProvider">The help topic provider.</param>
		/// <returns>The chosen project, or null if no project was chosen</returns>
		/// ------------------------------------------------------------------------------------
		[SuppressMessage("Gendarme.Rules.Correctness", "EnsureLocalDisposalRule",
			Justification = "activeWindow is a reference")]
		internal static ProjectId ChooseLangProject(Form dialogOwner, IHelpTopicProvider helpTopicProvider)
		{
			if (!FwNewLangProject.CheckProjectDirectory(dialogOwner, helpTopicProvider))
			{
				return null;
			}
			using (var dlg = new ChooseLangProjectDialog(helpTopicProvider, false))
			{
				dlg.ShowDialog(dialogOwner);
				var app = helpTopicProvider as IApp;
				if (app != null)
				{
					var activeWindow = app.ActiveMainWindow;
					if (activeWindow != null && dlg.ObtainedProjectType != ObtainedProjectType.None)
					{
						((IFwMainWnd)activeWindow).Mediator.PropertyTable.SetProperty("LastBridgeUsed",
							dlg.ObtainedProjectType == ObtainedProjectType.Lift ? "LiftBridge" : "FLExBridge",
							PropertyTable.SettingsGroup.LocalSettings);
					}
				}

				if (dlg.DialogResult == DialogResult.OK)
				{
					var projId = new ProjectId(dlg.Project, dlg.Server);
					if (IsSharedXmlBackendNeeded(projId))
						projId.Type = FDOBackendProviderType.kSharedXML;
					return projId;
			}

				return null;
		}
		}

		/// ------------------------------------------------------------------------------------
		/// <summary>
		/// Lets the user create a new project
		/// </summary>
		/// <param name="dialogOwner">The owner of the dialog (and any message boxes shown)</param>
		/// <param name="app">This is needed for opening an existing project.</param>
		/// <param name="helpTopicProvider">The help topic provider.</param>
		/// <returns>
		/// The project that was created (and needs to be loaded), or null if the user
		/// canceled.
		/// </returns>
		/// ------------------------------------------------------------------------------------
		internal static ProjectId CreateNewProject(Form dialogOwner, FwApp app, IHelpTopicProvider helpTopicProvider)
		{
			using (var dlg = new FwNewLangProject())
			{
				dlg.SetDialogProperties(helpTopicProvider);
				switch (dlg.DisplayDialog(dialogOwner))
				{
					case DialogResult.OK:
						if (dlg.IsProjectNew)
							return new ProjectId(dlg.GetDatabaseFile(), null);
						else
						{
							// The user tried to create a new project which already exists and
							// then choose to open the project. Therefore open the project and return
							// null for the ProjectId so the caller of this method does not try to
							// create a new project.
							ProjectId projectId = new ProjectId(dlg.GetDatabaseFile(), null);
							OpenExistingProject(projectId, app, dialogOwner);
							return null;
						}
					case DialogResult.Abort:
						// If we get an Abort it means that we got an exception in the dialog (e.g.
						// in the OnLoad method). We can't just catch that exception here (probably
						// because of the extra message loop the dialog has), so we close the dialog
						// and return Abort.
						MessageBox.Show(dialogOwner,
							ResourceHelper.GetResourceString("kstidNewProjError"),
							ResourceHelper.GetResourceString("kstidMiscError"));
						break;
				}
			}
			return null;
		}

		/// ------------------------------------------------------------------------------------
		/// <summary>
		/// Lets the user delete any FW databases that are not currently open
		/// </summary>
		/// <param name="dialogOwner">The owner of the dialog</param>
		/// <param name="helpTopicProvider">The help topic provider.</param>
		/// ------------------------------------------------------------------------------------
		internal static void DeleteProject(Form dialogOwner, IHelpTopicProvider helpTopicProvider)
		{
			Set<string> projectsInUse = new Set<string>(ProjectsInUseLocally());
			IClientServerServices css = ClientServerServices.Current;
			ILocalClientServerServices local = null;
			if (css != null)
			{
				local = css.Local;
				if (local != null && local.ShareMyProjects)
					projectsInUse.AddRange(local.ListOpenProjects());
			}
			using (FwDeleteProjectDlg dlg = new FwDeleteProjectDlg(projectsInUse))
			{
				dlg.SetDialogProperties(helpTopicProvider);
				dlg.ShowDialog(dialogOwner);
			}
			if (local != null)
				local.RefreshProjectNames();
		}

		/// ------------------------------------------------------------------------------------
		/// <summary>
		/// Backup the project.
		/// </summary>
		/// <param name="dialogOwner">The dialog owner.</param>
		/// <param name="fwApp">The FW application.</param>
		/// <returns>The path to the backup file, or <c>null</c></returns>
		/// ------------------------------------------------------------------------------------
		internal static string BackupProject(Form dialogOwner, FwApp fwApp)
		{
			using (BackupProjectDlg dlg = new BackupProjectDlg(Cache,
				GetCommandLineAbbrevForAppName(fwApp.ApplicationName), fwApp))
			{
				if (dlg.ShowDialog(dialogOwner) == DialogResult.OK)
				{
					return dlg.BackupFilePath;
				}
			}
			return null;
		}

		/// ------------------------------------------------------------------------------------
		/// <summary>
		/// Restore a project.
		/// </summary>
		/// <param name="dialogOwner">The dialog owner.</param>
		/// <param name="backupFile">The file to restore from.</param>
		/// ------------------------------------------------------------------------------------
		internal static void RestoreProject(Form dialogOwner, string backupFile)
		{
			BackupFileSettings settings = null;
			if (!RestoreProjectDlg.HandleRestoreFileErrors(null, FwUtils.ksSuiteName, backupFile,
				() => settings = new BackupFileSettings(backupFile, true)))
			{
				return;
			}

			using (RestoreProjectDlg dlg = new RestoreProjectDlg(settings, FwUtils.ksSuiteName,
				GetHelpTopicProvider(settings.AppAbbrev)))
			{
				dlg.ShowInTaskbar = true;
				if (dlg.ShowDialog(dialogOwner) != DialogResult.OK)
					return;

				HandleRestoreRequest(dialogOwner, new FwRestoreProjectSettings(settings.AppAbbrev, dlg.Settings));
			}
		}

		/// ------------------------------------------------------------------------------------
		/// <summary>
		/// Restore a project.
		/// </summary>
		/// <param name="dialogOwner">The dialog owner.</param>
		/// <param name="fwApp">The FieldWorks application.</param>
		/// ------------------------------------------------------------------------------------
		internal static void RestoreProject(Form dialogOwner, FwApp fwApp)
		{
			string databaseName = (Cache != null) ? Cache.ProjectId.Name : string.Empty;
			using (RestoreProjectDlg dlg = new RestoreProjectDlg(databaseName, fwApp.ApplicationName, fwApp))
			{
				if (dlg.ShowDialog(dialogOwner) != DialogResult.OK)
					return;

				HandleRestoreRequest(dialogOwner, new FwRestoreProjectSettings(GetCommandLineAbbrevForAppName(fwApp.ApplicationName),
					dlg.Settings));
			}
		}

		/// ------------------------------------------------------------------------------------
		/// <summary>
		/// Archive selected project files using RAMP
		/// </summary>
		/// <param name="fwApp"></param>
		/// <param name="dialogOwner"></param>
		/// <returns>The list of files to archive</returns>
		/// ------------------------------------------------------------------------------------
		internal static List<string> ArchiveProjectWithRamp(Form dialogOwner, FwApp fwApp)
		{
			using (var dlg = new ArchiveWithRamp(Cache,
				GetCommandLineAbbrevForAppName(fwApp.ApplicationName), fwApp))
			{
				if (dlg.ShowDialog(dialogOwner) == DialogResult.OK)
				{
					return dlg.FilesToArchive;
				}
			}
			return null;
		}
		#endregion

		#region Project sharing and location methods
		/// ------------------------------------------------------------------------------------
		/// <summary>
		/// Displays the Project Location Sharing dialog box
		/// </summary>
		/// <param name="dialogOwner">The form that should be used as the dialog owner.</param>
		/// <param name="fwApp">The FieldWorks application from with this command was initiated.
		/// </param>
		/// ------------------------------------------------------------------------------------
		internal static void FileProjectSharingLocation(Form dialogOwner, FwApp fwApp)
		{
			Debug.Assert(fwApp.Cache.ProjectId.IsLocal);

			using (ProjectLocationSharingDlg dlg = new ProjectLocationSharingDlg(fwApp, fwApp.Cache))
			{
			if (dlg.ShowDialog(dialogOwner) != DialogResult.OK)
				return;
			string projectPath = fwApp.Cache.ProjectId.Path;
			string parentDirectory = Path.GetDirectoryName(fwApp.Cache.ProjectId.ProjectFolder);
			string projectsDirectory = FwDirectoryFinder.ProjectsDirectory;
				if (!MiscUtils.IsUnix)
				{
					parentDirectory = parentDirectory.ToLowerInvariant();
					projectsDirectory = projectsDirectory.ToLowerInvariant();
				}

			if (dlg.ProjectsSharedChecked)
			{
				// We now want projects shared. The only way we would be allowed to change the project folder is if it
				// previously was not shared. If that's the case, change it before we switch.
				if (!ClientServerServices.Current.Local.ShareMyProjects)
					UpdateProjectsLocation(dlg.ProjectsFolder, fwApp, projectPath);
					if (!MiscUtils.IsUnix)
						projectsDirectory = FwDirectoryFinder.ProjectsDirectory.ToLowerInvariant();
				if (UpdateProjectsSharing(true, dialogOwner, fwApp, projectPath, parentDirectory, projectsDirectory))
				{
					using (var dlgShare = new ShareProjectsFolderDlg())
						dlgShare.ShowDialog();
				}
			}
			else
			{
				// We don't now want projects shared. Make sure we turn it off before possibly also changing the directory.
				UpdateProjectsSharing(false, dialogOwner, fwApp, projectPath, parentDirectory, projectsDirectory);
				UpdateProjectsLocation(dlg.ProjectsFolder, fwApp, projectPath);
			}
		}
		}

		/// ------------------------------------------------------------------------------------
		/// <summary>
		/// Attempts to turn project sharing on or off if not already in the requested mode.
		/// </summary>
		/// <param name="fShareProjects">Flag indicating whether to turn sharing on or off.</param>
		/// <param name="dialogOwner">The form that should be used as the dialog owner.</param>
		/// <param name="fwApp">The FieldWorks application from with this command was initiated.
		/// </param>
		/// <param name="projectPath">The project path.</param>
		/// <param name="parentDirectory">The parent directory.</param>
		/// <param name="projectsDirectory">The projects directory.</param>
		/// <returns>Indication of whether requested change was actually made</returns>
		/// ------------------------------------------------------------------------------------
		private static bool UpdateProjectsSharing(bool fShareProjects, Form  dialogOwner,
			FwApp fwApp, string projectPath, string parentDirectory, string projectsDirectory)
		{
			if (ClientServerServices.Current.Local.ShareMyProjects == fShareProjects)
				return false; // Already in requested mode
			string msg = (fShareProjects) ? Properties.Resources.kstidAboutToConvertToShared :
				Properties.Resources.kstidAboutToConvertToNonShared;
			if (MessageBox.Show(dialogOwner, msg, Properties.Resources.kstidAboutToConvertCaption,
				MessageBoxButtons.OKCancel) == DialogResult.Cancel)
			{
				return false; //user changed his mind
			}

			if (!ClientServerServices.Current.Local.WillProjectBeConverted(projectPath, parentDirectory, projectsDirectory))
			{
				// We aren't going to convert this one, so no complication to just switching it.
				// Both these setters check and do nothing if not changed.
				using (var progressDlg = new ProgressDialogWithTask(s_threadHelper))
				{
					return ClientServerServices.Current.Local.SetProjectSharing(fShareProjects, progressDlg);
				}
			}

			bool fSuccess = false;
			ExecuteWithAllFwProcessesShutDown(GetCommandLineAbbrevForAppName(fwApp.ApplicationName), () =>
			{
				using (var progressDlg = new ProgressDialogWithTask(s_threadHelper))
				{
					fSuccess = ClientServerServices.Current.Local.SetProjectSharing(fShareProjects, progressDlg);
				}
				return new ProjectId(ClientServerServices.Current.Local.IdForLocalProject(Path.GetFileNameWithoutExtension(projectPath)), null);
			});
			return fSuccess;
		}

		/// ------------------------------------------------------------------------------------
		/// <summary>
		/// Updates the projects default directory.
		/// </summary>
		/// <param name="newFolderForProjects">The new folder for projects.</param>
		/// <param name="fwApp">used to get parent window of dialog</param>
		/// <param name="projectPath">path to the current project</param>
		/// ------------------------------------------------------------------------------------
		private static void UpdateProjectsLocation(string newFolderForProjects, FwApp fwApp,
			string projectPath)
		{
			if (newFolderForProjects == null || newFolderForProjects == FwDirectoryFinder.ProjectsDirectory ||
				!FileUtils.EnsureDirectoryExists(newFolderForProjects))
				return;

			bool fMoveFiles;
			using (var dlg = new MoveProjectsDlg(fwApp))
			{
				fMoveFiles = dlg.ShowDialog(fwApp.ActiveMainWindow) == DialogResult.Yes;
			}
			string oldFolderForProjects = FwDirectoryFinder.ProjectsDirectory;
			try
			{
				FwDirectoryFinder.ProjectsDirectory = newFolderForProjects;
			}
			catch (Exception)
			{
				MessageBox.Show(Form.ActiveForm, Properties.Resources.ksChangeProjectLocationFailedDetails,
					Properties.Resources.ksChangeProjectLocationFailed, MessageBoxButtons.OK, MessageBoxIcon.Error);
				return; // don't move files!!
			}
			if (fMoveFiles)
			{
				var oldProjectId = (ProjectId)Cache.ProjectId;
				ExecuteWithAllFwProcessesShutDown(GetCommandLineAbbrevForAppName(fwApp.ApplicationName),
					() => MoveProjectFolders(oldFolderForProjects, newFolderForProjects, projectPath, oldProjectId));
			}
		}

		/// <summary>
		/// Check whether we must copy the project folders and files because the new Projects
		/// folder is on a different device than the old Projects folder.
		/// </summary>
		private static bool MustCopyFoldersAndFiles(string oldFolderForProjects, string newFolderForProjects)
		{
			List<string> driveMounts = GetDriveMountList();
			var oldPath = oldFolderForProjects;
			if (!Path.IsPathRooted(oldPath))
			{
				try   { oldPath = Path.GetFullPath(oldPath); }
				catch { return true; }		// better safe than sorry if we can't tell the drives
			}
			var newPath = newFolderForProjects;
			if (!Path.IsPathRooted(newPath))
			{
				try   { newPath =  Path.GetFullPath(newPath); }
				catch { return true; }
			}
			string oldRoot = null;
			string newRoot = null;
			if (!MiscUtils.IsUnix)
			{
				oldPath = oldPath.ToLowerInvariant();
				newPath = newPath.ToLowerInvariant();
			}
			for (var i = 0; i < driveMounts.Count; ++i)
			{
				var mount = driveMounts[i];
				if (oldRoot == null && oldPath.StartsWith(mount))
					oldRoot = mount;
				if (newRoot == null && newPath.StartsWith(mount))
					newRoot = mount;
				if (oldRoot != null && newRoot != null)
					return oldRoot != newRoot;
			}
			return true;	// shouldn't ever get here, but be safe if we do.
		}

		[SuppressMessage("Gendarme.Rules.Portability", "MonoCompatibilityReviewRule",
			Justification="See TODO-Linux comment")]
		private static List<string> GetDriveMountList()
		{
			// TODO-Linux: GetDrives() on Mono is only implemented for Linux.
			DriveInfo[] allDrives = DriveInfo.GetDrives();
			List<string> driveMounts = new List<string>();
			foreach (DriveInfo d in allDrives)
			{
				// TODO-Linux: IsReady always returns true on Mono
				if (!d.IsReady || d.AvailableFreeSpace == 0)
					continue;
				switch (d.DriveType)
				{
					case DriveType.Fixed:
					case DriveType.Network:
					case DriveType.Removable:
						if (MiscUtils.IsUnix)
							driveMounts.Add(d.Name + (d.Name.EndsWith("/") ? "" : "/"));	// ensure terminated with a slash
						else
							driveMounts.Add(d.Name.ToLowerInvariant());		// Windows produces C:\ D:\ etc.
						break;
				}
			}
			driveMounts.Sort(longestFirst);
			return driveMounts;
		}

		/// <summary>
		/// Compare the strings first by length (longest first), then normally if the lengths
		/// are equal.
		/// </summary>
		private static int longestFirst(string a, string b)
		{
			if (a == null)
				a = String.Empty;
			if (b == null)
				b = String.Empty;
			if (a.Length > b.Length)
				return -1;
			if (a.Length < b.Length)
				return 1;
			return a.CompareTo(b);
		}

		/// ------------------------------------------------------------------------------------
		/// <summary>
		/// Moves all of the projects in the specified old project folder (including any
		/// subfolders) to the specified new project folder.
		/// </summary>
		/// <param name="oldFolderForProjects">The old folder that held the projects.</param>
		/// <param name="newFolderForProjects">The new folder that will hold the projects.</param>
		/// <param name="projectPath">The project path.</param>
		/// <param name="oldProjectId">The Id of the old project (to use if it has not moved)</param>
		/// <returns>The ProjectId for the project to load after the move is completed</returns>
		/// ------------------------------------------------------------------------------------
		private static ProjectId MoveProjectFolders(string oldFolderForProjects, string newFolderForProjects,
			string projectPath, ProjectId oldProjectId)
		{
			List<string> rgErrors = new List<string>();
			bool fCopy = MustCopyFoldersAndFiles(oldFolderForProjects, newFolderForProjects);
			using (ProgressDialogWithTask progressDlg = new ProgressDialogWithTask(s_threadHelper))
			{
				string[] subDirs = Directory.GetDirectories(oldFolderForProjects);
				progressDlg.Maximum = subDirs.Length;
				progressDlg.AllowCancel = false;
				progressDlg.Title = string.Format(Properties.Resources.ksMovingProjectsCaption, oldFolderForProjects, newFolderForProjects);
				// Move all of the files and folders
				progressDlg.RunTask(true, (progressDialog, dummy) =>
				{
					foreach (string subdir in subDirs)
					{
						try
						{
							string sub = Path.GetFileName(subdir);
							// If the project folder is not known to be ours don't move the folder.
							// This is some protection against moving vital folders if the user does something silly like
							// making C:\ the project folder. See FWR-3371.
							var destDirName = Path.Combine(newFolderForProjects, sub);
							if (!IsFieldWorksProjectFolder(subdir))
							{
								// It might still be a folder which is the name of a remote server,
								// and contains local settings for projects on that server.
								// Check each of its subfolders, and move/copy the ones that appear to be settings, if any.
								bool movedSomething = false;
								foreach (string subsubdir in Directory.GetDirectories(subdir))
								{
									if (!IsFieldWorksSettingsFolder(subsubdir))
										continue;
									// We found a project folder one level down. This ought not so to be.
									// Maybe we are doing some bizarre move into one of our own subfolders, and this
									// was already moved earlier in the main loop? Anyway don't move it, it's not just a settings folder.
									if (IsFieldWorksProjectFolder(subsubdir))
										continue;
									movedSomething = true;
									var leafName = Path.GetFileName(subsubdir);
									var subDirDest = Path.Combine(destDirName, leafName);
									Directory.CreateDirectory(destDirName); // may be redundant (will be after first time) but cheap.
									if (fCopy)
									{
										CopyDirectory(subsubdir, subDirDest);
										Directory.Delete(subsubdir, true);
									}
									else
									{
										Directory.Move(subsubdir, subDirDest);
									}
								}
								// If we moved something and left nothing behind delete the parent folder.
								// (We do a fresh GetDirectories just in case bizarrely we are moving INTO one of our own subfolders,
								// and thus even though we moved everything something is still there).
								if (movedSomething && Directory.GetDirectories(subdir).Length == 0)
									Directory.Delete(subdir);
								continue; // with more top-level directories in the projects folder.
							}
							progressDialog.Message = string.Format(Properties.Resources.ksMovingProject, sub);
							progressDialog.Step(1);
							if (fCopy)
							{
								// Recursively copy each subfolder.
								CopyDirectory(subdir, destDirName);
								Directory.Delete(subdir, true);
							}
							else
							{
								Directory.Move(subdir, destDirName);
							}
						}
						catch (Exception e)
						{
							rgErrors.Add(String.Format("{0} - {1}", Path.GetFileNameWithoutExtension(subdir), e.Message));
						}
					}
					return null;
				});
			}
			if (rgErrors.Count > 0)
			{
				// Show the user any errors that occured while doing the move
				StringBuilder bldr = new StringBuilder();
				bldr.AppendLine(Properties.Resources.ksCannotMoveProjects);
				foreach (var err in rgErrors)
					bldr.AppendLine(err);
				bldr.Append(Properties.Resources.ksYouCanTryToMoveProjects);
				MessageBox.Show(bldr.ToString(), Properties.Resources.ksProblemsMovingProjects);
			}
			if (MiscUtils.IsUnix)
			{
				if (projectPath.StartsWith(oldFolderForProjects))
				{
					// This is perhaps a temporary workaround.  On Linux, FwDirectoryFinder.ProjectsDirectory
					// isn't returning the updated value, but rather the original value.  This seems to
					// last for the duration of the program, but if you exit and restart the program, it
					// gets the correct (updated) value!?
					// (On the other hand, I somewhat prefer this code which is fairly straightforward and
					// obvious to depending on calling some static method hidden in the depths of FDO.)
					string projFileName = Path.GetFileName(projectPath);
					string projName = Path.GetFileNameWithoutExtension(projectPath);
					string path = Path.Combine(Path.Combine(newFolderForProjects, projName), projFileName);
					return new ProjectId(path, null);
				}
			}
			else
			{
				if (projectPath.StartsWith(oldFolderForProjects, StringComparison.InvariantCultureIgnoreCase))
				{
					return new ProjectId(ClientServerServices.Current.Local.IdForLocalProject(
						Path.GetFileNameWithoutExtension(projectPath)), null);
				}
			}
			return oldProjectId;
		}

		/// <summary>
		/// Return true if a folder belongs to FieldWorks, that is, it is one that we recognize has
		/// having a proper place in the Projects folder.
		/// </summary>
		private static bool IsFieldWorksProjectFolder(string projectFolder)
		{
			var projectName = Path.GetFileName(projectFolder);
			// If it contains a matching fwdata file it is a project folder.
			var projectFileName = Path.ChangeExtension(Path.Combine(projectFolder, projectName), FdoFileHelper.ksFwDataXmlFileExtension);
			if(File.Exists(projectFileName))
				return true;
			// Just in case some project didn't get converted back to fwdata before we ask this question,
			// allow folders containing fwdb files, too.
			projectFileName = Path.ChangeExtension(projectFileName, FdoFileHelper.ksFwDataDb4oFileExtension);
			if (File.Exists(projectFileName))
				return true;
			return false;
		}

		private static bool IsFieldWorksSettingsFolder(string projectFolder)
		{
			var settingsDir = Path.Combine(projectFolder, FdoFileHelper.ksConfigurationSettingsDir);
			if (Directory.Exists(settingsDir))
				return true;
			return false;
		}


		/// ------------------------------------------------------------------------------------
		/// <summary>
		/// Copies all files and folders in the specified old directory to the specified new
		/// directory
		/// </summary>
		/// <param name="oldDir">The old directory.</param>
		/// <param name="newDir">The new directory.</param>
		/// ------------------------------------------------------------------------------------
		private static void CopyDirectory(string oldDir, string newDir)
		{
			if (!Directory.Exists(newDir))
				Directory.CreateDirectory(newDir);
			foreach (string filePath in Directory.GetFiles(oldDir))
			{
				string file = Path.GetFileName(filePath);
				File.Copy(filePath, Path.Combine(newDir, file), true);
			}
			foreach (string subdir in Directory.GetDirectories(oldDir))
			{
				string sub = Path.GetFileName(subdir);
				CopyDirectory(subdir, Path.Combine(newDir, sub));
				// Don't need to worry about deleting here, it will happen in original caller.
			}
		}
		#endregion

		#region Project Migration Methods
		/// ------------------------------------------------------------------------------------
		/// <summary>
		/// Migrates the user's databases to FieldWorks 7.0+ if they haven't yet migrated
		/// successfully (and the user actually wants to migrate).
		/// </summary>
		/// <returns><c>True</c> if a migration was needed (i.e. the registry value is still
		/// set, <c>false</c> otherwise.</returns>
		/// ------------------------------------------------------------------------------------
		private static bool MigrateProjectsTo70()
		{
			string regValue = (string)FwRegistryHelper.FieldWorksRegistryKey.GetValue("MigrationTo7Needed", bool.FalseString);
			bool migrationNeeded = regValue != null ? bool.Parse(regValue) : false;
			if (!migrationNeeded)
				return false;

			DialogResult res = MessageBox.Show(Properties.Resources.ksDoYouWantToMigrate,
				Properties.Resources.ksMigrateProjects, MessageBoxButtons.YesNo);

			// See FWR-3767 for details when this line only occurred if the migrate process completed without error.
			FwRegistryHelper.FieldWorksRegistryKey.DeleteValue("MigrationTo7Needed");

			if (res == DialogResult.Yes)
			{
				try
				{
					// TODO (TimS): We should probably put FW into single process mode for these
					// migrations. It would probably be very bad to have two processes attempting to
					// do migrations at the same time.
					ProcessStartInfo info = new ProcessStartInfo(FwDirectoryFinder.MigrateSqlDbsExe);
					info.UseShellExecute = false;
					using (Process proc = Process.Start(info))
					{
						proc.WaitForExit();
						if (proc.ExitCode < 0)
							throw new Exception(Properties.Resources.ksMigratingProjectsFailed);
						if (proc.ExitCode > 0)
							throw new Exception(String.Format(Properties.Resources.ksProjectsFailedToMigrate, proc.ExitCode));
					}
				}
				catch (Exception ex)
				{
					MessageBox.Show(Properties.Resources.ksErrorMigratingProjects +
						Environment.NewLine + ex.Message);
				}
			}
			return true;
		}
		#endregion

		#region Backup/Restore-related methods
		/// ------------------------------------------------------------------------------------
		/// <summary>
		/// Handles a request to restore a project. This method is thread safe.
		/// </summary>
		/// <param name="restoreSettings">The restore arguments.</param>
		/// ------------------------------------------------------------------------------------
		internal static void HandleRestoreRequest(FwRestoreProjectSettings restoreSettings)
		{
			HandleRestoreRequest(s_activeMainWnd as Form, restoreSettings);
		}

		/// ------------------------------------------------------------------------------------
		/// <summary>
		/// Handles a request to restore a project. This method is thread safe.
		/// </summary>
		/// <param name="dialogOwner">A form that can be used as an owner for progress dialog/
		/// message box.</param>
		/// <param name="restoreSettings">The restore arguments.</param>
		/// ------------------------------------------------------------------------------------
		internal static void HandleRestoreRequest(Form dialogOwner, FwRestoreProjectSettings restoreSettings)
		{
			s_threadHelper.Invoke(() =>
			{
				// Determine if we need to start a new process for the restore
				if (s_projectId != null && s_projectId.IsSameLocalProject(new ProjectId(restoreSettings.Settings.FullProjectPath, null)))
				{
					// We need to invoke so that the mediator that processed the restore menu item
					// can be safely disposed of (and everything that it holds on to can be released).
					// If we don't do this, the memory held in the IdentityMap will stay around because
					// of remaining references.
					s_threadHelper.InvokeAsync(RestoreCurrentProject, restoreSettings, dialogOwner);
				}
				else if (!TryFindRestoreHandler(restoreSettings))
				{
					if (s_projectId == null)
					{
						// No other FieldWorks process was running that could handle the request.
						// However, we don't know what project we are opening yet, so just use the
						// restored project as our project. (this happens if restoring from the
						// command-line)
						RestoreCurrentProject(restoreSettings, dialogOwner);
					}
					else
					{
						// No other FieldWorks process was running that could handle the request, so
						// start a brand new process for the project.
						// Since we know that no other process are running on this project, we can
						// safely do a backup using a new cache. (FWR-3344)
						if (restoreSettings.Settings.BackupOfExistingProjectRequested &&
							!BackupProjectForRestore(restoreSettings, null, dialogOwner))
						{
							return;
						}

						RestoreProjectSettings settings = restoreSettings.Settings;
						// REVIEW: it might look strange to dispose the return value of OpenProjectWithNewProcess.
						// However, that is a Process that gets started, and it is ok to dispose that
						// right away if we don't work with the process object. It might be better
						// though to change the signature of OpenProjectWithNewProcess to return
						// a boolean.
						using (OpenProjectWithNewProcess((string)null, settings.ProjectName, null,
							restoreSettings.FwAppCommandLineAbbrev,
							"-" + FwAppArgs.kRestoreFile, settings.Backup.File,
							"-" + FwAppArgs.kRestoreOptions, settings.CommandLineOptions))
						{
						}
					}
				}
			});
		}

		/// ------------------------------------------------------------------------------------
		/// <summary>
		/// Restores from the backup specified in restoreSettings, replacing the current version
		/// of this project (requires restarting apps and the cache).
		/// </summary>
		/// <param name="restoreSettings">The restore settings.</param>
		/// <param name="dialogOwner">A form that can be used as an owner for progress dialog/
		/// message box.</param>
		/// ------------------------------------------------------------------------------------
		private static void RestoreCurrentProject(FwRestoreProjectSettings restoreSettings,
			Form dialogOwner)
		{
			// When we get here we can safely do the backup of the project because we either
			// have no cache (and no other process has this project open), or we are the
			// process that has this project open. (FWR-3344)
			if (restoreSettings.Settings.BackupOfExistingProjectRequested &&
				!BackupProjectForRestore(restoreSettings, Cache, dialogOwner))
			{
				return;
			}

			ExecuteWithAppsShutDown(restoreSettings.FwAppCommandLineAbbrev, () =>
			{
				bool retry;
				do
				{
					retry = false;
					try
					{
						var restoreService = new ProjectRestoreService(restoreSettings.Settings, s_ui, FwDirectoryFinder.ConverterConsoleExe, FwDirectoryFinder.DbExe);
						Logger.WriteEvent("Restoring from " + restoreSettings.Settings.Backup.File);
						if (RestoreProjectDlg.HandleRestoreFileErrors(null, ResourceHelper.GetResourceString("ksRestoreFailed"),
							restoreSettings.Settings.Backup.File, () => DoRestore(restoreService)))
						{
							s_LinkDirChangedTo = restoreService.LinkDirChangedTo;
							return s_projectId ??
								new ProjectId(ClientServerServices.Current.Local.IdForLocalProject(restoreSettings.Settings.ProjectName), null);
						}
					}
					catch (CannotConvertException e)
					{
						MessageBoxUtils.Show(e.Message, ResourceHelper.GetResourceString("ksRestoreFailed"));
					}
					catch (MissingOldFwException e)
					{
						using (var dlg = new MissingOldFieldWorksDlg(restoreSettings.Settings,
							e.HaveOldFieldWorks, e.HaveFwSqlServer))
						{
							retry = (dlg.ShowDialog() == DialogResult.Retry);
						}
					}
					catch (FailedFwRestoreException e)
					{
						MessageBoxUtils.Show(Properties.Resources.ksRestoringOldFwBackupFailed, Properties.Resources.ksFailed);
					}
				}
				while (retry);

				return null;
			});
		}

		/// ------------------------------------------------------------------------------------
		/// <summary>
		/// Does the restore.
		/// </summary>
		/// <param name="restoreService">The restore service.</param>
		/// ------------------------------------------------------------------------------------
		private static void DoRestore(ProjectRestoreService restoreService)
		{
			using (var progressDlg = new ProgressDialogWithTask(s_threadHelper))
				restoreService.RestoreProject(progressDlg);
		}

		/// ------------------------------------------------------------------------------------
		/// <summary>
		/// Backs up the project that is about to be restored.
		/// </summary>
		/// <param name="restoreSettings">The restore settings.</param>
		/// <param name="existingCache">The existing cache for the project to backup, or null
		/// to create a new cache for the project defined in the restore settings.</param>
		/// <param name="dialogOwner">A form that can be used as an owner for progress dialog/
		/// message box.</param>
		/// <returns><c>true</c> to indicate that it is okay to proceed with the restore;
		/// <c>false</c> to indicate that the backup failed and the user wasn't comfortable
		/// with just blindly going ahead with a restore that could potentially leave him in
		/// tears.</returns>
		/// ------------------------------------------------------------------------------------
		private static bool BackupProjectForRestore(FwRestoreProjectSettings restoreSettings,
			FdoCache existingCache, Form dialogOwner)
		{
			using (var progressDlg = new ProgressDialogWithTask(dialogOwner))
			{
				FdoCache cache = existingCache ?? FdoCache.CreateCacheFromExistingData(
					new ProjectId(restoreSettings.Settings.FullProjectPath, null),
					s_sWsUser, s_ui, FwDirectoryFinder.FdoDirectories, CreateFdoSettings(), progressDlg);

				try
				{
					var backupSettings = new BackupProjectSettings(cache, restoreSettings.Settings, FwDirectoryFinder.DefaultBackupDirectory);
					backupSettings.DestinationFolder = FwDirectoryFinder.DefaultBackupDirectory;
					backupSettings.AppAbbrev = restoreSettings.FwAppCommandLineAbbrev;

					var backupService = new ProjectBackupService(cache, backupSettings);
					string backupFile;
					if (!backupService.BackupProject(progressDlg, out backupFile))
					{
						string msg = string.Format(FwCoreDlgs.FwCoreDlgs.ksCouldNotBackupSomeFiles, backupService.FailedFiles.ToString(", ", Path.GetFileName));
						if (MessageBox.Show(msg, FwCoreDlgs.FwCoreDlgs.ksWarning, MessageBoxButtons.YesNo, MessageBoxIcon.Warning) != DialogResult.Yes)
							File.Delete(backupFile);
				}
				}
				catch (FwBackupException e)
				{
					if (MessageBox.Show(dialogOwner,
						string.Format(FwCoreDlgs.FwCoreDlgs.ksBackupErrorCreatingZipfile, e.ProjectName, e.Message) +
						Environment.NewLine + Environment.NewLine + Properties.Resources.ksBackupErrorDuringRestore,
						FwCoreDlgs.FwCoreDlgs.ksBackupErrorCaption, MessageBoxButtons.YesNo, MessageBoxIcon.Warning) ==
						DialogResult.No)
					{
						return false;
					}
				}
				finally
				{
					if (existingCache == null) // We created a new cache so we need to dispose of it
						cache.Dispose();
				}
			}
			return true;
		}

		private static FdoSettings CreateFdoSettings()
		{
			var settings = new FdoSettings();

			int sharedXmlBackendCommitLogSize = 0;
			if (FwRegistryHelper.FieldWorksRegistryKey != null)
				sharedXmlBackendCommitLogSize = (int) FwRegistryHelper.FieldWorksRegistryKey.GetValue("SharedXMLBackendCommitLogSize", 0);
			if (sharedXmlBackendCommitLogSize == 0 && FwRegistryHelper.FieldWorksRegistryKeyLocalMachine != null)
				sharedXmlBackendCommitLogSize = (int) FwRegistryHelper.FieldWorksRegistryKeyLocalMachine.GetValue("SharedXMLBackendCommitLogSize", 0);
			if (sharedXmlBackendCommitLogSize > 0)
				settings.SharedXMLBackendCommitLogSize = sharedXmlBackendCommitLogSize;
			return settings;
		}

		/// ------------------------------------------------------------------------------------
		/// <summary>
		/// Attempts to find another FieldWorks process that can handle a restore for the
		/// specified restore project settings.
		/// </summary>
		/// <param name="settings">The restore project settings.</param>
		/// <returns>True if another process was found and that process handled the restore,
		/// false otherwise</returns>
		/// ------------------------------------------------------------------------------------
		private static bool TryFindRestoreHandler(FwRestoreProjectSettings settings)
		{
			return RunOnRemoteClients(kFwRemoteRequest, requestor =>
			{
				// ENHANCE (TimS): We might want to do similar logic to TryFindExistingProcess to
				// wait for projects that are starting up.
				return requestor.HandleRestoreProjectRequest(settings);
			});
		}
		#endregion

		#region Link Handling Methods
		/// ------------------------------------------------------------------------------------
		/// <summary>
		/// Handles a link request. This handles determining the correct application to start
		/// up and for the correct project. This method is thread safe.
		/// </summary>
		/// <param name="link">The link.</param>
		/// ------------------------------------------------------------------------------------
		internal static void HandleLinkRequest(FwAppArgs link)
		{
			s_threadHelper.Invoke(() =>
			{
				Debug.Assert(s_projectId != null, "We shouldn't try to handle a link request until an application is started");
				ProjectId linkedProject = new ProjectId(link.DatabaseType, link.Database, link.Server);
				if (IsSharedXmlBackendNeeded(linkedProject))
					linkedProject.Type = FDOBackendProviderType.kSharedXML;
				if (linkedProject.Equals(s_projectId))
					FollowLink(link);
				else if (!TryFindLinkHandler(link))
				{
					// No other FieldWorks process was running that could handle the request, so
					// start a brand new process for the project requested by the link.
					// REVIEW: it might look strange to dispose the return value of OpenProjectWithNewProcess.
					// However, that is a Process that gets started, and it is ok to dispose that
					// right away if we don't work with the process object. It might be better
					// though to change the signature of OpenProjectWithNewProcess to return
					// a boolean (true iff the link was successfully handled).
					using (OpenProjectWithNewProcess(linkedProject, link.AppAbbrev, "-" + FwLinkArgs.kLink, link.ToString()))
					{
					}
				}
			});
		}

		/// ------------------------------------------------------------------------------------
		/// <summary>
		/// Follows the specified link request for this project.
		/// </summary>
		/// <param name="link">The link request.</param>
		/// ------------------------------------------------------------------------------------
		internal static void FollowLink(FwAppArgs link)
		{
			// Make sure the application that needs to handle the link is created.
			KickOffAppFromOtherProcess(link);

			// FWR-2504 Maybe I'm missing something but "KickOffAppFromOtherProcess(link)"
			// seems to activate the link already in "InitializeApp()". If so, FwAppArgs
			// will have been cleared out by now. I'll leave this in, since there may be
			// other cases where the link information survives and we need to follow it now.
			if (link.HasLinkInformation)
			{
				FwApp app = GetAppFromAppNameOrAbbrev(link.AppName);
				Debug.Assert(app != null && app.HasBeenFullyInitialized,
					"KickOffAppFromOtherProcess should create the application needed");
				// Let the application handle the link
				app.HandleIncomingLink(link);
			}
		}

		/// ------------------------------------------------------------------------------------
		/// <summary>
		/// Attempts to find another FieldWorks process that can handle the specified link.
		/// </summary>
		/// <param name="link">The link.</param>
		/// <returns>True if to correct process was found to handle the link, false otherwise
		/// </returns>
		/// ------------------------------------------------------------------------------------
		private static bool TryFindLinkHandler(FwAppArgs link)
		{
			return RunOnRemoteClients(kFwRemoteRequest, requestor =>
			{
				// ENHANCE (TimS): We might want to do similar logic to TryFindExistingProcess to
				// wait for projects that are starting up.
				return (requestor.HandleLinkRequest(link));
			});
		}

		/// ------------------------------------------------------------------------------------
		/// <summary>
		/// Checks if this is the ninth time for the program to be run and then ask the user
		/// if they want to move their old external link files to the FW 7.0 or later location
		/// </summary>
		/// <param name="app">The application.</param>
		/// ------------------------------------------------------------------------------------
		[SuppressMessage("Gendarme.Rules.Portability", "MonoCompatibilityReviewRule",
			Justification="See TODO-Linux comment")]
		private static void CheckForMovingExternalLinkDirectory(FwApp app)
		{
			// Don't crash here if we have a data problem -- that may be due to another issue that
			// would be masked by throwing at this point.  (See FWR-3849.)
			// app.Cache will be null if we couldn't open the project (FWNX-684)
			if (app == null || app.Cache == null || app.Cache.ProjectId == null || !app.Cache.ProjectId.IsLocal)
				return;
			// Check that we're on the ninth launch of either Flex or TE, and that neither has been
			// launched nine or more times already.
			var launchesFlex = 0;
			var launchesTe = 0;
			if (RegistryHelper.KeyExists(FwRegistryHelper.FieldWorksRegistryKey, "Language Explorer"))
			{
				using (var keyFlex = FwRegistryHelper.FieldWorksRegistryKey.CreateSubKey("Language Explorer"))
				{
					if (keyFlex != null)
						Int32.TryParse(keyFlex.GetValue("launches", "0") as string, out launchesFlex);
				}
			}
			if (RegistryHelper.KeyExists(FwRegistryHelper.FieldWorksRegistryKey, FwSubKey.TE))
			{
				using (var keyTe = FwRegistryHelper.FieldWorksRegistryKey.CreateSubKey(FwSubKey.TE))
				{
					if (keyTe != null)
						Int32.TryParse(keyTe.GetValue("launches", "0") as string, out launchesTe);
				}
			}
			if ((Math.Max(launchesFlex, launchesTe) != 9) || (Math.Min(launchesFlex, launchesTe) >= 9))
				return;
			using (var rk = Registry.LocalMachine.OpenSubKey("Software\\SIL\\FieldWorks"))
			{
				string oldDir = null;
				if (rk != null)
					oldDir = rk.GetValue("RootDataDir") as string;
				if (oldDir == null)
				{
					// e.g. "C:\\ProgramData\\SIL\\FieldWorks"
					oldDir = DirectoryFinder.CommonAppDataFolder("FieldWorks");
				}
				oldDir = oldDir.TrimEnd(new [] {Path.PathSeparator});
				var newDir = app.Cache.LangProject.LinkedFilesRootDir;
				newDir = newDir.TrimEnd(new [] {Path.PathSeparator});
				// This isn't foolproof since the currently open project on the 9th time may
				// not even be one that was migrated. But it will probably work for most users.
				if (newDir.ToLowerInvariant() != oldDir.ToLowerInvariant())
					return;
				DialogResult res;
				if (app == s_teApp)
				{
					// TE doesn't have a help topic for this insane dialog box.
					res = MessageBox.Show(Properties.Resources.ksProjectLinksStillOld,
						Properties.Resources.ksReviewLocationOfLinkedFiles,
						MessageBoxButtons.YesNo);
				}
				else
				{
					// TODO-Linux: Help is not implemented in Mono
					const string helpTopic = "/User_Interface/Menus/File/Project_Properties/Review_the_location_of_Linked_Files.htm";
					res = MessageBox.Show(Properties.Resources.ksProjectLinksStillOld,
						Properties.Resources.ksReviewLocationOfLinkedFiles,
						MessageBoxButtons.YesNo, MessageBoxIcon.None,
						MessageBoxDefaultButton.Button1, 0, app.HelpFile,
						"/User_Interface/Menus/File/Project_Properties/Review_the_location_of_Linked_Files.htm");
				}
				if (res != DialogResult.Yes)
					return;
				MoveExternalLinkDirectoryAndFiles(app);
			}
		}

		/// ------------------------------------------------------------------------------------
		/// <summary>
		/// Moves the external link directory and files to the new FW 7.0 or later location.
		/// </summary>
		/// <param name="app">The application.</param>
		/// ------------------------------------------------------------------------------------
		private static void MoveExternalLinkDirectoryAndFiles(FwApp app)
		{
			var sLinkedFilesRootDir = app.Cache.LangProject.LinkedFilesRootDir;
			NonUndoableUnitOfWorkHelper.Do(app.Cache.ActionHandlerAccessor, () =>
			{
				app.Cache.LangProject.LinkedFilesRootDir = FdoFileHelper.GetDefaultLinkedFilesDir(
					app.Cache.ProjectId.ProjectFolder);
			});
			app.UpdateExternalLinks(sLinkedFilesRootDir);
		}
		#endregion

		#region Event Handlers
		/// ------------------------------------------------------------------------------------
		/// <summary>
		/// Handles the Activated event of FieldWorks Main Windows.
		/// </summary>
		/// <param name="sender">The main window that just got activated.</param>
		/// <param name="e">The <see cref="T:System.EventArgs"/> Not used.</param>
		/// ------------------------------------------------------------------------------------
		private static void FwMainWindowActivated(object sender, EventArgs e)
		{
			if (sender is IFwMainWnd)
				s_activeMainWnd = sender as IFwMainWnd;
		}

		/// ------------------------------------------------------------------------------------
		/// <summary>
		/// Handles the Closing event of FieldWorks Main Windows.
		/// </summary>
		/// <param name="sender">The main window that is closing.</param>
		/// <param name="e">The <see cref="T:System.ComponentModel.CancelEventArgs"/> Not used.</param>
		/// ------------------------------------------------------------------------------------
		private static void FwMainWindowClosing(object sender, CancelEventArgs e)
		{
			if (s_activeMainWnd == sender)
			{
				// Remember the settings, so that, if we end up saving some changes
				// related to it, we can record the last saved project.
				s_settingsForLastClosedWindow = s_activeMainWnd.App.RegistrySettings;
				// Make sure the closing main window is not considered the active main window
				s_activeMainWnd = null;
			}
		}
		#endregion

		#region Window Handling Methods
		/// ------------------------------------------------------------------------------------
		/// <summary>
		/// Creates a new main window and initializes it. The specified App is responsible for
		/// creating the proper main window type.
		/// </summary>
		/// <param name="app">The app</param>
		/// <param name="fNewCache"><c>true</c> if we didn't reuse an existing cache</param>
		/// <param name="wndCopyFrom">The window to copy from (optional).</param>
		/// <param name="fOpeningNewProject"><c>true</c> if opening a new project</param>
		/// <returns>True if the main window was create and initialized successfully</returns>
		/// ------------------------------------------------------------------------------------
		internal static bool CreateAndInitNewMainWindow(FwApp app, bool fNewCache, Form wndCopyFrom,
			bool fOpeningNewProject)
		{
			Debug.Assert(app == s_flexApp || app == s_teApp);

			WriteSplashScreen(app.GetResourceString("kstidInitWindow"));

			Form fwMainWindow;
			try
			{
				// Construct the new window, of the proper derived type
				fwMainWindow = app.NewMainAppWnd(s_splashScreen, fNewCache, wndCopyFrom, fOpeningNewProject);

				// Let the application do its initialization of the new window
				using (new DataUpdateMonitor(fwMainWindow, "Creating new main window"))
					app.InitAndShowMainWindow(fwMainWindow, wndCopyFrom);
				// It seems to get activated before we connect the Activate event. But it IS active by now;
				// so just record it now as the active one.
				s_activeMainWnd = (IFwMainWnd)fwMainWindow;
				using(new DataUpdateMonitor(fwMainWindow, "Migrating Dictionary Configuration Settings"))
				{
					var configMigrator = new DictionaryConfigurationMigrator(s_activeMainWnd.Mediator);
					configMigrator.MigrateOldConfigurationsIfNeeded();
				}
			}
			catch (StartupException ex)
			{
				// REVIEW: Can this actually happen when just creating a new main window?
				CloseSplashScreen();
				MessageBox.Show(ex.Message, Properties.Resources.ksErrorCaption,
					MessageBoxButtons.OK, MessageBoxIcon.Error);
				return false;
			}

			CloseSplashScreen();

			if (!((IFwMainWnd)fwMainWindow).OnFinishedInit())
				return false;	// did not initialize properly!

			fwMainWindow.Activated += FwMainWindowActivated;
			fwMainWindow.Closing += FwMainWindowClosing;
			return true;
		}

		/// ------------------------------------------------------------------------------------
		/// <summary>
		/// Closes all main windows for the specified application ignoring any errors that
		/// occur.
		/// </summary>
		/// <param name="app">The application.</param>
		/// ------------------------------------------------------------------------------------
		private static void CloseAllMainWindowsForApp(FwApp app)
		{
			if (app == null)
				return;
			foreach (Form mainWnd in app.MainWindows.OfType<Form>())
			{
				if (mainWnd.IsDisposed)
					continue;	// This can happen in renaming.
				// This is typically used if an exception happens to gracefully close any
				// open main windows so we need to ignore any errors because we have no
				// idea what state the application is in.
				Form wnd = mainWnd;
				mainWnd.Invoke((Action) (() => ExceptionHelper.LogAndIgnoreErrors(wnd.Close)));
			}
		}
		#endregion

		#region Application Management Methods
		/// ------------------------------------------------------------------------------------
		/// <summary>
		/// Starts or activates an application requested from another process. This method is
		/// thread safe.
		/// See the class comment on FwLinkArgs for details on how all the parts of hyperlinking work.
		/// </summary>
		/// <param name="args">The application arguments</param>
		/// ------------------------------------------------------------------------------------
		internal static void KickOffAppFromOtherProcess(FwAppArgs args)
		{
			s_threadHelper.Invoke(() =>
			{
				// Get the new application first so it can give us the application name, etc.
				FwApp app = GetOrCreateApplication(args);
				if (app == null)
					return;

				if (app.HasBeenFullyInitialized)
				{
					// The application is already running so make sure we don't try re-initialize it
					if (app.MainWindows.Count == 0)
						ApplicationBusyDialog.ShowOnSeparateThread(args,
							ApplicationBusyDialog.WaitFor.WindowToActivate, app, null);
					else
					{
						app.ActivateWindow(0);
						if (args.HasLinkInformation)
							app.HandleIncomingLink(args);
					}
					return;
				}

				if (s_appServerMode)
				{
					// Make sure the cache is initialized for the application.
					using (ProgressDialogWithTask dlg = new ProgressDialogWithTask(s_threadHelper))
						InitializeApp(app, dlg);
					return;
				}

				FwApp otherApp = (app == s_teApp) ? s_flexApp : s_teApp;
				if (otherApp == null)
				{
					// The other app was null which means the requested application was the only
					// one already started. However, that application has not been fully
					// initialized yet. Just ignore this request from the other process since a
					// window will eventually be shown by this process later.
					return;
				}

				if (s_cache.ActionHandlerAccessor.CurrentDepth > 0)
				{
					ApplicationBusyDialog.ShowOnSeparateThread(args,
						ApplicationBusyDialog.WaitFor.OtherBusyApp, app, otherApp);
				}
				else if (otherApp.IsModalDialogOpen)
				{
					ApplicationBusyDialog.ShowOnSeparateThread(args,
						ApplicationBusyDialog.WaitFor.ModalDialogsToClose, app, otherApp);
				}
				else
				{
					// Make sure the cache is initialized for the application
					using (var dlg = new ProgressDialogWithTask(otherApp.ActiveMainWindow))
						InitializeApp(app, dlg);
				}
			});
		}

		/// ------------------------------------------------------------------------------------
		/// <summary>
		/// Gets an existing app or creates a new one for the application type specified on
		/// the command line.
		/// </summary>
		/// <param name="args">The application arguments.</param>
		/// <returns>An app to use (can be null if no valid app was specified)</returns>
		/// ------------------------------------------------------------------------------------
		private static FwApp GetOrCreateApplication(FwAppArgs args)
		{
			var appAbbrev = args.AppAbbrev;
			if (String.IsNullOrEmpty(appAbbrev))
			{
				// Probably a double-click of the data file. See if we can figure out who last had it open.
				appAbbrev = GetDefaultApp(args);
			}
			if (appAbbrev.Equals(FwUtils.ksTeAbbrev, StringComparison.InvariantCultureIgnoreCase))
			{
				if (FwUtils.IsTEInstalled)
				{
					if (s_teApp == null)
					{
						s_teApp = (FwApp)DynamicLoader.CreateObject(FwDirectoryFinder.TeDll,
							FwUtils.ksFullTeAppObjectName, s_fwManager, GetHelpTopicProvider(appAbbrev), args);
						s_teAppKey = s_teApp.SettingsKey;
					}
					return s_teApp;
				}
			}
			else if (appAbbrev.Equals(FwUtils.ksFlexAbbrev, StringComparison.InvariantCultureIgnoreCase))
			{
				if (FwUtils.IsFlexInstalled)
				{
					if (s_flexApp == null)
					{
						s_flexApp = (FwApp)DynamicLoader.CreateObject(FwDirectoryFinder.FlexDll,
							FwUtils.ksFullFlexAppObjectName, s_fwManager, GetHelpTopicProvider(appAbbrev), args);
						s_flexAppKey = s_flexApp.SettingsKey;
					}
					return s_flexApp;
				}
			}

			ShowCommandLineHelp();
			return null;
		}

		/// ------------------------------------------------------------------------------------
		/// <summary>
		/// Get or create a FLEx application. This method does not ensure that the returned
		/// application is fully initialized.
		/// </summary>
		/// ------------------------------------------------------------------------------------
		internal static FwApp GetOrCreateFlexApp()
		{
			if (s_flexApp != null)
				return s_flexApp;

			return GetOrCreateApplication(new FwAppArgs(FwUtils.ksFlexAppName, string.Empty,
				string.Empty, string.Empty, Guid.Empty));
		}

		/// ------------------------------------------------------------------------------------
		/// <summary>
		/// Attempt to initialize the specified application on the specified project. This also
		/// means creating the cache and doing application-specific initializing for the cache.
		/// </summary>
		/// <param name="app">The application to initialize.</param>
		/// <param name="projectId">The project id.</param>
		/// <returns>True if the application was successfully initialized, false otherwise</returns>
		/// ------------------------------------------------------------------------------------
		[SuppressMessage("Gendarme.Rules.Correctness", "EnsureLocalDisposalRule",
			Justification = "sparkle is disposed by SingletonsContainer")]
		private static bool InitializeFirstApp(FwApp app, ProjectId projectId)
		{
			Debug.Assert(s_cache == null && s_projectId == null, "This should only get called once");
			Debug.Assert(projectId != null, "Should have exited the program");

			using (var process = Process.GetCurrentProcess())
			{
				app.RegistrySettings.LoadingProcessId = process.Id;
			}
			if (String.IsNullOrEmpty(app.RegistrySettings.LatestProject))
			{
				// Until something gets saved, we will keep track of the first project opened.
				app.RegistrySettings.LatestProject = projectId.Handle;
				app.RegistrySettings.LatestServer = projectId.ServerName ?? string.Empty;
			}

			UsageEmailDialog.IncrementLaunchCount(app.SettingsKey); // count launches for bug reporting

			ShowSplashScreen(app);

			try
			{
				// Create the cache and let the application init the cache for what it needs
				s_cache = CreateCache(projectId);
				Debug.Assert(s_cache != null, "At this point we should know which project to load and have loaded it!");

				if (s_noUserInterface || InitializeApp(app, s_splashScreen))
				{
					app.RegistrySettings.LoadingProcessId = 0;
#if !__MonoCS__
					if (!WindowsInstallerQuery.IsThisInstalled() || app.ActiveMainWindow == null)
						return true;

					// Initialize NetSparkle to check for updates:
					Settings.Default.IsBTE = WindowsInstallerQuery.IsThisBTE();

					var appCastUrl = Settings.Default.IsBTE
						? (Settings.Default.CheckForBetaUpdates
							? CoreImpl.Properties.Resources.ResourceManager.GetString("kstidAppcastBteBetasUrl")
							: CoreImpl.Properties.Resources.ResourceManager.GetString("kstidAppcastBteUrl"))
						: (Settings.Default.CheckForBetaUpdates
							? CoreImpl.Properties.Resources.ResourceManager.GetString("kstidAppcastSeBetasUrl")
							: CoreImpl.Properties.Resources.ResourceManager.GetString("kstidAppcastSeUrl"));

					var sparkle = SingletonsContainer.Get("Sparkle", () => new Sparkle(appCastUrl, app.ActiveMainWindow.Icon));
					sparkle.AboutToExitForInstallerRun += delegate(object sender, CancelEventArgs args)
						{
							CloseAllMainWindows();
							if(app.ActiveMainWindow != null)
							{
								args.Cancel = true;
							}
						};
					if (Settings.Default.AutoCheckForUpdates)
						sparkle.CheckOnFirstApplicationIdle();
#endif
					return true;
				}
			}
			catch (UnauthorizedAccessException uae)
			{
				if (MiscUtils.IsUnix)
				{
					// Tell Mono user he/she needs to logout and log back in
					MessageBox.Show(ResourceHelper.GetResourceString("ksNeedToJoinFwGroup"));
				}
				throw;
			}
			catch (FdoDataMigrationForbiddenException)
			{
				// tell the user to close all other applications using this project
				MessageBox.Show(ResourceHelper.GetResourceString("kstidDataMigrationProhibitedText"),
					ResourceHelper.GetResourceString("kstidDataMigrationProhibitedCaption"), MessageBoxButtons.OK, MessageBoxIcon.Error);
			}
			finally
			{
				CloseSplashScreen();
			}

			return false;
		}

		/// ------------------------------------------------------------------------------------
		/// <summary>
		/// Initializes the specified application and creates a new main window for it. Also
		/// does application-specific cache initialization.
		/// </summary>
		/// <param name="app">The application</param>
		/// <param name="progressDlg">The progress dialog.</param>
		/// <returns>True if the application was started successfully, false otherwise</returns>
		/// ------------------------------------------------------------------------------------
		private static bool InitializeApp(FwApp app, IThreadedProgress progressDlg)
		{
			using (new DataUpdateMonitor(null, "Application Initialization"))
				app.DoApplicationInitialization(progressDlg);
			using (new DataUpdateMonitor(null, "Loading Application Settings"))
				app.LoadSettings();

			using (NonUndoableUnitOfWorkHelper undoHelper = new NonUndoableUnitOfWorkHelper(
				s_cache.ServiceLocator.GetInstance<IActionHandler>()))
			using (new DataUpdateMonitor(null, "Application Cache Initialization"))
			{
				try
				{
					if (!app.InitCacheForApp(progressDlg))
						throw new StartupException(Properties.Resources.kstidCacheInitFailure);
				}
				catch (Exception e)
				{
					if (e is StartupException)
						throw;
					throw new StartupException(Properties.Resources.kstidCacheInitFailure, e, true);
				}
				undoHelper.RollBack = false;
			}

			if (s_cache.ServiceLocator.GetInstance<IUndoStackManager>().HasUnsavedChanges)
			{
				if (progressDlg != null)
				{
					progressDlg.Message = String.Format(Properties.Resources.kstidSaving, s_cache.ProjectId.UiName);
					progressDlg.IsIndeterminate = true;
				}
				s_cache.ServiceLocator.GetInstance<IUndoStackManager>().Save();
				if (progressDlg != null)
					progressDlg.IsIndeterminate = false;
			}

			return CreateAndInitNewMainWindow(app, true, null, false);
		}

		/// ------------------------------------------------------------------------------------
		/// <summary>
		/// Shutdowns the specified application. The application will be disposed of immediately.
		/// If no other applications are running, then FieldWorks will also be shutdown.
		/// </summary>
		/// <param name="app">The application to shut down.</param>
		/// <param name="fSaveSettings">True to have the application save its settings,
		/// false otherwise</param>
		/// ------------------------------------------------------------------------------------
		internal static void ShutdownApp(FwApp app, bool fSaveSettings)
		{
			if (app != s_teApp && app != s_flexApp)
				throw new ArgumentException("Application must belong to this FieldWorks", "app");

			if (fSaveSettings)
				app.SaveSettings();

			if (s_activeMainWnd != null && app.MainWindows.Contains(s_activeMainWnd))
			{
				// The application that owns the active main window is being disposed. This
				// means that the window is, most likely, already disposed.
				s_activeMainWnd = null;
			}

			RecordLastAppForProject();

			if (app == s_teApp)
				s_teApp = null;
			else if (app == s_flexApp)
				s_flexApp = null;

			// Make sure we do this after we set the variables to null to keep a race condition
			// from happening where we want to GetOrCreateApplication() for the app that is
			// being disposed.
			try
			{
				app.Dispose();
			}
			catch
			{
				// continue shutdown even with an exception. It's possible we're shutting down because
				// of a crash and we don't know what state the application is in.
			}

			ExitIfNoAppsRunning();
		}

		/// ------------------------------------------------------------------------------------
		/// <summary>
		/// If no applications are running anymore, just shut down the whole process
		/// </summary>
		/// ------------------------------------------------------------------------------------
		private static void ExitIfNoAppsRunning()
		{
			if ((s_teApp == null || s_teApp.MainWindows.Count == 0) &&
				(s_flexApp == null || s_flexApp.MainWindows.Count == 0))
			{
				ExitCleanly();
			}
		}

		/// ------------------------------------------------------------------------------------
		/// <summary>
		/// Attempts to shut down the specified application as nicely as possible ignoring any
		/// errors that occur.
		/// </summary>
		/// <param name="app">The application.</param>
		/// ------------------------------------------------------------------------------------
		private static void GracefullyShutDownApp(FwApp app)
		{
			if (app == null)
				return;
			// This is typically used if an exception happens so we need to ignore any errors
			// because we have no idea what state the application is in.
			ExceptionHelper.LogAndIgnoreErrors(() => ShutdownApp(app, false));
		}

		/// ------------------------------------------------------------------------------------
		/// <summary>
		/// Gets the default application to start for the project specified in the the
		/// command-line arguments.
		/// </summary>
		/// <param name="args">The command-line arguments.</param>
		/// ------------------------------------------------------------------------------------
		private static string GetDefaultApp(FwAppArgs args)
		{
			if (String.IsNullOrEmpty(args.Database))
				return FwUtils.ksFlexAbbrev; // no idea what to do, this is our general default.

			var projectFolder = Path.GetDirectoryName(args.Database);
			if (!Directory.Exists(projectFolder))
				return FwUtils.ksFlexAbbrev; // got to do something

			var settingsFolder = Path.Combine(projectFolder, FdoFileHelper.ksConfigurationSettingsDir);
			if (!Directory.Exists(settingsFolder))
				return FwUtils.ksFlexAbbrev; // no settings at all, take the default.

			var teMarkerPath = Path.Combine(settingsFolder, ksTeOpenMarkerFileName);
			if (File.Exists(teMarkerPath))
				return FwUtils.ksTeAbbrev;
			return FwUtils.ksFlexAbbrev; // TE hasn't recorded that it opened it, assume FLEx.
		}

		/// ------------------------------------------------------------------------------------
		/// <summary>
		/// Records the last running application for the current project.
		/// </summary>
		/// ------------------------------------------------------------------------------------
		private static void RecordLastAppForProject()
		{
			if (s_cache == null || s_cache.IsDisposed)
				return; // too late
			if (!s_cache.ProjectId.IsLocal)
				return; // not point in recording for a remote project, can't double-click that here.
			if (s_flexApp != null && s_teApp != null)
				return; // this isn't the last one to shut down, not time to record.

			var settingsFolder = Path.Combine(Cache.ProjectId.ProjectFolder, FdoFileHelper.ksConfigurationSettingsDir);
			var teMarkerPath = Path.Combine(settingsFolder, ksTeOpenMarkerFileName);
			try
			{
				Directory.CreateDirectory(settingsFolder); // make sure
				if (s_teApp == null)
				{
					// flex is shutting down last, get rid of the marker.
					File.Delete(teMarkerPath);
				}
				else if (!File.Exists(teMarkerPath))
				{
					// TE is shutting down last, create the marker file if it doesn't already exist.
					using (var writer = new StreamWriter(teMarkerPath))
					{
						writer.WriteLine("This file is just present to indicate that TE had this project open last");
						writer.Close();
					}
				}

			}
			catch (IOException)
			{
				// No great harm done if we can't write this marker
			}
			catch (SecurityException)
			{
				// Likewise
			}
			catch (UnauthorizedAccessException)
			{
				// and another
			}
		}
		#endregion

		#region Remote Process Handling Methods
		/// ------------------------------------------------------------------------------------
		/// <summary>
		/// Determines whether any FW process is in "single user mode".
		/// </summary>
		/// ------------------------------------------------------------------------------------
		private static bool IsInSingleFWProccessMode()
		{
			return RunOnRemoteClients(kFwRemoteRequest, requestor =>
			{
				Func<bool> invoker = requestor.InSingleProcessMode;
				IAsyncResult ar = invoker.BeginInvoke(null, null);
				while (!ar.IsCompleted)
				{
					if (!ar.AsyncWaitHandle.WaitOne(9000, false))
						return false; // Just continue on
				}
				// We can now ask for the answer.
				if (invoker.EndInvoke(ar))
				{
					requestor.BringMainFormToFront();
					return true; // Should kill this process
				}
				return false; // Need to check the other FW processes
			});
		}

		/// ------------------------------------------------------------------------------------
		/// <summary>
		/// Tries to find an existing FieldWorks process that is running the specified project.
		/// See the class comment on FwLinkArgs for details on how all the parts of hyperlinking work.
		/// </summary>
		/// <param name="project">The project we want to conect to.</param>
		/// <param name="args">The application arguments.</param>
		/// <returns>
		/// True if an existing process was found with the specified project and
		/// control was released to the found process, false otherwise
		/// </returns>
		/// ------------------------------------------------------------------------------------
		private static bool TryFindExistingProcess(ProjectId project, FwAppArgs args)
		{
			return RunOnRemoteClients(kFwRemoteRequest, requestor =>
			{
				ProjectMatch isMyProject;
				Func<ProjectId, FwAppArgs, ProjectMatch> invoker = requestor.HandleOpenProjectRequest;
				var start = DateTime.Now;
				do
				{
					IAsyncResult ar = invoker.BeginInvoke(project, args, null, null);
					while (!ar.IsCompleted)
					{
						s_fWaitingForUserOrOtherFw = true;
						// Wait until this process knows which project it is loading.
						if (!ar.AsyncWaitHandle.WaitOne(9000, false))
						{
							// timed out.
							if (MessageBox.Show(Properties.Resources.kstidFieldWorksDidNotRespond, Properties.Resources.kstidStartupProblem,
								MessageBoxButtons.YesNo, MessageBoxIcon.Warning) == DialogResult.No)
							{
								return true;
							}
						}
					}
					// We can now ask for the answer.
					isMyProject = invoker.EndInvoke(ar);

					if (isMyProject == ProjectMatch.SingleProcessMode)
					{
						Logger.WriteEvent("WEIRD! Detected single FW process mode while this process is trying to open a project.");
						Debug.Fail("We don't think this can happen, but it's no big deal.");
						return true; // Should kill this process
					}
					if (DateTime.Now - start > new TimeSpan(0, 0, 10))
					{
						// Some other process apparently keeps telling us it doesn't know. It's probably stuck in this same loop,
						// waiting for us!
						MessageBox.Show(Properties.Resources.kstidFieldWorksRespondedNotSure, Properties.Resources.kstidStartupProblem,
							MessageBoxButtons.OK, MessageBoxIcon.Warning);
						return true; // pretends some other process has the project opened and is handling the request; this process will quit
					}
				} while (isMyProject == ProjectMatch.DontKnowYet);

				s_fWaitingForUserOrOtherFw = false;
				return (isMyProject == ProjectMatch.ItsMyProject);
			});
		}

		/// ------------------------------------------------------------------------------------
		/// <summary>
		/// Creates a remoting server to listen for events from other instances.
		/// </summary>
		/// ------------------------------------------------------------------------------------
		private static void CreateRemoteRequestListener()
		{
			IDictionary dict = new Hashtable(2);
			dict["name"] = "FW App Instance Listener";
			int maxPort = kStartingPort + 100;
			Exception lastException = null;
			bool fFoundAvailablePort = false;
			for (int port = kStartingPort; !fFoundAvailablePort && port < maxPort; port++)
			{
				try
				{
					dict["port"] = port;

					// Set up the server channel.
					TcpChannel instanceListener = new TcpChannel(dict, null, null);
					ChannelServices.RegisterChannel(instanceListener, false);
					RemotingConfiguration.ApplicationName = FwUtils.ksSuiteName;

					RemotingConfiguration.RegisterWellKnownServiceType(typeof(RemoteRequest),
						kFwRemoteRequest, WellKnownObjectMode.Singleton);

					RemotingConfiguration.RegisterWellKnownServiceType(typeof(PaRemoteRequest),
						kPaRemoteRequest, WellKnownObjectMode.Singleton);

					fFoundAvailablePort = true;
					s_serviceChannel = instanceListener;
					s_servicePort = port;
					Logger.WriteEvent("Listening on port " + port);
				}
				catch (Exception e)
				{
					Logger.WriteEvent("Attempt to listen on port " + port + " failed.");
					Logger.WriteError(e);
					// Keep trying different ports until we find an available one.
					lastException = e;
				}
			}
			if (!fFoundAvailablePort)
				throw new RemotingException("Could not find any available port for listening.", lastException);
		}

		/// ------------------------------------------------------------------------------------
		/// <summary>
		/// Runs the specified delegate on any other FieldWorks processes that are found.
		/// If no other FieldWorks processes are found, then the delegate is not called.
		/// </summary>
		/// <param name="requestType">e.g. FW_RemoteRequest</param>
		/// <param name="whatToRun">The deleage to run.</param>
		/// <returns>True if the delegate was called and it ran successfully, false otherwise
		/// </returns>
		/// ------------------------------------------------------------------------------------
		internal static bool RunOnRemoteClients(string requestType, Func<RemoteRequest, bool> whatToRun)
		{
			List<Process> processes = ExistingProcesses;
			if (processes.Count == 0)
				return false;

			// REVIEW: Need to see if trying this many ports causes performance problems
			int maxPort = kStartingPort + processes.Count * 4;

			// Based on the requested project, decide if we need to start a new one or use the
			// one we already have.
			Hashtable channelConfiguration = new Hashtable();
			channelConfiguration["name"] = "FW Process Remote Request"; // name is need to make connection unique
			int processesToBeChecked = processes.Count;
			for (int port = kStartingPort; processesToBeChecked > 0 && port < maxPort; port++)
			{
				TcpChannel chan = new TcpChannel(channelConfiguration, null, null);
				try
				{
					// Create a channel for communicating w/ the process.
					ChannelServices.RegisterChannel(chan, false);

					if (s_servicePort == port)
						continue; // no need to check our service port

					// Create an instance of the remote object
					RemoteRequest requestor = CreateRequestor(port, requestType);
					if (requestor == null)
						continue;

					// Let the delegate do whatever it needs to with the RemoteRequest
					if (whatToRun(requestor))
						return true; // The delegate got what it needed

					processesToBeChecked--;
				}
				catch
				{
					// The process is most likely not listening on the specified port. In
					// which case we want to ignore the error and try the next port.
				}
				finally
				{
					ChannelServices.UnregisterChannel(chan);
				}
			}

			return false;
		}

		/// ------------------------------------------------------------------------------------
		/// <summary>
		/// Remote request calls can hang if the service is no longer active but the port is still
		/// in the listening state. This method calls the IsAlive method on the requestor to verify
		/// that it is valid.
		/// </summary>
		/// <param name="port">The port.</param>
		/// <param name="requestType">Type of the request.</param>
		/// <returns></returns>
		/// ------------------------------------------------------------------------------------
		private static RemoteRequest CreateRequestor(int port, string requestType)
		{
			RemoteRequest requestor = (RemoteRequest)Activator.GetObject(typeof(RemoteRequest),
				"tcp://localhost:" + port + "/" + requestType);
			Func<bool> invoker = requestor.IsAlive;
			IAsyncResult ar = invoker.BeginInvoke(null, null);
			if (!ar.AsyncWaitHandle.WaitOne(1000, false))
				return null;

			invoker.EndInvoke(ar);
			return requestor;
		}

		#endregion

		#region Other Private/Internal Methods
		/// ------------------------------------------------------------------------------------
		/// <summary>
		/// Releases unmanaged and managed resources
		/// </summary>
		/// ------------------------------------------------------------------------------------
		private static void StaticDispose()
		{
			s_appServerMode = false; // Make sure the cache can be cleaned up
			LexicalProviderManager.StaticDispose(); // Must be done before disposing the cache
			if (s_serviceChannel != null)
			{
				ChannelServices.UnregisterChannel(s_serviceChannel);
				s_serviceChannel = null;
			}

			KeyboardController.Shutdown();

			GracefullyShutDown();

			if (s_threadHelper != null)
				s_threadHelper.Dispose();
			s_threadHelper = null;

			FwRegistrySettings.Release();
		}

#if DEBUG
		/// ------------------------------------------------------------------------------------
		/// <summary>
		/// Writes the current executable path to the registry. This is used for external
		/// applications to read on developer machines since the RootCodeDir on developer's
		/// machines point to distfiles.
		/// </summary>
		/// ------------------------------------------------------------------------------------
		private static void WriteExecutablePathSettingForDevs()
		{
			try
			{
				using (RegistryKey key = Registry.LocalMachine.CreateSubKey(@"SOFTWARE\SIL\FieldWorks\8"))
				{
					key.SetValue("FwExeDir", Path.GetDirectoryName(Application.ExecutablePath));
				}
			}
			catch
			{
				// Ignore any errors trying to do this since we just want this for developers
			}
		}
#endif

		/// ------------------------------------------------------------------------------------
		/// <summary>
		/// Gets a HelpTopicProvider for the specified application if possible. Falls back to
		/// getting the HelpTopicProvider for another application if the requested one is not
		/// installed. Will not return null (but it could throw an exception if no FW app is
		/// installed).
		/// </summary>
		/// <param name="appAbbrev">The application abbreviation.</param>
		/// ------------------------------------------------------------------------------------
		internal static IHelpTopicProvider GetHelpTopicProvider(string appAbbrev)
		{
			if ((appAbbrev.Equals(FwUtils.ksTeAbbrev, StringComparison.InvariantCultureIgnoreCase) && FwUtils.IsTEInstalled) ||
				!FwUtils.IsFlexInstalled)
			{
				return s_teApp ?? (IHelpTopicProvider)DynamicLoader.CreateObject(FwDirectoryFinder.TeDll,
					"SIL.FieldWorks.TE.TeHelpTopicProvider");
			}
			return s_flexApp ?? (IHelpTopicProvider)DynamicLoader.CreateObject(FwDirectoryFinder.FlexDll,
				"SIL.FieldWorks.XWorks.LexText.FlexHelpTopicProvider");
		}

		/// ------------------------------------------------------------------------------------
		/// <summary>
		/// Sets information about the application and the computer the user is running on
		/// to the ErrorReporter so that it can be reported with a crash.
		/// </summary>
		/// ------------------------------------------------------------------------------------
		[SuppressMessage("Gendarme.Rules.Portability", "MonoCompatibilityReviewRule",
			Justification="See TODO-Linux comment")]
		private static void SetupErrorReportInformation()
		{
			string version = Version;
			if (version != null)
			{
				// Extract the fourth (and final) field of the version to get a date value.
				int ich = version.IndexOf('.');
				if (ich >= 0)
					ich = version.IndexOf('.', ich + 1);
				if (ich >= 0)
					ich = version.IndexOf('.', ich + 1);
				if (ich >= 0)
				{
					int iDate = Convert.ToInt32(version.Substring(ich + 1));
					if (iDate > 0)
					{
						double oadate = Convert.ToDouble(iDate);
						DateTime dt = DateTime.FromOADate(oadate);
						version += string.Format("  {0}", dt.ToString("yyyy/MM/dd"));
					}
				}
#if DEBUG
				version += "  (Debug version)";
#endif
				ErrorReporter.AddProperty("Version", version);
			}
			ErrorReporter.AddProperty("CommandLine", Environment.CommandLine);
			ErrorReporter.AddProperty("CurrentDirectory", Environment.CurrentDirectory);
			ErrorReporter.AddProperty("MachineName", Environment.MachineName);
			ErrorReporter.AddProperty("OSVersion", Environment.OSVersion.ToString());
			ErrorReporter.AddProperty("OSRelease", Palaso.Reporting.ErrorReport.GetOperatingSystemLabel());
			if (MiscUtils.IsUnix)
			{
				var packageVersions = LinuxPackageUtils.FindInstalledPackages("fieldworks-applications*");
				if (packageVersions.Count() > 0)
				{
					var packageVersion = packageVersions.First();
					ErrorReporter.AddProperty("PackageVersion", string.Format("{0} {1}", packageVersion.Key, packageVersion.Value));
				}
			}
			ErrorReporter.AddProperty("CLR version", Environment.Version.ToString());
			ulong mem = MiscUtils.GetPhysicalMemoryBytes() / 1048576;
			ErrorReporter.AddProperty("PhysicalMemory", mem + " Mb");
			ulong diskSize;
			ulong diskFree;
			int cDisks = MiscUtils.GetDiskDriveStats(out diskSize, out diskFree);
			diskFree /= 1073742;  // 1024*1024*1024/1000 matches drive properties in Windows
			diskSize /= 1073742;
			ErrorReporter.AddProperty("LocalDiskCount", cDisks.ToString());
			ErrorReporter.AddProperty("FwProgramDiskSize", diskSize + " Mb");
			ErrorReporter.AddProperty("FwProgramDiskFree", diskFree + " Mb");
			// TODO-Linux: WorkingSet always returns 0 on Mono.
			ErrorReporter.AddProperty("WorkingSet", Environment.WorkingSet.ToString());
			ErrorReporter.AddProperty("UserDomainName", Environment.UserDomainName);
			ErrorReporter.AddProperty("UserName", Environment.UserName);
			ErrorReporter.AddProperty("SystemDirectory", Environment.SystemDirectory);
			ErrorReporter.AddProperty("Culture", System.Globalization.CultureInfo.CurrentCulture.ToString());
			using (Bitmap bm = new Bitmap(10, 10))
			{

				ErrorReporter.AddProperty("ScreenDpiX", bm.HorizontalResolution.ToString());
				ErrorReporter.AddProperty("ScreenDpiY", bm.VerticalResolution.ToString());
			}
		}

		/// ------------------------------------------------------------------------------------
		/// <summary>
		/// Sets information about the current database to the ErrorReporter so that it can
		/// be reported with a crash.
		/// </summary>
		/// ------------------------------------------------------------------------------------
		private static void SetupErrorPropertiesNeedingCache(FdoCache cache)
		{
			ErrorReporter.AddProperty("ProjectName", cache.ProjectId.Name);
			ErrorReporter.AddProperty("ProjectHandle", cache.ProjectId.Handle);
			ErrorReporter.AddProperty("Server", cache.ProjectId.ServerName);
			ErrorReporter.AddProperty("ProjectObjectCount",
				cache.ServiceLocator.GetInstance<ICmObjectRepository>().Count.ToString());
			if (cache.ProjectId.IsLocal && File.Exists(cache.ProjectId.Path))
			{
				FileInfo info = new FileInfo(cache.ProjectId.Path);
				ErrorReporter.AddProperty("ProjectModified", info.LastWriteTime.ToString());
				ErrorReporter.AddProperty("ProjectFileSize", info.Length.ToString());
			}
			else
			{
				ErrorReporter.AddProperty("ProjectModified", "unknown--probably not a local file");
				ErrorReporter.AddProperty("ProjectFileSize", "unknown--probably not a local file");
			}
		}

		/// ------------------------------------------------------------------------------------
		/// <summary>
		/// Executes the requested action with ALL FW applications temporarily shut down and
		/// then (re)starts the applications in a sensible order. At the end, we're guaranteed
		/// to have at least one app started or FieldWorks will be shut down.
		/// </summary>
		/// <param name="abbrevOfDefaultAppToStart">The abbreviation of the default application
		/// to start.</param>
		/// <param name="action">The action to execute.</param>
		/// ------------------------------------------------------------------------------------
		private static void ExecuteWithAllFwProcessesShutDown(string abbrevOfDefaultAppToStart,
			Func<ProjectId> action)
		{
			s_fSingleProcessMode = true;
			try
			{
				// Try to shut down other instances of FieldWorks gracefully so that their data
				// folders can be moved.
				RunOnRemoteClients(kFwRemoteRequest, requestor => requestor.CloseAllMainWindows());
				List<Process> processes = ExistingProcesses;
				foreach (Process proc in processes)
				{
					if (!proc.HasExited)
						proc.CloseMainWindow();
					if (!proc.HasExited)
					{
						proc.Kill();
						proc.WaitForExit();
					}
					proc.Close();
				}
				ExecuteWithAppsShutDown(abbrevOfDefaultAppToStart, action);
			}
			finally
			{
				s_fSingleProcessMode = false;
			}
		}

		/// <summary>
		/// Returns some active, non-disposed application if possible, otherwise, null. Currently Flex is preferred
		/// if both are re-opened.
		/// </summary>
		/// <param name="project"></param>
		/// <param name="appArgs"></param>
		/// <returns></returns>
		internal static FwApp ReopenProject(string project, FwAppArgs appArgs)
		{
			ExecuteWithAppsShutDown("FLEx", ()=>
												{
													try
													{
														HandleLinkRequest(appArgs);
															return s_projectId ??
																new ProjectId(ClientServerServices.Current.Local.IdForLocalProject(project), null);
													}
													catch (Exception e)
													{
														//This is not good.
													}
													return null;
												});
			return s_flexApp ?? s_teApp;
		}

		/// ------------------------------------------------------------------------------------
		/// <summary>
		/// Executes the requested action with all FW applications temporarily shut down and
		/// then (re)starts the applications in a sensible order. At the end, we're guaranteed
		/// to have at least one app started or FieldWorks will be shut down.
		/// </summary>
		/// <param name="abbrevOfDefaultAppToStart">The abbreviation of the default application
		/// to start.</param>
		/// <param name="action">The action to execute.</param>
		/// ------------------------------------------------------------------------------------
		private static void ExecuteWithAppsShutDown(string abbrevOfDefaultAppToStart, Func<ProjectId> action)
		{
			bool allowFinalShutdownOrigValue = s_allowFinalShutdown;
			s_allowFinalShutdown = false; // don't shutdown when we close all windows!

			// Remember which apps were running (and the order in which to restore them)
			List<string> appsToRestore = new List<string>();
			// If the requested default application is running, then add it as the first app to restore
			if (GetAppFromAppNameOrAbbrev(abbrevOfDefaultAppToStart) != null)
				appsToRestore.Add(abbrevOfDefaultAppToStart);
			if (s_flexApp != null && !appsToRestore.Contains(FwUtils.ksFlexAbbrev))
				appsToRestore.Add(FwUtils.ksFlexAbbrev);
			if (s_teApp != null && !appsToRestore.Contains(FwUtils.ksTeAbbrev))
				appsToRestore.Add(FwUtils.ksTeAbbrev);
			if (appsToRestore.Count == 0)
			{
				if (abbrevOfDefaultAppToStart.Equals(FwUtils.ksTeAbbrev, StringComparison.InvariantCultureIgnoreCase) &&
					FwUtils.IsTEInstalled)
				{
					appsToRestore.Add(FwUtils.ksTeAbbrev);
				}
				else
					appsToRestore.Add(FwUtils.ksFlexAbbrev);
			}
			// Now shut down everything (windows, apps, cache, etc.)
			GracefullyShutDown();

			if (s_applicationExiting)
			{
				// Something bad must have happened because we are shutting down. There is no point in
				// executing the action or in restarting the applications since we have no idea what
				// state the applications/data are in. (FWR-3179)
				Debug.Assert(s_allowFinalShutdown, "If something bad happened, we should be allowing application shutdown");
				return;
			}

			try
			{
				// Run the action
				ProjectId projId = action();

				if (projId == null)
					return;

				s_projectId = null; // Needs to be null in InitializeFirstApp

				// Restart the default app from which the action was kicked off
				FwApp app = GetOrCreateApplication(new FwAppArgs(appsToRestore[0],
					projId.Handle, projId.ServerName, string.Empty, Guid.Empty));
				if (!InitializeFirstApp(app, projId))
					return;

				s_projectId = projId; // Process needs to know its project

				// Reopen other apps if necessary (shouldn't ever be more then one) :P
				for (int i = 1; i < appsToRestore.Count; i++)
				{
					app = GetOrCreateApplication(new FwAppArgs(appsToRestore[i], projId.Handle,
						projId.ServerName, string.Empty, Guid.Empty));
					InitializeApp(app, null);
				}
			}
			finally
			{
				s_allowFinalShutdown = allowFinalShutdownOrigValue; // mustn't suppress any longer (unless we already were).
				ExitIfNoAppsRunning();
			}
		}

		/// ------------------------------------------------------------------------------------
		/// <summary>
		/// Attempts to shut down as nicely as possible. Typically this method doesn't do
		/// anything when the application is shut down normally (e.g. the user has closed
		/// all of the open main windows) because the applications will have already been
		/// disposed of. Thus, any exceptions that are thrown are ignored by this method as
		/// there is no guarantee that the application is in a valid state.
		/// </summary>
		/// <remarks>Any exeptions that are thrown are logged to the log file.</remarks>
		/// ------------------------------------------------------------------------------------
		internal static void GracefullyShutDown()
		{
			// Give any open main windows a chance to close normally before being forcibly
			// disposed.
			CloseAllMainWindowsForApp(s_teApp);
			CloseAllMainWindowsForApp(s_flexApp);

			// Its quite possible that there are some important messages to process.
			// (e.g., an FwApp.RemoveWindow asynchronous call from FwMainWnd.Dispose)
			// These need to be handled before we shut down the applications or race conditions
			// might occur. (FWR-1687)
			ExceptionHelper.LogAndIgnoreErrors(Application.DoEvents);

			GracefullyShutDownApp(s_teApp);
			GracefullyShutDownApp(s_flexApp);

			// If FieldWorks was in app server mode, there is a chance that the apps could have
			// already been shut down, but the cache is still running. In this case, we need
			// to shut down the cache explicitly.
			ExitCleanly();

			if (!s_noUserInterface)
			{
				Debug.Assert(s_teApp == null, "The TE app did not get properly cleaned up");
				Debug.Assert(s_flexApp == null, "The FLEx app did not get properly cleaned up");
				Debug.Assert(s_cache == null, "The cache did not get properly cleaned up");
			}
		}

		/// ------------------------------------------------------------------------------------
		/// <summary>
		/// Cleanly exits the FieldWorks process
		/// </summary>
		/// ------------------------------------------------------------------------------------
		private static void ExitCleanly()
		{
			if (s_appServerMode)
				return; // Continue running even when all apps are shut down

			if (s_allowFinalShutdown)
				Logger.WriteEvent("Shutting down");

			// To be safe - this method might get called recursively (explicitly and from
			// Application.Exit() below again). Also could be called when the startup process
			// did not complete...we picked an app from the command line, but another process
			// was already handling that project.
			if (s_cache != null && !s_cache.IsDisposed)
			{
				DataUpdateMonitor.ClearSemaphore();

				using (var progressDlg = new ProgressDialogWithTask(s_threadHelper))
				{
					progressDlg.Title = string.Format(ResourceHelper.GetResourceString("kstidShutdownCaption"),
						s_cache.ProjectId.UiName);
					progressDlg.AllowCancel = false;
					progressDlg.IsIndeterminate = true;
					var stackMgr = s_cache.ServiceLocator.GetInstance<IUndoStackManager>();
					if (stackMgr.HasUnsavedChanges)
						progressDlg.RunTask(true, CommitAndDisposeCache);
					else
					{
						// For whatever reasons the progress dialog sometimes got closed while
						// the worker was still busy which caused a hang.
						CommitAndDisposeCache(progressDlg, null);
					}
				}
			}

			// This has to be done to zap anything in it weven during a restart triggered by S/R.
			SingletonsContainer.Release();

			if (s_allowFinalShutdown)
			{
				Logger.ShutDown();
				Application.Exit();
			}
		}

		/// ------------------------------------------------------------------------------------
		/// <summary>
		/// Determines the match status for the project used by this FieldWorks process and
		/// the specified project. This method is thread-safe.
		/// </summary>
		/// <param name="projectId">The project to test.</param>
		/// <returns>
		/// The result of checking to see if the specified project matches the project used
		/// by this FieldWorks processinstance is running
		/// </returns>
		/// ------------------------------------------------------------------------------------
		internal static ProjectMatch GetProjectMatchStatus(ProjectId projectId)
		{
			if (s_fSingleProcessMode)
				return ProjectMatch.SingleProcessMode;

			if (s_fWaitingForUserOrOtherFw)
				return ProjectMatch.WaitingForUserOrOtherFw;

			ProjectId thisProjectId = s_projectId; // Store in temp variable for thread safety
			if (thisProjectId == null)
				return ProjectMatch.DontKnowYet;

			return thisProjectId.Equals(projectId) ? ProjectMatch.ItsMyProject :
				ProjectMatch.ItsNotMyProject;
		}

		/// ------------------------------------------------------------------------------------
		/// <summary>
		/// Gets the status of the previous attempt to startup the specified application.
		/// </summary>
		/// <param name="app">The application.</param>
		/// ------------------------------------------------------------------------------------
		private static StartupStatus GetPreviousStartupStatus(FwApp app)
		{
			int loadingId = app.RegistrySettings.LoadingProcessId;
			if (loadingId > 0)
			{
				// The last attempt to load the application never finished. We need to decide
				// if it didn't finish because of a crash or if its still in the process of
				// loading.
				return ExistingProcesses.Any(process => process.Id == loadingId) ?
					StartupStatus.StillLoading : StartupStatus.Failed;
			}
			return StartupStatus.Successful;
		}

		/// ------------------------------------------------------------------------------------
		/// <summary>
		/// Gets the command-line abbreviation for the specified application name.
		/// </summary>
		/// <param name="appName">Name of the application.</param>
		/// ------------------------------------------------------------------------------------
		private static string GetCommandLineAbbrevForAppName(string appName)
		{
			if (appName == null)
				throw new ArgumentNullException("appName");

			appName = appName.ToLowerInvariant();
			if (appName == FwUtils.ksTeAppName.ToLowerInvariant())
				return FwUtils.ksTeAbbrev;
			if (appName == FwUtils.ksFlexAppName.ToLowerInvariant())
				return FwUtils.ksFlexAbbrev;
			throw new ArgumentException("Unknown application name");
		}

		/// ------------------------------------------------------------------------------------
		/// <summary>
		/// Gets the application for the specified application name or abbreviation.
		/// </summary>
		/// <param name="appNameOrAbbrev">Name or abbreviation of the application.</param>
		/// <returns>The specified application, or <c>null</c> if that application has not been
		/// started yet.</returns>
		/// ------------------------------------------------------------------------------------
		private static FwApp GetAppFromAppNameOrAbbrev(string appNameOrAbbrev)
		{
			if (appNameOrAbbrev == null)
				throw new ArgumentNullException("appName");

			appNameOrAbbrev = appNameOrAbbrev.ToLowerInvariant();
			if (appNameOrAbbrev == FwUtils.ksTeAppName.ToLowerInvariant() ||
				appNameOrAbbrev == FwUtils.ksTeAbbrev.ToLowerInvariant())
			{
				return s_teApp;
			}
			if (appNameOrAbbrev == FwUtils.ksFlexAppName.ToLowerInvariant() ||
				appNameOrAbbrev == FwUtils.ksFlexAbbrev.ToLowerInvariant())
			{
				return s_flexApp;
			}
			throw new ArgumentException("Unknown application name");
		}

		/// ------------------------------------------------------------------------------------
		/// <summary>
		/// Shows help for command line options.
		/// </summary>
		/// ------------------------------------------------------------------------------------
		private static void ShowCommandLineHelp()
		{
			string appInfo;
			if (!FwUtils.IsTEInstalled)
				appInfo = "FLEx is the only available option";
			else if (!FwUtils.IsFlexInstalled)
				appInfo = "TE is the only available option";
			else
				appInfo = "TE or FLEx";
			string exeName = Path.GetFileName(Assembly.GetEntryAssembly().CodeBase);
			string helpMessage = string.Format("{0}, Version {1}{3}{3}Usage: {2} [options]{3}{3}" +
				"Options:{3}" +
				"-" + FwAppArgs.kHelp + "\t\tCommand-line usage help{3}" +
				"-" + FwAppArgs.kApp + " <application>\tThe application to start (" + appInfo + "){3}" +
				"-" + FwAppArgs.kProject + " <project>\tThe project name{3}" +
				"-" + FwAppArgs.kServer + " <server>\tThe server name{3}" +
				"-" + FwAppArgs.kDbType + " <database>\tThe database type{3}" +
				"-" + FwAppArgs.kLocale + " <culture>\tCulture abbreviation{3}" +
				"-" + FwAppArgs.kRestoreFile + " <backup>\tThe fwbackup file{3}" +
				"-" + FwAppArgs.kRestoreOptions + " <flags>\tString indicating optional files to restore{3}" +
				"\tThe flags parameter has form \"clsf\", where:{3}" +
				"\tc - Configuration files{3}" +
				"\tl - Linked files (audio-visual media, pictures, etc.){3}" +
				"\ts - Spelling dictionary files{3}" +
				"\tf - Supporting files (fonts, keyboards, converters){3}",
				Application.ProductName, Application.ProductVersion, exeName, Environment.NewLine);
			// TODO: Add 'link' and 'x' help

			MessageBox.Show(helpMessage, Application.ProductName, MessageBoxButtons.OK,
				MessageBoxIcon.Information);
		}

		/// ------------------------------------------------------------------------------------
		/// <summary>
		/// Ask user whether to use newer version of writing systems (presumably changed by some
		/// other Palaso app or some other FW project).
		/// </summary>
		/// <param name="wsLabel">The display name (and other information) for the updated
		/// writing systems (a list of them, possibly).</param>
		/// <param name="projectName">Name of the project where we might switch to the newer writing system.</param>
		/// <returns><c>true</c> to accept newer version; <c>false</c> otherwise</returns>
		/// ------------------------------------------------------------------------------------
		[SuppressMessage("Gendarme.Rules.Correctness", "EnsureLocalDisposalRule",
			Justification = "owner is a reference")]
		private static bool ComplainToUserAboutNewWs(string wsLabel, string projectName)
		{
			// Assume they want the WS updated when we're not supposed to show a UI.
			if (s_noUserInterface)
				return true;

			string text = string.Format(Properties.Resources.kstidGlobalWsChangedMsg, wsLabel, projectName);
			string caption = Properties.Resources.kstidGlobalWsChangedCaption;
			Form owner = s_splashScreen != null ? s_splashScreen.Form : Form.ActiveForm;

			return ThreadHelper.ShowMessageBox(owner, text, caption, MessageBoxButtons.YesNo,
				MessageBoxIcon.Question) == DialogResult.Yes;
		}

		/// ------------------------------------------------------------------------------------
		/// <summary>
		/// Close any main windows.  This is needed to implement changing the projects folder
		/// location when multiple projects are running.  (See FWR-2287.)
		/// </summary>
		/// ------------------------------------------------------------------------------------
		internal static void CloseAllMainWindows()
		{
			CloseAllMainWindowsForApp(s_teApp);
			CloseAllMainWindowsForApp(s_flexApp);
		}
		#endregion
	}
	#endregion

	#region IgnoreAppMessageProccessing class
	/// ----------------------------------------------------------------------------------------
	/// <summary>
	/// Class used to supress message processing on a given FwApp
	/// </summary>
	/// ----------------------------------------------------------------------------------------
	internal sealed class IgnoreAppMessageProccessing : IDisposable
	{
		private readonly Dictionary<IFwMainWnd, bool> m_oldPrsMsgsVals =
			new Dictionary<IFwMainWnd, bool>();
		private readonly FwApp m_app;

		/// ------------------------------------------------------------------------------------
		/// <summary>
		/// Initializes a new instance of the <see cref="IgnoreAppMessageProccessing"/> class.
		/// </summary>
		/// <param name="instance">The FwApp.</param>
		/// ------------------------------------------------------------------------------------
		public IgnoreAppMessageProccessing(FwApp instance)
		{
			if (instance == null)
				return;

			m_app = instance;
			try
			{
				foreach (IFwMainWnd mainWnd in instance.MainWindows)
				{
					if (mainWnd is FwMainWnd)
					{
						m_oldPrsMsgsVals[mainWnd] = ((FwMainWnd)mainWnd).Mediator.ProcessMessages;
						((FwMainWnd)mainWnd).Mediator.ProcessMessages = false;
					}
				}
			}
			catch
			{
				// This is only used when bringing up the error dialog. We don't want to bother
				// with this exception since we have no idea what state the application is in.
			}
		}

		#region IDisposable Members
		/// ------------------------------------------------------------------------------------
		/// <summary>
		/// Performs application-defined tasks associated with freeing, releasing, or
		/// resetting unmanaged resources.
		/// </summary>
		/// ------------------------------------------------------------------------------------
		public void Dispose()
		{
			if (m_app == null)
				return;

			try
			{
				foreach (IFwMainWnd mainWnd in m_app.MainWindows)
				{
					if (mainWnd is FwMainWnd)
						((FwMainWnd)mainWnd).Mediator.ProcessMessages = m_oldPrsMsgsVals[mainWnd];
				}
			}
			catch
			{
				// This is only used when bringing up the error dialog. We don't want to bother
				// with this exception since we have no idea what state the application is in.
			}
		}

		#endregion
	}
	#endregion

#region WindowsInstallerQuery Class
#if !__MonoCS__

	///<summary>
	/// Class to find out some details about the current FW installation.
	///</summary>
	static public class WindowsInstallerQuery
	{
		private const string InstallerProductCode = "{8E80F1ED-826A-46d5-A59A-D8A203F2F0D9}";
		private const string InstalledProductNameProperty = "InstalledProductName";
		private const string TeFeatureName = "TE";

		private const int ErrorMoreData = 234;
		private const int ErrorUnknownProduct = 1605;
		private const int ErrorUnknownFeature = 1606;

		[DllImport("msi.dll", CharSet = CharSet.Unicode, SetLastError = true)]
		private static extern Int32 MsiGetProductInfo(string product, string property,
			StringBuilder valueBuf, ref Int32 cchValueBuf);

		[DllImport("msi.dll", CharSet = CharSet.Unicode)]
		internal static extern uint MsiOpenProduct(string szProduct, out int hProduct);

		[DllImport("msi.dll", CharSet = CharSet.Unicode)]
		internal static extern uint MsiGetFeatureInfo(int hProduct, string szFeature, out uint lpAttributes, StringBuilder lpTitleBuf, ref uint cchTitleBuf, StringBuilder lpHelpBuf, ref uint cchHelpBuf);

		/// <summary>
		/// Check the installer status to see if FW is installed on the user's machine.
		/// If not, it can be assumed we are running on a developer's machine.
		/// </summary>
		/// <returns>True if this is an installed version</returns>
		public static bool IsThisInstalled()
		{
			string productName;

			var status = GetProductInfo(InstalledProductNameProperty, out productName);

			return status != ErrorUnknownProduct;
		}

		/// <summary>
		/// Check the installer status to see if we are running a BTE version of FW.
		/// If the product is not installed then we assume this is a developer build
		/// and just say it's BTE anyway.
		/// </summary>
		/// <returns>True if this is a BTE version</returns>
		public static bool IsThisBTE()
		{
			string productName;

			var status = GetProductInfo(InstalledProductNameProperty, out productName);

			if (status == ErrorUnknownProduct)
				return true; // Assume it's BTE if we can't find installation information

			return productName.EndsWith("BTE");
		}

		private static Int32 GetProductInfo(string propertyName, out string propertyValue)
		{
			var sbBuffer = new StringBuilder();
			var len = sbBuffer.Capacity;
			sbBuffer.Length = 0;

			var status = MsiGetProductInfo(InstallerProductCode, propertyName, sbBuffer, ref len);
			if (status == ErrorMoreData)
			{
				len++;
				sbBuffer.EnsureCapacity(len);
				status = MsiGetProductInfo(InstallerProductCode, InstalledProductNameProperty, sbBuffer, ref len);
			}

			propertyValue = sbBuffer.ToString();

			return status;
		}
	}

#endif
#endregion

}<|MERGE_RESOLUTION|>--- conflicted
+++ resolved
@@ -56,11 +56,7 @@
 using ExceptionHelper = SIL.Utils.ExceptionHelper;
 using Logger = SIL.Utils.Logger;
 using SIL.CoreImpl.Properties;
-<<<<<<< HEAD
 using FileUtils = SIL.Utils.FileUtils;
-=======
-using Gecko;
->>>>>>> 0ef1b79c
 #if !__MonoCS__
 using NetSparkle;
 #endif
@@ -162,25 +158,23 @@
 			//MessageBox.Show("Attach debugger now");
 			try
 			{
-<<<<<<< HEAD
-				// Initialize XULRunner - required to use the geckofx WebBrowser Control (GeckoWebBrowser)
+#region Initialize XULRunner - required to use the geckofx WebBrowser Control (GeckoWebBrowser).
 				string xulRunnerLocation;
 				if (MiscUtils.IsUnix)
 				{
 					xulRunnerLocation = XULRunnerLocator.GetXULRunnerLocation();
 					if (String.IsNullOrEmpty(xulRunnerLocation))
 						throw new ApplicationException("The XULRunner library is missing or has the wrong version");
-					string librarySearchPath = Environment.GetEnvironmentVariable("LD_LIBRARY_PATH") ?? String.Empty;
+				var librarySearchPath = Environment.GetEnvironmentVariable("LD_LIBRARY_PATH") ?? String.Empty;
 					if (!librarySearchPath.Contains(xulRunnerLocation))
 						throw new ApplicationException("LD_LIBRARY_PATH must contain " + xulRunnerLocation);
 				}
 				else
 				{
-					xulRunnerLocation = Path.Combine(FileLocator.DirectoryOfTheApplicationExecutable, "xulrunner");
-					if (!Directory.Exists(xulRunnerLocation))
-						throw new ApplicationException("XULRunner needs to be installed to " + xulRunnerLocation);
-					if (!SetDllDirectory(xulRunnerLocation))
-						throw new ApplicationException("SetDllDirectory failed for " + xulRunnerLocation);
+					// LT-16559: Specifying a hint path is necessary on Windows, but causes a crash in Xpcom.Initialize on Linux. Go figure.
+					xulRunnerLocation = XULRunnerLocator.GetXULRunnerLocation("xulrunner");
+					if (string.IsNullOrEmpty(xulRunnerLocation))
+						throw new ApplicationException("The XULRunner library is missing or has the wrong version");
 				}
 
 				Xpcom.Initialize(xulRunnerLocation);
@@ -188,26 +182,7 @@
 				//Set default browser for XWebBrowser to use GeckoFX.
 				//This can still be changed per instance by passing a parameter to the constructor.
 				XWebBrowser.DefaultBrowserType = XWebBrowser.BrowserType.GeckoFx;
-=======
-#region Initialize XULRunner - required to use the geckofx WebBrowser Control (GeckoWebBrowser).
-
-#if __MonoCS__
-				var xulRunnerLocation = XULRunnerLocator.GetXULRunnerLocation();
-				if (string.IsNullOrEmpty(xulRunnerLocation))
-					throw new ApplicationException("The XULRunner library is missing or has the wrong version");
-				var librarySearchPath = Environment.GetEnvironmentVariable("LD_LIBRARY_PATH") ?? String.Empty;
-				if (!librarySearchPath.Contains(xulRunnerLocation))
-					throw new ApplicationException("LD_LIBRARY_PATH must contain " + xulRunnerLocation);
-#else
-				// LT-16559: Specifying a hint path is necessary on Windows, but causes a crash in Xpcom.Initialize on Linux. Go figure.
-				var xulRunnerLocation = XULRunnerLocator.GetXULRunnerLocation("xulrunner");
-				if (string.IsNullOrEmpty(xulRunnerLocation))
-					throw new ApplicationException("The XULRunner library is missing or has the wrong version");
-#endif
-				Xpcom.Initialize(xulRunnerLocation);
-				GeckoPreferences.User["gfx.font_rendering.graphite.enabled"] = true;
 #endregion Initialize XULRunner
->>>>>>> 0ef1b79c
 
 				Logger.WriteEvent("Starting app");
 				SetGlobalExceptionHandler();
