// Copyright (c) 2015-2017 SIL International
// This software is licensed under the LGPL, version 2.1 or later
// (http://www.gnu.org/licenses/lgpl-2.1.html)

using System;
using System.Collections.Generic;
using Microsoft.Win32;

namespace SIL.FieldWorks.Common.FwUtils
{
	#region DummyFwRegistryHelper class
	/// <summary>
	/// Alternative implementation for unit tests
	/// </summary>
	public class DummyFwRegistryHelper : IFwRegistryHelper
	{
		internal static readonly string FlexKeyName = "Language Explorer";
		internal static readonly string DirName = "TestDir";
		internal static readonly string Crashes = "NumberOfHorrendousCrashes";
		internal static readonly string ValueName3 = "FlexTestValue1";
		internal static readonly string ValueName4 = "FlexTestValue2";
		internal static readonly string Launches = "launches";
		internal static readonly string UserWs = "UserWs";
		internal static readonly string ProjectShared = "ProjectShared";

		private Dictionary<string, RegistryKey> FakeKeyMap = new Dictionary<string, RegistryKey>();

		#region IFwRegistryHelper implementation

<<<<<<< HEAD
		/// <summary>
		///
		/// </summary>
		/// <returns></returns>
		public bool Paratext7orLaterInstalled()
		{
			throw new NotSupportedException();
		}

		/// <summary>
		///
		/// </summary>
		/// <returns></returns>
		public bool ParatextSettingsDirectoryExists()
		{
			throw new NotSupportedException();
		}

		/// <summary></summary>
		public string ParatextSettingsDirectory()
=======
		/// <summary/>
		public bool Paratext7Installed()
>>>>>>> b2dd58ff
		{
			throw new NotSupportedException();
		}

		/// <summary>
		///
		/// </summary>
		public RegistryKey FieldWorksRegistryKeyLocalMachine
		{
			get { return GetTestKey("FieldWorksRegistryKLM"); }
		}

		/// <summary></summary>
		public RegistryKey LocalMachineHive
		{
			get { return GetTestKey("HKLM"); }
		}

		/// <summary>
		///
		/// </summary>
		private RegistryKey GetTestKey(string keyName)
		{
			return Registry.CurrentUser.CreateSubKey(@"Software\SIL\FieldWorks\UnitTests\HelperFW\" + keyName);
		}

		/// <summary>
		///
		/// </summary>
		public RegistryKey FieldWorksBridgeRegistryKeyLocalMachine
		{
			get
			{
				throw new NotSupportedException();
			}
		}

		/// <summary>
		///
		/// </summary>
		public RegistryKey FieldWorksRegistryKeyLocalMachineForWriting
		{
			get
			{
				throw new NotSupportedException();
			}
		}

		/// <summary>
		///
		/// </summary>
		public RegistryKey FieldWorksRegistryKey
		{
			get
			{
				return Registry.CurrentUser.CreateSubKey(@"Software\SIL\FieldWorks\UnitTests\DirectoryFinderTests");
			}
		}

		/// <summary>
		///
		/// </summary>
		public RegistryKey FieldWorksVersionlessRegistryKey
		{
			get
			{
				return Registry.CurrentUser.CreateSubKey(@"Software\SIL\FieldWorks\UnitTests");
			}
		}

		/// <summary>
		///
		/// </summary>
		public string UserLocaleValueName
		{
			get
			{
				throw new NotSupportedException();
			}
		}
		#endregion

		/// <summary>
		/// For testing the upgrade of user registry keys from FW7 to FW8
		/// </summary>
		public RegistryKey SetupVersion7Settings()
		{
			var version7Key = GetSettingsSubKeyForVersion(FwRegistryHelper.OldFieldWorksRegistryKeyNameVersion7);

			SetBasicKeysAndValues(version7Key);

			return version7Key;
		}

		/// <summary>
		/// For testing the upgrade of user registry keys from FW7 to FW8
		/// </summary>
		public RegistryKey GetSettingsSubKeyForVersion(string versionKey)
		{
			return FieldWorksVersionlessRegistryKey.CreateSubKey(versionKey);
		}

		private static void SetBasicKeysAndValues(RegistryKey versionKey)
		{
			// add some test keys and values here

			versionKey.SetValue(DirName, "Z:\\somedirectory\\subdir\\subdir\\DontUseThis");
			versionKey.SetValue(UserWs, "pt");

			using (var flexKey = versionKey.CreateSubKey(FlexKeyName))
			{
				flexKey.SetValue(Crashes, 5);
				flexKey.SetValue(ValueName3, 20);
				flexKey.SetValue(ValueName4, "somestring");
				flexKey.SetValue(Launches, 44);
			}
			using (var teKey = versionKey.CreateSubKey(FwRegistryHelper.TranslationEditor))
			{
				teKey.SetValue(Crashes, 10);
				teKey.SetValue(DirName, "Z:\\somedirectory");
			}
		}

		/// <summary>
		/// For testing key migration on upgrade.
		/// </summary>
		public RegistryKey SetupVersion7ProjectSharedSettingInHKLM()
		{
			var hklmFw7 = SetupVersion7ProjectSharedSettingLocation();
			hklmFw7.SetValue(ProjectShared, "True");
			return hklmFw7;
		}

		/// <summary>
		/// For testing key migration on upgrade.
		/// </summary>
		public RegistryKey SetupVersion7ProjectSharedSettingLocation()
		{
			return LocalMachineHive.CreateSubKey(@"SOFTWARE\SIL\FieldWorks\" + FwRegistryHelper.OldFieldWorksRegistryKeyNameVersion7);
		}

		/// <summary>
		/// For testing upgrade of user settings where some version 8 keys already exist.
		/// </summary>
		/// <returns></returns>
		public RegistryKey SetupVersion8Settings()
		{
			var version8Key = GetSettingsSubKeyForVersion(FwRegistryHelper.OldFieldWorksRegistryKeyNameVersion8);

			SetBasicKeysAndValues(version8Key);

			version8Key.SetValue(UserWs, "fr");

			return version8Key;
		}

		/// <summary>
		/// For testing upgrade of user settings where some version 8 keys already exist.
		/// </summary>
		/// <returns></returns>
		public RegistryKey SetupVersion9Settings()
		{
			var version9Key = GetSettingsSubKeyForVersion(FwRegistryHelper.FieldWorksRegistryKeyName);

			version9Key.SetValue(UserWs, "sp");

			return version9Key;
		}

		/// <summary>
		/// Removes the "Software\SIL\FieldWorks\UnitTests" key and everything in it.
		/// </summary>
		internal void RemoveTestRegistryEntries()
		{
			using (var fwKey = Registry.CurrentUser.CreateSubKey(@"Software\SIL\FieldWorks"))
			{
				fwKey.DeleteSubKeyTree("UnitTests", false);
			}
		}
	}
	#endregion
}<|MERGE_RESOLUTION|>--- conflicted
+++ resolved
@@ -27,31 +27,8 @@
 
 		#region IFwRegistryHelper implementation
 
-<<<<<<< HEAD
-		/// <summary>
-		///
-		/// </summary>
-		/// <returns></returns>
-		public bool Paratext7orLaterInstalled()
-		{
-			throw new NotSupportedException();
-		}
-
-		/// <summary>
-		///
-		/// </summary>
-		/// <returns></returns>
-		public bool ParatextSettingsDirectoryExists()
-		{
-			throw new NotSupportedException();
-		}
-
-		/// <summary></summary>
-		public string ParatextSettingsDirectory()
-=======
 		/// <summary/>
 		public bool Paratext7Installed()
->>>>>>> b2dd58ff
 		{
 			throw new NotSupportedException();
 		}
