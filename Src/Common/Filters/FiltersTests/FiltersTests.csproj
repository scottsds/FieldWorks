﻿<?xml version="1.0" encoding="utf-8"?>
<Project DefaultTargets="Build" xmlns="http://schemas.microsoft.com/developer/msbuild/2003" ToolsVersion="4.0">
  <PropertyGroup>
    <ProjectType>Local</ProjectType>
    <ProductVersion>9.0.30729</ProductVersion>
    <SchemaVersion>2.0</SchemaVersion>
    <ProjectGuid>{DB8A5118-05EC-4BAE-9EA9-6AF210528270}</ProjectGuid>
    <Configuration Condition=" '$(Configuration)' == '' ">Debug</Configuration>
    <Platform Condition=" '$(Platform)' == '' ">AnyCPU</Platform>
    <ApplicationIcon>
    </ApplicationIcon>
    <AssemblyKeyContainerName>
    </AssemblyKeyContainerName>
    <AssemblyName>FiltersTests</AssemblyName>
    <AssemblyOriginatorKeyFile>
    </AssemblyOriginatorKeyFile>
    <DefaultClientScript>JScript</DefaultClientScript>
    <DefaultHTMLPageLayout>Grid</DefaultHTMLPageLayout>
    <DefaultTargetSchema>IE50</DefaultTargetSchema>
    <DelaySign>false</DelaySign>
    <OutputType>Library</OutputType>
    <RootNamespace>SIL.FieldWorks.Filters</RootNamespace>
    <RunPostBuildEvent>OnBuildSuccess</RunPostBuildEvent>
    <StartupObject>
    </StartupObject>
    <FileUpgradeFlags>
    </FileUpgradeFlags>
    <UpgradeBackupLocation>
    </UpgradeBackupLocation>
    <OldToolsVersion>3.5</OldToolsVersion>
    <TargetFrameworkVersion>v4.0</TargetFrameworkVersion>
    <TargetFrameworkProfile />
    <PublishUrl>publish\</PublishUrl>
    <Install>true</Install>
    <InstallFrom>Disk</InstallFrom>
    <UpdateEnabled>false</UpdateEnabled>
    <UpdateMode>Foreground</UpdateMode>
    <UpdateInterval>7</UpdateInterval>
    <UpdateIntervalUnits>Days</UpdateIntervalUnits>
    <UpdatePeriodically>false</UpdatePeriodically>
    <UpdateRequired>false</UpdateRequired>
    <MapFileExtensions>true</MapFileExtensions>
    <ApplicationRevision>0</ApplicationRevision>
    <ApplicationVersion>1.0.0.%2a</ApplicationVersion>
    <IsWebBootstrapper>false</IsWebBootstrapper>
    <UseApplicationTrust>false</UseApplicationTrust>
    <BootstrapperEnabled>true</BootstrapperEnabled>
  </PropertyGroup>
  <PropertyGroup Condition=" '$(Configuration)|$(Platform)' == 'Debug|AnyCPU' ">
    <OutputPath>..\..\..\..\Output\Debug\</OutputPath>
    <AllowUnsafeBlocks>false</AllowUnsafeBlocks>
    <BaseAddress>285212672</BaseAddress>
    <CheckForOverflowUnderflow>false</CheckForOverflowUnderflow>
    <ConfigurationOverrideFile>
    </ConfigurationOverrideFile>
    <DefineConstants>DEBUG;TRACE</DefineConstants>
    <DocumentationFile>
    </DocumentationFile>
    <DebugSymbols>true</DebugSymbols>
    <FileAlignment>4096</FileAlignment>
    <NoStdLib>false</NoStdLib>
    <NoWarn>168,169,219,414,649,1635,1702,1701</NoWarn>
    <Optimize>false</Optimize>
    <RegisterForComInterop>false</RegisterForComInterop>
    <RemoveIntegerChecks>false</RemoveIntegerChecks>
    <TreatWarningsAsErrors>false</TreatWarningsAsErrors>
    <WarningLevel>4</WarningLevel>
    <DebugType>full</DebugType>
    <ErrorReport>prompt</ErrorReport>
    <PlatformTarget>x86</PlatformTarget>
    <CodeAnalysisRuleSet>AllRules.ruleset</CodeAnalysisRuleSet>
  </PropertyGroup>
  <PropertyGroup Condition=" '$(Configuration)|$(Platform)' == 'Release|AnyCPU' ">
    <OutputPath>..\..\..\..\Output\Release\</OutputPath>
    <AllowUnsafeBlocks>false</AllowUnsafeBlocks>
    <BaseAddress>285212672</BaseAddress>
    <CheckForOverflowUnderflow>false</CheckForOverflowUnderflow>
    <ConfigurationOverrideFile>
    </ConfigurationOverrideFile>
    <DefineConstants>TRACE</DefineConstants>
    <DocumentationFile>
    </DocumentationFile>
    <DebugSymbols>false</DebugSymbols>
    <FileAlignment>4096</FileAlignment>
    <NoStdLib>false</NoStdLib>
    <NoWarn>168,169,219,414,649,1635,1702,1701</NoWarn>
    <Optimize>true</Optimize>
    <RegisterForComInterop>false</RegisterForComInterop>
    <RemoveIntegerChecks>false</RemoveIntegerChecks>
    <TreatWarningsAsErrors>false</TreatWarningsAsErrors>
    <WarningLevel>4</WarningLevel>
    <DebugType>none</DebugType>
    <ErrorReport>prompt</ErrorReport>
    <CodeAnalysisRuleSet>AllRules.ruleset</CodeAnalysisRuleSet>
    <PlatformTarget>x86</PlatformTarget>
  </PropertyGroup>
  <ItemGroup>
    <Reference Include="BasicUtils, Version=4.1.1.0, Culture=neutral, processorArchitecture=MSIL">
      <SpecificVersion>False</SpecificVersion>
      <HintPath>..\..\..\..\Output\Debug\BasicUtils.dll</HintPath>
    </Reference>
    <Reference Include="BasicUtilsTests, Version=0.0.0.0, Culture=neutral, processorArchitecture=x86">
      <SpecificVersion>False</SpecificVersion>
      <HintPath>..\..\..\..\Output\Debug\BasicUtilsTests.dll</HintPath>
    </Reference>
    <Reference Include="COMInterfaces">
      <Name>COMInterfaces</Name>
      <HintPath>..\..\..\..\Output\Debug\COMInterfaces.dll</HintPath>
    </Reference>
    <Reference Include="COMInterfacesTests, Version=0.0.0.0, Culture=neutral, processorArchitecture=x86">
      <SpecificVersion>False</SpecificVersion>
      <HintPath>..\..\..\..\Output\Debug\COMInterfacesTests.dll</HintPath>
    </Reference>
    <Reference Include="CoreImpl, Version=6.1.1.15931, Culture=neutral, processorArchitecture=MSIL">
      <SpecificVersion>False</SpecificVersion>
      <HintPath>..\..\..\..\Output\Debug\CoreImpl.dll</HintPath>
    </Reference>
    <Reference Include="FDO">
      <Name>FDO</Name>
      <HintPath>..\..\..\..\Output\Debug\FDO.dll</HintPath>
    </Reference>
    <Reference Include="FDOTests, Version=5.3.0.28042, Culture=neutral, processorArchitecture=MSIL">
      <SpecificVersion>False</SpecificVersion>
      <HintPath>..\..\..\..\Output\Debug\FDOTests.dll</HintPath>
    </Reference>
    <Reference Include="Filters">
      <Name>Filters</Name>
      <HintPath>..\..\..\..\Output\Debug\Filters.dll</HintPath>
    </Reference>
    <Reference Include="Microsoft.Practices.ServiceLocation, Version=1.0.0.0, Culture=neutral, processorArchitecture=MSIL">
      <SpecificVersion>False</SpecificVersion>
      <HintPath>..\..\..\..\DistFiles\Microsoft.Practices.ServiceLocation.dll</HintPath>
    </Reference>
    <Reference Include="nunit.framework">
      <Name>nunit.framework</Name>
      <HintPath>..\..\..\..\Bin\NUnit\bin\nunit.framework.dll</HintPath>
    </Reference>
    <Reference Include="SIL.Core, Version=2.6.0.0, Culture=neutral, PublicKeyToken=cab3c8c5232dfcf2, processorArchitecture=x86">
      <SpecificVersion>False</SpecificVersion>
      <HintPath>..\..\..\..\Downloads\SIL.Core.dll</HintPath>
    </Reference>
    <Reference Include="SIL.WritingSystems, Version=2.6.0.0, Culture=neutral, PublicKeyToken=cab3c8c5232dfcf2, processorArchitecture=x86">
      <SpecificVersion>False</SpecificVersion>
      <HintPath>..\..\..\..\Downloads\SIL.WritingSystems.dll</HintPath>
    </Reference>
    <Reference Include="System">
      <Name>System</Name>
    </Reference>
    <Reference Include="System.Core" />
    <Reference Include="System.XML">
      <Name>System.XML</Name>
    </Reference>
    <Reference Include="TestUtils, Version=6.1.1.28258, Culture=neutral, processorArchitecture=MSIL">
      <SpecificVersion>False</SpecificVersion>
      <HintPath>..\..\..\..\Output\Debug\TestUtils.dll</HintPath>
    </Reference>
<<<<<<< HEAD
=======
    <Reference Include="xCoreInterfaces, Version=6.9.0.14340, Culture=neutral, processorArchitecture=MSIL">
      <SpecificVersion>False</SpecificVersion>
      <HintPath>..\..\..\..\Output\Debug\xCoreInterfaces.dll</HintPath>
    </Reference>
    <Reference Include="FwUtilsTests">
      <HintPath>..\..\..\..\Output\Debug\FwUtilsTests.dll</HintPath>
    </Reference>
>>>>>>> 5a77a746
    <Reference Include="XMLUtils">
      <Name>XMLUtils</Name>
      <HintPath>..\..\..\..\Output\Debug\XMLUtils.dll</HintPath>
    </Reference>
  </ItemGroup>
  <ItemGroup>
    <Compile Include="..\..\..\AssemblyInfoForTests.cs">
      <Link>AssemblyInfoForTests.cs</Link>
    </Compile>
    <Compile Include="DateTimeMatcherTests.cs" />
    <Compile Include="FindResultsSorterTests.cs" />
    <Compile Include="TestPersistence.cs">
      <SubType>Code</SubType>
    </Compile>
    <Compile Include="WordformFiltersTests.cs" />
  </ItemGroup>
  <ItemGroup>
    <None Include="App.config" />
  </ItemGroup>
  <ItemGroup>
    <BootstrapperPackage Include="Microsoft.Net.Client.3.5">
      <Visible>False</Visible>
      <ProductName>.NET Framework 3.5 SP1 Client Profile</ProductName>
      <Install>false</Install>
    </BootstrapperPackage>
    <BootstrapperPackage Include="Microsoft.Net.Framework.3.5.SP1">
      <Visible>False</Visible>
      <ProductName>.NET Framework 3.5 SP1</ProductName>
      <Install>true</Install>
    </BootstrapperPackage>
    <BootstrapperPackage Include="Microsoft.Windows.Installer.3.1">
      <Visible>False</Visible>
      <ProductName>Windows Installer 3.1</ProductName>
      <Install>true</Install>
    </BootstrapperPackage>
  </ItemGroup>
  <Import Project="$(MSBuildBinPath)\Microsoft.CSharp.targets" />
  <PropertyGroup>
    <PreBuildEvent>
    </PreBuildEvent>
    <PostBuildEvent>
    </PostBuildEvent>
  </PropertyGroup>
</Project><|MERGE_RESOLUTION|>--- conflicted
+++ resolved
@@ -127,6 +127,10 @@
       <Name>Filters</Name>
       <HintPath>..\..\..\..\Output\Debug\Filters.dll</HintPath>
     </Reference>
+    <Reference Include="FwUtils, Version=9.0.0.28293, Culture=neutral, processorArchitecture=x86">
+      <SpecificVersion>False</SpecificVersion>
+      <HintPath>..\..\..\..\Output\Release\FwUtils.dll</HintPath>
+    </Reference>
     <Reference Include="Microsoft.Practices.ServiceLocation, Version=1.0.0.0, Culture=neutral, processorArchitecture=MSIL">
       <SpecificVersion>False</SpecificVersion>
       <HintPath>..\..\..\..\DistFiles\Microsoft.Practices.ServiceLocation.dll</HintPath>
@@ -154,16 +158,9 @@
       <SpecificVersion>False</SpecificVersion>
       <HintPath>..\..\..\..\Output\Debug\TestUtils.dll</HintPath>
     </Reference>
-<<<<<<< HEAD
-=======
-    <Reference Include="xCoreInterfaces, Version=6.9.0.14340, Culture=neutral, processorArchitecture=MSIL">
-      <SpecificVersion>False</SpecificVersion>
-      <HintPath>..\..\..\..\Output\Debug\xCoreInterfaces.dll</HintPath>
-    </Reference>
     <Reference Include="FwUtilsTests">
       <HintPath>..\..\..\..\Output\Debug\FwUtilsTests.dll</HintPath>
     </Reference>
->>>>>>> 5a77a746
     <Reference Include="XMLUtils">
       <Name>XMLUtils</Name>
       <HintPath>..\..\..\..\Output\Debug\XMLUtils.dll</HintPath>
