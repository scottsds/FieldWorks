--- conflicted
+++ resolved
@@ -15,13 +15,7 @@
 		<trace autoflush="true" indentsize="4">
 			<listeners>
 				<clear/>
-<<<<<<< HEAD
 				<add name="FwTraceListener" type="SIL.LCModel.Utils.EnvVarTraceListener, SIL.LCModel.Utils, Version=0.0.0.0, Culture=neutral, PublicKeyToken=null" initializeData="assertuienabled='true' logfilename='%temp%/asserts.log'"/>
-=======
-				<add name="FwTraceListener"
-				     type="SIL.Utils.EnvVarTraceListener, BasicUtils, Version=0.0.0.0, Culture=neutral, PublicKeyToken=null"
-				     initializeData="assertuienabled='true' logfilename='%temp%/asserts.log'"/>
->>>>>>> b2dd58ff
 			</listeners>
 		</trace>
 	</system.diagnostics>
