// Copyright (c) 2011-2017 SIL International
// This software is licensed under the LGPL, version 2.1 or later
// (http://www.gnu.org/licenses/lgpl-2.1.html)

using System;
using System.Collections.Generic;
using System.Linq;
using NUnit.Framework;
using Paratext;
using Paratext.LexicalClient;
<<<<<<< HEAD
using SIL.LCModel;
using SIL.LCModel.DomainServices;
=======
using SIL.FieldWorks.FDO;
using SIL.FieldWorks.FDO.DomainServices;
using SIL.FieldWorks.FDO.FDOTests;
>>>>>>> b2dd58ff
using SIL.FieldWorks.Test.ProjectUnpacker;
using SIL.LCModel.Utils;

namespace SIL.FieldWorks.Common.ScriptureUtils
{
	#region MockParatextHelper class
	/// ----------------------------------------------------------------------------------------
	/// <summary>
	///
	/// </summary>
	/// ----------------------------------------------------------------------------------------
	public class MockParatextHelper : IParatextHelper, IDisposable
	{
		/// <summary>The list of projects to simulate in Paratext</summary>
		public readonly List<IScrText> Projects = new List<IScrText>();

		/// <summary>Allows an implementation of LoadProjectMappings to be injected</summary>
		public IParatextHelper m_loadProjectMappingsImpl;

		#region Disposable stuff
		#if DEBUG
		/// <summary/>
		~MockParatextHelper()
		{
			Dispose(false);
		}
		#endif

		/// <summary/>
		public bool IsDisposed { get; private set; }

		/// <summary/>
		public void Dispose()
		{
			Dispose(true);
			GC.SuppressFinalize(this);
		}

		/// <summary/>
		protected virtual void Dispose(bool fDisposing)
		{
			System.Diagnostics.Debug.WriteLineIf(!fDisposing, "****** Missing Dispose() call for " + GetType() + ". *******");
			if (fDisposing && !IsDisposed)
			{
				// dispose managed and unmanaged objects
				foreach (var scrText in Projects)
					((PT7ScrTextWrapper)scrText).DisposePTObject();

				Projects.Clear();
			}
			IsDisposed = true;
		}
		#endregion

		#region IParatextHelper implementation
		/// ------------------------------------------------------------------------------------
		/// <summary>
		/// Gets the Paratext project directory or null if unable to get the project directory
		/// </summary>
		/// ------------------------------------------------------------------------------------
		public string ProjectsDirectory
		{
			get { return MiscUtils.IsUnix ? "~/MyParatextProjects/" : @"c:\My Paratext Projects\"; }
		}

		/// ------------------------------------------------------------------------------------
		/// <summary>
		/// Refreshes the projects.  (no-op)
		/// </summary>
		/// ------------------------------------------------------------------------------------
		public void RefreshProjects()
		{
			// Nothing to do
		}

		/// ------------------------------------------------------------------------------------
		/// <summary>
		/// Reloads the specified Paratext project with the latest data. (no-op)
		/// </summary>
		/// ------------------------------------------------------------------------------------
		public void ReloadProject(IScrText project)
		{
			// Nothing to do
		}

		/// ------------------------------------------------------------------------------------
		/// <summary>
		/// Gets the sorted list of Paratext short names.
		/// </summary>
		/// ------------------------------------------------------------------------------------
		public IEnumerable<string> GetShortNames()
		{
			return Projects.Select(x => x.Name).OrderBy(s => s);
		}

		/// ------------------------------------------------------------------------------------
		/// <summary>
		/// Gets the list of Paratext projects.
		/// </summary>
		/// ------------------------------------------------------------------------------------
		public IEnumerable<IScrText> GetProjects()
		{
			return Projects;
		}

		/// ------------------------------------------------------------------------------------
		/// <summary>
		/// Load the mappings for a Paratext 6/7 project into the specified list. (no-op)
		/// We never use this method; for tests, we use <c>Rhino.Mocks.MockRepository</c>
		/// </summary>
		/// ------------------------------------------------------------------------------------
		public void LoadProjectMappings(IScrImportSet importSettings)
		{
			if (m_loadProjectMappingsImpl == null)
				throw new NotImplementedException();
			m_loadProjectMappingsImpl.LoadProjectMappings(importSettings);
		}
		#endregion

		#region Other public methods
		/// ------------------------------------------------------------------------------------
		/// <summary>
		/// Adds a dummy project to the simulated Paratext collection.
		/// </summary>
		/// ------------------------------------------------------------------------------------
		public void AddProject(string shortName)
		{
			AddProject(shortName, null);
		}

		/// ------------------------------------------------------------------------------------
		/// <summary>
		/// Adds a dummy project to the simulated Paratext collection.
		/// </summary>
		/// ------------------------------------------------------------------------------------
		public void AddProject(string shortName, string associatedProject)
		{
			AddProject(shortName, associatedProject, null, true, false);
		}

		/// ------------------------------------------------------------------------------------
		/// <summary>
		/// Adds a dummy project to the simulated Paratext collection.
		/// </summary>
		/// ------------------------------------------------------------------------------------
		public void AddProject(string shortName, string associatedProject, string baseProject)
		{
			AddProject(shortName, associatedProject, baseProject, true, false);
		}

		/// ------------------------------------------------------------------------------------
		/// <summary>
		/// Adds a dummy project to the simulated Paratext collection.
		/// </summary>
		/// ------------------------------------------------------------------------------------
		public void AddProject(string shortName, string associatedProject, string baseProject,
			bool editable, bool isResource)
		{
			AddProject(shortName, associatedProject, baseProject, editable, isResource, "0010000000");
		}

		/// ------------------------------------------------------------------------------------
		/// <summary>
		/// Adds a dummy project to the simulated Paratext collection.
		/// By default it is a standard project if there is no baseProject, otherwise a back translation
		/// </summary>
		/// ------------------------------------------------------------------------------------
		public void AddProject(string shortName, string associatedProject, string baseProject,
			bool editable, bool isResource, string booksPresent)
		{
			AddProject(shortName, associatedProject, baseProject, editable, isResource,
				booksPresent, string.IsNullOrEmpty(baseProject) ? Paratext.ProjectType.Standard : Paratext.ProjectType.BackTranslation);
		}

		/// ------------------------------------------------------------------------------------
		/// <summary>
		/// Adds a dummy project to the simulated Paratext collection.
		/// </summary>
		/// ------------------------------------------------------------------------------------
		public void AddProject(string shortName, string associatedProject, string baseProject,
			bool editable, bool isResource, string booksPresent, Utilities.Enum<Paratext.ProjectType> translationType)
		{
			ScrText scrText = new ScrText();
			scrText.Name = shortName;

			if (!string.IsNullOrEmpty(associatedProject))
				scrText.AssociatedLexicalProject = new AssociatedLexicalProject(LexicalAppType.FieldWorks, associatedProject);
			// Don't know how to implement a test involving baseProject now that BaseTranslation is gone from the PT API.
			// However all clients I can find so far pass null.
			if (!string.IsNullOrEmpty(baseProject))
			{
				//scrText.BaseTranslation = new BaseTranslation(derivedTranslationType, baseProject, string.Empty);
				var baseProj = Projects.Select(x => x.Name == baseProject).FirstOrDefault();
				Assert.That(baseProj, Is.Not.Null);
				scrText.TranslationInfo = new TranslationInformation(translationType, baseProject, string.Empty);
				Assert.That(scrText.TranslationInfo.BaseProjectName, Is.EqualTo(baseProject));
			}
			else
			{
				scrText.TranslationInfo = new TranslationInformation(translationType);
			}

			scrText.Editable = editable;
			scrText.SetParameterValue("ResourceText", isResource ? "T" : "F");
			if (booksPresent != null)
				scrText.BooksPresent = booksPresent;

			Projects.Add(new PT7ScrTextWrapper(scrText));
		}
		#endregion
	}
	#endregion

	/// ----------------------------------------------------------------------------------------
	/// <summary>
	/// Tests for the ParatextHelper class
	/// </summary>
	/// <remarks>TODO-Linux: Currently excluded on Linux because we get failing tests on build
	/// machine in fixture setup. Unfortunately there is no stack trace that would tell why it
	/// fails. Since Paratext isn't supported on Linux it's easiest to just ignore these tests
	/// for now.</remarks>
	/// ----------------------------------------------------------------------------------------
	[TestFixture]
	[Platform(Exclude="Linux", Reason = "fails on Linux on build machine in fixture setup")]
	public class ParatextHelperUnitTests
	{
		private MockParatextHelper m_ptHelper;

		#region Setup/Teardown
<<<<<<< HEAD
		/// <summary />
		[TestFixtureTearDown]
		public void FixtureTeardown()
=======

		/// <summary/>
		public override void FixtureTeardown()
>>>>>>> b2dd58ff
		{
			ParatextHelper.Manager.Reset();
		}

		/// <summary/>
		[SetUp]
		public void Setup()
		{
			m_ptHelper = new MockParatextHelper();
			ParatextHelper.Manager.SetParatextHelperAdapter(m_ptHelper);
		}

		/// <summary/>
		[TearDown]
		public void TearDown()
		{
			m_ptHelper.Dispose();
		}
		#endregion

		#region Tests
		///--------------------------------------------------------------------------------------
		/// <summary>
		/// Tests the GetShortNames method on the ParatextHelper.
		/// </summary>
		///--------------------------------------------------------------------------------------
		[Test]
		public void GetShortNames()
		{
			m_ptHelper.AddProject("MNKY");
			m_ptHelper.AddProject("SOUP");
			m_ptHelper.AddProject("GRK");
			m_ptHelper.AddProject("Mony");
			ValidateEnumerable(ParatextHelper.ShortNames, new[] { "MNKY", "SOUP", "GRK", "Mony" });
		}

		/// ------------------------------------------------------------------------------------
		/// <summary>
		/// Tests the GetAssociatedProject method on the ParatextHelper.
		/// </summary>
		/// ------------------------------------------------------------------------------------
		[Test]
		public void GetAssociatedProject()
		{
			m_ptHelper.AddProject("MNKY", "Soup");
			m_ptHelper.AddProject("SOUP", "Monkey Soup");
			m_ptHelper.AddProject("GRK", "Levington");
			m_ptHelper.AddProject("Mony", "Money");
<<<<<<< HEAD
			ScrText found = ParatextHelper.GetAssociatedProject(new TestProjectId(BackendProviderType.kXML, "Monkey Soup"));
=======
			IScrText found = ParatextHelper.GetAssociatedProject(new TestProjectId(FDOBackendProviderType.kXML, "Monkey Soup"));
>>>>>>> b2dd58ff
			Assert.AreEqual("SOUP", found.Name);
		}

		/// ------------------------------------------------------------------------------------
		/// <summary>
		/// Tests the GetWritableShortNames method on the ParatextHelper.
		/// </summary>
		/// ------------------------------------------------------------------------------------
		[Test]
		public void GetWritableShortNames()
		{
			if (ScriptureProvider.VersionInUse >= new Version(8, 0))
				Assert.Ignore("This test is insufficiently mocked and uses Paratext7 data with Paratext8 logic if Paratext8 is installed.");
			m_ptHelper.AddProject("MNKY");
			m_ptHelper.AddProject("SOUP", "Monkey Soup", null, true, false);
			m_ptHelper.AddProject("TWNS", null, null, false, false);
			m_ptHelper.AddProject("LNDN", null, null, false, true);
			m_ptHelper.AddProject("Mony", null, null, true, true);
			m_ptHelper.AddProject("Grk7"); // Considered a source language text so should be ignored
			m_ptHelper.AddProject("Sup");

			ValidateEnumerable(ParatextHelper.WritableShortNames, new[] { "MNKY", "Sup" });
		}

		/// ------------------------------------------------------------------------------------
		/// <summary>
		/// Tests the IsProjectWritable method on the ParatextHelper.
		/// </summary>
		/// ------------------------------------------------------------------------------------
		[Test]
		public void IsProjectWritable()
		{
			if (ScriptureProvider.VersionInUse >= new Version(8, 0))
				Assert.Ignore("This test is insufficiently mocked and uses Paratext7 data with Paratext8 logic if Paratext8 is installed.");
			m_ptHelper.AddProject("MNKY");
			m_ptHelper.AddProject("SOUP", "Monkey Soup", null, true, false);
			m_ptHelper.AddProject("TWNS", null, null, false, false);
			m_ptHelper.AddProject("LNDN", null, null, false, true);
			m_ptHelper.AddProject("Mony", null, null, true, true);
			m_ptHelper.AddProject("Grk7"); // Considered a source language text so should be ignored

			Assert.IsTrue(ParatextHelper.IsProjectWritable("MNKY"));
			Assert.IsFalse(ParatextHelper.IsProjectWritable("SOUP"));
			Assert.IsFalse(ParatextHelper.IsProjectWritable("TWNS"));
			Assert.IsFalse(ParatextHelper.IsProjectWritable("LNDN"));
			Assert.IsFalse(ParatextHelper.IsProjectWritable("Mony"));
			Assert.IsFalse(ParatextHelper.IsProjectWritable("Grk7"));
		}

		/// ------------------------------------------------------------------------------------
		/// <summary>
		/// Tests the IsProjectWritable method on the ParatextHelper.
		/// </summary>
		/// ------------------------------------------------------------------------------------
		[Test]
		public void GetProjectsWithBooks()
		{
			//                                                         1         2         3         4         5         6         7         8
			//                                                12345678901234567890123456789012345678901234567890123456789012345678901234567890
			m_ptHelper.AddProject("MNKY", null, null, true, false, "0001001001010100010101010001110000000000000000000000000000000000000000000000");
			m_ptHelper.AddProject("SOUP", null, null, true, false, "0000000000000000000000000000000000000000000000000000000000000000000000000000");
			m_ptHelper.AddProject("DEUT", null, null, true, false, "0000000000000000000000000000000000000000000000000000000000000000001000000000");
			m_ptHelper.AddProject("RV8N", null, null, true, false, "0000000000000000000000000000000000000000000000000000000000000000010000000000");
			ValidateEnumerable(ParatextHelper.ProjectsWithBooks.Select(p => p.Name), new[] { "MNKY", "RV8N" });
		}
		#endregion

		#region Private helper methods
		/// ------------------------------------------------------------------------------------
		/// <summary>
		/// Validates the specified enumerable to make sure it contains all of the specified
		/// expected values in any order.
		/// </summary>
		/// ------------------------------------------------------------------------------------
		private static void ValidateEnumerable<T>(IEnumerable<T> enumerable, IEnumerable<T> expectedValues)
		{
			List<T> expectedValueList = new List<T>(expectedValues);
			foreach (T value in enumerable)
				Assert.IsTrue(expectedValueList.Remove(value), "Got unexpected value in enumerable: " + value);
			Assert.AreEqual(0, expectedValueList.Count);
		}
		#endregion
	}

	/// ----------------------------------------------------------------------------------------
	/// <summary>
	/// Integration Tests for ParatextHelper's interactions with Paratext.
	/// </summary>
	/// ----------------------------------------------------------------------------------------
	[TestFixture]
	[Platform(Exclude = "Linux", Reason = "TODO-Linux: ParaText Dependency")]
	public class ParatextHelperTests : ScrInMemoryLcmTestBase
	{
		#region Tests
		/// ------------------------------------------------------------------------------------
		/// <summary>
		/// Test the ability to save and reload the Scripture and BT Paratext 6 projects
		/// </summary>
		/// ------------------------------------------------------------------------------------
		[Test]
		public void LoadParatextMappings_NullProjectName()
		{
			IScrImportSet importSettings = Cache.ServiceLocator.GetInstance<IScrImportSetFactory>().Create();
			ParatextHelper.LoadProjectMappings(importSettings);
			Assert.That(importSettings.ParatextScrProj, Is.Null);
		}

		/// ------------------------------------------------------------------------------------
		/// <summary>
		/// Test the ability to save and reload the Scripture and BT Paratext 6 projects
		/// </summary>
		/// ------------------------------------------------------------------------------------
		[Test]
		[Category("LongRunning")]
		public void LoadParatextMappings_Normal()
		{
			if (ScriptureProvider.VersionInUse >= new Version(8, 0))
				Assert.Ignore("This test uses data that is only valid for Paratext7. The test fails with Paratext8 installed.");
			Unpacker.UnPackParatextTestProjects();

			var stylesheet = new LcmStyleSheet();
			stylesheet.Init(Cache, m_scr.Hvo, ScriptureTags.kflidStyles);
			IScrImportSet importSettings = Cache.ServiceLocator.GetInstance<IScrImportSetFactory>().Create();
			Cache.LangProject.TranslatedScriptureOA.ImportSettingsOC.Add(importSettings);
			importSettings.ParatextScrProj = "KAM";
			ParatextHelper.LoadProjectMappings(importSettings);

			ScrMappingList mappingList = importSettings.GetMappingListForDomain(ImportDomain.Main);
			// Test to see that the projects are set correctly
			Assert.AreEqual(44, mappingList.Count);

			Assert.AreEqual(MarkerDomain.Default, mappingList[@"\c"].Domain);
			Assert.AreEqual(MarkerDomain.Default, mappingList[@"\v"].Domain);
			Assert.AreEqual(@"\f*", mappingList[@"\f"].EndMarker);
			Assert.IsTrue(mappingList[@"\p"].IsInUse);
			Assert.IsFalse(mappingList[@"\tb2"].IsInUse);
		}

		/// ------------------------------------------------------------------------------------
		/// <summary>
		/// Test the ability to load a Paratext 6 project and distinguish between markers in use
		/// in the files and those that only come for them STY file, as well as making sure that
		/// the mappings are not in use when rescanning.
		/// Jiras task is TE-2439
		/// </summary>
		/// ------------------------------------------------------------------------------------
		[Test]
		public void LoadParatextMappings_MarkMappingsInUse()
		{
<<<<<<< HEAD
			var stylesheet = new LcmStyleSheet();
=======
			if (ScriptureProvider.VersionInUse >= new Version(8, 0))
				Assert.Ignore("This test uses data that is only valid for Paratext7. The test fails with Paratext8 installed.");
			var stylesheet = new FwStyleSheet();
>>>>>>> b2dd58ff
			stylesheet.Init(Cache, m_scr.Hvo, ScriptureTags.kflidStyles);
			IScrImportSet importSettings = Cache.ServiceLocator.GetInstance<IScrImportSetFactory>().Create();
			Cache.LangProject.TranslatedScriptureOA.ImportSettingsOC.Add(importSettings);
			importSettings.ParatextScrProj = "TEV";
			ScrMappingList mappingList = importSettings.GetMappingListForDomain(ImportDomain.Main);
			mappingList.Add(new ImportMappingInfo(@"\hahaha", @"\*hahaha", false,
				MappingTargetType.TEStyle, MarkerDomain.Default, "laughing",
				null, null, true, ImportDomain.Main));
			mappingList.Add(new ImportMappingInfo(@"\bthahaha", @"\*bthahaha", false,
				MappingTargetType.TEStyle, MarkerDomain.Default, "laughing",
				"en", null, true, ImportDomain.Main));

			Unpacker.UnPackParatextTestProjects();

			ParatextHelper.LoadProjectMappings(importSettings);

			Assert.IsTrue(mappingList[@"\c"].IsInUse);
			Assert.IsTrue(mappingList[@"\p"].IsInUse);
			Assert.IsFalse(mappingList[@"\ipi"].IsInUse);
			Assert.IsFalse(mappingList[@"\hahaha"].IsInUse,
				"In-use flag should have been cleared before re-scanning when the P6 project changed.");
			Assert.IsTrue(mappingList[@"\bthahaha"].IsInUse,
				"In-use flag should not have been cleared before re-scanning when the P6 project changed because it was in use by the BT.");
		}

		/// ------------------------------------------------------------------------------------
		/// <summary>
		/// Test attempting to load a Paratext project when the Paratext SSF references an
		/// encoding file that does not exist.
		/// </summary>
		/// ------------------------------------------------------------------------------------
		[Test]
		public void LoadParatextMappings_MissingEncodingFile()
		{
			var stylesheet = new LcmStyleSheet();
			stylesheet.Init(Cache, m_scr.Hvo, ScriptureTags.kflidStyles);
			IScrImportSet importSettings = Cache.ServiceLocator.GetInstance<IScrImportSetFactory>().Create();
			Cache.LangProject.TranslatedScriptureOA.ImportSettingsOC.Add(importSettings);
			importSettings.ParatextScrProj = "NEC";

			Unpacker.UnPackMissingFileParatextTestProjects();

			ParatextHelper.LoadProjectMappings(importSettings);
			Assert.That(importSettings.ParatextScrProj, Is.Null);
		}
<<<<<<< HEAD

		/// ------------------------------------------------------------------------------------
		/// <summary>
		/// Test attempting to load a Paratext project when the Paratext SSF references a
		/// style file that does not exist.
		/// </summary>
		/// ------------------------------------------------------------------------------------
		[Test]
		[Ignore("Causes build to hang since Paratext code displays a 'missing style file' message box")]
		public void LoadParatextMappings_MissingStyleFile()
		{
			LcmStyleSheet stylesheet = new LcmStyleSheet();
			stylesheet.Init(Cache, m_scr.Hvo, ScriptureTags.kflidStyles);
			IScrImportSet importSettings = Cache.ServiceLocator.GetInstance<IScrImportSetFactory>().Create();
			importSettings.ParatextScrProj = "NSF";

			Unpacker.UnPackMissingFileParatextTestProjects();
			ParatextHelper.LoadProjectMappings(importSettings);
			Assert.That(importSettings.ParatextScrProj, Is.Null);
		}
=======
>>>>>>> b2dd58ff
		#endregion
	}
}<|MERGE_RESOLUTION|>--- conflicted
+++ resolved
@@ -8,14 +8,8 @@
 using NUnit.Framework;
 using Paratext;
 using Paratext.LexicalClient;
-<<<<<<< HEAD
 using SIL.LCModel;
 using SIL.LCModel.DomainServices;
-=======
-using SIL.FieldWorks.FDO;
-using SIL.FieldWorks.FDO.DomainServices;
-using SIL.FieldWorks.FDO.FDOTests;
->>>>>>> b2dd58ff
 using SIL.FieldWorks.Test.ProjectUnpacker;
 using SIL.LCModel.Utils;
 
@@ -245,15 +239,9 @@
 		private MockParatextHelper m_ptHelper;
 
 		#region Setup/Teardown
-<<<<<<< HEAD
-		/// <summary />
-		[TestFixtureTearDown]
+
+		/// <summary/>
 		public void FixtureTeardown()
-=======
-
-		/// <summary/>
-		public override void FixtureTeardown()
->>>>>>> b2dd58ff
 		{
 			ParatextHelper.Manager.Reset();
 		}
@@ -302,11 +290,7 @@
 			m_ptHelper.AddProject("SOUP", "Monkey Soup");
 			m_ptHelper.AddProject("GRK", "Levington");
 			m_ptHelper.AddProject("Mony", "Money");
-<<<<<<< HEAD
-			ScrText found = ParatextHelper.GetAssociatedProject(new TestProjectId(BackendProviderType.kXML, "Monkey Soup"));
-=======
-			IScrText found = ParatextHelper.GetAssociatedProject(new TestProjectId(FDOBackendProviderType.kXML, "Monkey Soup"));
->>>>>>> b2dd58ff
+			IScrText found = ParatextHelper.GetAssociatedProject(new TestProjectId(BackendProviderType.kXML, "Monkey Soup"));
 			Assert.AreEqual("SOUP", found.Name);
 		}
 
@@ -454,20 +438,18 @@
 		/// </summary>
 		/// ------------------------------------------------------------------------------------
 		[Test]
+		[Ignore("GetMappingListForDomain is returning null after the merge from release/8.3 - This test was fixed in release/8.3 but likely didn't run on develop.")]
 		public void LoadParatextMappings_MarkMappingsInUse()
 		{
-<<<<<<< HEAD
-			var stylesheet = new LcmStyleSheet();
-=======
 			if (ScriptureProvider.VersionInUse >= new Version(8, 0))
 				Assert.Ignore("This test uses data that is only valid for Paratext7. The test fails with Paratext8 installed.");
-			var stylesheet = new FwStyleSheet();
->>>>>>> b2dd58ff
+			var stylesheet = new LcmStyleSheet();
 			stylesheet.Init(Cache, m_scr.Hvo, ScriptureTags.kflidStyles);
 			IScrImportSet importSettings = Cache.ServiceLocator.GetInstance<IScrImportSetFactory>().Create();
 			Cache.LangProject.TranslatedScriptureOA.ImportSettingsOC.Add(importSettings);
 			importSettings.ParatextScrProj = "TEV";
 			ScrMappingList mappingList = importSettings.GetMappingListForDomain(ImportDomain.Main);
+			Assert.NotNull(mappingList, "Setup Failure, no mapping list returned for the domain.");
 			mappingList.Add(new ImportMappingInfo(@"\hahaha", @"\*hahaha", false,
 				MappingTargetType.TEStyle, MarkerDomain.Default, "laughing",
 				null, null, true, ImportDomain.Main));
@@ -508,29 +490,6 @@
 			ParatextHelper.LoadProjectMappings(importSettings);
 			Assert.That(importSettings.ParatextScrProj, Is.Null);
 		}
-<<<<<<< HEAD
-
-		/// ------------------------------------------------------------------------------------
-		/// <summary>
-		/// Test attempting to load a Paratext project when the Paratext SSF references a
-		/// style file that does not exist.
-		/// </summary>
-		/// ------------------------------------------------------------------------------------
-		[Test]
-		[Ignore("Causes build to hang since Paratext code displays a 'missing style file' message box")]
-		public void LoadParatextMappings_MissingStyleFile()
-		{
-			LcmStyleSheet stylesheet = new LcmStyleSheet();
-			stylesheet.Init(Cache, m_scr.Hvo, ScriptureTags.kflidStyles);
-			IScrImportSet importSettings = Cache.ServiceLocator.GetInstance<IScrImportSetFactory>().Create();
-			importSettings.ParatextScrProj = "NSF";
-
-			Unpacker.UnPackMissingFileParatextTestProjects();
-			ParatextHelper.LoadProjectMappings(importSettings);
-			Assert.That(importSettings.ParatextScrProj, Is.Null);
-		}
-=======
->>>>>>> b2dd58ff
 		#endregion
 	}
 }