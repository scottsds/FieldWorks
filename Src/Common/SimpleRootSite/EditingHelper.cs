// Copyright (c) 2002-2013 SIL International
// This software is licensed under the LGPL, version 2.1 or later
// (http://www.gnu.org/licenses/lgpl-2.1.html)

using System;
using System.Collections.Generic;
using System.Diagnostics;
using System.Drawing;
using System.Globalization;
using System.Runtime.InteropServices;
using System.Text;
using System.Windows.Forms;
using SIL.CoreImpl;
using SIL.FieldWorks.Common.COMInterfaces;
using SIL.FieldWorks.Common.RootSites.Properties;
using SIL.Keyboarding;
using SIL.Utils;
using System.Diagnostics.CodeAnalysis;

namespace SIL.FieldWorks.Common.RootSites
{
	#region IEditingCallbacks interface
	/// ----------------------------------------------------------------------------------------
	/// <summary>
	/// This interface, implemented currently by SimpleRootSite and PublicationControl,
	/// defines the functions that are not inherited from UserControl which must be
	/// implemented by the EditingHelper client. One argument to the constructor for
	/// EditingHelper is an IEditingCallbacks. It must be capable of being cast to
	/// UserControl.
	/// </summary>
	/// ----------------------------------------------------------------------------------------
	public interface IEditingCallbacks
	{
		/// ------------------------------------------------------------------------------------
		/// <summary>
		/// See the comments on m_wsPending for SimpleRootSite. Used to manage
		/// writing system changes caused by selecting a system input language.
		/// </summary>
		/// ------------------------------------------------------------------------------------
		int WsPending { get; set; }

		/// ------------------------------------------------------------------------------------
		/// <summary>
		/// Typically the AutoScollPosition of the control, SimpleRootSite
		/// handles this specially.
		/// </summary>
		/// ------------------------------------------------------------------------------------
		Point ScrollPosition { get; set; }

		/// ------------------------------------------------------------------------------------
		/// <summary>
		/// Return an indication of the behavior of some of the special keys (arrows, home,
		/// end).
		/// </summary>
		/// <param name="chw">Key value</param>
		/// <param name="ss">Shift status</param>
		/// <returns>Return <c>0</c> for physical behavior, <c>1</c> for logical behavior.
		/// </returns>
		/// <remarks>Physical behavior means that left arrow key goes to the left regardless
		/// of the direction of the text; logical behavior means that left arrow key always
		/// moves the IP one character (possibly plus diacritics, etc.) in the underlying text,
		/// in the direction that is to the left for text in the main paragraph direction.
		/// So, in a normal LTR paragraph, left arrow decrements the IP position; in an RTL
		/// paragraph, it increments it. Both produce a movement to the left in text whose
		/// direction matches the paragraph ("downstream" text). But where there is a segment
		/// of upstream text, logical behavior will jump almost to the other end of the
		/// segment and then move the 'wrong' way through it.
		/// </remarks>
		/// ------------------------------------------------------------------------------------
		EditingHelper.CkBehavior ComplexKeyBehavior(int chw, VwShiftStatus ss);

		/// ------------------------------------------------------------------------------------
		/// <summary>
		/// Scroll all the way to the top of the document.
		/// </summary>
		/// ------------------------------------------------------------------------------------
		void ScrollToTop();
		/// ------------------------------------------------------------------------------------
		/// <summary>
		/// Scroll all the way to the end of the document.
		/// </summary>
		/// ------------------------------------------------------------------------------------
		void ScrollToEnd();

		/// ------------------------------------------------------------------------------------
		/// <summary>
		/// Show the context menu for the specified root box at the location of
		/// its selection (typically an IP).
		/// </summary>
		/// ------------------------------------------------------------------------------------
		void ShowContextMenuAtIp(IVwRootBox rootb);
		/// ------------------------------------------------------------------------------------
		/// <summary>
		/// Gets the (estimated) height of one line
		/// </summary>
		/// ------------------------------------------------------------------------------------
		int LineHeight { get; }

		/// ------------------------------------------------------------------------------------
		/// <summary>
		/// RootBox currently being edited.
		/// </summary>
		/// ------------------------------------------------------------------------------------
		IVwRootBox EditedRootBox { get; }

		/// ------------------------------------------------------------------------------------
		/// <summary>
		/// Flag indicating cache or writing system is available.
		/// </summary>
		/// ------------------------------------------------------------------------------------
		bool GotCacheOrWs { get; }

		/// ------------------------------------------------------------------------------------
		/// <summary>
		/// Gets the writing system for the HVO. This could either be the vernacular or
		/// analysis writing system.
		/// </summary>
		/// <param name="hvo">HVO</param>
		/// <returns>Writing system</returns>
		/// ------------------------------------------------------------------------------------
		int GetWritingSystemForHvo(int hvo);

		/// ------------------------------------------------------------------------------------
		/// <summary>
		/// Perform any processing needed immediately prior to a paste operation.
		/// </summary>
		/// ------------------------------------------------------------------------------------
		void PrePasteProcessing();

		/// ------------------------------------------------------------------------------------
		/// <summary>
		/// If we need to make a selection, but we can't because edits haven't been updated in
		/// the view, this method requests creation of a selection after the unit of work is
		/// complete. It will also scroll the selection into view.
		/// Derived classes should implement this if they have any hope of supporting multi-
		/// paragraph editing.
		/// </summary>
		/// <param name="helper">The selection to restore</param>
		/// ------------------------------------------------------------------------------------
		void RequestVisibleSelectionAtEndOfUow(SelectionHelper helper);
	}
	#endregion

	#region FwPasteFixTssEvent handler and args class
	/// <summary></summary>
	public delegate void FwPasteFixTssEventHandler(EditingHelper sender, FwPasteFixTssEventArgs e);
	/// <summary>
	/// This event argument class is used for fixing the text properties of Pasted text in
	/// EditingHelper objects whose owning SimpleRootSite object requires specific properties.
	/// See LT-1445 for motivation.  Other final adjustments to the ITsString value
	/// may also be made if there's any such need.  The handler function is called just before
	/// replacing the selection in the root box with the given ITsString.
	/// </summary>
	public class FwPasteFixTssEventArgs
	{
		private readonly TextSelInfo m_tsi;

		/// ------------------------------------------------------------------------------------
		/// <summary>
		/// Initializes a new instance of the <see cref="T:FwPasteFixWsEventArgs"/> class.
		/// </summary>
		/// <param name="tss">The ITsString to paste.</param>
		/// <param name="tsi">The TextSelInfo of the selection at the start of the paste.</param>
		/// ------------------------------------------------------------------------------------
		public FwPasteFixTssEventArgs(ITsString tss, TextSelInfo tsi)
		{
			TsString = tss;
			m_tsi = tsi;
			EventHandled = false;
		}

		/// ------------------------------------------------------------------------------------
		/// <summary>
		/// Gets or sets the TsString to paste (handlers can modify this).
		/// </summary>
		/// ------------------------------------------------------------------------------------
		public ITsString TsString { get; set; }

		/// ------------------------------------------------------------------------------------
		/// <summary>
		/// The TextSelInfo of the selection at the start of the paste
		/// </summary>
		/// ------------------------------------------------------------------------------------
		public TextSelInfo TextSelInfo
		{
			get { return m_tsi; }
		}

		/// ------------------------------------------------------------------------------------
		/// <summary>
		/// Gets or sets a value indicating whether the event was handled.
		/// </summary>
		/// ------------------------------------------------------------------------------------
		public bool EventHandled { get; set; }
	}
	#endregion

	#region EditingHelper class
	/// ----------------------------------------------------------------------------------------
	/// <summary>
	/// This class encapsulates some of the common behavior of SimpleRootSite and
	/// PublicationControl that has to do with forwarding keyboard events to the
	/// root box that has focus.
	/// </summary>
	/// ----------------------------------------------------------------------------------------
	public class EditingHelper : IFWDisposable, ISelectionChangeNotifier
	{
		#region Events
		/// <summary>
		/// Event handler for specialized work when the selection changes.
		/// </summary>
		public event EventHandler<VwSelectionArgs> VwSelectionChanged;
		#endregion

		#region Member variables
		private UserControl m_control; // currently either SimpleRootSite or PublicationControl.
		/// <summary>Object that provides editing callback methods (in production code, this is usually (always?) the rootsite)</summary>
		protected IEditingCallbacks m_callbacks;
		/// <summary>The default cursor to use</summary>
		private Cursor m_defaultCursor;

		/// <summary>
		/// This overrides the normal Ibeam cursor when over text (not when over hot links or
		/// hot pictures) if the cursor is over something that can't be edited.
		/// </summary>
		private Cursor m_readOnlyCursor;
		/// <summary>True if editing commands should be handled, false otherwise</summary>
		private bool m_fEditable = true;
		/// <summary>A SelectionHelper that holds the info for the current selection (updated
		/// every time the selection changes) Protected to allow for testing - production
		/// subclasses should not access this member directly</summary>
		protected SelectionHelper m_currentSelection;
		/// <summary>Flag to prevent deletion of an object</summary>
		protected bool m_preventObjDeletions;

		/// <summary>Event for changing properties of a pasted TsString</summary>
		public event FwPasteFixTssEventHandler PasteFixTssEvent;

		private bool m_fSuppressNextWritingSystemHvoChanged;
		private bool m_fSuppressNextBestStyleNameChanged;

		/// <summary>Flag to prevent reentrancy while setting keyboard.</summary>
		private bool m_fSettingKeyboards;
		#endregion

		#region Enumerations
		/// <summary>Paste status indicates how writing systems should be handled during a paste</summary>
		public enum PasteStatus
		{
			/// <summary>When pasting, use the writing system at the destination</summary>
			UseDestWs,
			/// <summary>When pasting, preserve the original writing systems, even if new writing systems
			/// would need to be created.</summary>
			PreserveWs,
			/// <summary>Cancel paste operation.</summary>
			CancelPaste
		}
		/// <summary>The action that initiated creation of the <see cref="WordEventArgs"/></summary>
		private enum WordEventSource
		{
			/// <summary>View loses focus</summary>
			LoseFocus,
			/// <summary>User clicked with the mouse</summary>
			MouseClick,
			/// <summary>User pressed any button</summary>
			KeyDown,
			/// <summary>User entered a character</summary>
			Character,
		}
		/// <summary>Behavior of certain keys like arrow key, home, end...</summary>
		/// <see cref="SimpleRootSite.ComplexKeyBehavior"/>
		public enum CkBehavior
		{
			/// <summary>Physical order</summary>
			Physical = 0,
			/// <summary>Logical order</summary>
			Logical = 1
		}
		#endregion // Enumerations

		/// ------------------------------------------------------------------------------------
		/// <summary>
		/// This constructor is for testing so the class can be mocked.
		/// </summary>
		/// ------------------------------------------------------------------------------------
		public EditingHelper() : this(null)
		{
		}

		/// -----------------------------------------------------------------------------------
		/// <summary>
		/// Construct one.
		/// </summary>
		/// <param name="callbacks"></param>
		/// -----------------------------------------------------------------------------------
		public EditingHelper(IEditingCallbacks callbacks)
		{
			m_callbacks = callbacks;
			m_control = callbacks as UserControl;
		}

		#region IDisposable & Co. implementation
		// Region last reviewed: never

		/// <summary>
		/// True, if the object has been disposed.
		/// </summary>
		private bool m_isDisposed = false;

		/// <summary>
		/// See if the object has been disposed.
		/// </summary>
		public bool IsDisposed
		{
			get { return m_isDisposed; }
		}

		/// <summary>
		/// Finalizer, in case client doesn't dispose it.
		/// Force Dispose(false) if not already called (i.e. m_isDisposed is true)
		/// </summary>
		/// <remarks>
		/// In case some clients forget to dispose it directly.
		/// </remarks>
		~EditingHelper()
		{
			Dispose(false);
			// The base class finalizer is called automatically.
		}

		/// <summary>
		///
		/// </summary>
		/// <remarks>Must not be virtual.</remarks>
		public void Dispose()
		{
			Dispose(true);
			// This object will be cleaned up by the Dispose method.
			// Therefore, you should call GC.SupressFinalize to
			// take this object off the finalization queue
			// and prevent finalization code for this object
			// from executing a second time.
			GC.SuppressFinalize(this);
		}

		/// <summary>
		/// Executes in two distinct scenarios.
		///
		/// 1. If disposing is true, the method has been called directly
		/// or indirectly by a user's code via the Dispose method.
		/// Both managed and unmanaged resources can be disposed.
		///
		/// 2. If disposing is false, the method has been called by the
		/// runtime from inside the finalizer and you should not reference (access)
		/// other managed objects, as they already have been garbage collected.
		/// Only unmanaged resources can be disposed.
		/// </summary>
		/// <param name="disposing"></param>
		/// <remarks>
		/// If any exceptions are thrown, that is fine.
		/// If the method is being done in a finalizer, it will be ignored.
		/// If it is thrown by client code calling Dispose,
		/// it needs to be handled by fixing the bug.
		///
		/// If subclasses override this method, they should call the base implementation.
		/// </remarks>
		protected virtual void Dispose(bool disposing)
		{
			Debug.WriteLineIf(!disposing, "****************** Missing Dispose() call for " + GetType().Name + "******************");
			// Must not be run more than once.
			if (m_isDisposed)
				return;

			if (disposing)
			{
				// Dispose managed resources here.
			}

			// Dispose unmanaged resources here, whether disposing is true or false.
			m_control = null;
			m_callbacks = null;
			m_currentSelection = null;
			// Don't do this here...causes TsStrings not to copy and paste properly from one view
			// to another in Flex (and elsewhere).
			//ClearTsStringClipboard();

			m_isDisposed = true;
		}

		/// <summary>
		/// Throw if the IsDisposed property is true
		/// </summary>
		public void CheckDisposed()
		{
			if (IsDisposed)
				throw new ObjectDisposedException(String.Format("'{0}' in use after being disposed.", GetType().Name));
		}

		#endregion IDisposable & Co. implementation

		#region Writing system methods
		/// ------------------------------------------------------------------------------------
		/// <summary>
		/// Get in the vector the list of writing system identifiers currently installed in the
		/// writing system factory for the current root box. The current writing system for the
		/// selection is duplicated as the first item in the array (this causes it to be found
		/// first in searches).
		/// </summary>
		/// ------------------------------------------------------------------------------------
		public List<int> GetWsList(out ILgWritingSystemFactory wsf)
		{
			CheckDisposed();
			// Get the writing system factory associated with the root box.
			wsf = WritingSystemFactory;
			int cws = wsf.NumberOfWs;
			if (cws == 0)
				return null;
			using (ArrayPtr ptr = MarshalEx.ArrayToNative<int>(cws))
			{
				wsf.GetWritingSystems(ptr, cws);
				int[] vwsT = MarshalEx.NativeToArray<int>(ptr, cws);
				if (cws == 1 && vwsT[0] == 0)
					return null;	// no writing systems to work with
				return new List<int>(vwsT);
			}
		}

		/// ------------------------------------------------------------------------------------
		/// <summary>
		/// Get in the vector the list of writing system identifiers currently installed in the
		/// writing system factory for the current root box. The current writing system for the
		/// selection is duplicated as the first item in the array (this causes it to be found
		/// first in searches).
		/// </summary>
		/// ------------------------------------------------------------------------------------
		public List<int> GetWsListCurrentFirst(IVwSelection vwsel,
			out ILgWritingSystemFactory wsf)
		{
			CheckDisposed();
			List<int> writingSystems = GetWsList(out wsf);
			if (writingSystems != null)
			{

				// Put the writing system of the selection first in the list, which gives it
				// priority--we'll find it first if it matches.
				int wsSel = SelectionHelper.GetFirstWsOfSelection(vwsel);
				if (vwsel != null && wsSel != 0)
				{
					writingSystems.Insert(0, wsSel);
				}
				else
				{
					writingSystems.Insert(0, writingSystems[0]);
				}
			}
			return writingSystems;
		}

		/// -----------------------------------------------------------------------------------
		/// <summary>
		/// Set the writing system of the current selection.
		/// </summary>
		/// -----------------------------------------------------------------------------------
		public void ApplyWritingSystem(int hvoWsNew)
		{
			CheckDisposed();
			if(Callbacks == null || Callbacks.EditedRootBox == null)
				return;

			IVwSelection vwsel = Callbacks.EditedRootBox.Selection;

			ITsTextProps[] vttp;
			IVwPropertyStore[] vvps;
			int cttp;

			SelectionHelper.GetSelectionProps(vwsel, out vttp, out vvps, out cttp);

			bool fChanged = false;
			for (int ittp = 0; ittp < cttp; ++ittp)
			{
				int hvoWsOld, var;
				ITsTextProps ttp = vttp[ittp];
				// Change the writing system only if it is different and not a user prompt.
				hvoWsOld = ttp.GetIntPropValues((int)FwTextPropType.ktptWs, out var);
				if (ttp.GetIntPropValues(SimpleRootSite.ktptUserPrompt, out var) == -1 &&
					hvoWsOld != hvoWsNew)
				{
					ITsPropsBldr tpb = ttp.GetBldr();
					tpb.SetIntPropValues((int)FwTextPropType.ktptWs, (int)FwTextPropVar.ktpvDefault, hvoWsNew);
					vttp[ittp] = tpb.GetTextProps();
					fChanged = true;
				}
				else
				{
					vttp[ittp] = null;
				}
			}
			if (fChanged)
			{
				ChangeWritingSystem(vwsel, vttp, cttp);
				HandleSelectionChange(Callbacks.EditedRootBox, vwsel);
			}
		}

		/// ------------------------------------------------------------------------------------
		/// <summary>
		/// Changes the writing system.
		/// </summary>
		/// <param name="sel">The selection.</param>
		/// <param name="props">The properties specifying the new writing system.</param>
		/// <param name="numProps">The number of ITsTextProps.</param>
		/// ------------------------------------------------------------------------------------
		protected virtual void ChangeWritingSystem(IVwSelection sel, ITsTextProps[] props, int numProps)
		{
			Debug.Assert(sel != null);
			Debug.Assert(props != null);

			sel.SetSelectionProps(numProps, props);
		}

		/// ------------------------------------------------------------------------------------
		/// <summary>
		/// Determines if all the writing systems in the given writing system factory are
		/// defined in the writing system factory of this editing helper.
		/// </summary>
		/// <param name="wsf">The given writing system factory.</param>
		/// <returns><c>true</c> if all writing systems are defined; <c>false</c> otherwise
		/// </returns>
		/// ------------------------------------------------------------------------------------
		protected bool AllWritingSystemsDefined(ILgWritingSystemFactory wsf)
		{
			// Check to see if all writing systems are defined.
			int cws = wsf.NumberOfWs;

			using (ArrayPtr ptr = MarshalEx.ArrayToNative<int>(cws))
			{
				wsf.GetWritingSystems(ptr, cws);
				int[] vws = MarshalEx.NativeToArray<int>(ptr, cws);

				ILgWritingSystem ws;
				for (int iws = 0; iws < cws; iws++)
				{
					if (vws[iws] == 0)
						continue;
					ws = wsf.get_EngineOrNull(vws[iws]);
					if (ws == null || WritingSystemFactory.GetWsFromStr(ws.Id) == 0)
						return false; // found writing system not in current project
				}
			}

			return true;
		}

		#endregion

		#region Character processing methods
		/// -----------------------------------------------------------------------------------
		/// <summary>
		/// Handle a WM_CHAR message.
		/// Caller should ensure this is wrapped in a UOW (typically done in an override of
		/// OnKeyPress in RootSiteEditingHelper, since SimpleRootSite does not have access
		/// to FDO and UOW).
		/// </summary>
		/// -----------------------------------------------------------------------------------
		public virtual void OnKeyPress(KeyPressEventArgs e, Keys modifiers)
		{
			CheckDisposed();

			if (!IsIgnoredKey(e, modifiers) && CanEdit()) // Only process keys that aren't ignored
				HandleKeyPress(e.KeyChar, modifiers);
		}

		// (EberhardB): This code is reimplementing System.Windows.Forms code. See comment on
		// OnKeyPress().
		// This comment is part of the fix for LT-9049.
		///// ------------------------------------------------------------------------------------
		///// <summary>
		///// Get the next control on the parent form
		///// </summary>
		///// <param name="control">The control.</param>
		///// <param name="fForward">true to look forward; false to look backward</param>
		///// <returns>
		///// The next control on the owning form which is is a tab stop. If no owning
		///// form is found or if no other tab-stop controls exist, <c>this</c> control will be
		///// returned.
		///// </returns>
		///// ------------------------------------------------------------------------------------
		//public static Control NextTabStop(Control control, bool fForward)
		//{
		//    Form parentForm = control.FindForm();
		//    if (parentForm != null)
		//    {
		//        Set<Control> visited = new Set<Control>();
		//        Control nextControl = control;
		//        visited.Add(nextControl);
		//        do
		//        {
		//            nextControl = parentForm.GetNextControl(nextControl, fForward);
		//            if (nextControl != null)
		//            {
		//                if (visited.Contains(nextControl))
		//                    break;
		//                visited.Add(nextControl);
		//            }
		//            if (nextControl != null && nextControl.Enabled &&
		//                nextControl.TabStop && nextControl.Visible &&
		//                // when looking backwards, the first control found will be the parent
		//                // of the current control. This causes our own control to get selected so
		//                // keep looking
		//                (fForward || control.TabIndex != 0 || !IsParentOf(control, nextControl)))
		//            {
		//                return nextControl;
		//            }
		//        } while (true);
		//    }
		//    return control;
		//}

		///// <summary>
		///// Answer true if possibleParent is a parent (even indirectly) of child
		///// </summary>
		///// <param name="child"></param>
		///// <param name="possibleParent"></param>
		///// <returns></returns>
		//private static bool IsParentOf(Control child, Control possibleParent)
		//{
		//    Control c = child.Parent;
		//    while (c != null)
		//    {
		//        if (c == possibleParent)
		//            return true;
		//        c = c.Parent;
		//    }
		//    return false;
		//}

		/// -----------------------------------------------------------------------------------
		/// <summary>
		/// User pressed a key.
		/// </summary>
		/// <param name="e"></param>
		/// <returns><c>true</c> if we handled the key, <c>false</c> otherwise (e.g. we're
		/// already at the end of the rootbox and the user pressed down arrow key).</returns>
		/// -----------------------------------------------------------------------------------
		public virtual bool OnKeyDown(KeyEventArgs e)
		{
			CheckDisposed();
			if (Callbacks == null || Callbacks.EditedRootBox == null)
				return true;

			bool fRet = true;
			switch (e.KeyCode)
			{
				case Keys.PageUp:
				case Keys.PageDown:
				case Keys.End:
				case Keys.Home:
				case Keys.Left:
				case Keys.Up:
				case Keys.Right:
				case Keys.Down:
				case Keys.F7: // the only two function keys currently known to the Views code,
				case Keys.F8: // used for left and right arrow by string character amounts.
				case Keys.Enter:
					VwShiftStatus ss = GetShiftStatus(e.Modifiers);
					if (e.KeyCode == Keys.Enter && (ss == VwShiftStatus.kfssShift || !CanEdit()))
						return fRet;

					int keyVal = e.KeyValue;
					if (Control is SimpleRootSite)
						keyVal = ((SimpleRootSite)Control).ConvertKeyValue(keyVal);
					fRet = CallOnExtendedKey(keyVal, ss);

					// REVIEW (EberhardB): I'm not sure if it's generally valid
					// to call ScrollSelectionIntoView from HandleKeyDown
					HandleKeyDown(e, ss);

					// The properties of the selection may be changed by pressing these
					// navigation keys even if the selection does not move (e.g. TE-7098
					// when the right arrow key is pressed after a chapter number when
					// there is no text following the chapter number).
					ClearCurrentSelection();
					break;

				case Keys.Delete:
					if (!CanEdit())
						return fRet;
					// The Microsoft world apparently doesn't know that <DEL> is an ASCII
					// character just as  much as <BS>, so TranslateMessage generates a
					// WM_CHAR message for <BS>, but not for <DEL>! I think the reason for this
					// probably has to do with the ability to use Del as a menu command shortcut.
					OnKeyPress(new KeyPressEventArgs((char)(int)VwSpecialChars.kscDelForward), e.Modifiers);
					break;

				case Keys.Space:
					if (CanEdit() && (e.Modifiers & Keys.Control) == Keys.Control)
					{
						e.Handled = true;
						RemoveCharFormatting();
					}
					break;

				case Keys.F10:
					if (GetShiftStatus(e.Modifiers) == VwShiftStatus.kfssShift)
						Callbacks.ShowContextMenuAtIp(Callbacks.EditedRootBox);
					break;

				case Keys.Apps:
					// Handle the user pressing the context menu key (i.e. the Apps. key).
					// we display the context menu here manually so that it shows
					// at the right location. If we rely on .NET it doesn't display
					// it at the IP location.
					Callbacks.ShowContextMenuAtIp(Callbacks.EditedRootBox);
					break;

				case Keys.Tab:
					ss = GetShiftStatus(e.Modifiers);
					keyVal = e.KeyValue;
					if (Control is SimpleRootSite)
						keyVal = (Control as SimpleRootSite).ConvertKeyValue(keyVal);
					fRet = CallOnExtendedKey(keyVal, ss);

					// REVIEW (EberhardB): I'm not sure if it's generally valid
					// to call ScrollSelectionIntoView from HandleKeyDown
					HandleKeyDown(e, ss);
					break;

				default:
					break;
			}

			return fRet;
		}

		/// ------------------------------------------------------------------------------------
		/// <summary>
		/// Checks input characters to see if they should be processsed. Static to allow
		/// function to be shared with PublicationControl.
		/// </summary>
		/// <param name="e"></param>
		/// <param name="modifiers">Control.ModifierKeys</param>
		/// <returns><code>true</code> if character should be ignored on input</returns>
		/// ------------------------------------------------------------------------------------
		public static bool IsIgnoredKey(KeyPressEventArgs e, Keys modifiers)
		{
			bool ignoredKey = false;

			if ((modifiers & Keys.Alt) == Keys.Alt)
			{
				// For some languages, Alt is commonly used for keyboard input.  See LT-4182.
			}
			else if ((modifiers & Keys.Control) == Keys.Control)
			{
				// control-backspace, control-forward delete and control-M (same as return
				// key) will be passed on for processing
				ignoredKey = !(e.KeyChar == (int)VwSpecialChars.kscBackspace ||
					e.KeyChar == (int)VwSpecialChars.kscDelForward ||
					e.KeyChar == '\r');
			}
			// Ignore control characters (most can only be generated using control key, see above; but Escape otherwise gets through...)
			// One day we might want to allow tab, though I don't think it comes through this method anyway...
			if (e.KeyChar < 0x20 && e.KeyChar != '\r' && e.KeyChar != '\b')
				return true;

			return ignoredKey;
		}

		/// -----------------------------------------------------------------------------------
		/// <summary>
		/// Returns <c>true</c> if the action ends a word
		/// </summary>
		/// <remarks>The default implementation ends a word when losing the focus,
		/// when the user clicks with the mouse, when the user presses one of the cursor,
		/// page-up/down, home, end, backspace, del keys, or when he entered a non-wordforming
		/// character</remarks>
		/// <param name="args">Information about what action happened and what key
		/// was pressed</param>
		/// <returns><c>true</c> if the action ended a word, otherwise <c>false</c></returns>
		/// -----------------------------------------------------------------------------------
		private bool IsWordBreak(WordEventArgs args)
		{
			switch (args.Source)
			{
			case WordEventSource.LoseFocus:
			case WordEventSource.MouseClick:
				return true;
			case WordEventSource.KeyDown:
			{
				switch (args.Key)
				{
				case Keys.Left:
				case Keys.Up:
				case Keys.Right:
				case Keys.Down:
				case Keys.PageDown:
				case Keys.PageUp:
				case Keys.End:
				case Keys.Home:
				case Keys.Delete:
				case Keys.Back:
					return true;
				default:
					return false;
				}
			}
			case WordEventSource.Character:
			{
				ILgCharacterPropertyEngine charProps = null;
				try
				{
					charProps = LgIcuCharPropEngineClass.Create();
					return !charProps.get_IsWordForming(args.Char);
				}
				finally
				{
					if (charProps != null && Marshal.IsComObject(charProps))
						Marshal.ReleaseComObject(charProps);
				}
			}
			}
			return false;
		}

		/// -----------------------------------------------------------------------------------
		/// <summary>
		/// Handle a key press.
		/// Caller should ensure this is wrapped in a UOW (typically done in an override of
		/// OnKeyPress in RootSiteEditingHelper, since SimpleRootSite does not have access
		/// to FDO and UOW).
		/// </summary>
		/// <param name="keyChar">The pressed character key</param>
		/// <param name="modifiers">key modifies - shift status, etc.</param>
		/// -----------------------------------------------------------------------------------
		public void HandleKeyPress(char keyChar, Keys modifiers)
		{
			CheckDisposed();
			// REVIEW (EberhardB): .NETs Unicode character type is 16bit, whereas AppCore used
			// 32bit (int), so how do we handle this?

			//	TODO 1735(JohnT): handle surrogates! Currently we ignore them.
			if (char.GetUnicodeCategory(keyChar) == UnicodeCategory.Surrogate)
			{
				MessageBox.Show("DEBUG: Got a surrogate!");
				return;
			}

			if (Callbacks != null && Callbacks.EditedRootBox != null)
			{
				VwShiftStatus ss = GetShiftStatus(modifiers);
				StringBuilder buffer = new StringBuilder();

				CollectTypedInput(keyChar, buffer);

				OnCharAux(buffer.ToString(), ss, modifiers);
			}
		}

		/// -----------------------------------------------------------------------------------
		/// <summary>
		/// Returns the ShiftStatus that shows if Ctrl and/or Shift keys were pressed
		/// </summary>
		/// <param name="keys">The key state</param>
		/// <returns>The shift status</returns>
		/// -----------------------------------------------------------------------------------
		public static VwShiftStatus GetShiftStatus(Keys keys)
		{
			// Test whether the Ctrl and/or Shift keys are also being pressed.
			VwShiftStatus ss = VwShiftStatus.kfssNone;
			if ((keys & Keys.Shift) == Keys.Shift)
				ss = VwShiftStatus.kfssShift;
			if ((keys & Keys.Control) == Keys.Control)
			{
				if (ss != VwShiftStatus.kfssNone)
					ss = VwShiftStatus.kgrfssShiftControl;
				else
					ss = VwShiftStatus.kfssControl;
			}
			return ss;
		}

		/// <summary>
		/// Allows subclass to be more selective about combining multiple keystrokes into one event.
		/// Contract: may always return true if buffer is empty.
		/// Must return false if the buffer is not empty and the next WM_CHAR is delete or return.
		/// </summary>
		/// <param name="nextChar">The next char that will be processed</param>
		/// <returns></returns>
		public virtual bool KeepCollectingInput(int nextChar)
		{
			return nextChar >= ' ' && nextChar != (int)VwSpecialChars.kscDelForward;
		}

		/// -----------------------------------------------------------------------------------
		/// <summary>
		/// Collect whatever keyboard input is available--whatever the user has typed ahead.
		/// Includes backspaces and delete forwards, but not any more special keys like arrow keys.
		/// </summary>
		/// <param name="chsFirst">the first character the user typed, which started the whole
		/// process.</param>
		/// <param name="buffer">output is accumulated here (starting with chsFirst, unless
		/// it gets deleted by a subsequent backspace).</param>
		/// -----------------------------------------------------------------------------------
		protected void CollectTypedInput(char chsFirst, StringBuilder buffer)
		{
			// The first character goes into the buffer
			buffer.Append(chsFirst);
#if !__MonoCS__
			// Note: When/if porting to MONO, the following block of code can be removed
			// and still work.
			if (chsFirst < ' ' || chsFirst == (char)VwSpecialChars.kscDelForward)
				return;

			// We need to disable type-ahead when using a Keyman keyboard since it can
			// mess with the keyboard functionality. (FWR-2205)
			if (Control == null || KeyboardHelper.ActiveKeymanKeyboard != string.Empty)
				return;

			// Collect any characters that are currently in the message queue
			Win32.MSG msg = new Win32.MSG();
			while (true)
			{
				if (Win32.PeekMessage(ref msg, Control.Handle, (uint)Win32.WinMsgs.WM_KEYDOWN,
					(uint)Win32.WinMsgs.WM_KEYUP, (uint)Win32.PeekFlags.PM_NOREMOVE))
				{
					// If the key is the delete key, then process it normally because some
					// applications may use the DEL as a menu hotkey, which by this time has
					// already processed the keydown message. When that happens, the only
					// time we would get here for a DEL key is because we found the WM_KEYUP
					// message in the queue. In that case, TranslateMessage fails because
					// it only works when both the down and up are translated. The worst that
					// should happen with this special DEL key processing is that we don't
					// collect the delete keys and they happen one at a time.
					if ((int)msg.wParam == (int)Keys.Delete)
						break;

					// Now that we know we're going to translate the message, we need to
					// make sure it's removed from the message queue.
					Win32.PeekMessage(ref msg, Control.Handle, (uint)Win32.WinMsgs.WM_KEYDOWN,
						(uint)Win32.WinMsgs.WM_KEYUP, (uint)Win32.PeekFlags.PM_REMOVE);

					Win32.TranslateMessage(ref msg);
				}
				else if (Win32.PeekMessage(ref msg, Control.Handle, (uint)Win32.WinMsgs.WM_CHAR,
					(uint)Win32.WinMsgs.WM_CHAR, (uint)Win32.PeekFlags.PM_NOREMOVE))
				{
					char nextChar = (char)msg.wParam;
					if (!KeepCollectingInput(nextChar))
						break;

					// Since the previous peek didn't remove the message and by this point
					// we know we want to handle the message ourselves, we need to remove
					// the keypress from the message queue.
					Win32.PeekMessage(ref msg, Control.Handle, (uint)Win32.WinMsgs.WM_CHAR,
						(uint)Win32.WinMsgs.WM_CHAR, (uint)Win32.PeekFlags.PM_REMOVE);

					switch ((int)nextChar)
					{
						case (int)VwSpecialChars.kscBackspace:
							// handle backspace characters.  If there are are characters in
							// the buffer then remove the last one.  If not, then count
							// the backspace so it will be processed later.
							if (buffer.Length > 0)
							{
								if (buffer[0] == 8 || buffer[0] == 0x7f)
									throw new InvalidOperationException(
										"KeepCollectingInput should not allow more than one backspace");
								buffer.Remove(buffer.Length - 1, 1);
							}
							else
								buffer.Append(nextChar);
							return; // only one backspace currently allowed (except canceling earlier data)

						case (int)VwSpecialChars.kscDelForward:
						case '\r':
							if (buffer.Length > 0)
							{
								throw new InvalidOperationException(
									"KeepCollectingInput should not allow more than one delete or return");
							}
							buffer.Append(nextChar);
							return; // only one del currently allowed.
						default:
							// regular characters get added to the buffer
							buffer.Append(nextChar);
							break;
					}
				}
				else
					break;
			}
#endif
			// Shows that the buffering is working
			//			if (buffer.Length > 1)
			//				Debug.WriteLine("typeahead : >" + buffer + "< len = " + buffer.Length);
		}

		/// <summary>
		/// Helper method that wraps DeleteRangeIfComplex
		/// </summary>
		internal bool DeleteRangeIfComplex(IVwRootBox rootbox)
		{
			bool fWasComplex = false;
			IVwGraphics vg = GetGraphics();
			try
			{
				rootbox.DeleteRangeIfComplex(vg, out fWasComplex);
			}
			finally
			{
				EditedRootBox.Site.ReleaseGraphics(rootbox, vg);
			}

			return fWasComplex;
		}

		/// -----------------------------------------------------------------------------------
		/// <summary>
		/// Handle typed character.
		/// Caller should ensure this is wrapped in a UOW (typically done in an override of
		/// OnKeyPress in RootSiteEditingHelper, since SimpleRootSite does not have access
		/// to FDO and UOW).
		/// </summary>
		/// <param name="input">input string</param>
		/// <param name="shiftStatus">Status of Shift/Control/Alt key</param>
		/// <param name="modifiers">key modifiers - shift status, etc.</param>
		/// -----------------------------------------------------------------------------------
		protected internal virtual void OnCharAux(string input, VwShiftStatus shiftStatus, Keys modifiers)
		{
			if (string.IsNullOrEmpty(input))
				return;

			if (Callbacks != null && Callbacks.EditedRootBox != null)
			{
				IVwRootBox rootb = Callbacks.EditedRootBox;
				bool fWasComplex = DeleteRangeIfComplex(rootb);

				// If DeleteRangeIfComplex handled the deletion, then we don't want to
				// try to handle the delete again.
				bool delOrBkspWasPressed = input.Contains(new string((char)VwSpecialChars.kscBackspace, 1)) ||
					input.Contains(new string((char)VwSpecialChars.kscDelForward, 1));
				if (!fWasComplex || !delOrBkspWasPressed)
				{
					if (input == "\r" && shiftStatus == VwShiftStatus.kfssShift)
						CallOnExtendedKey(input[0], shiftStatus);
					else
					{
						// We must (temporarily) have two units of work, since in many cases we need the view to be in the
						// state it gets updated to by the complex delete, before we try to insert, so here we split this
						// into two undo tasks. Eventually we merge the two units of work so they look like a single Undo task.
						if (fWasComplex && rootb.DataAccess.GetActionHandler() != null)
							rootb.DataAccess.GetActionHandler().BreakUndoTask(Resources.ksUndoTyping, Resources.ksRedoTyping);
						CallOnTyping(input, modifiers);
						if (fWasComplex && rootb.DataAccess.GetActionHandler() != null)
							MergeLastTwoUnitsOfWork();
					}
				}

				// It is possible that typing destroyed or changed the active rootbox, so we
				// better use the new one.
				rootb = Callbacks.EditedRootBox;
				rootb.Site.ScrollSelectionIntoView(rootb.Selection, VwScrollSelOpts.kssoDefault);
			}
		}

		/// <summary>
		/// Another case of something we can currently only do in the FDO-aware subclass.
		/// </summary>
		protected virtual void MergeLastTwoUnitsOfWork()
		{
		}

		/// -----------------------------------------------------------------------------------
		/// <summary>
		/// Call the root box's OnTyping method. Virtual for testing purposes.
		/// </summary>
		/// <param name="str"></param>
		/// <param name="modifiers"></param>
		/// -----------------------------------------------------------------------------------
		protected virtual void CallOnTyping(string str, Keys modifiers)
		{
			//	Console.WriteLine("CallOnTyping : " + str);
			if(Callbacks == null || Callbacks.EditedRootBox == null)
			{
				return;
			}

			// The user has pressed Ctrl-Space - do not generate a character.
			if ((modifiers & Keys.Control) == Keys.Control && str.CompareTo(" ") == 0)
			{
				//				IVwSelection vwsel;
				//				ITsTextProps[] vttp;
				//				IVwPropertyStore[] vvps;
				//
				//				if (!GetCharacterProps(out vwsel, out vttp, out vvps))
				//					return;
				//
				//				RemoveCharFormatting(vwsel, ref vttp, null);
			}
			else
			{
				// This needs to be set iff a change of writing system occurs while there is a range
				// selection because of a change of system input language.
				int wsPending = Callbacks.WsPending; // Todo JohnT: hook to client somehow.
				IVwGraphics vg = GetGraphics();
				try
				{
					Callbacks.EditedRootBox.OnTyping(vg, str, GetShiftStatus(modifiers), ref wsPending);
				}
				catch (Exception ex)
				{
					var fNotified = false;
					for (var ex1 = ex; ex1 != null; ex1 = ex1.InnerException)
					{
						if (!(ex1 is ArgumentOutOfRangeException))
							continue;
						MessageBox.Show(ex1.Message, Resources.ksWarning, MessageBoxButtons.OK, MessageBoxIcon.Warning);
						Callbacks.EditedRootBox.Reconstruct();	// Restore the actual value visually.
						fNotified = true;
						break;
					}
					if (!fNotified)
						throw;
				}
				finally
				{
					EditedRootBox.Site.ReleaseGraphics(EditedRootBox, vg);
				}

				Callbacks.WsPending = wsPending;
			}
		}

		/// -----------------------------------------------------------------------------------
		/// <summary>
		/// Handle extended keys. Returns false if it wasn't handled (e.g., arrow key beyond valid
		/// characters).
		/// </summary>
		/// <param name="chw"></param>
		/// <param name="ss"></param>
		/// <returns>Returns false if it wasn't handled (e.g., arrow key beyond valid characters).
		/// </returns>
		/// -----------------------------------------------------------------------------------
		protected virtual bool CallOnExtendedKey(int chw, VwShiftStatus ss)
		{
#if __MonoCS__
			chw &= 0xffff; // OnExtenedKey only expectes chw to contain the key info not the modifer info
#endif

			if (Callbacks == null || Callbacks.EditedRootBox == null)
			{
				return false;
			}
			Callbacks.WsPending = -1; // using these keys suppresses prior input lang change.
			// sets the arrow direction to physical or logical based on LTR or RTL
			EditingHelper.CkBehavior nFlags = Callbacks.ComplexKeyBehavior(chw, ss);

			int retVal = Callbacks.EditedRootBox.OnExtendedKey(chw, ss, (int)nFlags);
			Marshal.ThrowExceptionForHR(retVal); // Don't ignore error HRESULTs
			return  retVal != 1;
		}

		/// -----------------------------------------------------------------------------------
		/// <summary>
		/// Special handling for Ctrl-Home/End and scrolling the selection into view
		/// </summary>
		/// <param name="e"></param>
		/// <param name="ss"></param>
		/// -----------------------------------------------------------------------------------
		protected virtual void HandleKeyDown(KeyEventArgs e, VwShiftStatus ss)
		{
			if(Callbacks == null || Callbacks.EditedRootBox == null)
			{
				return;
			}

			if (e.KeyCode == Keys.End && ss == VwShiftStatus.kfssControl)
			{
				// Control end is supposed to scroll all the way to the end.
				// We only know how to do this reliably for one class at present; otherwise,
				// settle for making visible the selection we made at the end.
				Callbacks.ScrollToEnd();
				return;
			}
			else if (e.KeyCode == Keys.Home && ss == VwShiftStatus.kfssControl)
			{
				// Control home is supposed to scroll all the way to the top
				Callbacks.ScrollToTop();
				return;
			}
			else if (e.KeyCode == Keys.PageDown &&
				(ss == VwShiftStatus.kfssNone || ss == VwShiftStatus.kfssShift))
			{
				Callbacks.ScrollPosition = new Point(-Callbacks.ScrollPosition.X,
					-Callbacks.ScrollPosition.Y + Control.Height);
				// need to call ScrollSelectionIntoView below
			}
			else if (e.KeyCode == Keys.PageUp &&
				(ss == VwShiftStatus.kfssNone || ss == VwShiftStatus.kfssShift))
			{
				Callbacks.ScrollPosition = new Point(-Callbacks.ScrollPosition.X,
					-Callbacks.ScrollPosition.Y - Control.Height);
				// need to call ScrollSelectionIntoView below
			}

			IVwRootBox rootb = Callbacks.EditedRootBox;
			if (MiscUtils.IsUnix && (e.KeyCode == Keys.Right || e.KeyCode == Keys.Left ||
				  e.KeyCode == Keys.F7 || e.KeyCode == Keys.F8) && ss == VwShiftStatus.kfssNone)
			{
				// FWNX-456 fix for refreshing lines that cursor is not properly invalidating
				if(Control is SimpleRootSite)
				{
					Point ip = (Control as SimpleRootSite).IPLocation;
					Rect src, dst;
					(Control as SimpleRootSite).GetTransformAtDst(rootb, ip, out src, out dst);
					const int IPWidth = 2;
					const int LineHeightFudgeFactor = 3;
					Rectangle rect = new Rectangle(ip.X - dst.left, -dst.top, IPWidth,
						(Control as SimpleRootSite).LineHeight + LineHeightFudgeFactor);
					(Control as SimpleRootSite).InvalidateRect(rootb, rect.Left, rect.Top, rect.Width, rect.Height);
				}
			}
			if (!rootb.Site.ScrollSelectionIntoView(rootb.Selection, VwScrollSelOpts.kssoDefault))
				Control.Update();
		}
		#endregion

		#region Properties
		/// ------------------------------------------------------------------------------------
		/// <summary>
		/// Gets the view constructor.
		/// </summary>
		/// ------------------------------------------------------------------------------------
		public IVwViewConstructor ViewConstructor
		{
			get
			{
				CheckDisposed();
				int hvoRoot, frag;
				IVwViewConstructor vc;
				IVwStylesheet ss;
				EditedRootBox.GetRootObject(out hvoRoot, out vc, out frag, out ss);
				return vc;
			}
		}

		/// ------------------------------------------------------------------------------------
		/// <summary>
		/// Gets a value indicating whether the current view is a Scripture view.
		/// </summary>
		/// ------------------------------------------------------------------------------------
		public virtual bool IsScriptureView
		{
			get
			{
				return false;
			}
		}

		/// ------------------------------------------------------------------------------------
		/// <summary>
		/// Gets a SelectionHelper object set to the current selection in the view
		/// (updated any time the selection changes)
		/// </summary>
		/// ------------------------------------------------------------------------------------
		public virtual SelectionHelper CurrentSelection
		{
			get
			{
				CheckDisposed();
				if (IsCurrentSelectionOutOfDate)
				{
					if (Callbacks == null || Callbacks.EditedRootBox == null || Callbacks.EditedRootBox.Site == null)
						ClearCurrentSelection();
					else
						m_currentSelection = SelectionHelper.Create(Callbacks.EditedRootBox.Site);
				}
				return m_currentSelection;
			}
		}

		/// ------------------------------------------------------------------------------------
		/// <summary>
		/// Gets a value indicating whether this instance is current selection out of date.
		/// Changing the selection to another cell in the same row of a browse view doesn't
		/// always result in SelectionChanged() being called, or in the stored selection
		/// becoming invalid.  So we check a little more closely here. (See LT-3787.)
		/// </summary>
		/// ------------------------------------------------------------------------------------
		protected virtual bool IsCurrentSelectionOutOfDate
		{
			get
			{
				if (m_currentSelection == null || m_currentSelection.Selection == null)
					return true;

				// If it's invalid, it's obviously out-of-date
				return (!m_currentSelection.Selection.IsValid ||
					m_currentSelection.Selection != RootBoxSelection);
			}
		}

		/// ------------------------------------------------------------------------------------
		/// <summary>
		/// Gets the selection from the root box that is currently being edited (can be null).
		/// </summary>
		/// ------------------------------------------------------------------------------------
		public virtual IVwSelection RootBoxSelection
		{
			get
			{
				CheckDisposed();
				return (Callbacks != null && Callbacks.EditedRootBox != null) ?
					Callbacks.EditedRootBox.Selection : null;
			}
		}

		/// ------------------------------------------------------------------------------------
		/// <summary>
		/// gets/sets the editable state. This should only be set from
		/// SimpleRootSite.ReadOnlyView.
		/// </summary>
		/// ------------------------------------------------------------------------------------
		public bool Editable
		{
			get { CheckDisposed(); return m_fEditable; }
			set { CheckDisposed(); m_fEditable = value; }
		}

		/// ------------------------------------------------------------------------------------
		/// <summary>
		/// Returns the edited rootbox from the callbacks for this EditingHelper.
		/// </summary>
		/// ------------------------------------------------------------------------------------
		public IVwRootBox EditedRootBox
		{
			get { CheckDisposed(); return m_callbacks.EditedRootBox; }
		}

		/// ------------------------------------------------------------------------------------
		/// <summary>
		/// Retrieve the WSF from the root box's cache.
		/// </summary>
		/// ------------------------------------------------------------------------------------
		protected virtual ILgWritingSystemFactory WritingSystemFactory
		{
			get
			{
				if (Callbacks == null)
					return null;

				var rootb = Callbacks.EditedRootBox;
				if (rootb != null)
					return rootb.DataAccess.WritingSystemFactory;
				return null;
			}
		}

		/// ------------------------------------------------------------------------------------
		/// <summary>
		/// Gets callbacks object.
		/// </summary>
		/// ------------------------------------------------------------------------------------
		public IEditingCallbacks Callbacks
		{
			get { CheckDisposed(); return m_callbacks; }
		}

		/// ------------------------------------------------------------------------------------
		/// <summary>
		/// Gets control associated with callback object.
		/// </summary>
		/// ------------------------------------------------------------------------------------
		public UserControl Control
		{
			get { CheckDisposed(); return m_control; }
		}

		/// -----------------------------------------------------------------------------------
		/// <summary>
		/// Gets or sets the cursor that will always be shown.
		/// </summary>
		/// <value>A <c>Cursor</c> that is shown all the time, regardless of the context
		/// the mouse pointer is over (except when overriden by a derived class).</value>
		/// <remarks>To use the built-in cursors of RootSite, set <c>DefaultCursor</c> to
		/// <c>null</c>.</remarks>
		/// -----------------------------------------------------------------------------------
		public virtual Cursor DefaultCursor
		{
			get { CheckDisposed(); return m_defaultCursor; }
			set
			{
				CheckDisposed();
				m_defaultCursor = value;
				// set the cursor shown in the current control.
				Control.Cursor = m_defaultCursor ?? GetCursor(false, false, FwObjDataTypes.kodtContextString);
			}
		}

		/// <summary>
		/// Gets/sets the cursor which replaces the IBeam when the mouse is over read-only text.
		/// </summary>
		public Cursor ReadOnlyTextCursor
		{
			get { CheckDisposed(); return m_readOnlyCursor; }
			set { CheckDisposed(); m_readOnlyCursor = value; }
		}
		#endregion

		#region Mouse related methods
		/// ------------------------------------------------------------------------------------
		/// <summary>
		/// Hook method for doing application specific processing on a mouse down event.
		/// </summary>
		/// ------------------------------------------------------------------------------------
		public virtual void HandleMouseDown()
		{
		}
		#endregion

		#region Navigation
		/// ------------------------------------------------------------------------------------
		/// <summary>
		/// Go to the next paragraph looking at the selection information.
		/// </summary>
		/// ------------------------------------------------------------------------------------
		public void GoToNextPara()
		{
			int level = CurrentSelection.GetNumberOfLevels(SelectionHelper.SelLimitType.Top) - 1;
			bool fEnd = CurrentSelection.Selection.EndBeforeAnchor;
			while (level >= 0)
			{
				int iBox = CurrentSelection.Selection.get_BoxIndex(fEnd, level);
				IVwSelection sel = Callbacks.EditedRootBox.MakeSelInBox(CurrentSelection.Selection, fEnd, level,
					iBox + 1, true, false, true);
				if (sel != null)
				{
					CurrentSelection.RootSite.ScrollSelectionIntoView(sel, VwScrollSelOpts.kssoDefault);
					return;
				}
				// Try the next level up
				level--;
			}
		}
		#endregion

		#region Other methods
		/// ------------------------------------------------------------------------------------
		/// <summary>
		/// Clears the cached current selection. When CurrentSelection is requested, a new
		/// one will be cached with the updated information.
		/// </summary>
		/// ------------------------------------------------------------------------------------
		public virtual void ClearCurrentSelection()
		{
			m_currentSelection = null;
		}

		/// ------------------------------------------------------------------------------------
		/// <summary>
		/// Gets the IVwGraphics object from the IvwRootsite. NOTE: The graphics object returned
		/// from this method MUST be released with a call to EditedRootBox.Site.ReleaseGraphics()!
		/// </summary>
		/// ------------------------------------------------------------------------------------
		private IVwGraphics GetGraphics()
		{
			IVwGraphics vg;
			Rect rcSrcRoot;
			Rect rcDstRoot;
			EditedRootBox.Site.GetGraphics(EditedRootBox, out vg, out rcSrcRoot, out rcDstRoot);
			return vg;
		}

		/// -----------------------------------------------------------------------------------
		/// <summary>
		/// Set the cursor that fits the current context
		/// </summary>
		/// <param name="mousePos">The location of the mouse</param>
		/// <param name="rootb">The rootbox</param>
		/// <remarks>If a <see cref="DefaultCursor"/> is set it will be shown. If
		/// <see cref="DefaultCursor"/> is <c>null</c>, then a Hand cursor will be shown if the
		/// mouse pointer is over an object, otherwise the IBeam cursor.
		/// Note that using a single-column BrowseView as a selector column requires setting a
		/// default cursor. For some reason, the rootb.MakeSelAt() call caused every record to
		/// be loaded from the database.
		/// </remarks>
		/// -----------------------------------------------------------------------------------
		public void SetCursor(Point mousePos, IVwRootBox rootb)
		{
			CheckDisposed();
			if (rootb == null)
				return;
			if (DefaultCursor != null)
			{
				// If we have a default cursor, use it without any further computation.
				Control.Cursor = DefaultCursor;
			}
			else
			{
				IVwGraphics vg;
				Rect rcSrcRoot;
				Rect rcDstRoot;
				rootb.Site.GetGraphics(rootb, out vg, out rcSrcRoot, out rcDstRoot);
				rootb.Site.ReleaseGraphics(rootb, vg); // this needs to be called!

				// Check whether we need a hand or I-beam cursor.
				bool fInPicture = false;
				int objDataType;
				bool fInObject = rootb.get_IsClickInObject(mousePos.X, mousePos.Y, rcSrcRoot,
					rcDstRoot, out objDataType);

				// Don't display the hand cursor if we have a range selection
				if (rootb.Selection != null && rootb.Selection.IsRange)
					fInObject = false;

				IVwSelection sel = null;
				try
				{
					 sel = rootb.MakeSelAt(mousePos.X, mousePos.Y, rcSrcRoot, rcDstRoot, false);
				}
				catch (COMException)
				{
					// Ignore errors
				}

				if (sel != null)
				{
					fInPicture = sel.SelType == VwSelType.kstPicture;

					// if an application has overridden the cursor then just return.
					if (SetCustomCursor(sel))
						return;
					if (ReadOnlyTextCursor != null && !CanEdit(sel))
					{
						Control.Cursor = ReadOnlyTextCursor;
						return;
					}
				}
				Control.Cursor = GetCursor(fInObject, fInPicture, (FwObjDataTypes)objDataType);
			}
		}

		/// ------------------------------------------------------------------------------------
		/// <summary>
		/// Determine the default font to use for the specified writing system,
		/// displayed in the default Normal style of the specified stylesheet.
		/// Currently duplicated from Widgets.FontHeightAdjuster. Grrr.
		/// </summary>
		/// <param name="hvoWs"></param>
		/// <param name="styleSheet"></param>
		/// <param name="wsf"></param>
		/// <returns></returns>
		/// ------------------------------------------------------------------------------------
		static public System.Drawing.Font GetFontForNormalStyle(int hvoWs, IVwStylesheet styleSheet,
			ILgWritingSystemFactory wsf)
		{
			ITsTextProps ttpNormal = styleSheet.NormalFontStyle;
			string styleName = "Normal";
			if (ttpNormal != null)
				styleName = ttpNormal.GetStrPropValue((int)FwTextPropType.ktptNamedStyle);

			ITsPropsBldr ttpBldr = TsPropsBldrClass.Create();
			ttpBldr.SetStrPropValue((int)FwTextPropType.ktptNamedStyle, styleName);
			ttpBldr.SetIntPropValues((int)FwTextPropType.ktptWs, 0, hvoWs);
			ITsTextProps ttp = ttpBldr.GetTextProps();

			IVwPropertyStore vwps = VwPropertyStoreClass.Create();
			vwps.Stylesheet = styleSheet;
			vwps.WritingSystemFactory = wsf;
			LgCharRenderProps chrps = vwps.get_ChrpFor(ttp);
			ILgWritingSystem ws = wsf.get_EngineOrNull(hvoWs);
			ws.InterpretChrp(ref chrps);
			int dympHeight = chrps.dympHeight;
			StringBuilder bldr = new StringBuilder(chrps.szFaceName.Length);
			for (int i = 0; i < chrps.szFaceName.Length; i++)
			{
				ushort ch = chrps.szFaceName[i];
				if (ch == 0)
					break; // null termination
				bldr.Append(Convert.ToChar(ch));
			}
			return new System.Drawing.Font(bldr.ToString(), (float)(dympHeight / 1000.0));
		}

		/// ------------------------------------------------------------------------------------
		/// <summary>
		/// Allows an application to set a cursor for the given selection.
		/// </summary>
		/// <param name="sel"></param>
		/// <returns>True if a custom cursor was set, false otherwise</returns>
		/// ------------------------------------------------------------------------------------
		protected virtual bool SetCustomCursor(IVwSelection sel)
		{
			return false;
		}

		/// ------------------------------------------------------------------------------------
		/// <summary>
		/// Get a cursor suitable for the context indicated by the arguments.
		/// </summary>
		/// <param name="fInObject"><c>True</c> if the mouse pointer is over an object</param>
		/// <param name="fInPicture">True if mouse is over a picture (or icon) (This should be
		/// false if the picture is an ORC-replacement icon.)</param>
		/// <param name="objDataType">The type of the object the mouse pointer is over</param>
		/// ------------------------------------------------------------------------------------
		private Cursor GetCursor(bool fInObject, bool fInPicture, FwObjDataTypes objDataType)
		{
			if (fInPicture)
				return Cursors.Arrow;

			if (fInObject && (objDataType == FwObjDataTypes.kodtNameGuidHot
				|| objDataType == FwObjDataTypes.kodtExternalPathName
				|| objDataType == FwObjDataTypes.kodtOwnNameGuidHot
				|| objDataType == FwObjDataTypes.kodtPictEvenHot
				|| objDataType == FwObjDataTypes.kodtPictOddHot))
			{
				return Cursors.Hand;
			}

			return (Control is SimpleRootSite) ? ((SimpleRootSite)Control).IBeamCursor : Cursors.IBeam;
		}

		/// ------------------------------------------------------------------------------------
		/// <summary>
		/// Convert this instance to type T.
		/// </summary>
		/// <typeparam name="T">Desired type to cast to.</typeparam>
		/// <returns>Editing helper cast as T.</returns>
		/// <remarks>We added this method so that we can retrieve the TeEditingHelper from the
		/// PublicationEditingHelper (which internally contains an TeEditingHelper).</remarks>
		/// ------------------------------------------------------------------------------------
		public virtual T CastAs<T>() where T : EditingHelper
		{
			return this as T;
		}
		#endregion

		#region Style related methods
		/// ------------------------------------------------------------------------------------
		/// <summary>
		/// If the current selection contains one run with a character style or multiple runs
		/// with the same character style this method returns the character style; otherwise
		/// returns the paragraph style unless multiple paragraphs are selected that have
		/// different paragraph styles.
		/// </summary>
		/// <param name="styleName">Gets the styleName</param>
		/// <returns>The styleType or -1 if no style type can be found or multiple style types
		/// are in the selection.  Otherwise returns the styletype</returns>
		/// ------------------------------------------------------------------------------------
		public virtual int GetStyleNameFromSelection(out string styleName)
		{
			CheckDisposed();
			styleName = null;

			try
			{
				IVwSelection vwsel = null;
				if (Callbacks != null && Callbacks.EditedRootBox != null)
					vwsel = Callbacks.EditedRootBox.Selection;
				if (vwsel == null)
				{
					styleName = string.Empty;
					return -1;
				}

				styleName = GetCharStyleNameFromSelection(vwsel);

				if (styleName != null && styleName != string.Empty)
					return (int)StyleType.kstCharacter;

				styleName = GetParaStyleNameFromSelection();
				return (styleName != null ? (int)StyleType.kstParagraph : -1);
			}
			catch
			{
				styleName = string.Empty;
				return -1;
			}
		}

		/// ------------------------------------------------------------------------------------
		/// <summary>
		/// Gets the paragraph style name from the selection
		/// </summary>
		/// <returns>The style name or empty string if there are multiple styles or
		/// no selection</returns>
		/// ------------------------------------------------------------------------------------
		public string GetParaStyleNameFromSelection()
		{
			CheckDisposed();
			string styleName = string.Empty;
			ITsTextProps[] vttp = null;
			try
			{
				vttp = GetParagraphTextPropsFromSelection();
			}
			catch
			{
				return styleName;
			}

			if (vttp != null)
			{
				styleName = GetStyleNameFromTextProps(vttp, (int)StyleType.kstParagraph);
				if (styleName == null)
					styleName = string.Empty;
			}
			return styleName;
		}

		/// ------------------------------------------------------------------------------------
		/// <summary>
		/// Gets the style name from the specified ITsTextProps array if all ITsTextProps runs
		/// contain the same style name.
		/// </summary>
		/// <param name="vttp">The array of ITsTextProps</param>
		/// <param name="styleType">The type of style expected to find in each ITsTextProps
		/// (e.g. character, paragraph).</param>
		/// <returns>Gets the style name from the specified ITsTextProps array if all
		/// ITsTextProps runs contain the same style name, otherwise null</returns>
		/// ------------------------------------------------------------------------------------
		private string GetStyleNameFromTextProps(ITsTextProps[] vttp, int styleType)
		{
			Debug.Assert(vttp != null);
			string styleName;
			string prevStyleName = styleName = string.Empty;

			for (int ittp = 0; ittp < vttp.Length; ittp++)
			{
				styleName = (vttp[ittp] != null ? vttp[ittp].GetStrPropValue(
					(int)FwTextPropType.ktptNamedStyle) : string.Empty);

				if (styleName == null)
					styleName = string.Empty;

				if (styleName == string.Empty &&
					styleType == (int)StyleType.kstParagraph)
				{
					styleName = DefaultNormalParagraphStyleName;
				}

				if (ittp > 0 && prevStyleName != styleName)
					return null;

				prevStyleName = styleName;
			}

			return styleName;
		}

		/// ------------------------------------------------------------------------------------
		/// <summary>
		/// Gets the default "Normal" paragraph style name. This base implementation just returns
		/// a hardcoded string. It will probably never be used, so it doesn't matter.
		/// </summary>
		/// ------------------------------------------------------------------------------------
		protected virtual string DefaultNormalParagraphStyleName
		{
			get { return "Normal"; }
		}

		/// ------------------------------------------------------------------------------------
		/// <summary>
		/// Get the view selection and paragraph properties.
		/// </summary>
		/// <param name="vwsel">[out] The selection</param>
		/// <param name="hvoText">[out] The HVO of the paragraph's owner</param>
		/// <param name="flidParaOwner">[out] The flid in which this paragraph is owned</param>
		/// <param name="vqvps">[out] The paragraph properties</param>
		/// <param name="ihvoFirst">[out] Start index of selection</param>
		/// <param name="ihvoLast">[out] End index of selection</param>
		/// <param name="vqttp">[out] The style rules</param>
		/// <returns>Return false if there is not a selection or selection is not in a paragraph
		/// for which we can get properties. Otherwise return true.</returns>
		/// ------------------------------------------------------------------------------------
		public bool GetParagraphProps(out IVwSelection vwsel, out int hvoText,
			out int flidParaOwner, out IVwPropertyStore[] vqvps, out int ihvoFirst,
			out int ihvoLast, out ITsTextProps[] vqttp)
		{
			CheckDisposed();
			ihvoFirst = 0;
			ihvoLast = 0;
			vqttp = null;

			int ihvoAnchor, ihvoEnd;

			if (!IsParagraphProps(out vwsel, out hvoText, out flidParaOwner, out vqvps,
				out ihvoAnchor, out ihvoEnd))
				return false;

			// OK, we're going to do it!
			ihvoFirst = ihvoAnchor;
			ihvoLast = ihvoEnd;
			if (ihvoFirst > ihvoLast)
			{
				ihvoFirst = ihvoLast;
				ihvoLast = ihvoAnchor;
			}

			ISilDataAccess sda = Callbacks.EditedRootBox.DataAccess;
			if (sda == null) // Very unlikely, but it's a COM interface...
				return false;

			if (HandleSpecialParagraphType(flidParaOwner, out vqttp))
				return true;

			vqttp = new ITsTextProps[ihvoLast - ihvoFirst + 1];
			int index = 0;
			for (int ihvo = ihvoFirst; ihvo <= ihvoLast; ihvo++)
			{
				int hvoPara = sda.get_VecItem(hvoText, flidParaOwner, ihvo);
				var ttp = sda.get_UnknownProp(hvoPara, ParagraphPropertiesTag)
					as ITsTextProps;
				vqttp[index] = ttp;
				index++;
			}
			return true;
		}

		/// ------------------------------------------------------------------------------------
		/// <summary>
		/// Allows subclasses to examine the given flid to see if it is a type that requires
		/// special handling, as opposed to just getting an array of style props for each
		/// paragraph in the property represented by that flid.
		/// </summary>
		/// <param name="flidParaOwner">The flid in which the paragraph is owned</param>
		/// <param name="vqttp">array of text props representing the paragraphs in</param>
		/// <returns><c>true</c> if handled; <c>false</c> otherwise.</returns>
		/// ------------------------------------------------------------------------------------
		protected virtual bool HandleSpecialParagraphType(int flidParaOwner, out ITsTextProps[] vqttp)
		{
			vqttp = null;
			return false;
		}

		/// ------------------------------------------------------------------------------------
		/// <summary>
		/// Gets the Character style name from the selection
		/// </summary>
		/// <returns>The style name or null if there are multiple styles or an empty string if
		/// there is no character style</returns>
		/// ------------------------------------------------------------------------------------
		public string GetCharStyleNameFromSelection()
		{
			CheckDisposed();
			IVwSelection sel = RootBoxSelection;
			return (sel == null) ? string.Empty : GetCharStyleNameFromSelection(sel);
		}

		/// ------------------------------------------------------------------------------------
		/// <summary>
		/// Gets the Character style name from the selection
		/// </summary>
		/// <param name="vwsel">The IVwSelection to get the style name from</param>
		/// <returns>The style name or null if there are multiple styles or an empty string
		/// if there is no character style</returns>
		/// ------------------------------------------------------------------------------------
		protected string GetCharStyleNameFromSelection(IVwSelection vwsel)
		{
			if (vwsel == null)
				return null;
			try
			{
				ITsTextProps[] vttp;
				IVwPropertyStore[] vvps;
				int cttp;

				SelectionHelper.GetSelectionProps(vwsel, out vttp, out vvps, out cttp);

				if (cttp == 0)
					return null;

				return GetStyleNameFromTextProps(vttp, (int)StyleType.kstCharacter);
			}
			catch
			{
				return null;
			}
		}

		/// ------------------------------------------------------------------------------------
		/// <summary>
		/// Gets paragraph text properties for the current selection
		/// </summary>
		/// <returns>An array of ITsTextProps objects</returns>
		/// ------------------------------------------------------------------------------------
		protected ITsTextProps[] GetParagraphTextPropsFromSelection()
		{
			IVwSelection vwsel;
			int hvoText;
			int tagText;
			IVwPropertyStore[] vvps;
			int ihvoFirst;
			int ihvoLast;
			ITsTextProps[] vttp;

			return (GetParagraphProps(out vwsel, out hvoText, out tagText, out vvps,
				out ihvoFirst, out ihvoLast, out vttp) ? vttp : null);
		}

		/// ------------------------------------------------------------------------------------
		/// <summary>
		/// Get all the information that we need for applying styles: get paragraph properties
		/// from the selection.
		/// </summary>
		/// <param name="vwsel">[out] The selection</param>
		/// <param name="hvoText">[out] HVO of text in selected paragraph</param>
		/// <param name="tagText">[out] Tag of text in selected paragraph</param>
		/// <param name="vttp">[out] Vector of text props</param>
		/// <param name="vvps">[out] Vector of VwPropertyStore</param>
		/// <param name="ihvoFirst">[out] Start index of selection</param>
		/// <param name="ihvoLast">[out] End index of selection</param>
		/// <param name="vttpHard">[out] Vector of text props for hard formatting</param>
		/// <param name="vvpsSoft">[out] Vector of prop stores for soft formatting</param>
		/// <param name="fRet">[out] <c>false</c> if there is neither a selection nor a
		/// paragraph property; otherwise false.</param>
		/// <returns><c>false</c> if method exited because <paramref name='fRet'/> is
		/// <c>false</c> or there are no TsTextProps in the paragraph, otherwise <c>true</c>
		/// </returns>
		/// ------------------------------------------------------------------------------------
		protected bool GetAllParagraphProps(out IVwSelection vwsel,
			out int hvoText, out int tagText, out ITsTextProps[] vttp,
			out IVwPropertyStore[] vvps, out int ihvoFirst, out int ihvoLast,
			out ITsTextProps[] vttpHard, out IVwPropertyStore[] vvpsSoft, out bool fRet)
		{
			vwsel = null;
			hvoText = tagText = ihvoFirst = ihvoLast = 0;
			vttp = vttpHard = null;
			vvps = vvpsSoft = null;
			fRet = true;

			// Get the paragraph properties from the selection. If there is neither a selection
			// nor a paragraph property, return false.
			if (!GetParagraphProps(out vwsel, out hvoText, out tagText, out vvps,
				out ihvoFirst, out ihvoLast, out vttp))
			{
				fRet = false;
				return false;
			}
			// If there are no TsTextProps for the paragraph(s), return true. There is nothing
			// to format.
			if (0 == vttp.Length)
			{
				fRet = true;
				return false;
			}

			int cttp = vttp.Length;
			using (ArrayPtr ptrHard = MarshalEx.ArrayToNative<ITsTextProps>(cttp))
			{
				using (ArrayPtr ptrSoft = MarshalEx.ArrayToNative<IVwPropertyStore>(cttp))
				{
					vwsel.GetHardAndSoftParaProps(cttp, vttp, ptrHard, ptrSoft, out cttp);
					vttpHard = MarshalEx.NativeToArray<ITsTextProps>(ptrHard, cttp);
					vvpsSoft = MarshalEx.NativeToArray<IVwPropertyStore>(ptrSoft, cttp);
				}
			}
			return true;
		}

		/// ------------------------------------------------------------------------------------
		/// <summary>
		/// Check for presence of proper paragraph properties.
		/// </summary>
		/// <param name="vwsel">[out] The selection</param>
		/// <param name="hvoText">[out] The HVO</param>
		/// <param name="tagText">[out] The tag</param>
		/// <param name="vqvps">[out] The paragraph properties</param>
		/// <param name="ihvoAnchor">[out] Start index of selection</param>
		/// <param name="ihvoEnd">[out] End index of selection</param>
		/// <returns>Return <c>false</c> if neither selection nor paragraph property. Otherwise
		/// return <c>true</c>.</returns>
		/// ------------------------------------------------------------------------------------
		public bool IsParagraphProps(out IVwSelection vwsel, out int hvoText,
			out int tagText, out IVwPropertyStore[] vqvps, out int ihvoAnchor, out int ihvoEnd)
		{
			CheckDisposed();
			hvoText = 0;
			tagText = 0;
			vqvps = null;
			ihvoAnchor = 0;
			ihvoEnd = 0;

			// Get the selection. Can't do command unless we have one.
			vwsel = RootBoxSelection;
			if (vwsel == null || !vwsel.IsValid)
				return false;

			// First check the anchor to see if we can find a paragraph at some level.
			if (!GetParagraphLevelInfoForSelection(vwsel, false, out hvoText, out tagText, out ihvoAnchor))
				return false;

			// Next check the end to see if we have a paragraph in the same text and flid
			int hvoEnd;
			int tagEnd;
			if (!GetParagraphLevelInfoForSelection(vwsel, true, out hvoEnd, out tagEnd, out ihvoEnd))
				return false;

			// Make sure it's the same property.
			if (tagEnd != tagText || hvoText != hvoEnd)
				return false;

			GetParaPropStores(vwsel, out vqvps);

			// make sure we have one prop for each paragraph that is selected.
			int ihvoMin = vwsel.EndBeforeAnchor ? ihvoEnd : ihvoAnchor;
			int ihvoMax = vwsel.EndBeforeAnchor ? ihvoAnchor : ihvoEnd;
			if (vqvps.Length != ihvoMax - ihvoMin + 1)
			{
				// Got rid of this assertion. It seems to be fired from selecting near a
				// picture.
				//Debug.Assert(false, "This isn't handled well!");
				Debug.WriteLine("Got a different number of properties from the number of paras we think are selected");
				return false;
			}

			return true;
		}

		/// ------------------------------------------------------------------------------------
		/// <summary>
		/// Gets the paragraph level info from the requested end of the given selection.
		/// </summary>
		/// <param name="vwsel">The selection</param>
		/// <param name="fEnd">if set to <c>true</c> get the info from the end of the selection;
		/// otherwise, get the info from the anchor of the selection.</param>
		/// <param name="hvoText">The hvo of the text that owns the paragraph.</param>
		/// <param name="tagText">The flid of the property in which the paragraphs are owned
		/// (probably almost always 14001).</param>
		/// <param name="ihvo">The ihvo of the paragraph.</param>
		/// <returns><c>true</c> if a paragraph is found at some level and is not displayed in
		/// any previous instance</returns>
		/// ------------------------------------------------------------------------------------
		private bool GetParagraphLevelInfoForSelection(IVwSelection vwsel, bool fEnd,
			out int hvoText, out int tagText, out int ihvo)
		{
			hvoText = 0;
			tagText = 0;
			ihvo = 0;

			// We need a two-level or more selection.
			int clev = vwsel.CLevels(fEnd);
			if (clev < 2)
				return false;

			int cpropPrevious = 0;
			IVwPropertyStore vps;
			bool fFoundParagraphLevel = false;
			for (int lev = 0; lev < clev && !fFoundParagraphLevel; lev++)
			{
				// At this point, we know how to do this command only for structured text paragraphs.
				vwsel.PropInfo(fEnd, lev, out hvoText, out tagText, out ihvo, out cpropPrevious,
					out vps);
				fFoundParagraphLevel = IsParagraphLevelTag(tagText);
			}

			// If we didn't find the paragraph level or we found a level for a property that
			// was not the first occurrence of the paragraph, then give up.
			return (fFoundParagraphLevel && cpropPrevious == 0);
		}

		/// ------------------------------------------------------------------------------------
		/// <summary>
		/// Determines whether the given tag represents paragraph-level information
		/// </summary>
		/// ------------------------------------------------------------------------------------
		protected virtual bool IsParagraphLevelTag(int tag)
		{
			return false;
		}

		/// ------------------------------------------------------------------------------------
		/// <summary>
		/// The default tag/flid containing the contents of ordinary paragraphs
		/// </summary>
		/// ------------------------------------------------------------------------------------
		protected virtual int ParagraphContentsTag
		{
			get {throw new NotImplementedException();}
		}

		/// ------------------------------------------------------------------------------------
		/// <summary>
		/// The default tag/flid containing the properties of ordinary paragraphs
		/// </summary>
		/// ------------------------------------------------------------------------------------
		protected virtual int ParagraphPropertiesTag
		{
			get { throw new NotImplementedException(); }
		}

		/// ------------------------------------------------------------------------------------
		/// <summary>
		/// Gets an array of property stores, one for each paragraph in the given selection.
		/// </summary>
		/// <param name="vwsel">The selection.</param>
		/// <param name="vqvps">The property stores.</param>
		/// ------------------------------------------------------------------------------------
		protected virtual void GetParaPropStores(IVwSelection vwsel, out IVwPropertyStore[] vqvps)
		{
			int cvps;
			SelectionHelper.GetParaProps(vwsel, out vqvps, out cvps);
		}

		/// -----------------------------------------------------------------------------------
		/// <summary>
		/// Get the selection and character properties for the current selection in a
		/// particular root box (this is a static method).
		/// </summary>
		/// <param name="rootb">root box</param>
		/// <param name="vwsel">selection</param>
		/// <param name="vttp">Array of ITsTextProps</param>
		/// <param name="vvps">Array of IVwPropertyStore</param>
		/// <returns>Return <c>false</c> if there is no root box, or if it has no selection.
		/// Otherwise return <c>true</c>.</returns>
		/// -----------------------------------------------------------------------------------
		public static bool GetCharacterProps(IVwRootBox rootb, out IVwSelection vwsel,
			out ITsTextProps[] vttp, out IVwPropertyStore[] vvps)
		{
			vwsel = null;
			vttp = null;
			vvps = null;

			// Get the selection. Can't do command unless we have one.
			if (rootb == null)
				return false;

			vwsel = rootb.Selection;
			if (vwsel == null)
				return false;

			int cttp;

			SelectionHelper.GetSelectionProps(vwsel, out vttp, out vvps, out cttp);

			return (cttp != 0);
		}

		/// -----------------------------------------------------------------------------------
		/// <summary>
		/// Get the view selection and character properties. Return false if there is neither a
		/// selection nor any text selected. Otherwise return true.
		/// </summary>
		/// <param name="vwsel"></param>
		/// <param name="vttp"></param>
		/// <param name="vvps"></param>
		/// <returns></returns>
		/// -----------------------------------------------------------------------------------
		public bool GetCharacterProps(out IVwSelection vwsel, out ITsTextProps[] vttp,
			out IVwPropertyStore[] vvps)
		{
			CheckDisposed();
			IVwRootBox rootbox = null;
			if(Callbacks != null)
			{
				rootbox = Callbacks.EditedRootBox;
			}
			return GetCharacterProps(rootbox, out vwsel, out vttp, out vvps);
		}
		#endregion

		#region Apply style changes
		/// ------------------------------------------------------------------------------------
		/// <summary>
		/// Apply the selected style with only the specified style name.
		/// </summary>
		/// <param name="sStyleToApply">Style name (this could be a paragraph or character
		/// style).</param>
		/// ------------------------------------------------------------------------------------
		public virtual void ApplyStyle(string sStyleToApply)
		{
			CheckDisposed();
			IVwSelection vwsel;
			IVwPropertyStore[] vvpsPara;
			IVwPropertyStore[] vvpsChar;
			ITsTextProps[] vttpPara;
			ITsTextProps[] vttpChar;
			int hvoText;
			int tagText;
			int ihvoFirst;
			int ihvoLast;

			GetCharacterProps(out vwsel, out vttpChar, out vvpsChar);
			GetParagraphProps(out vwsel, out hvoText, out tagText, out vvpsPara, out ihvoFirst,
				out ihvoLast, out vttpPara);

			ApplyStyle(sStyleToApply, vwsel, vttpPara, vttpChar);
		}

		/// ------------------------------------------------------------------------------------
		/// <summary>
		/// Apply the selected style
		/// </summary>
		/// <param name="sStyleToApply">Style name</param>
		/// <param name="vwsel">Selection</param>
		/// <param name="vttpPara">Paragraph properties</param>
		/// <param name="vttpChar">Character properties</param>
		/// ------------------------------------------------------------------------------------
		public virtual void ApplyStyle(string sStyleToApply, IVwSelection vwsel,
			ITsTextProps[] vttpPara, ITsTextProps[] vttpChar)
		{
			CheckDisposed();
			if(Callbacks == null || Callbacks.EditedRootBox == null ||
				Callbacks.EditedRootBox.DataAccess == null)
				return;

			IVwStylesheet stylesheet = Callbacks.EditedRootBox.Stylesheet;
			if (stylesheet == null)
				return;

			StyleType stType;
			if (string.IsNullOrEmpty(sStyleToApply))
				stType = StyleType.kstCharacter;
			else
				stType = (StyleType)stylesheet.GetType(sStyleToApply);

			switch (stType)
			{
				default:
					Debug.Assert(false); // This should not happen.
					break;

				case StyleType.kstParagraph:
					// Set the style name of the paragraph(s) to stuStyleName and redraw.
					ApplyParagraphStyle(sStyleToApply);
					break;

				case StyleType.kstCharacter:
					RemoveCharFormatting(vwsel, ref vttpChar, sStyleToApply);
					break;
			}
		}

		/// ------------------------------------------------------------------------------------
		/// <summary>
		/// Apply the paragraph style, that is modify the TsTextProps object that is the style
		/// of each of the selected (or partly selected) paragraphs and clear all explicit
		/// paragraph formatting.
		/// </summary>
		/// <param name="strNewVal">the name of a new style</param>
		/// <returns>Returns <c>false</c> if the paragraph properties can't be retrieved,
		/// otherwise <c>true</c>.</returns>
		///
		/// <remarks>
		/// <p>Formerly <c>AfVwRootSite::FormatParas</c>.</p>
		/// <p>The functionality for the other cases when FormatParas was called still needs
		/// to be ported when we need it. They should be put in separate methods.</p>
		/// <p>ApplyParagraphStyle begins by getting the paragraph properties from the
		/// selection. If paragraph properties cannot be retrieved through a selection,
		/// ApplyParagraphStyle returns false. If no text properties are retrieved in vttp,
		/// ApplyParagraphStyle returns true since there is nothing to do.</p>
		/// <p>Next, immediate changes are made to paragraph properties retrieved from the
		/// selection, and the variable vttp is updated.</p>
		///	<p>If ApplyParagraphStyle has not returned as described above, it narrows the range
		///	of TsTextProps to those that are not <c>null</c>. Then, it saves the view selection
		///	level information by calling AllTextSelInfo on the selection. To "fake" a property
		///	change, PropChanged is called on the SilDataAccess pointer. Finally, the selection
		///	is restored by a call to MakeTextSelection on the RootBox pointer.</p>
		/// </remarks>
		/// ------------------------------------------------------------------------------------
		public virtual bool ApplyParagraphStyle(string strNewVal)
		{
			CheckDisposed();
			IVwSelection vwsel;
			int hvoText;
			int tagText;
			int ihvoFirst, ihvoLast;
			ITsTextProps[] vttp;
			IVwPropertyStore[] vqvps;
			ITsTextProps[] vttpHard;
			IVwPropertyStore[] vvpsSoft;
			bool fRet;

			if (!GetAllParagraphProps(out vwsel, out hvoText, out tagText, out vttp,
				out vqvps, out ihvoFirst, out ihvoLast, out vttpHard, out vvpsSoft, out fRet))
				return fRet;

			// Make a new TsTextProps object, and set its NamedStyle.
			ITsPropsBldr tpb = TsPropsBldrClass.Create();
			tpb.SetStrPropValue((int)FwTextPropType.ktptNamedStyle, strNewVal);
			ITsTextProps newProps = tpb.GetTextProps();

			bool fChangedStyle = false;
			for (int ittp = 0; ittp < vttp.Length; ++ittp)
			{
				string oldStyle = null;
				if (vttp[ittp] != null)		// this can happen if para never had style set explicitly.
					oldStyle = vttp[ittp].GetStrPropValue((int)FwTextPropType.ktptNamedStyle);
				fChangedStyle |= (oldStyle != strNewVal);

				// ENHANCE JohnT: it would be nice to detect we are applying the
				// same style, and if there is explicit formatting put up the dialog
				// asking whether to change the style defn.
				// NOTE: that is probably not what we want to do in TE!

				vttp[ittp] = newProps;
			}

			if (!fChangedStyle)
				return true; // Nothing really changed!

			var helper = SelectionHelper.Create(vwsel, Callbacks.EditedRootBox.Site);
			// Narrow the range of TsTextProps to only include those that are not NULL.
			int ihvoFirstMod;
			int ihvoLastMod;
			NarrowRangeOfTsTxtProps(hvoText, tagText, vttp, vvpsSoft, true, ihvoFirst,
				ihvoLast, out ihvoFirstMod, out ihvoLastMod);
			RestoreSelectionAtEndUow(vwsel, helper);
			return true;
		}

		/// ------------------------------------------------------------------------------------
		/// <summary>
		/// Remove character formatting.
		/// </summary>
		/// ------------------------------------------------------------------------------------
		public void RemoveCharFormatting()
		{
			CheckDisposed();
			RemoveCharFormatting(false);
		}

		/// ------------------------------------------------------------------------------------
		/// <summary>
		/// Remove character formatting.
		/// </summary>
		/// <param name="removeAllStyles">if true, all styles in selection will be removed</param>
		/// ------------------------------------------------------------------------------------
		public virtual void RemoveCharFormatting(bool removeAllStyles)
		{
			CheckDisposed();
			IVwSelection vwsel;
			ITsTextProps[] vttp;
			IVwPropertyStore[] vvps;

			if (!GetCharacterProps(out vwsel, out vttp, out vvps))
				return;

			if(Callbacks == null || Callbacks.EditedRootBox == null)
				return;

			RemoveCharFormatting(vwsel, ref vttp, null, removeAllStyles);
		}

		/// ------------------------------------------------------------------------------------
		/// <summary>
		/// Allow certain style names to be given special sematic meaning so they will be
		/// skipped over when removing character styles.
		/// </summary>
		/// <param name="name">style name to check</param>
		/// <returns>true to apply meaning to the style and skip it.</returns>
		/// ------------------------------------------------------------------------------------
		public virtual bool SpecialSemanticsCharacterStyle(string name)
		{
			CheckDisposed();
			return false;
		}

		/// -----------------------------------------------------------------------------------
		/// <summary>
		/// Remove character formatting, as when the user types ctrl-space, or chooses a named
		/// style. Assumes an Undo action is active if wanted. Clears all formatting
		/// controlled by the Format/Font dialog, and sets the specified named style, or
		/// clears that too if it is null or empty. (Pass null to choose "default paragraph
		/// style".)
		/// </summary>
		/// <remarks>The method is public so it can be used by the Find/Replace dialog.</remarks>
		/// -----------------------------------------------------------------------------------
		public void RemoveCharFormatting(IVwSelection vwsel, ref ITsTextProps[] vttp,
			string sStyle)
		{
			CheckDisposed();
			RemoveCharFormatting(vwsel, ref vttp, sStyle, false);
		}

		/// -----------------------------------------------------------------------------------
		/// <summary>
		/// Remove character formatting, as when the user types ctrl-space, or chooses a named
		/// style. Assumes an Undo action is active if wanted. Clears all formatting
		/// controlled by the Format/Font dialog, and sets the specified named style, or
		/// clears that too if it is null or empty. (Pass null to choose "default paragraph
		/// style".)
		/// </summary>
		/// <param name="vwsel"></param>
		/// <param name="vttp"></param>
		/// <param name="sStyle"></param>
		/// <param name="removeAllStyles">if true, all styles in selection will be removed</param>
		/// <remarks>The method is public so it can be used by the Find/Replace dialog.</remarks>
		/// -----------------------------------------------------------------------------------
		public void RemoveCharFormatting(IVwSelection vwsel, ref ITsTextProps[] vttp,
			string sStyle, bool removeAllStyles)
		{
			CheckDisposed();
			bool fPropsModified = false;
			Debug.Assert(vttp != null, "This shouldn't happen. Please look at TE-6499.");
			if (vttp == null)
				return;

			int cttp = vttp.Length;
			ITsTextProps ttpEmpty = null;

			for (int ittp = 0; ittp < cttp; ittp++)
			{
				if (vwsel.IsRange)
				{
					string objData = vttp[ittp].GetStrPropValue((int)FwTextPropType.ktptObjData);
					if (objData != null)
					{
						// We don't want to clear most object data, because it has the effect of making
						// ORCs unuseable. A special case is LinkedFiles, which are applied to regular
						// characters, and annoying not to be able to remove.
						if (objData.Length == 0 ||
							objData[0] != Convert.ToChar((int)FwObjDataTypes.kodtExternalPathName))
						{
							continue; // skip this run.
						}
					}
				}

				// Skip user prompt strings. A user prompt string will (hopefully) have a
				// dummy property set on it to indicate this.
				int nvar;
				if (vttp[ittp].GetIntPropValues(SimpleRootSite.ktptUserPrompt, out nvar) == 1)
					continue;

				// Allow a subclass to exclude styles that may have special semantics that should not
				// removed by applying a style when they are a part of a selection with multiple runs.
				if (!removeAllStyles &&	cttp > 1)
				{
					string oldStyle = vttp[ittp].GetStrPropValue((int)FwTextPropType.ktptNamedStyle);
					if (SpecialSemanticsCharacterStyle(oldStyle))
						continue;
				}

				if (ttpEmpty == null)
				{
					ITsPropsBldr tpbEmpty = vttp[ittp].GetBldr();

					tpbEmpty.SetStrPropValue((int)FwTextPropType.ktptFontFamily, null);
					tpbEmpty.SetStrPropValue((int)FwTextPropType.ktptNamedStyle, sStyle);
					tpbEmpty.SetIntPropValues((int)FwTextPropType.ktptItalic, -1, -1);
					tpbEmpty.SetIntPropValues((int)FwTextPropType.ktptBold, -1, -1);
					tpbEmpty.SetIntPropValues((int)FwTextPropType.ktptSuperscript, -1, -1);
					tpbEmpty.SetIntPropValues((int)FwTextPropType.ktptUnderline, -1, -1);
					tpbEmpty.SetIntPropValues((int)FwTextPropType.ktptFontSize, -1, -1);
					tpbEmpty.SetIntPropValues((int)FwTextPropType.ktptOffset, -1, -1);
					tpbEmpty.SetIntPropValues((int)FwTextPropType.ktptForeColor, -1, -1);
					tpbEmpty.SetIntPropValues((int)FwTextPropType.ktptBackColor, -1, -1);
					tpbEmpty.SetIntPropValues((int)FwTextPropType.ktptUnderColor, -1, -1);
					tpbEmpty.SetStrPropValue((int)FwTextPropType.ktptFontVariations, null);
					tpbEmpty.SetStrPropValue((int)FwTextPropType.ktptObjData, null);

					ttpEmpty = tpbEmpty.GetTextProps();
				}
				vttp[ittp] = ttpEmpty;
				fPropsModified = true;
			}

			if (fPropsModified)
			{
				// Setting the selection props might cause our selection to get destroyed because
				// it might recreate paragraph boxes. Therefore we remember our current
				// selection and afterwards try to restore it again.
				SelectionHelper helper = null;
				if (Callbacks != null) // might be null when running tests
					helper = SelectionHelper.Create(vwsel, Callbacks.EditedRootBox.Site);
				ChangeCharacterStyle(vwsel, vttp, cttp);
				RestoreSelectionAtEndUow(vwsel, helper);
			}

			if (Callbacks != null)
				Callbacks.WsPending = -1;
			ClearCurrentSelection();
		}

		/// ------------------------------------------------------------------------------------
		/// <summary>
		/// Changes the character style.
		/// </summary>
		/// <param name="sel">The selection.</param>
		/// <param name="props">The properties specifying the new writing system.</param>
		/// <param name="numProps">The number of ITsTextProps.</param>
		/// ------------------------------------------------------------------------------------
		protected virtual void ChangeCharacterStyle(IVwSelection sel, ITsTextProps[] props, int numProps)
		{
			Debug.Assert(sel != null);
			Debug.Assert(props != null);

			sel.SetSelectionProps(numProps, props);
		}

		/// <summary>
		/// This can't be implemented at this level, but some methods here call it so that subclasses that know about
		/// UOW can implement it helpfully. If it's not implemented some edits (e.g., applying a paragraph style) will
		/// typically make the selection go away.
		/// </summary>
		protected virtual void RestoreSelectionAtEndUow(IVwSelection sel, SelectionHelper helper)
		{

		}

		/// ------------------------------------------------------------------------------------
		/// <summary>
		/// Narrow the range of TsTextProps to only include those that are not null.
		/// </summary>
		/// <param name="hvoText">HVO of the text</param>
		/// <param name="tagText">tag of the text</param>
		/// <param name="vttp">Vector of text props for text</param>
		/// <param name="vvpsSoft">Vector of property stores for text</param>
		/// <param name="fParagraphStyle"><c>true</c> if called for paragraph style</param>
		/// <param name="ihvoFirst">Index of first textprop in <paramref name='vttp'/></param>
		/// <param name="ihvoLast">Index of last textprop in <paramref name='vttp'/></param>
		/// <param name="ihvoFirstMod">Index of adjusted first textprop in
		/// <paramref name='vttp'/></param>
		/// <param name="ihvoLastMod">Index of adjusted last textprop in <paramref name='vttp'/>
		/// </param>
		/// ------------------------------------------------------------------------------------
		private void NarrowRangeOfTsTxtProps(int hvoText, int tagText,
			ITsTextProps[] vttp, IVwPropertyStore[] vvpsSoft, bool fParagraphStyle,
			int ihvoFirst, int ihvoLast, out int ihvoFirstMod, out int ihvoLastMod)
		{
			ISilDataAccess sda = Callbacks.EditedRootBox.DataAccess;
			ihvoFirstMod = -1;
			ihvoLastMod = -1;
			for (int ihvo = ihvoFirst; ihvo <= ihvoLast; ihvo++)
			{
				ITsTextProps ttp;
				ttp = vttp[ihvo - ihvoFirst];
				if (ttp != null)
				{
					// If we set a style for a paragraph at all, it must specify a named style.
					// The "default Normal" mechanism (see StVc.cpp) only works for paragraphs
					// which lack a style altogether. Any actual style must specify "Normal" unless
					// it specifies something else.
					string strNamedStyle =
						ttp.GetStrPropValue((int)FwTextPropType.ktptNamedStyle);

					if (strNamedStyle.Length == 0)
					{
						ITsPropsBldr tpb;
						tpb = ttp.GetBldr();
						tpb.SetStrPropValue((int)FwTextPropType.ktptNamedStyle, DefaultNormalParagraphStyleName);
						ttp = tpb.GetTextProps();
					}

					ihvoLastMod = ihvo;
					if (ihvoFirstMod < 0)
						ihvoFirstMod = ihvo;
					int hvoPara;
					// TODO (EberhardB): when we have the C# cache we can do this differently
					hvoPara = sda.get_VecItem(hvoText, tagText, ihvo);

					ITsTextProps ttpRet;
					IVwPropertyStore vpsSoft = vvpsSoft[ihvo - ihvoFirst];
					if (RemoveRedundantHardFormatting(vpsSoft, ttp, fParagraphStyle, hvoPara,
						out ttpRet))
					{
						ttp = ttpRet;
					}
					ChangeParagraphStyle(sda, ttp, hvoPara);
				}
			}
		}

		/// ------------------------------------------------------------------------------------
		/// <summary>
		/// Change the paragraph style.
		/// </summary>
		/// ------------------------------------------------------------------------------------
		protected virtual void ChangeParagraphStyle(ISilDataAccess sda, ITsTextProps ttp, int hvoPara)
		{
			sda.SetUnknown(hvoPara, ParagraphPropertiesTag, ttp);
		}

		/// ------------------------------------------------------------------------------------
		/// <summary>
		/// Remove any hard-formatting that duplicates formatting in the styles.
		/// </summary>
		/// <param name="vpsSoft">Soft formatting</param>
		/// <param name="ttpHard">Hard formatting</param>
		/// <param name="fParaStyle"><c>true</c> if applied on a paragraph style</param>
		/// <param name="hvoPara">HVO of the paragraph</param>
		/// <param name="ttpRet">Resulting text props. This is <c>null</c> if no changes are
		/// made.</param>
		/// <returns>Return <c>true</c> if any change was made to <paramref name='ttpHard'/>
		/// </returns>
		/// ------------------------------------------------------------------------------------
		protected bool RemoveRedundantHardFormatting(IVwPropertyStore vpsSoft,
			ITsTextProps ttpHard, bool fParaStyle, int hvoPara, out ITsTextProps ttpRet)
		{
			ttpRet = null;
			ISilDataAccess sda = Callbacks.EditedRootBox.DataAccess;
			ITsPropsBldr tpb = null;
			if (fParaStyle)
			{
				// Setting a paragraph style automatically removes any paragraph hard formatting.
				// But what we need to fix is the character hard formatting for each run in the
				// paragraph.

				// First, apply the new style to the "soft" property store.
				string strStyle;
				strStyle = ttpHard.GetStrPropValue((int)FwTextPropType.ktptNamedStyle);
				ITsPropsBldr tpbStyle;
				tpbStyle = TsPropsBldrClass.Create();
				tpbStyle.SetStrPropValue((int)FwTextPropType.ktptNamedStyle, strStyle);
				ITsTextProps ttpStyle;
				ttpStyle = tpbStyle.GetTextProps();
				IVwPropertyStore vpsSoftPlusStyle;
				vpsSoftPlusStyle = vpsSoft.get_DerivedPropertiesForTtp(ttpStyle);

				ITsPropsBldr tpbEnc;
				tpbEnc = TsPropsBldrClass.Create();

				ITsString tss;
				tss = sda.get_StringProp(hvoPara, ParagraphContentsTag);

				ITsStrBldr tsb;
				tsb = tss.GetBldr();

				int crun;
				crun = tss.RunCount;
				bool fChanged = false;
				for (int irun = 0; irun < crun; irun++)
				{
					// Get the run's properties.
					TsRunInfo tri;
					ITsTextProps ttpRun;
					ttpRun = tss.FetchRunInfo(irun, out tri);

					// Create a property store based on the soft properties but with the writing
					// system/ows specified. This has the effect of applying any character
					// properties for the given writing system that are already in the property
					// store.
					IVwPropertyStore vpsForRun;
					int ws, ows;
					ws = ttpRun.GetIntPropValues((int)FwTextPropType.ktptWs, out ows);
					tpbEnc.SetIntPropValues((int)FwTextPropType.ktptWs, ows, ws);
					ITsTextProps ttpEnc;
					ttpEnc = tpbEnc.GetTextProps();
					vpsForRun = vpsSoftPlusStyle.get_DerivedPropertiesForTtp(ttpEnc);

					// Compare the adjusted property store to the run's properties.
					ITsTextProps ttpFixed;
					if (RemoveRedundantHardFormatting(vpsForRun, ttpRun, false, 0, out ttpFixed))
					{
						// Make the change in the string builder.
						tsb.SetProperties(tri.ichMin, tri.ichLim, ttpFixed);
						fChanged = true;
					}
				}

				if (fChanged)
				{
					// Update the string in the data cache.
					ITsString tssFixed;
					tssFixed = tsb.GetString();
					sda.SetString(hvoPara, ParagraphContentsTag, tssFixed);
				}

				return false;
			}

			int ctpt;
			ctpt = ttpHard.IntPropCount;
			for (int itpt = 0; itpt < ctpt; itpt++)
			{
				int tpt;
				int nVarHard, nValHard;
				nValHard = ttpHard.GetIntProp(itpt, out tpt, out nVarHard);

				int nValSoft, nVarSoft;
				int nWeight, nRelHeight;
				switch ((FwTextPropType)tpt)
				{
				case FwTextPropType.ktptLineHeight:
					nValSoft = vpsSoft.get_IntProperty(tpt);
					nRelHeight = vpsSoft.get_IntProperty((int)VwStyleProperty.kspRelLineHeight);
					if (nRelHeight != 0)
					{
						nVarSoft = (int)FwTextPropVar.ktpvRelative;
						nValSoft = nRelHeight;
					}
						// By default, we have no min spacing; interpret this as single-space.
					else if (nValSoft == 0)
					{
						nVarSoft = (int)FwTextPropVar.ktpvRelative;
						nValSoft = (int)FwTextPropConstants.kdenTextPropRel;
					}
						// Otherwise interpret as absolute. Use the value we already.
					else
						nVarSoft = (int)FwTextPropVar.ktpvMilliPoint;
					break;
				case FwTextPropType.ktptBold:
					// For an inverting property, a value of invert is never redundant.
					if (nValHard == (int)FwTextToggleVal.kttvInvert)
						continue;
					nWeight = vpsSoft.get_IntProperty(tpt);
					nValSoft = (nWeight > 550) ? (int)FwTextToggleVal.kttvInvert :
						(int)FwTextToggleVal.kttvOff;
					nVarSoft = (int)FwTextPropVar.ktpvEnum;
					break;
				case FwTextPropType.ktptItalic:
					// For an inverting property, a value of invert is never redundant.
					if (nValHard == (int)FwTextToggleVal.kttvInvert)
						continue;
					nValSoft = vpsSoft.get_IntProperty(tpt);
					nVarSoft = (int)FwTextPropVar.ktpvEnum;
					break;
				case FwTextPropType.ktptUnderline:
				case FwTextPropType.ktptSuperscript:
				case FwTextPropType.ktptRightToLeft:
				case FwTextPropType.ktptKeepWithNext:
				case FwTextPropType.ktptKeepTogether:
				case FwTextPropType.ktptWidowOrphanControl:
				case FwTextPropType.ktptAlign:
				case FwTextPropType.ktptBulNumScheme:
					nValSoft = vpsSoft.get_IntProperty(tpt);
					nVarSoft = (int)FwTextPropVar.ktpvEnum;
					break;
				case FwTextPropType.ktptFontSize:
				case FwTextPropType.ktptOffset:
				case FwTextPropType.ktptLeadingIndent:		// == ktptMarginLeading
				case FwTextPropType.ktptTrailingIndent:	// == ktptMarginTrailing
				case FwTextPropType.ktptFirstIndent:
				case FwTextPropType.ktptSpaceBefore:		// == ktptMswMarginTop
				case FwTextPropType.ktptSpaceAfter:		// == ktptMarginBottom
				case FwTextPropType.ktptBorderTop:
				case FwTextPropType.ktptBorderBottom:
				case FwTextPropType.ktptBorderLeading:
				case FwTextPropType.ktptBorderTrailing:
				case FwTextPropType.ktptMarginTop:
				case FwTextPropType.ktptPadTop:
				case FwTextPropType.ktptPadBottom:
				case FwTextPropType.ktptPadLeading:
				case FwTextPropType.ktptPadTrailing:
					nValSoft = vpsSoft.get_IntProperty(tpt);
					nVarSoft = (int)FwTextPropVar.ktpvMilliPoint;
					break;
				case FwTextPropType.ktptForeColor:
				case FwTextPropType.ktptBackColor:
				case FwTextPropType.ktptUnderColor:
				case FwTextPropType.ktptBorderColor:
				case FwTextPropType.ktptBulNumStartAt:
					nValSoft = vpsSoft.get_IntProperty(tpt);
					nVarSoft = (int)FwTextPropVar.ktpvDefault;
					break;
				default:
					// Ignore.
					continue;
				};

				if (nValHard == nValSoft && nVarHard == nVarSoft)
				{
					// Clear.
					if (tpb == null)
						tpb = ttpHard.GetBldr();
					tpb.SetIntPropValues(tpt, -1, -1);
				}
			}

			// String properties.

			ctpt = ttpHard.StrPropCount;
			for (int itpt = 0; itpt < ctpt; itpt++)
			{
				int tpt;
				string strHard;
				strHard = ttpHard.GetStrProp(itpt, out tpt);

				switch ((FwTextPropType)tpt)
				{
				case FwTextPropType.ktptFontFamily:
				case FwTextPropType.ktptWsStyle:
				case FwTextPropType.ktptFontVariations:
				case FwTextPropType.ktptBulNumTxtBef:
				case FwTextPropType.ktptBulNumTxtAft:
				case FwTextPropType.ktptBulNumFontInfo:
					break; // Process.
				default:
					// Ignore.
					continue;
				}

				string strSoft;
				strSoft = vpsSoft.get_StringProperty(tpt);
				if (strHard == strSoft)
				{
					// Clear.
					if (tpb == null)
						tpb = ttpHard.GetBldr();
					tpb.SetStrPropValue(tpt, string.Empty);
				}
			}

			if (tpb != null)
			{
				// Something changed.
				ttpRet = tpb.GetTextProps();
				return true;
			}
			return false;
		}
		#endregion

		#region Selection methods
		/// ------------------------------------------------------------------------------------
		/// <summary>
		/// Called from SimpleRootSite when the selection changes on its rootbox.
		/// </summary>
		/// <remarks>
		/// ENHANCE (FWR-1940): This should be protected internal instead of public
		/// </remarks>
		/// ------------------------------------------------------------------------------------
		public virtual void SelectionChanged()
		{
			ClearCurrentSelection(); // Make sure the cached selection is updated

			IVwRootBox rootb = EditedRootBox;
			HandleSelectionChange(rootb, rootb.Selection);
		}

		/// -----------------------------------------------------------------------------------
		/// <summary>
		/// Handles any changes that need to be done when a rootbox's selection changes.
		/// Change the system keyboard when the selection changes.
		/// </summary>
		/// <param name="rootb"></param>
		/// <param name="vwselNew">Selection</param>
		/// -----------------------------------------------------------------------------------
		public virtual void HandleSelectionChange(IVwRootBox rootb, IVwSelection vwselNew)
		{
			CheckDisposed();

			// Allow containing forms, etc. to do special handling when the selection changes.
			if (VwSelectionChanged != null)
				VwSelectionChanged.Invoke(this, new VwSelectionArgs(rootb, vwselNew));

			if (!vwselNew.IsValid)
			{
				// Handling the selection change can sometimes invalidate the selection and
				// install a new one, in which case, we can get out.
				Debug.Assert(vwselNew != rootb.Selection, "Invalid selection");
				return;
			}

			// TimS/EberhardB: If we don't have focus we don't want to change the keyboard,
			// otherwise it might mess up the window that has focus!
			if (!m_control.Focused)
				return;

			SetKeyboardForSelection(vwselNew);
		}

		/// ------------------------------------------------------------------------------------
		/// <summary>
		///
		/// </summary>
		/// <param name="rootbox"></param>
		/// <param name="selection"></param>
		/// ------------------------------------------------------------------------------------
		[SuppressMessage("Gendarme.Rules.Correctness", "EnsureLocalDisposalRule",
			Justification = "SimpleRootSite.Mediator returns a reference")]
		private void SetWritingSystemPropertyFromSelection(IVwRootBox rootbox,
			IVwSelection selection)
		{
			// For now, we are only handling SimpleRootSite cases, e.g. for the Data Tree.
			// If we need this in print layout, consider adding the mediator to the Callbacks
			// interface.
			SimpleRootSite rs = rootbox.Site as SimpleRootSite;
			if(rs != null && rs.Mediator != null && selection != null)
			{
				// int ws = SelectionHelper.GetFirstWsOfSelection(rootbox.Selection);
				// Review: Or should it be this? But it returns 0 if there are multiple ws's...
				// which may be good if the combo can handle it; i.e. there is no *one* ws so
				// we shouldn't show one in the combo
				int ws = SelectionHelper.GetWsOfEntireSelection(rootbox.Selection);
				string s = (string)rs.Mediator.PropertyTable.GetValue("WritingSystemHvo", "-1");
				int oldWritingSystemHvo = int.Parse(s);
				if (oldWritingSystemHvo != ws)
				{
					rs.Mediator.PropertyTable.SetProperty("WritingSystemHvo", ws.ToString());
					rs.Mediator.PropertyTable.SetPropertyPersistence("WritingSystemHvo", false);
					m_fSuppressNextWritingSystemHvoChanged = true;
				}
			}
		}

		[SuppressMessage("Gendarme.Rules.Correctness", "EnsureLocalDisposalRule",
			Justification = "SimpleRootSite.Mediator returns a reference")]
		internal void WritingSystemHvoChanged()
		{
			if (m_fSuppressNextWritingSystemHvoChanged)
			{
				m_fSuppressNextWritingSystemHvoChanged = false;
				return;
			}
			// For now, we are only handling SimpleRootSite cases, e.g. for the Data Tree.
			// If we need this in print layout, consider adding the mediator to the Callbacks
			// interface.
			SimpleRootSite rs = m_callbacks as SimpleRootSite;
			// This property can be changed by selecting an item in the writing system combo.
			// When the user does this we try to update the writing system of the selection.
			// It also gets updated (in order to control the current item in the combo) when
			// the selection changes. We have to be careful this does not trigger an attempt to
			// modify the data.
			if (rs != null && !rs.WasFocused())
				return; //e.g, the dictionary preview pane isn't focussed and shouldn't respond.
			if (rs.RootBox == null || rs.RootBox.Selection == null)
				return;
			string s = (string)rs.Mediator.PropertyTable.GetValue("WritingSystemHvo", "-1");
			rs.Focus();
			int writingSystemHvo = int.Parse(s);
			// will get zero when the selection contains multiple ws's and the ws is
			// in fact different from the current one
			if (writingSystemHvo > 0 &&
				writingSystemHvo != SelectionHelper.GetWsOfEntireSelection(rs.RootBox.Selection))
			{
				ApplyWritingSystem(writingSystemHvo);
			}
		}

		/// -----------------------------------------------------------------------------------
		/// <summary>
		/// Set the keyboard to match the writing system.
		/// </summary>
<<<<<<< HEAD
		/// -----------------------------------------------------------------------------------
		protected void SetKeyboardForWs(ILgWritingSystem lgws)
		{
			if (Callbacks == null || lgws == null)
=======
		/// <param name="palasoWs">writing system object</param>
		/// -----------------------------------------------------------------------------------
		protected void SetKeyboardForWs(IWritingSystemDefinition palasoWs)
		{
			if (Callbacks == null || palasoWs == null)
>>>>>>> d1c43833
			{
				ActivateDefaultKeyboard();
				return;
			}

			if (m_fSettingKeyboards)
				return;

			try
			{
				m_fSettingKeyboards = true;
<<<<<<< HEAD
				var ws = (CoreWritingSystemDefinition) lgws;
				if (ws.LocalKeyboard != null)
					ws.LocalKeyboard.Activate();
=======
				if (palasoWs.LocalKeyboard != null)
					palasoWs.LocalKeyboard.Activate();
>>>>>>> d1c43833
			}
			catch
			{
				//Debug.WriteLine("EditingHelper.SetKeyboardForWs(" +
				//	ws.WritingSystem + "(" + ws.IcuLocale +
				//	") -> ActivateDefaultKeyboard() in catch block");
				ActivateDefaultKeyboard();
			}
			finally
			{
				m_fSettingKeyboards = false;
			}
		}

		/// ------------------------------------------------------------------------------------
		/// <summary>
		/// Sets the keyboard for a writing system.
		/// </summary>
		/// <param name="newWs">The new ws.</param>
		/// ------------------------------------------------------------------------------------
		public void SetKeyboardForWs(int newWs)
		{
			CheckDisposed();

			if (Callbacks == null || !Callbacks.GotCacheOrWs || WritingSystemFactory == null)
				return; // Can't do anything useful, so let's not do anything at all.

			var ws = ((IWritingSystemManager)WritingSystemFactory).Get(newWs) as IWritingSystemDefinition;
			SetKeyboardForWs(ws);
		}

		/// -----------------------------------------------------------------------------------
		/// <summary>
		/// Set the keyboard to match what is needed for the selection
		/// </summary>
		/// <param name="vwsel">Selection</param>
		/// -----------------------------------------------------------------------------------
		public void SetKeyboardForSelection(IVwSelection vwsel)
		{
			CheckDisposed();
			if (vwsel == null || Callbacks == null || !Callbacks.GotCacheOrWs)
				return;			// Can't do anything useful, so let's not do anything at all.

			int nWs = SelectionHelper.GetFirstWsOfSelection(vwsel);
			if (nWs == 0)
				return;

			//JohnT: was, LgWritingSystemFactoryClass.Create();
			IWritingSystemDefinition ws = null;

			var writingSystemManager = WritingSystemFactory as IWritingSystemManager;
			if (writingSystemManager != null) // this sometimes happened in our tests when the window got/lost focus
				ws = writingSystemManager.Get(nWs) as IWritingSystemDefinition;

			SetKeyboardForWs(ws);

			// Should also set the WS property. Otherwise the ws combo box doesn't get
			// updated when using tab key to go to the next field.
			SetWritingSystemPropertyFromSelection(Callbacks.EditedRootBox, vwsel);
		}

		/// ------------------------------------------------------------------------------------
		/// <summary>
		/// Activates the default keyboard.
		/// </summary>
		/// ------------------------------------------------------------------------------------
		[SuppressMessage("Gendarme.Rules.Correctness", "EnsureLocalDisposalRule",
			Justification = "Keyboard controller needs to be initialized/disposed elsewhere")]
		private void ActivateDefaultKeyboard()
		{
			Keyboard.Controller.ActivateDefaultKeyboard();
		}

		/// <summary>
		/// Allow a change to BestStyleName not to cause all the work in the next function.
		/// </summary>
		public bool SuppressNextBestStyleNameChanged
		{
			get { return m_fSuppressNextBestStyleNameChanged; }
			set { m_fSuppressNextBestStyleNameChanged = value; }
		}

		[SuppressMessage("Gendarme.Rules.Correctness", "EnsureLocalDisposalRule",
			Justification = "SimpleRootSite.Mediator returns a reference")]
		internal void BestStyleNameChanged()
		{
			if (m_fSuppressNextBestStyleNameChanged)
			{
				m_fSuppressNextBestStyleNameChanged = false;
				return;
			}
			// For now, we are only handling SimpleRootSite cases, e.g. for the Data Tree.
			// If we need this in print layout, consider adding the mediator to the Callbacks
			// interface.
			SimpleRootSite rs = m_callbacks as SimpleRootSite;
			// This property can be changed by selecting an item in the combined styles combo.
			// When the user does this we try to update the style of the selection.
			// It also gets updated (in order to control the current item in the combo) when
			// the selection changes. We have to be careful this does not trigger an attempt to
			// modify the data.
			if (rs != null && !rs.WasFocused())
				return; //e.g, the dictionary preview pane isn't focussed and shouldn't respond.
			if (rs == null || rs.RootBox == null || rs.RootBox.Selection == null)
				return;
			string styleName = rs.Mediator.PropertyTable.GetStringProperty("BestStyleName", null);
			if (styleName == null)
				return;
			rs.Focus();
			string paraStyleName = GetParaStyleNameFromSelection();
			string charStyleName = GetCharStyleNameFromSelection();
			if ((styleName == String.Empty && charStyleName != String.Empty) ||
				(paraStyleName != styleName && charStyleName != styleName))
			{
				ApplyStyle(styleName);
			}
		}

		/// ------------------------------------------------------------------------------------
		/// <summary>
		/// Deal with losing focus
		/// </summary>
		/// <param name="newFocusedControl">The new focused control.</param>
		/// <param name="fIsChildWindow"><c>true</c> if the <paramref name="newFocusedControl"/>
		/// is a child window of the current application.</param>
		/// ------------------------------------------------------------------------------------
		public void LostFocus(Control newFocusedControl, bool fIsChildWindow)
		{
			CheckDisposed();

			//Debug.WriteLine(string.Format("EditingHelper.LostFocus:\n\t\t\tlost: {3} ({4}), Name={5}\n\t\t\tnew: {0} ({1}), Name={2}",
			//    newFocusedControl != null ? newFocusedControl.ToString() : "<null>",
			//    newFocusedControl != null ? newFocusedControl.Handle.ToInt32() : -1,
			//    newFocusedControl != null ? newFocusedControl.Name : "<empty>",
			//    m_control, m_control.Handle, m_control.Name));
			// Switch back to the UI keyboard so edit boxes in dialogs, toolbar controls, etc.
			// won't be using the UI of the current run in this view. But only if the current
			// focus pane is not another view...switching the input language AFTER another view
			// has received focus behaves like the user selecting the input language of this
			// view in the context of the other one, with bad consequences.
			// We don't want to do this if we're switching to a different application. Windows
			// will take care of switching the keyboard.
			if ((ShouldRestoreKeyboardSwitchingTo(newFocusedControl)) && fIsChildWindow)
				ActivateDefaultKeyboard();
		}

		private static bool ShouldRestoreKeyboardSwitchingTo(Control newFocusedControl)
		{
			if (newFocusedControl is IRootSite)
				return false;
			if (newFocusedControl is SimpleRootSite.ISuppressDefaultKeyboardOnKillFocus)
				return false;
			return true;
		}

		/// <summary>
		/// Special processing to be done associated root site gets focus.
		/// </summary>
		internal void GotFocus()
		{
		}
		#endregion

		#region Cut/copy/paste handling methods
		/// ------------------------------------------------------------------------------------
		/// <summary>
		/// Useful in stand-alone RootSites such as FwTextBox and LabeledMultiStringView to
		/// process cut/copy/paste keys in the OnKeyDown handler.
		/// </summary>
		/// <param name="e">The KeyEventArgs parameter</param>
		/// <returns>True if the key was handled, false if it was not</returns>
		/// ------------------------------------------------------------------------------------
		public bool HandleOnKeyDown(KeyEventArgs e)
		{
			CheckDisposed();

			if (m_control == null || !m_control.Visible)
				return false;

			// look for Ctrl-X to cut
			if (e.KeyCode == Keys.X && e.Control)
			{
				if (!CopySelection())
					return false;

				// The copy succeeded (otherwise we would have got an exception and wouldn't be
				// here), now delete the range of text that has been copied to the
				// clipboard.
				DeleteSelection();
				return true;
			}

			// look for Ctrl-C to copy
			if (e.KeyCode == Keys.C && e.Control)
			{
				CopySelection();
				return true;
			}

			// Look for Ctrl-V to paste. After the paste, we need to make sure that no more
			// than one paragraph of data was pasted.
			if (e.KeyCode == Keys.V && e.Control)
				return PasteClipboard();

			// if the key was not handled then pass it on.
			return false;
		}

		/// -----------------------------------------------------------------------------------
		/// <summary>
		/// Copy the current selection to the clipboard
		/// </summary>
		/// <returns><c>true</c> if copying was successful, otherwise <c>false</c>.</returns>
		/// -----------------------------------------------------------------------------------
		public bool CopySelection()
		{
			CheckDisposed();
			if (!CanCopy())
				return false;

			var vwsel = EditedRootBox.Selection;
			// Get a copy of the selection as a TsString, and store it in the clipboard, together with
			// the writing system factory.
			ITsString tss = null;
			var vwsite = EditedRootBox.Site as SimpleRootSite;
			if (vwsite != null)
				tss = vwsite.GetTsStringForClipboard(vwsel);
			if (tss == null)
				vwsel.GetSelectionString(out tss, "; ");

			// This is pathological for a range, but apparently it can happen, e.g., for a picture selection.
			// See LT-8147.
			if (tss == null || tss.Length == 0)
				return false;

			CopyTssToClipboard(tss);

			return true;
		}

		private const int MAX_RETRY = 3;
		private const int SLEEP_INTERVAL = 200; // 2/10ths of a second

		/// --------------------------------------------------------------------------------
		/// <summary>
		/// Put a ITsString on the clipboard
		/// </summary>
		/// --------------------------------------------------------------------------------
		public static void SetTsStringOnClipboard(ITsString tsString, bool fCopy,
			ILgWritingSystemFactory writingSystemFactory)
		{
			var wrapper = new TsStringWrapper(tsString, writingSystemFactory);
			IDataObject dataObject = new DataObject();
			dataObject.SetData(TsStringWrapper.TsStringFormat, false, wrapper);
			dataObject.SetData(DataFormats.Serializable, true, wrapper);
			dataObject.SetData(DataFormats.UnicodeText, true, tsString.Text.Normalize(NormalizationForm.FormC));
			// In some circumstances (especially with virtual machines) SetDataObject() could
			// throw an InteropServices.ExternalException. Catch and retry a few times.
			// If unsuccessful, tell the user the copy failed (LT-14822).
			try
			{
				ClipboardUtils.SetDataObject(dataObject, fCopy, MAX_RETRY, SLEEP_INTERVAL);
			}
			catch (ExternalException e)
			{
				MessageBox.Show(Resources.ksCopyFailed+e.Message);
			}
		}

		/// --------------------------------------------------------------------------------
		/// <summary>
		/// Gets a ITsString from the clipboard
		/// </summary>
		/// <returns></returns>
		/// --------------------------------------------------------------------------------
		public ITsString GetTsStringFromClipboard(ILgWritingSystemFactory writingSystemFactory)
		{
			IDataObject dataObj = ClipboardUtils.GetDataObject();
			if (dataObj == null)
				return null;
			TsStringWrapper wrapper = dataObj.GetData(TsStringWrapper.TsStringFormat) as TsStringWrapper;
			ITsString tss = wrapper == null ? null : wrapper.GetTsString(writingSystemFactory);
			if (tss == null)
				return null;

			ILgWritingSystemFactory wsf = writingSystemFactory;
			int destWs;
			PasteStatus pasteStatus = DeterminePasteWs(wsf, out destWs);
			switch (pasteStatus)
			{
				case PasteStatus.PreserveWs:
					break;
				case PasteStatus.UseDestWs:
					Debug.Assert(destWs > 0);
					return wrapper.GetTsStringUsingWs(destWs, writingSystemFactory);
				case PasteStatus.CancelPaste:
					return null;
			}
			return tss;
		}

		/// ------------------------------------------------------------------------------------
		/// <summary>
		/// Copies the given ITsString to clipboard.
		/// </summary>
		/// <param name="tss">ITsString to copy to clipboard.</param>
		/// ------------------------------------------------------------------------------------
		internal void CopyTssToClipboard(ITsString tss)
		{
			Debug.Assert(tss != null && tss.Length > 0); // if this asserts it is likely that
			// the user selected a footnote marker but the TextRepOfObj() method isn't
			// implemented.

			SetTsStringOnClipboard(tss, false, WritingSystemFactory);
		}

		/// <summary>
		/// Call DeleteSelection, wrapping it in an Undo task.
		/// Typically overridden to make a proper UOW in RootSiteEditingHelper.
		/// </summary>
		protected virtual void DeleteSelectionTask(string undoLabel, string redoLabel)
		{
			Callbacks.EditedRootBox.DataAccess.GetActionHandler().BeginUndoTask(undoLabel, redoLabel);
			DeleteSelection();
			Callbacks.EditedRootBox.DataAccess.GetActionHandler().EndUndoTask();
		}

		/// -----------------------------------------------------------------------------------
		/// <summary>
		/// Cuts the current selection
		/// </summary>
		/// <returns><c>true</c> if cutting was successful, otherwise <c>false</c>.</returns>
		/// -----------------------------------------------------------------------------------
		public bool CutSelection()
		{
			CheckDisposed();
			try
			{
				if (!m_fEditable || !CopySelection())
					return false;

				// The copy succeeded (otherwise we would have got an exception and wouldn't be
				// here), now delete the range of text that has been copied to the
				// clipboard.
				DeleteSelectionTask(Resources.ksUndoCut, Resources.ksRedoCut);
				return true;
			}
			catch (Exception ex)
			{
				MessageBox.Show(string.Format(Resources.ksCutFailed, ex.Message), Resources.ksCutFailedCaption,
					MessageBoxButtons.OK, MessageBoxIcon.Warning);
				return false;
			}
		}

		/// -----------------------------------------------------------------------------------
		/// <summary>
		/// Delete the current selection. Caller is responsible for UOW. Actually simulates
		/// pressing the delete key; will delete one char forward if selection is an IP.
		/// </summary>
		/// <returns><c>true</c> if deleting was successful, otherwise <c>false</c>.</returns>
		/// -----------------------------------------------------------------------------------
		public void DeleteSelection()
		{
			CheckDisposed();

			if (m_control == null || m_callbacks == null || m_callbacks.EditedRootBox == null ||
				!m_callbacks.GotCacheOrWs)
			{
				return;
			}

			HandleKeyPress((char)(int)VwSpecialChars.kscDelForward, Keys.None);
		}

		/// ------------------------------------------------------------------------------------
		/// <summary>
		/// Answer true if the given selection is in a single property (it may be an IP or range),
		/// and that property is editable.
		/// </summary>
		/// <param name="sel">The selection.</param>
		/// ------------------------------------------------------------------------------------
		protected bool IsSelectionInOneEditableProp(IVwSelection sel)
		{
			if (sel == null || sel.SelType != VwSelType.kstText || !sel.IsEditable)
				return false;
			int ichE, ichA, hvoObjE, hvoObjA, tagE, tagA, wsE, wsA;
			ITsString tssE, tssA;
			bool fAssocPrev;
			sel.TextSelInfo(true, out tssE, out ichE, out fAssocPrev, out hvoObjE, out tagE, out wsE);
			sel.TextSelInfo(false, out tssA, out ichA, out fAssocPrev, out hvoObjA, out tagA, out wsA);
			if (hvoObjE != hvoObjA || tagE != tagA || wsE != wsA)
				return false;
			int cLevA = sel.CLevels(false);
			int cLevE = sel.CLevels(true);
			if (cLevA != cLevE)
				return false;
			for (int i = 0; i < cLevA - 1; i++)
			{
				int ihvoA, ihvoE, cPropPreviousA, cPropPreviousE;
				IVwPropertyStore vps;
				sel.PropInfo(true, i, out hvoObjE, out tagE, out ihvoE, out cPropPreviousE, out vps);
				sel.PropInfo(false, i, out hvoObjA, out tagA, out ihvoA, out cPropPreviousA, out vps);
				if (hvoObjE != hvoObjA || tagE != tagA || ihvoE != ihvoA || cPropPreviousA != cPropPreviousE)
					return false;
			}

			return sel.CanFormatChar;
		}

		/// ------------------------------------------------------------------------------------
		/// <summary>
		/// Answer true if the selection is in a single property (it may be an IP or range),
		/// and that property is editable.
		/// </summary>
		/// ------------------------------------------------------------------------------------
		public bool IsSelectionInOneEditableProp()
		{
			CheckDisposed();
			if (m_callbacks == null || m_callbacks.EditedRootBox == null)
				return false;
			return IsSelectionInOneEditableProp(m_callbacks.EditedRootBox.Selection);
		}

		/// ------------------------------------------------------------------------------------
		/// <summary>
		/// This is stronger than IsSelectionInOneEditableProp, in addition, it must be a
		/// property that can really store formatting information
		/// </summary>
		/// <returns></returns>
		/// ------------------------------------------------------------------------------------
		public bool IsSelectionInOneFormattableProp()
		{
			CheckDisposed();
			if (!IsSelectionInOneEditableProp())
				return false;
			if(m_callbacks == null || m_callbacks.EditedRootBox == null)
				return false;
			IVwSelection sel = m_callbacks.EditedRootBox.Selection;
			int ich, hvoObj, tag, ws;
			bool fAssocPrev;
			ITsString tss;
			sel.TextSelInfo(true, out tss, out ich, out fAssocPrev, out hvoObj, out tag, out ws);
			ISilDataAccess sda = m_callbacks.EditedRootBox.DataAccess;
			IFwMetaDataCache mdc = sda.MetaDataCache;
			if (mdc == null)
				return true; // no further info, assume OK.
			if (tss == null || tag == 0)
				return false; // No string to check.
			if (IsUnknownProp(mdc, tag))
				return false;
			CellarPropertyType cpt = (CellarPropertyType)mdc.GetFieldType(tag);
			// These four types can store embedded formatting.
			return cpt == CellarPropertyType.String ||
				cpt == CellarPropertyType.MultiString;
		}

		/// <summary>
		/// Return true if this is a property the mdc can't tell us about.
		/// This is overridden in RootSite, where we can cast it to IFwMetaDataCacheManaged and really find out.
		/// </summary>
		/// <returns></returns>
		protected virtual bool IsUnknownProp(IFwMetaDataCache mdc, int tag)
		{
			return false;
		}
		/// ------------------------------------------------------------------------------------
		/// <summary>
		/// Get the clipboard contents as a string, or return null string if not found
		/// </summary>
		/// <returns></returns>
		/// ------------------------------------------------------------------------------------
		public string GetClipboardAsString()
		{
			CheckDisposed();
			try
			{
				IDataObject dobj = ClipboardUtils.GetDataObject();
				return (string)dobj.GetData(DataFormats.StringFormat);
			}
			catch
			{
				return null;
			}
		}

		/// ------------------------------------------------------------------------------------
		/// <summary>
		/// Paste data from the clipboard into the view. Caller is reponsible to make UOW.
		/// </summary>
		/// <returns>True if the paste succeeded, false otherwise</returns>
		/// ------------------------------------------------------------------------------------
		public virtual bool PasteClipboard()
		{
			CheckDisposed();
			// Do nothing if command is not enabled. Needed for Ctrl-V keypress.
			if (!CanPaste() || Callbacks == null || Callbacks.EditedRootBox == null ||
				!Callbacks.GotCacheOrWs  || CurrentSelection == null)
				return false;

			IVwSelection vwsel = CurrentSelection.Selection;
			if (vwsel == null)
				return false;

			// Handle anything needed immediately before the paste.
			Callbacks.PrePasteProcessing();

			ITsTextProps[] vttp;
			IVwPropertyStore[] vvps;
			int cttp;
			SelectionHelper.GetSelectionProps(vwsel, out vttp, out vvps, out cttp);
			if (cttp == 0)
				return false;

			ChangeStyleForPaste(vwsel, ref vttp);

			ITsString tss = GetTextFromClipboard(vwsel, vwsel.CanFormatChar, vttp[0]);
			return PasteCore(tss);
		}

		/// ------------------------------------------------------------------------------------
		/// <summary>
		/// Core logic for Paste command (without modifying the clipboard, to support testing).
		/// </summary>
		/// <param name="tss">The TsString to paste.</param>
		/// <returns>True if that paste succeeded, false otherwise</returns>
		/// ------------------------------------------------------------------------------------
		public bool PasteCore(ITsString tss)
		{
			IVwSelection vwsel = EditedRootBox.Selection;
			try
			{
				if (tss != null)
				{
					// At this point, we may need to override internal formatting values
					// for certain target rootsites. We do this with an event handler that the
					// rootsite can register for its editing helper. (See LT-1445.)
					if (PasteFixTssEvent != null)
					{
						FwPasteFixTssEventArgs args = new FwPasteFixTssEventArgs(tss, new TextSelInfo(EditedRootBox));
						PasteFixTssEvent(this, args);
						tss = args.TsString;
					}
					// Avoid possible crashes if we know we can't paste.  (See LT-11150 and LT-11219.)
					if (vwsel == null || !vwsel.IsValid || tss == null)
					{
						MiscUtils.ErrorBeep();
						return false;
					}
					// ENHANCE (FWR-1732):
					// Will need to split current UOW into 2 when paste involves deleting one or more paragraphs
					// because of a range selection - the delete processing requests a new selection at the end of the
					// UOW which destoys the current selection and makes the paste fail. However, don't want to
					// re-introduce FWR-1734 where delete succeeds and when paste fails. Would need to do undo to
					// restore deleted text, but may seem strange to user since a redo task will now appear.
					vwsel.ReplaceWithTsString(TsStringUtils.RemoveIllegalXmlChars(tss));
				}
			}
			catch (Exception e)
			{
				if (e is COMException && (uint)((COMException)e).ErrorCode == 0x80004005) // E_FAIL
				{
					MiscUtils.ErrorBeep();
					return false;
				}
				Logger.WriteError(e); // TE-6908/LT-6781
				throw new ContinuableErrorException("Error during paste. Paste has been undone.", e);
			}

			IVwRootSite rootSite = EditedRootBox.Site;
			rootSite.ScrollSelectionIntoView(null, VwScrollSelOpts.kssoDefault);
			return true;
		}

		/// ------------------------------------------------------------------------------------
		/// <summary>
		/// Gets the text from clipboard.
		/// </summary>
		/// <param name="vwsel">The selection.</param>
		/// <param name="fCanFormat">set to <c>true</c> to allow hard formatting in the text,
		/// otherwise <c>false</c>.</param>
		/// <param name="ttpSel">The text properties of the selection.</param>
		/// <returns>Text from clipboard</returns>
		/// ------------------------------------------------------------------------------------
		protected ITsString GetTextFromClipboard(IVwSelection vwsel, bool fCanFormat, ITsTextProps ttpSel)
		{
			ITsString tss = GetTsStringFromClipboard(WritingSystemFactory);
			if (tss != null && !ValidToReplaceSelWithTss(vwsel, tss))
				tss = null;

			if (!fCanFormat && tss != null)
			{
				// remove formatting from the TsString
				ITsStrFactory tsf = TsStrFactoryClass.Create();
				string str = tss.Text;
				tss = tsf.MakeStringWithPropsRgch(str, str.Length, ttpSel);
			}

			if (tss == null)
			{	// all else didn't work, so try with an ordinary string
				string str = ClipboardUtils.GetText();
				ITsStrFactory tsf = TsStrFactoryClass.Create();
				tss = tsf.MakeStringWithPropsRgch(str, str.Length, ttpSel);
			}

			return tss;
		}

		/// ------------------------------------------------------------------------------------
		/// <summary>
		/// Determines whether the given TsString can be pasted in the context of the target
		/// selection. Applications can override this to enforce specific exceptions.
		/// </summary>
		/// <param name="vwselTargetLocation">selection to be replaced by paste operation</param>
		/// <param name="tss">The TsString from the clipboard</param>
		/// <returns>Base implementation always returns <c>true</c></returns>
		/// ------------------------------------------------------------------------------------
		protected virtual bool ValidToReplaceSelWithTss(IVwSelection vwselTargetLocation, ITsString tss)
		{
			return true;
		}

		/// ------------------------------------------------------------------------------------
		/// <summary>
		/// Used to change the style at a paste location right before the paste begins
		/// </summary>
		/// <param name="vwsel"></param>
		/// <param name="vttp"></param>
		/// ------------------------------------------------------------------------------------
		protected virtual void ChangeStyleForPaste(IVwSelection vwsel, ref ITsTextProps[] vttp)
		{
			// default is to do nothing
		}

		/// -----------------------------------------------------------------------------------
		/// <summary>
		/// Determine if the deleting of text is possible.
		/// </summary>
		/// <returns>Returns <c>true</c> if cutting is possible.</returns>
		/// -----------------------------------------------------------------------------------
		public virtual bool CanDelete()
		{
			CheckDisposed();
			if (Callbacks != null && Callbacks.EditedRootBox != null && m_fEditable)
			{
				IVwSelection vwsel = Callbacks.EditedRootBox.Selection;
				if (vwsel != null)
					// CanFormatChar is true only if the selected text is editable.
					// TE-5774 Added VwSelType.kstPicture selection type comparison because
					//	delete was being disabled for pictures
					return (vwsel.CanFormatChar || vwsel.SelType == VwSelType.kstPicture);
			}
			return false;
		}

		/// -----------------------------------------------------------------------------------
		/// <summary>
		/// Determine if the cutting of text into the clipboard is possible.
		/// </summary>
		/// <returns>Returns <c>true</c> if cutting is possible.</returns>
		/// <remarks>Formerly <c>AfVwRootSite::CanCut()</c>.</remarks>
		/// -----------------------------------------------------------------------------------
		public virtual bool CanCut()
		{
			CheckDisposed();
			if (Callbacks != null && Callbacks.GotCacheOrWs && Callbacks.EditedRootBox != null && m_fEditable)
			{
				IVwSelection vwsel = Callbacks.EditedRootBox.Selection;
				if (vwsel != null)
					// CanFormatChar is true only if the selected text is editable.
					return vwsel.IsRange && vwsel.CanFormatChar;
			}
			return false;
		}

		/// -----------------------------------------------------------------------------------
		/// <summary>
		/// Determine if the copying of text into the clipboard is possible.
		/// </summary>
		/// <returns>Returns <c>true</c> if copying is possible.</returns>
		/// -----------------------------------------------------------------------------------
		[SuppressMessage("Gendarme.Rules.Correctness", "EnsureLocalDisposalRule",
			Justification = "ArrayPtr.Null is a reference")]
		public virtual bool CanCopy()
		{
			CheckDisposed();
			if (Callbacks != null && Callbacks.GotCacheOrWs && Callbacks.EditedRootBox != null)
			{
				IVwSelection vwsel = Callbacks.EditedRootBox.Selection;
				if (vwsel == null || !vwsel.IsRange || !vwsel.IsValid)
					return false; // No text selected.

				int cttp;
				vwsel.GetSelectionProps(0, ArrayPtr.Null, ArrayPtr.Null, out cttp);
				// No text selected.
				if (cttp == 0)
					return false;
				return true;
			}
			return false;
		}

		/// ------------------------------------------------------------------------------------
		/// <summary>
		///
		/// </summary>
		/// <returns>true if we are in an editable location</returns>
		/// ------------------------------------------------------------------------------------
		public virtual bool CanEdit()
		{
			CheckDisposed();
			if (Callbacks != null && Callbacks.EditedRootBox != null)
			{
				return CanEdit(Callbacks.EditedRootBox.Selection);
			}
			else
				return false;
		}

		/// ------------------------------------------------------------------------------------
		/// <summary>
		///
		/// </summary>
		/// <returns>true if editing would be possible for the specified selection</returns>
		/// ------------------------------------------------------------------------------------
		public virtual bool CanEdit(IVwSelection vwsel)
		{
			CheckDisposed();
			if (m_fEditable)
			{
				// CanFormatChar is true only if the selected text is editable.
				if (vwsel != null)
				{
					// When "&& vwsel.CanFormatChar" is included in the conditional,
					//  it causes a problem in TE (TE-3339)
					// But (JohnT, 18 Nov), we want to be able to get some idea, especially
					// for insertion points, since this is used to help control mouse pointers.
					if (vwsel.IsRange)
						return true; // Don't try to be smart, ranges are too ambiguous.
					return vwsel.IsEditable;
				}
				else
					return false;
			}
			else
			{
				return false;
			}
		}

		/// ------------------------------------------------------------------------------------
		/// <summary>
		///
		/// </summary>
		/// <returns></returns>
		/// ------------------------------------------------------------------------------------
		public bool ClipboardContainsString()
		{
			CheckDisposed();
			try
			{
				// Get the type of object on the clipboard, and check whether it is compatible
				// with being pasted into text.
				return ClipboardUtils.ContainsText();
			}
			catch
			{
				// This can happen if the clipboard is in some unknown state.  .Net
				// throws an error instead of returning something useful :)
				// (fixes TE-1717)
				return false;
			}
		}

		/// -----------------------------------------------------------------------------------
		/// <summary>
		/// Determine if pasting of text from the clipboard is possible.
		/// </summary>
		/// <returns>Returns <c>true</c> if pasting is possible.</returns>
		/// <remarks>Formerly <c>AfVwRootSite::CanPaste()</c>.</remarks>
		/// -----------------------------------------------------------------------------------
		public virtual bool CanPaste()
		{
			CheckDisposed();
			if (m_callbacks != null && m_callbacks.EditedRootBox != null && m_fEditable &&
				CurrentSelection != null && m_control != null && m_control.Visible)
			{
				var vwsel = CurrentSelection.Selection;
				// CanFormatChar is true only if the selected text is editable.
				if (vwsel != null && vwsel.CanFormatChar)
					return ClipboardContainsString();
			}
			return false;
		}

		/// -----------------------------------------------------------------------------------
		/// <summary>
		/// Make a selection that includes all the text
		/// </summary>
		/// -----------------------------------------------------------------------------------
		public void SelectAll()
		{
			CheckDisposed();
			if (m_callbacks == null || m_callbacks.EditedRootBox == null ||
				!m_callbacks.GotCacheOrWs || m_control == null)
			{
				return;
			}

			m_control.Focus();

			IVwRootBox rootb = m_callbacks.EditedRootBox;

			using (new WaitCursor(m_control))
			{   // creates a wait cursor and makes it active until the end of the block.
				// Due to some code we don't understand in the arrow key functions, this simulating
				// control-end has no effect unless this pane has focus. So don't use this old approach.
				//rootb.MakeSimpleSel(true, false, false, true);
				//// Simulate a Ctrl-Shift-End keypress:
				//rootb.OnExtendedKey((int)Keys.End, VwShiftStatus.kgrfssShiftControl,
				//    1); // logical arrow key behavior
				IVwSelection selStart = rootb.MakeSimpleSel(true, false, false, false);
				IVwSelection selEnd = rootb.MakeSimpleSel(false, false, false, false);
				if (selStart != null && selEnd != null)
					rootb.MakeRangeSelection(selStart, selEnd, true);
			}
		}

		/// ------------------------------------------------------------------------------------
		/// <summary>
		/// Get a value determining if the new writing systems should be created as a side-effect
		/// of a paste operation.
		/// </summary>
		/// <param name="wsf">writing system factory containing the new writing systems</param>
		/// <param name="destWs">The destination writing system (writing system used at the
		/// selection).</param>
		/// <returns>
		/// 	an indication of how the paste should be handled.
		/// </returns>
		/// ------------------------------------------------------------------------------------
		public virtual PasteStatus DeterminePasteWs(ILgWritingSystemFactory wsf, out int destWs)
		{
			destWs = -1;
			return PasteStatus.PreserveWs;
		}
		#endregion

		#region WordEventArgs struct
		/// ----------------------------------------------------------------------------------------
		/// <summary>
		/// Holds the arguments for the IsWordBreak method.
		/// </summary>
		/// ----------------------------------------------------------------------------------------
		private struct WordEventArgs
		{
			/// <summary>The source that kicked off the method</summary>
			public EditingHelper.WordEventSource Source;
			/// <summary>Character that user typed</summary>
			/// <remarks>Only valid if <see cref="Source"/> is
			/// <see cref="EditingHelper.WordEventSource.Character"/></remarks>
			public char Char;
			/// <summary>Key that user pressed</summary>
			/// <remarks>Only valid if <see cref="Source"/> is
			/// <see cref="EditingHelper.WordEventSource.KeyDown"/></remarks>
			public Keys Key;

			/// <summary>
			/// Initializes the struct for a <see cref="EditingHelper.WordEventSource.LoseFocus"/>
			/// or <see cref="EditingHelper.WordEventSource.MouseClick"/>
			/// </summary>
			/// <param name="source">The source that kicked off the method</param>
			public WordEventArgs(EditingHelper.WordEventSource source)
				: this(source, char.MinValue, Keys.None)
			{
			}

			/// <summary>
			/// Initializes the struct for a <see cref="EditingHelper.WordEventSource.Character"/>
			/// </summary>
			/// <param name="source">The source that kicked off the method</param>
			/// <param name="c">The character that the user entered</param>
			public WordEventArgs(EditingHelper.WordEventSource source, char c)
				: this(source, c, Keys.None)
			{
			}

			/// <summary>
			/// Initializes the struct for a <see cref="EditingHelper.WordEventSource.KeyDown"/>
			/// </summary>
			/// <param name="source">The source that kicked off the method</param>
			/// <param name="key">The key that the user pressed</param>
			public WordEventArgs(EditingHelper.WordEventSource source, Keys key)
				: this(source, char.MinValue, key)
			{
			}

			/// <summary>
			/// Initalizes all fields
			/// </summary>
			/// <param name="source">The source that kicked off the method</param>
			/// <param name="c">The character that the user entered</param>
			/// <param name="key">The key that the user pressed</param>
			public WordEventArgs(EditingHelper.WordEventSource source, char c, Keys key)
			{
				Source = source;
				Key = key;
				Char = c;
			}
		}
		#endregion
	}
	#endregion

}<|MERGE_RESOLUTION|>--- conflicted
+++ resolved
@@ -2922,18 +2922,10 @@
 		/// <summary>
 		/// Set the keyboard to match the writing system.
 		/// </summary>
-<<<<<<< HEAD
-		/// -----------------------------------------------------------------------------------
-		protected void SetKeyboardForWs(ILgWritingSystem lgws)
-		{
-			if (Callbacks == null || lgws == null)
-=======
-		/// <param name="palasoWs">writing system object</param>
-		/// -----------------------------------------------------------------------------------
-		protected void SetKeyboardForWs(IWritingSystemDefinition palasoWs)
-		{
-			if (Callbacks == null || palasoWs == null)
->>>>>>> d1c43833
+		/// -----------------------------------------------------------------------------------
+		protected void SetKeyboardForWs(CoreWritingSystemDefinition ws)
+		{
+			if (Callbacks == null || ws == null)
 			{
 				ActivateDefaultKeyboard();
 				return;
@@ -2945,14 +2937,8 @@
 			try
 			{
 				m_fSettingKeyboards = true;
-<<<<<<< HEAD
-				var ws = (CoreWritingSystemDefinition) lgws;
 				if (ws.LocalKeyboard != null)
 					ws.LocalKeyboard.Activate();
-=======
-				if (palasoWs.LocalKeyboard != null)
-					palasoWs.LocalKeyboard.Activate();
->>>>>>> d1c43833
 			}
 			catch
 			{
@@ -2980,7 +2966,7 @@
 			if (Callbacks == null || !Callbacks.GotCacheOrWs || WritingSystemFactory == null)
 				return; // Can't do anything useful, so let's not do anything at all.
 
-			var ws = ((IWritingSystemManager)WritingSystemFactory).Get(newWs) as IWritingSystemDefinition;
+			CoreWritingSystemDefinition ws = ((WritingSystemManager) WritingSystemFactory).Get(newWs);
 			SetKeyboardForWs(ws);
 		}
 
@@ -3001,11 +2987,11 @@
 				return;
 
 			//JohnT: was, LgWritingSystemFactoryClass.Create();
-			IWritingSystemDefinition ws = null;
-
-			var writingSystemManager = WritingSystemFactory as IWritingSystemManager;
+			CoreWritingSystemDefinition ws = null;
+
+			var writingSystemManager = WritingSystemFactory as WritingSystemManager;
 			if (writingSystemManager != null) // this sometimes happened in our tests when the window got/lost focus
-				ws = writingSystemManager.Get(nWs) as IWritingSystemDefinition;
+				ws = writingSystemManager.Get(nWs);
 
 			SetKeyboardForWs(ws);
 
