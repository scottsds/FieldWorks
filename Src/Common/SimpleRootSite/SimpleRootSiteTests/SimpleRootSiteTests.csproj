﻿<?xml version="1.0" encoding="utf-8"?>
<Project DefaultTargets="Build" xmlns="http://schemas.microsoft.com/developer/msbuild/2003" ToolsVersion="4.0">
  <PropertyGroup>
    <ProjectType>Local</ProjectType>
    <ProductVersion>9.0.30729</ProductVersion>
    <SchemaVersion>2.0</SchemaVersion>
    <ProjectGuid>{8EE73414-8A08-49D3-BEA4-283B18DE272C}</ProjectGuid>
    <Configuration Condition=" '$(Configuration)' == '' ">Debug</Configuration>
    <Platform Condition=" '$(Platform)' == '' ">AnyCPU</Platform>
    <ApplicationIcon>
    </ApplicationIcon>
    <AssemblyKeyContainerName>
    </AssemblyKeyContainerName>
    <AssemblyName>SimpleRootSiteTests</AssemblyName>
    <AssemblyOriginatorKeyFile>
    </AssemblyOriginatorKeyFile>
    <DefaultClientScript>JScript</DefaultClientScript>
    <DefaultHTMLPageLayout>Grid</DefaultHTMLPageLayout>
    <DefaultTargetSchema>IE50</DefaultTargetSchema>
    <DelaySign>false</DelaySign>
    <OutputType>Library</OutputType>
    <RootNamespace>SIL.FieldWorks.Common.RootSites.SimpleRootSiteTests</RootNamespace>
    <RunPostBuildEvent>OnBuildSuccess</RunPostBuildEvent>
    <StartupObject>
    </StartupObject>
    <FileUpgradeFlags>
    </FileUpgradeFlags>
    <UpgradeBackupLocation>
    </UpgradeBackupLocation>
    <OldToolsVersion>3.5</OldToolsVersion>
    <TargetFrameworkVersion>v4.0</TargetFrameworkVersion>
    <PublishUrl>publish\</PublishUrl>
    <Install>true</Install>
    <InstallFrom>Disk</InstallFrom>
    <UpdateEnabled>false</UpdateEnabled>
    <UpdateMode>Foreground</UpdateMode>
    <UpdateInterval>7</UpdateInterval>
    <UpdateIntervalUnits>Days</UpdateIntervalUnits>
    <UpdatePeriodically>false</UpdatePeriodically>
    <UpdateRequired>false</UpdateRequired>
    <MapFileExtensions>true</MapFileExtensions>
    <ApplicationRevision>0</ApplicationRevision>
    <ApplicationVersion>1.0.0.%2a</ApplicationVersion>
    <IsWebBootstrapper>false</IsWebBootstrapper>
    <UseApplicationTrust>false</UseApplicationTrust>
    <BootstrapperEnabled>true</BootstrapperEnabled>
    <TargetFrameworkProfile />
  </PropertyGroup>
  <PropertyGroup Condition=" '$(Configuration)|$(Platform)' == 'Debug|AnyCPU' ">
    <OutputPath>..\..\..\..\Output\Debug\</OutputPath>
    <AllowUnsafeBlocks>false</AllowUnsafeBlocks>
    <BaseAddress>285212672</BaseAddress>
    <CheckForOverflowUnderflow>false</CheckForOverflowUnderflow>
    <ConfigurationOverrideFile>
    </ConfigurationOverrideFile>
    <DefineConstants>DEBUG;TRACE</DefineConstants>
    <DocumentationFile>
    </DocumentationFile>
    <DebugSymbols>true</DebugSymbols>
    <FileAlignment>4096</FileAlignment>
    <NoStdLib>false</NoStdLib>
    <NoWarn>168,169,219,414,649,1635,1702,1701,1685</NoWarn>
    <Optimize>false</Optimize>
    <RegisterForComInterop>false</RegisterForComInterop>
    <RemoveIntegerChecks>false</RemoveIntegerChecks>
    <TreatWarningsAsErrors>true</TreatWarningsAsErrors>
    <WarningLevel>4</WarningLevel>
    <DebugType>full</DebugType>
    <ErrorReport>prompt</ErrorReport>
    <UseVSHostingProcess>true</UseVSHostingProcess>
    <PlatformTarget>x86</PlatformTarget>
    <CodeAnalysisRuleSet>AllRules.ruleset</CodeAnalysisRuleSet>
  </PropertyGroup>
  <PropertyGroup Condition=" '$(Configuration)|$(Platform)' == 'Release|AnyCPU' ">
    <OutputPath>..\..\..\..\Output\Release\</OutputPath>
    <AllowUnsafeBlocks>false</AllowUnsafeBlocks>
    <BaseAddress>285212672</BaseAddress>
    <CheckForOverflowUnderflow>false</CheckForOverflowUnderflow>
    <ConfigurationOverrideFile>
    </ConfigurationOverrideFile>
    <DefineConstants>TRACE</DefineConstants>
    <DocumentationFile>
    </DocumentationFile>
    <DebugSymbols>false</DebugSymbols>
    <FileAlignment>4096</FileAlignment>
    <NoStdLib>false</NoStdLib>
    <NoWarn>168,169,219,414,649,1635,1702,1701,1685</NoWarn>
    <Optimize>true</Optimize>
    <RegisterForComInterop>false</RegisterForComInterop>
    <RemoveIntegerChecks>false</RemoveIntegerChecks>
    <TreatWarningsAsErrors>false</TreatWarningsAsErrors>
    <WarningLevel>4</WarningLevel>
    <DebugType>none</DebugType>
    <ErrorReport>prompt</ErrorReport>
    <CodeAnalysisRuleSet>AllRules.ruleset</CodeAnalysisRuleSet>
    <PlatformTarget>x86</PlatformTarget>
  </PropertyGroup>
  <ItemGroup>
    <Reference Include="BasicUtils, Version=4.1.1.0, Culture=neutral, processorArchitecture=MSIL">
      <SpecificVersion>False</SpecificVersion>
      <HintPath>..\..\..\..\Output\Debug\BasicUtils.dll</HintPath>
    </Reference>
    <Reference Include="BasicUtilsTests, Version=6.1.0.19616, Culture=neutral, processorArchitecture=MSIL">
      <SpecificVersion>False</SpecificVersion>
      <HintPath>..\..\..\..\Output\Debug\BasicUtilsTests.dll</HintPath>
    </Reference>
    <Reference Include="CacheLight, Version=1.0.3639.21412, Culture=neutral, processorArchitecture=MSIL">
      <SpecificVersion>False</SpecificVersion>
      <HintPath>..\..\..\..\Output\Debug\CacheLight.dll</HintPath>
    </Reference>
    <Reference Include="CacheLightTests, Version=1.0.3639.24832, Culture=neutral, processorArchitecture=MSIL">
      <SpecificVersion>False</SpecificVersion>
      <HintPath>..\..\..\..\Output\Debug\CacheLightTests.dll</HintPath>
    </Reference>
    <Reference Include="COMInterfaces">
      <Name>COMInterfaces</Name>
      <SpecificVersion>False</SpecificVersion>
      <HintPath>..\..\..\..\Output\Debug\COMInterfaces.dll</HintPath>
    </Reference>
    <Reference Include="COMInterfacesTests, Version=0.0.0.0, Culture=neutral, processorArchitecture=x86">
      <SpecificVersion>False</SpecificVersion>
      <HintPath>..\..\..\..\Output\Debug\COMInterfacesTests.dll</HintPath>
    </Reference>
    <Reference Include="nunit.framework">
      <Name>nunit.framework</Name>
      <HintPath>..\..\..\..\Bin\NUnit\bin\nunit.framework.dll</HintPath>
    </Reference>
    <Reference Include="NMock">
      <Name>NMock</Name>
      <HintPath>..\..\..\..\Bin\nmock\NMock.dll</HintPath>
    </Reference>
    <Reference Include="SIL.Core, Version=2.6.0.0, Culture=neutral, PublicKeyToken=cab3c8c5232dfcf2, processorArchitecture=x86">
      <SpecificVersion>False</SpecificVersion>
      <HintPath>..\..\..\..\Downloads\SIL.Core.dll</HintPath>
    </Reference>
    <Reference Include="SIL.Windows.Forms.Keyboarding, Version=2.6.0.0, Culture=neutral, processorArchitecture=x86">
      <SpecificVersion>False</SpecificVersion>
      <HintPath>..\..\..\..\Downloads\SIL.Windows.Forms.Keyboarding.dll</HintPath>
    </Reference>
    <Reference Include="SIL.WritingSystems, Version=2.6.0.0, Culture=neutral, PublicKeyToken=cab3c8c5232dfcf2, processorArchitecture=x86">
      <SpecificVersion>False</SpecificVersion>
      <HintPath>..\..\..\..\Downloads\SIL.WritingSystems.dll</HintPath>
    </Reference>
    <Reference Include="SilUtils, Version=1.0.0.0, Culture=neutral, processorArchitecture=MSIL">
      <SpecificVersion>False</SpecificVersion>
      <HintPath>..\..\..\..\Output\Debug\SilUtils.dll</HintPath>
    </Reference>
    <Reference Include="CoreImpl, Version=6.1.0.1532, Culture=neutral, processorArchitecture=MSIL">
      <SpecificVersion>False</SpecificVersion>
      <HintPath>..\..\..\..\Output\Debug\CoreImpl.dll</HintPath>
    </Reference>
    <Reference Include="SimpleRootSite, Version=6.1.1.17073, Culture=neutral, processorArchitecture=MSIL">
      <SpecificVersion>False</SpecificVersion>
      <HintPath>..\..\..\..\Output\Debug\SimpleRootSite.dll</HintPath>
    </Reference>
    <Reference Include="System">
      <Name>System</Name>
    </Reference>
    <Reference Include="System.Core" />
    <Reference Include="System.Drawing">
      <Name>System.Drawing</Name>
    </Reference>
    <Reference Include="System.Windows.Forms">
      <Name>System.Windows.Forms</Name>
    </Reference>
    <Reference Include="TestUtils">
      <Name>TestUtils</Name>
      <HintPath>..\..\..\..\Output\Debug\TestUtils.dll</HintPath>
    </Reference>
    <Reference Include="WindowsBase, Version=3.0.0.0, Culture=neutral, PublicKeyToken=31bf3856ad364e35, processorArchitecture=MSIL">
      <SpecificVersion>False</SpecificVersion>
      <HintPath>..\..\..\..\DistFiles\WindowsBase.dll</HintPath>
      <RequiredTargetFramework>3.0</RequiredTargetFramework>
      <Private>True</Private>
    </Reference>
    <Reference Include="xCoreInterfaces">
      <Name>xCoreInterfaces</Name>
      <HintPath>..\..\..\..\Output\Debug\xCoreInterfaces.dll</HintPath>
    </Reference>
    <Reference Include="ibusdotnet" Condition="'$(OS)'=='Unix'">
      <HintPath>..\..\..\..\Downloads\ibusdotnet.dll</HintPath>
    </Reference>
<<<<<<< HEAD
=======
    <Reference Include="PalasoUIWindowsForms">
      <HintPath>..\..\..\..\Downloads\PalasoUIWindowsForms.dll</HintPath>
    </Reference>
    <Reference Include="Rhino.Mocks">
      <HintPath>..\..\..\..\Bin\Rhino\Rhino.Mocks.dll</HintPath>
    </Reference>
>>>>>>> f36077e3
  </ItemGroup>
  <ItemGroup>
    <None Include="App.config" />
    <Compile Include="..\..\..\AssemblyInfoForTests.cs">
      <Link>AssemblyInfoForTests.cs</Link>
    </Compile>
    <Compile Include="SimpleBasicView.cs">
      <SubType>UserControl</SubType>
    </Compile>
    <Compile Include="SimpleRootSiteDataProviderView.cs">
      <SubType>UserControl</SubType>
    </Compile>
    <Compile Include="SimpleRootSiteDataProviderView.Designer.cs">
      <DependentUpon>SimpleRootSiteDataProviderView.cs</DependentUpon>
    </Compile>
    <Compile Include="SimpleRootSiteTests.cs" />
    <Compile Include="SimpleViewVc.cs" />
    <Compile Include="EditingHelperTests.cs">
      <SubType>Code</SubType>
    </Compile>
    <Compile Include="Properties\Resources.Designer.cs">
      <AutoGen>True</AutoGen>
      <DesignTime>True</DesignTime>
      <DependentUpon>Resources.resx</DependentUpon>
    </Compile>
    <Compile Include="SimpleRootsiteTestsBase.cs" />
    <Compile Include="SelectionHelperTests.cs">
    </Compile>
    <Compile Include="SimpleRootSiteTests_IsSelectionVisibleTests.cs">
      <SubType>UserControl</SubType>
    </Compile>
    <Compile Include="SimpleRootSiteTests_ScrollSelectionIntoView.cs">
      <SubType>Code</SubType>
    </Compile>
    <Compile Include="TsStringWrapperTests.cs">
    </Compile>
    <Compile Include="IbusRootSiteEventHandlerTests.cs" />
    <Compile Include="IbusRootSiteEventHandlerTests_Simple.cs" />
    <Compile Include="UndoableRealDataCache.cs" />
  </ItemGroup>
  <ItemGroup>
    <EmbeddedResource Include="SimpleBasicView.resx">
      <DependentUpon>SimpleBasicView.cs</DependentUpon>
    </EmbeddedResource>
    <EmbeddedResource Include="Properties\Resources.resx">
      <Generator>ResXFileCodeGenerator</Generator>
      <LastGenOutput>Resources.Designer.cs</LastGenOutput>
    </EmbeddedResource>
  </ItemGroup>
  <ItemGroup>
    <None Include="TextCacheModel.xml" />
  </ItemGroup>
  <ItemGroup>
    <Content Include="SimpleRootSiteDataProviderCacheModel.xml" />
  </ItemGroup>
  <ItemGroup>
    <BootstrapperPackage Include="Microsoft.Net.Client.3.5">
      <Visible>False</Visible>
      <ProductName>.NET Framework 3.5 SP1 Client Profile</ProductName>
      <Install>false</Install>
    </BootstrapperPackage>
    <BootstrapperPackage Include="Microsoft.Net.Framework.3.5.SP1">
      <Visible>False</Visible>
      <ProductName>.NET Framework 3.5 SP1</ProductName>
      <Install>true</Install>
    </BootstrapperPackage>
    <BootstrapperPackage Include="Microsoft.Windows.Installer.3.1">
      <Visible>False</Visible>
      <ProductName>Windows Installer 3.1</ProductName>
      <Install>true</Install>
    </BootstrapperPackage>
  </ItemGroup>
  <Import Project="$(MSBuildBinPath)\Microsoft.CSharp.targets" />
  <PropertyGroup>
    <PreBuildEvent>
    </PreBuildEvent>
    <PostBuildEvent>
    </PostBuildEvent>
  </PropertyGroup>
</Project><|MERGE_RESOLUTION|>--- conflicted
+++ resolved
@@ -180,15 +180,9 @@
     <Reference Include="ibusdotnet" Condition="'$(OS)'=='Unix'">
       <HintPath>..\..\..\..\Downloads\ibusdotnet.dll</HintPath>
     </Reference>
-<<<<<<< HEAD
-=======
-    <Reference Include="PalasoUIWindowsForms">
-      <HintPath>..\..\..\..\Downloads\PalasoUIWindowsForms.dll</HintPath>
-    </Reference>
     <Reference Include="Rhino.Mocks">
       <HintPath>..\..\..\..\Bin\Rhino\Rhino.Mocks.dll</HintPath>
     </Reference>
->>>>>>> f36077e3
   </ItemGroup>
   <ItemGroup>
     <None Include="App.config" />
