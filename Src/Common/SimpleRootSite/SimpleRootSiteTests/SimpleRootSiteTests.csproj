--- conflicted
+++ resolved
@@ -167,18 +167,6 @@
       <Name>TestUtils</Name>
       <HintPath>..\..\..\..\Output\Debug\TestUtils.dll</HintPath>
     </Reference>
-<<<<<<< HEAD
-    <Reference Include="WindowsBase, Version=3.0.0.0, Culture=neutral, PublicKeyToken=31bf3856ad364e35, processorArchitecture=MSIL">
-      <SpecificVersion>False</SpecificVersion>
-      <HintPath>..\..\..\..\DistFiles\WindowsBase.dll</HintPath>
-      <RequiredTargetFramework>3.0</RequiredTargetFramework>
-      <Private>True</Private>
-=======
-    <Reference Include="xCoreInterfaces">
-      <Name>xCoreInterfaces</Name>
-      <HintPath>..\..\..\..\Output\Debug\xCoreInterfaces.dll</HintPath>
->>>>>>> 81ad6710
-    </Reference>
     <Reference Include="ibusdotnet" Condition="'$(OS)'=='Unix'">
       <HintPath>..\..\..\..\Downloads\ibusdotnet.dll</HintPath>
     </Reference>
