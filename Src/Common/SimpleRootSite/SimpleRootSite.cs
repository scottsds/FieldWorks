--- conflicted
+++ resolved
@@ -12,27 +12,17 @@
 using System.Diagnostics.CodeAnalysis;
 using System.Drawing;
 using System.Drawing.Printing;
-using System.Globalization;
 using System.Linq;
 using System.Runtime.InteropServices;
 using System.Windows.Forms;
 using System.Windows.Automation.Provider;
 using Accessibility;
-<<<<<<< HEAD
-=======
-using Palaso.UI.WindowsForms.Keyboarding.Interfaces;
-using Palaso.WritingSystems;
-using Palaso.UI.WindowsForms.Keyboarding;
-using Palaso.UI.WindowsForms.Keyboarding.Types;
->>>>>>> d1c43833
 using SIL.CoreImpl;
 using SIL.FieldWorks.Common.COMInterfaces;
+using SIL.Keyboarding;
 using SIL.Utils;
-using SIL.WritingSystems;
+using SIL.Windows.Forms.Keyboarding;
 using XCore;
-#if __MonoCS__
-using SIL.Windows.Forms.Keyboarding;
-#endif
 
 namespace SIL.FieldWorks.Common.RootSites
 {
@@ -51,7 +41,7 @@
 	/// ------------------------------------------------------------------------------------
 	public class SuspendDrawing : IFWDisposable
 	{
-		private IRootSite m_Parent;
+		private IRootSite m_parent;
 
 		/// --------------------------------------------------------------------------------
 		/// <summary>
@@ -61,8 +51,8 @@
 		/// --------------------------------------------------------------------------------
 		public SuspendDrawing(IRootSite parent)
 		{
-			m_Parent = parent;
-			m_Parent.AllowPainting = false;
+			m_parent = parent;
+			m_parent.AllowPainting = false;
 		}
 
 		#region IDisposable & Co. implementation
@@ -71,7 +61,7 @@
 		/// <summary>
 		/// True, if the object has been disposed.
 		/// </summary>
-		private bool m_isDisposed = false;
+		private bool m_isDisposed;
 
 		/// <summary>
 		/// See if the object has been disposed.
@@ -140,12 +130,12 @@
 			if (disposing)
 			{
 				// Dispose managed resources here.
-				if (m_Parent != null)
-					m_Parent.AllowPainting = true;
+				if (m_parent != null)
+					m_parent.AllowPainting = true;
 			}
 
 			// Dispose unmanaged resources here, whether disposing is true or false.
-			m_Parent = null;
+			m_parent = null;
 
 			m_isDisposed = true;
 		}
@@ -208,7 +198,7 @@
 				if (Parent.IsDisposed || Parent.m_rootb == null || DataUpdateMonitor.IsUpdateInProgress())
 					return;
 
-				var manager = Parent.WritingSystemFactory as PalasoWritingSystemManager;
+				var manager = Parent.WritingSystemFactory as WritingSystemManager;
 				if (manager == null)
 					return;
 
@@ -216,9 +206,7 @@
 				// needs to handle it.
 				// SMc: furthermore, this is not really focused until OnGotFocus() has run.
 				// Responding before that causes a nasty bug in language/keyboard selection.
-				var wsRepo = manager.LocalWritingSystemStore;
-
-				if (!Parent.Focused || g_focusRootSite.Target != Parent || wsRepo == null)
+				if (!Parent.Focused || g_focusRootSite.Target != Parent)
 					return;
 
 				// If possible, adjust the language of the selection to be one that matches
@@ -226,15 +214,15 @@
 
 				var vwsel = Parent.m_rootb.Selection; // may be null
 				int wsSel = SelectionHelper.GetFirstWsOfSelection(vwsel); // may be zero
-				IWritingSystemDefinition wsSelDefn = null;
+				CoreWritingSystemDefinition wsSelDefn = null;
 				if (wsSel != 0)
-					wsSelDefn = manager.Get(wsSel) as IWritingSystemDefinition;
-
-				var wsNewDefn = wsRepo.GetWsForInputMethod(newKeyboard, wsSelDefn, Parent.PlausibleWritingSystems);
+					wsSelDefn = manager.Get(wsSel);
+
+				CoreWritingSystemDefinition wsNewDefn = GetWSForInputMethod(newKeyboard, wsSelDefn, Parent.PlausibleWritingSystems);
 				if (wsNewDefn == null || wsNewDefn.Equals(wsSelDefn))
 					return;
 
-				Parent.HandleKeyboardChange(vwsel, ((PalasoWritingSystem)wsNewDefn).Handle);
+				Parent.HandleKeyboardChange(vwsel, wsNewDefn.Handle);
 
 				// The following line is needed to get Chinese IMEs to fully initialize.
 				// This causes Text Services to set its focus, which is the crucial bit
@@ -478,16 +466,11 @@
 			if (UIAutomationServerProviderFactory == null)
 				UIAutomationServerProviderFactory = () => new SimpleRootSiteDataProvider(this);
 #if __MonoCS__
-<<<<<<< HEAD
-			KeyboardController.RegisterControl(this, new IbusRootSiteEventHandler(this));
-#endif
-=======
 			var eventHandler = new IbusRootSiteEventHandler(this);
 #else
 			var eventHandler = new WindowsLanguageProfileSink(this);
 #endif
-			KeyboardController.Register(this, eventHandler);
->>>>>>> d1c43833
+			KeyboardController.RegisterControl(this, eventHandler);
 		}
 
 #if DEBUG
@@ -951,23 +934,15 @@
 			{
 				CheckDisposed();
 #if __MonoCS__
-<<<<<<< HEAD
-=======
 				var eventHandler = new IbusRootSiteEventHandler(this);
 #else
 				var eventHandler = new WindowsLanguageProfileSink(this);
 #endif
->>>>>>> d1c43833
 				// If this is read-only, it should not try to handle keyboard input in general.
 				if (EditingHelper.Editable && value)
 					KeyboardController.UnregisterControl(this);
 				else if (!EditingHelper.Editable && !value)
-<<<<<<< HEAD
-					KeyboardController.RegisterControl(this, new IbusRootSiteEventHandler(this));
-#endif
-=======
-					KeyboardController.Register(this, eventHandler);
->>>>>>> d1c43833
+					KeyboardController.RegisterControl(this, eventHandler);
 				EditingHelper.Editable = !value;
 				// If the view is read-only, we don't want to waste time looking for an
 				// editable insertion point when moving the cursor with the cursor movement
@@ -4663,9 +4638,9 @@
 			}
 			else
 			{
-				e.Graphics.FillRectangle(SystemBrushes.Window, this.ClientRectangle);
-				e.Graphics.DrawString("Empty " + this.GetType().ToString(),
-					SystemInformation.MenuFont, SystemBrushes.WindowText, this.ClientRectangle);
+				e.Graphics.FillRectangle(SystemBrushes.Window, ClientRectangle);
+				e.Graphics.DrawString("Empty " + GetType(),
+					SystemInformation.MenuFont, SystemBrushes.WindowText, ClientRectangle);
 			}
 		}
 
@@ -4957,116 +4932,7 @@
 			}
 		}
 
-		/// -----------------------------------------------------------------------------------
-		/// <summary>
-<<<<<<< HEAD
-		/// The system keyboard has changed. Determine the corresponding codepage to use when
-		/// processing characters.
-		/// </summary>
-		/// <param name="sender"></param>
-		/// <param name="e"></param>
-		/// <remarks>Because .NET uses only Unicode characters, there is no need to set a code
-		/// page</remarks>
-		/// -----------------------------------------------------------------------------------
-		protected virtual void OnInputLangChanged(object sender, InputLanguageChangedEventArgs e)
-		{
-			if (IsDisposed || m_rootb == null || DataUpdateMonitor.IsUpdateInProgress())
-				return;
-
-			var manager = (WritingSystemManager) WritingSystemFactory;
-			if (manager == null)
-				return;
-			//Debug.WriteLine(string.Format("OnInputLangChanged: Handle={2}, g_focusRootSite={0}, culture={1}",
-			//    g_focusRootSite.Target, e.InputLanguage.Culture.ToString(), Handle));
-			// JT: apparently this comes to all the views, but only the active keyboard
-			// needs to handle it.
-			// SMc: furthermore, this is not really focused until OnGotFocus() has run.
-			// Responding before that causes a nasty bug in language/keyboard selection.
-			// SMc: also, we trust the lcid derived from vwsel more than we trust the one
-			// passed in as e.CultureInfo.LCID.
-			if (Focused && g_focusRootSite.Target == this)
-			{
-				// If possible, adjust the language of the selection to be one that matches
-				// the keyboard just selected.
-
-				IVwSelection vwsel = m_rootb.Selection; // may be null
-				int wsSel = SelectionHelper.GetFirstWsOfSelection(vwsel); // may be zero
-				CoreWritingSystemDefinition wsSelDefn = null;
-				if (wsSel != 0)
-					wsSelDefn = manager.Get(wsSel);
-				WritingSystemDefinition wsNewDefn = GetWSForInputLanguage(e.InputLanguage.LayoutName, e.InputLanguage.Culture, wsSelDefn, PlausibleWritingSystems);
-				if (wsNewDefn == null || wsNewDefn == wsSelDefn)
-					return;
-
-				HandleKeyboardChange(vwsel, ((CoreWritingSystemDefinition) wsNewDefn).Handle);
-
-				// The following line is needed to get Chinese IMEs to fully initialize.
-				// This causes Text Services to set its focus, which is the crucial bit
-				// of behavior.  See LT-7488 and LT-5345.
-				Activate(VwSelectionState.vssEnabled);
-
-				//Debug.WriteLine("End SimpleRootSite.OnInputLangChanged(" + lcid +
-				//    ") [hwnd = " + this.Handle + "] -> HandleKeyBoardChange(vwsel, " + lcid +
-				//    ")");
-			}
-			//else
-			//{
-			//    Debug.WriteLine("End SimpleRootSite.OnInputLangChanged(" + LcidHelper.LangIdFromLCID(e.Culture.LCID).ToString() +
-			//        ") [hwnd = " + this.Handle + "] -> no action");
-			//}
-		}
-
-		/// <summary>
-		/// Get the writing system that is most probably intended by the user, when input language changes to the specified layout and cultureInfo,
-		/// given the indicated candidates, and that wsCurrent is the preferred result if it is a possible WS for the specified culture.
-		/// wsCurrent is also returned if none of the candidates is found to match the specified inputs.
-		/// See interface comment for intended usage information.
-		/// Enhance JohnT: it may be helpful, if no WS has an exact match, to look for one where the culture prefix (before hyphen) matches,
-		/// thus finding a WS that has a keyboard for the same language as the one the user selected.
-		/// Could similarly match against WS ID's language ID, for WS's with no RawLocalKeyboard.
-		/// Could use LocalKeyboard instead of RawLocalKeyboard, thus allowing us to find keyboards for writing systems where the
-		/// local keyboard has not yet been determined. However, this would potentially establish a particular local keyboard for
-		/// a user who has never typed in that writing system or configured a keyboard for it, nor even selected any text in it.
-		/// In the expected usage of this library, there will be a RawLocalKeyboard for every writing system in which the user has
-		/// ever typed or selected text. That should have a high probability of catching anything actually useful.
-		/// </summary>
-		internal static WritingSystemDefinition GetWSForInputLanguage(string layoutName, CultureInfo cultureInfo, CoreWritingSystemDefinition wsCurrent, IEnumerable<CoreWritingSystemDefinition> options)
-		{
-			// See if the default is suitable.
-			if (WSMatchesLayout(layoutName, wsCurrent) && WSMatchesCulture(cultureInfo, wsCurrent))
-				return wsCurrent;
-			WritingSystemDefinition layoutMatch = null;
-			WritingSystemDefinition cultureMatch = null;
-			foreach (CoreWritingSystemDefinition ws in options)
-			{
-				bool matchesCulture = WSMatchesCulture(cultureInfo, ws);
-				if (WSMatchesLayout(layoutName, ws))
-				{
-					if (matchesCulture)
-						return ws;
-					if (layoutMatch == null || ws.Equals(wsCurrent))
-						layoutMatch = ws;
-				}
-				if (matchesCulture && (cultureMatch == null || ws.Equals(wsCurrent)))
-					cultureMatch = ws;
-			}
-			return layoutMatch ?? cultureMatch ?? wsCurrent;
-		}
-
-		private static bool WSMatchesLayout(string layoutName, CoreWritingSystemDefinition ws)
-		{
-			return ws != null && ws.RawLocalKeyboard != null && ws.RawLocalKeyboard.Layout == layoutName;
-		}
-
-		private static bool WSMatchesCulture(CultureInfo cultureInfo, CoreWritingSystemDefinition ws)
-		{
-			return ws != null && ws.RawLocalKeyboard != null && ws.RawLocalKeyboard.Locale == cultureInfo.Name;
-		}
-
-		/// -----------------------------------------------------------------------------------
-		/// <summary>
-=======
->>>>>>> d1c43833
+		/// <summary>
 		/// When the user has selected a keyboard from the system tray, adjust the language of
 		/// the selection to something that matches, if possible.
 		/// </summary>
@@ -6211,6 +6077,39 @@
 
 			return rcDst.Top + (y - rcSrc.Top) * dyd / dys;
 		}
+
+		/// <summary>
+		/// Get the writing system that is most probably intended by the user, when the input
+		/// method changes to the specified <paramref name="inputMethod"/>, given the indicated
+		/// candidates, and that <paramref name="wsCurrent"/> is the preferred result if it is
+		/// a possible WS for the specified input method. wsCurrent is also returned if none
+		/// of the <paramref name="candidates"/> is found to match the specified inputs.
+		/// </summary>
+		/// <param name="inputMethod">The input method or keyboard</param>
+		/// <param name="wsCurrent">The writing system that is currently active in the form.
+		/// This serves as a default that will be returned if no writing system can be
+		/// determined from the first argument. It may be null. Also, if there is more than
+		/// one equally promising match in candidates, and wsCurrent is one of them, it will
+		/// be preferred. This ensures that we don't change WS on the user unless the keyboard
+		/// they have selected definitely indicates a different WS.</param>
+		/// <param name="candidates">The writing systems that should be considered as possible
+		/// return values.</param>
+		/// <returns>The best writing system for <paramref name="inputMethod"/>.</returns>
+		/// <remarks>This method replaces IWritingSystemRepository.GetWsForInputLanguage and
+		/// should preferably be used.</remarks>
+		internal static CoreWritingSystemDefinition GetWSForInputMethod(IKeyboardDefinition inputMethod,
+			CoreWritingSystemDefinition wsCurrent, CoreWritingSystemDefinition[] candidates)
+		{
+			if (inputMethod == null)
+				throw new ArgumentNullException("inputMethod");
+
+			// See if the default is suitable.
+			if (wsCurrent != null && inputMethod.Equals(wsCurrent.LocalKeyboard))
+				return wsCurrent;
+
+			return candidates.FirstOrDefault(ws => inputMethod.Equals(ws.LocalKeyboard)) ?? wsCurrent;
+		}
+
 		#endregion
 
 		#region implementation of IReceiveSequentialMessages
