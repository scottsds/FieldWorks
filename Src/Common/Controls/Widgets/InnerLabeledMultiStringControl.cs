--- conflicted
+++ resolved
@@ -1,12 +1,7 @@
-<<<<<<< HEAD
-=======
 // Copyright (c) 2015 SIL International
 // This software is licensed under the LGPL, version 2.1 or later
 // (http://www.gnu.org/licenses/lgpl-2.1.html)
 
-using System;
-using System.ComponentModel;
->>>>>>> f36077e3
 using System.Collections.Generic;
 using System.Diagnostics;
 using System.Windows.Forms;		// controls and etc...
