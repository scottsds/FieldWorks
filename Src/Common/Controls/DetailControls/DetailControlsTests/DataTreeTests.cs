--- conflicted
+++ resolved
@@ -8,13 +8,10 @@
 using System.Windows.Forms;
 using System.Xml;
 using NUnit.Framework;
-<<<<<<< HEAD
 using SIL.LCModel.Core.Text;
-=======
-using SIL.CoreImpl;
->>>>>>> b2dd58ff
 using SIL.FieldWorks.Common.FwUtils;
 using SIL.LCModel;
+using SIL.LCModel.Core.Cellar;
 using SIL.LCModel.Infrastructure;
 using SIL.LCModel.Utils;
 using XCore;
@@ -34,23 +31,8 @@
 		private DataTree m_dtree;
 		private Form m_parent;
 
-<<<<<<< HEAD
+		private CustomFieldForTest m_customField;
 		#region Fixture Setup and Teardown
-=======
-		private StringTable m_stringTable;  // for "LabelAbbreviations"
-		private CustomFieldForTest m_customField;
-
-		#region Fixture Setup and Teardown
-		internal static StringTable GenerateStringTable()
-		{
-			string configurationDir = Path.Combine(FwDirectoryFinder.CodeDirectory,
-				@"Language Explorer/Configuration");
-			var stringTable = new StringTable(configurationDir);
-
-			return stringTable;
-		}
-
->>>>>>> b2dd58ff
 		internal static Inventory GenerateParts()
 		{
 			string partDirectory = Path.Combine(FwDirectoryFinder.SourceDirectory,
@@ -75,13 +57,8 @@
 			keyAttrs["group"] = new[] {"label"};
 			keyAttrs["part"] = new[] {"ref"};
 
-<<<<<<< HEAD
 			var layouts = new Inventory(new[] {partDirectory},
-				"*.fwlayout", "/LayoutInventory/*", keyAttrs, "DetailTreeTests", "ProjectPath");
-=======
-			var layouts = new Inventory(new string[] {partDirectory},
 				"*.fwlayout", "/LayoutInventory/*", keyAttrs, "DetailTreeTests", Path.GetTempPath());
->>>>>>> b2dd58ff
 
 			return layouts;
 		}
@@ -97,12 +74,8 @@
 
 			m_layouts = GenerateLayouts();
 			m_parts = GenerateParts();
-<<<<<<< HEAD
-=======
-			m_stringTable = GenerateStringTable();
 			m_customField = new CustomFieldForTest(Cache, "testField", "testField", LexEntryTags.kClassId, CellarPropertyType.String, Guid.Empty);
 
->>>>>>> b2dd58ff
 
 				NonUndoableUnitOfWorkHelper.Do(m_actionHandler, () =>
 			{
