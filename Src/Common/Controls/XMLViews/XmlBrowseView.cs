--- conflicted
+++ resolved
@@ -10,16 +10,10 @@
 // </remarks>
 using System;
 using System.Windows.Forms;
-<<<<<<< HEAD
 using SIL.CoreImpl;
-using SIL.FieldWorks.Common.RootSites;
-using SIL.Utils;
-=======
->>>>>>> 5a77a746
 using SIL.FieldWorks.Common.COMInterfaces;
 using SIL.FieldWorks.Common.FwUtils;
 using SIL.FieldWorks.Common.RootSites;
-using XCore;
 
 namespace SIL.FieldWorks.Common.Controls
 {
@@ -72,22 +66,18 @@
 
 		#region Overrides of XmlBrowseViewBase
 
-		#region Overrides of XmlBrowseViewBase
-
 		/// <summary>
 		/// Clean up any resources being used.
 		/// </summary>
 		protected override void Dispose(bool disposing)
 		{
 			if (disposing)
-			{
+		{
 				Subscriber.Unsubscribe(GetCorrespondingPropertyName("readOnlyBrowse"), SetSelectedRowHighlighting);
 			}
 
 			base.Dispose(disposing);
 		}
-
-		#endregion
 
 		/// <summary>
 		/// Cause the behavior to switch to the current setting of ReadOnlyBrowse.
@@ -95,7 +85,7 @@
 		/// </summary>
 		private void SetSelectedRowHighlighting(object newValue)
 		{
-			SetSelectedRowHighlighting();
+				SetSelectedRowHighlighting();
 		}
 
 		/// <summary>
