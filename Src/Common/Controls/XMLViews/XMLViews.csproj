<?xml version="1.0" encoding="utf-8"?>
<Project DefaultTargets="Build" xmlns="http://schemas.microsoft.com/developer/msbuild/2003" ToolsVersion="4.0">
  <PropertyGroup>
    <ProjectType>Local</ProjectType>
    <ProductVersion>9.0.21022</ProductVersion>
    <SchemaVersion>2.0</SchemaVersion>
    <ProjectGuid>{BC490547-D278-4442-BD34-3580DBEFC405}</ProjectGuid>
    <Configuration Condition=" '$(Configuration)' == '' ">Debug</Configuration>
    <Platform Condition=" '$(Platform)' == '' ">AnyCPU</Platform>
    <ApplicationIcon>
    </ApplicationIcon>
    <AssemblyKeyContainerName>
    </AssemblyKeyContainerName>
    <AssemblyName>XMLViews</AssemblyName>
    <AssemblyOriginatorKeyFile>
    </AssemblyOriginatorKeyFile>
    <DefaultClientScript>JScript</DefaultClientScript>
    <DefaultHTMLPageLayout>Grid</DefaultHTMLPageLayout>
    <DefaultTargetSchema>IE50</DefaultTargetSchema>
    <DelaySign>false</DelaySign>
    <OutputType>Library</OutputType>
    <RootNamespace>SIL.FieldWorks.Common.Controls</RootNamespace>
    <RunPostBuildEvent>OnBuildSuccess</RunPostBuildEvent>
    <StartupObject>
    </StartupObject>
    <FileUpgradeFlags>
    </FileUpgradeFlags>
    <UpgradeBackupLocation>
    </UpgradeBackupLocation>
    <SccAuxPath>
    </SccAuxPath>
    <OldToolsVersion>3.5</OldToolsVersion>
    <TargetFrameworkVersion>v4.0</TargetFrameworkVersion>
    <PublishUrl>publish\</PublishUrl>
    <Install>true</Install>
    <InstallFrom>Disk</InstallFrom>
    <UpdateEnabled>false</UpdateEnabled>
    <UpdateMode>Foreground</UpdateMode>
    <UpdateInterval>7</UpdateInterval>
    <UpdateIntervalUnits>Days</UpdateIntervalUnits>
    <UpdatePeriodically>false</UpdatePeriodically>
    <UpdateRequired>false</UpdateRequired>
    <MapFileExtensions>true</MapFileExtensions>
    <ApplicationRevision>0</ApplicationRevision>
    <ApplicationVersion>1.0.0.%2a</ApplicationVersion>
    <IsWebBootstrapper>false</IsWebBootstrapper>
    <UseApplicationTrust>false</UseApplicationTrust>
    <BootstrapperEnabled>true</BootstrapperEnabled>
    <TargetFrameworkProfile />
  </PropertyGroup>
  <PropertyGroup Condition=" '$(Configuration)|$(Platform)' == 'Debug|AnyCPU' ">
    <OutputPath>..\..\..\..\Output\Debug\</OutputPath>
    <AllowUnsafeBlocks>false</AllowUnsafeBlocks>
    <BaseAddress>285212672</BaseAddress>
    <CheckForOverflowUnderflow>false</CheckForOverflowUnderflow>
    <ConfigurationOverrideFile>
    </ConfigurationOverrideFile>
    <DefineConstants>DEBUG;TRACE</DefineConstants>
    <DocumentationFile>..\..\..\..\Output\Debug\XMLViews.xml</DocumentationFile>
    <DebugSymbols>true</DebugSymbols>
    <FileAlignment>4096</FileAlignment>
    <NoWarn>168,169,219,414,649,1635,1702,1701</NoWarn>
    <NoStdLib>false</NoStdLib>
    <Optimize>false</Optimize>
    <RegisterForComInterop>false</RegisterForComInterop>
    <RemoveIntegerChecks>false</RemoveIntegerChecks>
    <TreatWarningsAsErrors>true</TreatWarningsAsErrors>
    <WarningLevel>4</WarningLevel>
    <DebugType>full</DebugType>
    <ErrorReport>prompt</ErrorReport>
    <CodeAnalysisRuleSet>AllRules.ruleset</CodeAnalysisRuleSet>
    <PlatformTarget>x86</PlatformTarget>
  </PropertyGroup>
  <PropertyGroup Condition=" '$(Configuration)|$(Platform)' == 'Release|AnyCPU' ">
    <OutputPath>..\..\..\..\Output\Release\</OutputPath>
    <AllowUnsafeBlocks>false</AllowUnsafeBlocks>
    <BaseAddress>285212672</BaseAddress>
    <CheckForOverflowUnderflow>false</CheckForOverflowUnderflow>
    <ConfigurationOverrideFile>
    </ConfigurationOverrideFile>
    <DefineConstants>TRACE</DefineConstants>
    <DocumentationFile>
    </DocumentationFile>
    <DebugSymbols>true</DebugSymbols>
    <FileAlignment>4096</FileAlignment>
    <NoStdLib>false</NoStdLib>
    <NoWarn>168,169,219,414,649,1635,1702,1701</NoWarn>
    <Optimize>true</Optimize>
    <RegisterForComInterop>false</RegisterForComInterop>
    <RemoveIntegerChecks>false</RemoveIntegerChecks>
    <TreatWarningsAsErrors>false</TreatWarningsAsErrors>
    <WarningLevel>4</WarningLevel>
    <DebugType>full</DebugType>
    <ErrorReport>prompt</ErrorReport>
    <CodeAnalysisRuleSet>AllRules.ruleset</CodeAnalysisRuleSet>
    <PlatformTarget>x86</PlatformTarget>
  </PropertyGroup>
  <ItemGroup>
    <Reference Include="Accessibility">
      <Name>Accessibility</Name>
    </Reference>
    <Reference Include="BasicUtils, Version=4.1.1.0, Culture=neutral, processorArchitecture=MSIL">
      <SpecificVersion>False</SpecificVersion>
      <HintPath>..\..\..\..\Output\Debug\BasicUtils.dll</HintPath>
    </Reference>
    <Reference Include="COMInterfaces">
      <Name>COMInterfaces</Name>
      <HintPath>..\..\..\..\Output\Debug\COMInterfaces.dll</HintPath>
    </Reference>
    <Reference Include="CoreImpl, Version=6.1.0.19989, Culture=neutral, processorArchitecture=MSIL">
      <SpecificVersion>False</SpecificVersion>
      <HintPath>..\..\..\..\Output\Debug\CoreImpl.dll</HintPath>
    </Reference>
    <Reference Include="FDO">
      <Name>FDO</Name>
      <SpecificVersion>False</SpecificVersion>
      <HintPath>..\..\..\..\Output\Debug\FDO.dll</HintPath>
    </Reference>
    <Reference Include="Filters">
      <Name>Filters</Name>
      <SpecificVersion>False</SpecificVersion>
      <HintPath>..\..\..\..\Output\Debug\Filters.dll</HintPath>
    </Reference>
    <Reference Include="Framework, Version=3.2.0.9, Culture=neutral, processorArchitecture=MSIL">
      <SpecificVersion>False</SpecificVersion>
      <HintPath>..\..\..\..\Output\Debug\Framework.dll</HintPath>
    </Reference>
    <Reference Include="FwControls">
      <Name>FwControls</Name>
      <SpecificVersion>False</SpecificVersion>
      <HintPath>..\..\..\..\Output\Debug\FwControls.dll</HintPath>
    </Reference>
    <Reference Include="FwCoreDlgControls, Version=6.9.2.27157, Culture=neutral, processorArchitecture=MSIL">
      <HintPath>..\..\..\..\Output\Debug\FwCoreDlgControls.dll</HintPath>
      <SpecificVersion>False</SpecificVersion>
      <HintPath>..\..\..\..\Output\Debug\FwCoreDlgControls.dll</HintPath>
    </Reference>
    <Reference Include="FwCoreDlgs">
      <Name>FwCoreDlgs</Name>
      <SpecificVersion>False</SpecificVersion>
      <HintPath>..\..\..\..\Output\Debug\FwCoreDlgs.dll</HintPath>
    </Reference>
    <Reference Include="FwResources">
      <Name>FwResources</Name>
      <SpecificVersion>False</SpecificVersion>
      <HintPath>..\..\..\..\Output\Debug\FwResources.dll</HintPath>
    </Reference>
    <Reference Include="FwUtils">
      <Name>FwUtils</Name>
      <SpecificVersion>False</SpecificVersion>
      <HintPath>..\..\..\..\Output\Debug\FwUtils.dll</HintPath>
    </Reference>
    <Reference Include="Microsoft.Practices.ServiceLocation, Version=1.0.0.0, Culture=neutral, processorArchitecture=MSIL">
      <SpecificVersion>False</SpecificVersion>
      <HintPath>..\..\..\..\DistFiles\Microsoft.Practices.ServiceLocation.dll</HintPath>
    </Reference>
    <Reference Include="Microsoft.VisualBasic">
      <Name>Microsoft.VisualBasic</Name>
    </Reference>
    <Reference Include="Palaso, Version=1.7.43.0, Culture=neutral, processorArchitecture=MSIL">
      <SpecificVersion>False</SpecificVersion>
      <HintPath>..\..\..\..\Output\Debug\Palaso.dll</HintPath>
    </Reference>
    <Reference Include="Reporting">
      <Name>Reporting</Name>
      <SpecificVersion>False</SpecificVersion>
      <HintPath>..\..\..\..\Output\Debug\Reporting.dll</HintPath>
    </Reference>
    <Reference Include="RootSite">
      <Name>RootSite</Name>
      <SpecificVersion>False</SpecificVersion>
      <HintPath>..\..\..\..\Output\Debug\RootSite.dll</HintPath>
    </Reference>
    <Reference Include="ECInterfaces, Version=4.0.0.0, Culture=neutral, PublicKeyToken=f1447bae1e63f485, processorArchitecture=x86">
      <SpecificVersion>False</SpecificVersion>
      <HintPath>..\..\..\..\Output\Debug\ECInterfaces.dll</HintPath>
    </Reference>
    <Reference Include="SilEncConverters40, Version=4.0.0.0, Culture=neutral, PublicKeyToken=f1447bae1e63f485, processorArchitecture=x86">
      <SpecificVersion>False</SpecificVersion>
      <HintPath>..\..\..\..\Output\Debug\SilEncConverters40.dll</HintPath>
      <Private>False</Private>
    </Reference>
    <Reference Include="SilUtils, Version=1.0.0.0, Culture=neutral, processorArchitecture=MSIL">
      <SpecificVersion>False</SpecificVersion>
      <HintPath>..\..\..\..\Output\Debug\SilUtils.dll</HintPath>
    </Reference>
    <Reference Include="SimpleRootSite">
      <Name>SimpleRootSite</Name>
      <SpecificVersion>False</SpecificVersion>
      <HintPath>..\..\..\..\Output\Debug\SimpleRootSite.dll</HintPath>
    </Reference>
    <Reference Include="System">
      <Name>System</Name>
    </Reference>
    <Reference Include="System.Data">
      <Name>System.Data</Name>
    </Reference>
    <Reference Include="System.Drawing">
      <Name>System.Drawing</Name>
    </Reference>
    <Reference Include="System.Windows.Forms">
      <Name>System.Windows.Forms</Name>
    </Reference>
    <Reference Include="System.Xml">
      <Name>System.XML</Name>
    </Reference>
    <Reference Include="System.Xml.Linq" />
    <Reference Include="Widgets">
      <Name>Widgets</Name>
      <SpecificVersion>False</SpecificVersion>
      <HintPath>..\..\..\..\Output\Debug\Widgets.dll</HintPath>
    </Reference>
    <Reference Include="xCore">
      <Name>xCore</Name>
      <SpecificVersion>False</SpecificVersion>
      <HintPath>..\..\..\..\Output\Debug\xCore.dll</HintPath>
    </Reference>
    <Reference Include="xCoreInterfaces">
      <Name>xCoreInterfaces</Name>
      <SpecificVersion>False</SpecificVersion>
      <HintPath>..\..\..\..\Output\Debug\xCoreInterfaces.dll</HintPath>
    </Reference>
    <Reference Include="XMLUtils">
      <Name>XMLUtils</Name>
      <SpecificVersion>False</SpecificVersion>
      <HintPath>..\..\..\..\Output\Debug\XMLUtils.dll</HintPath>
    </Reference>
  </ItemGroup>
  <ItemGroup>
    <Compile Include="..\..\..\CommonAssemblyInfo.cs">
      <Link>CommonAssemblyInfo.cs</Link>
    </Compile>
    <Compile Include="AssemblyInfo.cs">
      <SubType>Code</SubType>
    </Compile>
    <Compile Include="BrowseViewer.cs">
      <SubType>UserControl</SubType>
    </Compile>
    <Compile Include="BulkEditBar.cs">
      <SubType>UserControl</SubType>
    </Compile>
    <Compile Include="ChooserCommandBase.cs" />
    <Compile Include="ColumnConfigureDialog.cs">
      <SubType>Form</SubType>
    </Compile>
    <Compile Include="ConfiguredExport.cs" />
    <Compile Include="DhListView.cs">
      <SubType>Component</SubType>
    </Compile>
    <Compile Include="FilterBar.cs">
      <SubType>UserControl</SubType>
    </Compile>
    <Compile Include="FilterSdaDecorator.cs" />
    <Compile Include="FlatListView.cs">
      <SubType>UserControl</SubType>
    </Compile>
    <Compile Include="FlatListView.Designer.cs">
      <DependentUpon>FlatListView.cs</DependentUpon>
    </Compile>
    <Compile Include="LabelNode.cs" />
    <Compile Include="LayoutMerger.cs" />
    <Compile Include="MatchingObjectsBrowser.cs">
      <SubType>UserControl</SubType>
    </Compile>
    <Compile Include="ObjectLabels.cs" />
    <Compile Include="ObjectListPublisher.cs" />
    <Compile Include="SimpleDateMatchDlg.cs">
      <SubType>Form</SubType>
    </Compile>
    <Compile Include="SimpleDateMatchDlg.Designer.cs">
      <DependentUpon>SimpleDateMatchDlg.cs</DependentUpon>
    </Compile>
    <Compile Include="LayoutCache.cs">
      <SubType>Code</SubType>
    </Compile>
    <Compile Include="LayoutFinder.cs">
      <SubType>Code</SubType>
    </Compile>
    <Compile Include="NeededPropertyInfo.cs">
      <SubType>Code</SubType>
    </Compile>
    <Compile Include="NonEmptyTargetControl.cs">
      <SubType>UserControl</SubType>
    </Compile>
    <Compile Include="PartGenerator.cs">
      <SubType>Code</SubType>
    </Compile>
    <Compile Include="ReallySimpleListChooser.cs">
      <SubType>Form</SubType>
    </Compile>
    <Compile Include="SimpleIntegerMatchDlg.cs">
      <SubType>Form</SubType>
    </Compile>
    <Compile Include="SimpleMatchDlg.cs">
      <SubType>Form</SubType>
    </Compile>
    <Compile Include="XmlBrowseRDEView.cs">
      <SubType>UserControl</SubType>
    </Compile>
    <Compile Include="XmlBrowseView.cs">
      <SubType>UserControl</SubType>
    </Compile>
    <Compile Include="XmlBrowseViewBase.cs">
      <SubType>UserControl</SubType>
    </Compile>
    <Compile Include="XmlBrowseViewBaseVc.cs">
      <SubType>Code</SubType>
    </Compile>
    <Compile Include="XmlBrowseViewSelectionRestorer.cs" />
    <Compile Include="XmlBrowseViewVc.cs">
      <SubType>Code</SubType>
    </Compile>
    <Compile Include="XmlRDEBrowseViewVc.cs">
      <SubType>Code</SubType>
    </Compile>
    <Compile Include="XmlSeqView.cs">
      <SubType>UserControl</SubType>
    </Compile>
    <Compile Include="XmlVc.cs">
      <SubType>Code</SubType>
    </Compile>
    <Compile Include="XmlVcDisplayVec.cs" />
    <Compile Include="XmlView.cs">
      <SubType>UserControl</SubType>
    </Compile>
    <Compile Include="XMLViewsDataCache.cs" />
    <Compile Include="XMLViewsStrings.Designer.cs">
      <AutoGen>True</AutoGen>
      <DesignTime>True</DesignTime>
      <DependentUpon>XMLViewsStrings.resx</DependentUpon>
    </Compile>
    <Compile Include="XmlViewsUtils.cs">
      <SubType>Code</SubType>
    </Compile>
    <EmbeddedResource Include="BrowseViewer.resx">
      <DependentUpon>BrowseViewer.cs</DependentUpon>
      <SubType>Designer</SubType>
    </EmbeddedResource>
    <EmbeddedResource Include="BulkEditBar.resx">
      <DependentUpon>BulkEditBar.cs</DependentUpon>
      <SubType>Designer</SubType>
    </EmbeddedResource>
    <EmbeddedResource Include="ColumnConfigureDialog.resx">
      <DependentUpon>ColumnConfigureDialog.cs</DependentUpon>
      <SubType>Designer</SubType>
    </EmbeddedResource>
    <EmbeddedResource Include="DhListView.resx">
      <DependentUpon>DhListView.cs</DependentUpon>
      <SubType>Designer</SubType>
    </EmbeddedResource>
    <EmbeddedResource Include="NonEmptyTargetControl.resx">
      <DependentUpon>NonEmptyTargetControl.cs</DependentUpon>
      <SubType>Designer</SubType>
    </EmbeddedResource>
    <EmbeddedResource Include="ReallySimpleListChooser.resx">
      <DependentUpon>ReallySimpleListChooser.cs</DependentUpon>
      <SubType>Designer</SubType>
    </EmbeddedResource>
    <EmbeddedResource Include="SimpleDateMatchDlg.resx">
      <SubType>Designer</SubType>
      <DependentUpon>SimpleDateMatchDlg.cs</DependentUpon>
    </EmbeddedResource>
    <EmbeddedResource Include="SimpleIntegerMatchDlg.resx">
      <DependentUpon>SimpleIntegerMatchDlg.cs</DependentUpon>
      <SubType>Designer</SubType>
    </EmbeddedResource>
    <EmbeddedResource Include="SimpleMatchDlg.resx">
      <DependentUpon>SimpleMatchDlg.cs</DependentUpon>
      <SubType>Designer</SubType>
    </EmbeddedResource>
    <EmbeddedResource Include="XmlBrowseRDEView.resx">
      <DependentUpon>XmlBrowseRDEView.cs</DependentUpon>
      <SubType>Designer</SubType>
    </EmbeddedResource>
    <EmbeddedResource Include="XmlBrowseView.resx">
      <DependentUpon>XmlBrowseView.cs</DependentUpon>
      <SubType>Designer</SubType>
    </EmbeddedResource>
    <EmbeddedResource Include="XmlBrowseViewBase.resx">
      <DependentUpon>XmlBrowseViewBase.cs</DependentUpon>
      <SubType>Designer</SubType>
    </EmbeddedResource>
    <EmbeddedResource Include="XmlSeqView.resx">
      <DependentUpon>XmlSeqView.cs</DependentUpon>
      <SubType>Designer</SubType>
    </EmbeddedResource>
    <EmbeddedResource Include="XmlView.resx">
      <DependentUpon>XmlView.cs</DependentUpon>
      <SubType>Designer</SubType>
    </EmbeddedResource>
    <EmbeddedResource Include="XMLViewsStrings.resx">
      <SubType>Designer</SubType>
      <Generator>ResXFileCodeGenerator</Generator>
      <LastGenOutput>XMLViewsStrings.Designer.cs</LastGenOutput>
    </EmbeddedResource>
  </ItemGroup>
  <ItemGroup>
    <Folder Include="Properties\" />
  </ItemGroup>
  <ItemGroup>
    <BootstrapperPackage Include="Microsoft.Net.Client.3.5">
      <Visible>False</Visible>
      <ProductName>.NET Framework 3.5 SP1 Client Profile</ProductName>
      <Install>false</Install>
    </BootstrapperPackage>
    <BootstrapperPackage Include="Microsoft.Net.Framework.3.5.SP1">
      <Visible>False</Visible>
      <ProductName>.NET Framework 3.5 SP1</ProductName>
      <Install>true</Install>
    </BootstrapperPackage>
    <BootstrapperPackage Include="Microsoft.Windows.Installer.3.1">
      <Visible>False</Visible>
      <ProductName>Windows Installer 3.1</ProductName>
      <Install>true</Install>
    </BootstrapperPackage>
  </ItemGroup>
  <Import Project="$(MSBuildBinPath)\Microsoft.CSharp.targets" />

  <PropertyGroup>
    <DistFiles>../../../../DistFiles</DistFiles>
  </PropertyGroup>
<<<<<<< HEAD
  <ItemGroup>
    <None Include="gendarme-XMLViews.ignore" />
  </ItemGroup>
=======
  <Import Project="../../../../Build/BeforeBuildCopyPalasoDlls.targets" />
>>>>>>> 4ff20abc
</Project><|MERGE_RESOLUTION|>--- conflicted
+++ resolved
@@ -419,11 +419,8 @@
   <PropertyGroup>
     <DistFiles>../../../../DistFiles</DistFiles>
   </PropertyGroup>
-<<<<<<< HEAD
+  <Import Project="../../../../Build/BeforeBuildCopyPalasoDlls.targets" />
   <ItemGroup>
     <None Include="gendarme-XMLViews.ignore" />
   </ItemGroup>
-=======
-  <Import Project="../../../../Build/BeforeBuildCopyPalasoDlls.targets" />
->>>>>>> 4ff20abc
 </Project>