--- conflicted
+++ resolved
@@ -5,11 +5,8 @@
 using System;
 using System.Drawing;
 using System.IO;
-<<<<<<< HEAD
+using System.Windows.Forms;
 using SIL.CoreImpl;
-=======
-using System.Windows.Forms;
->>>>>>> f36077e3
 using SIL.FieldWorks.Common.FwUtils;
 using SIL.Utils;
 
@@ -192,8 +189,8 @@
 				var idx = sMyDocs.LastIndexOf(Path.DirectorySeparatorChar);
 				return sDir.Substring(idx + 1);
 			}
-			return sDir;
-		}
+				return sDir;
+			}
 
 		/// ------------------------------------------------------------------------------------
 		/// <summary>
