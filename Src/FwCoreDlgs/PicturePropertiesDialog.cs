--- conflicted
+++ resolved
@@ -1,13 +1,6 @@
 // Copyright (c) 2004-2013 SIL International
 // This software is licensed under the LGPL, version 2.1 or later
 // (http://www.gnu.org/licenses/lgpl-2.1.html)
-<<<<<<< HEAD
-//
-// File: PicturePropertiesDialog.cs
-// Responsibility: TeTeam
-=======
-
->>>>>>> e70a5271
 using System;
 using System.Drawing;
 using System.ComponentModel;
@@ -792,12 +785,7 @@
 		{
 			// We can only leave the file where it is if we're working locally. If we don't copy
 			// (or move) to the project folder other users can't see it.
-<<<<<<< HEAD
 			m_rbLeave.Enabled = true;
-=======
-			var okToLeave = m_cache.ProjectId.IsLocal;
-			m_rbLeave.Enabled = okToLeave;
->>>>>>> e70a5271
 			switch (s_defaultFileLocChoiceForSession)
 			{
 				case FileLocationChoice.Copy:
@@ -807,16 +795,6 @@
 					m_rbMove.Checked = true;
 					break;
 				case FileLocationChoice.Leave:
-<<<<<<< HEAD
-=======
-					if (!okToLeave)
-					{
-						// User has somehow been in the habit of leaving files (can this even happen?)
-						// but now can't...Copy seems safest as the fall-back.
-						m_rbCopy.Checked = true;
-						break;
-					}
->>>>>>> e70a5271
 					m_rbLeave.Checked = true;
 					break;
 			}
