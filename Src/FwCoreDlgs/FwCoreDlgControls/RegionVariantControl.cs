using System;
using System.ComponentModel;
using System.Collections.Generic;
using System.Diagnostics.CodeAnalysis;
using System.Globalization;
using System.Linq;
using System.Text;
using System.Windows.Forms;

using SIL.CoreImpl;
using SIL.Utils;
using SIL.FieldWorks.Common.Controls;
using Palaso.WritingSystems;

namespace SIL.FieldWorks.FwCoreDlgControls
{
	/// <summary>
	/// Summary description for RegionVariantControl.
	/// </summary>
	public class RegionVariantControl : UserControl, IFWDisposable
	{
		private Label m_variantNameLabel;
		// Note: this currently has a max length set to 30. This is to ensure that any
		// combination of language (max 11), country (max 3) and variant with two
		// underscores will be under the 49-char limit for the overall length of a
		// locale ID. We even gave ourselves a margin of a couple of characters,
		// since 30 is a lot and it may be useful to have a couple left in case ICU
		// reduces the limit or we want to add a version number or something like that.
		private Label m_scriptNameLabel;
		private FwOverrideComboBox m_scriptName;
		private Label m_scriptAbbrevLabel;
		private TextBox m_scriptAbbrev;
		//Control member to hold the value of the scriptName string
		private string m_scriptNameString;

		private Label m_regionNameLabel;
		private FwOverrideComboBox m_regionName;
		private Label m_regionAbbrevLabel;
		private TextBox m_regionAbbrev;
		private string m_regionNameString;

		private Label m_variantAbbrevLabel;
		private FwOverrideComboBox m_variantName;
		private TextBox m_variantAbbrev;
		private string m_variantNameString;

		private HelpProvider m_helpProvider;

		private IWritingSystem m_ws;
		private ScriptSubtag m_origScriptSubtag;
		private RegionSubtag m_origRegionSubtag;
		private VariantSubtag m_origVariantSubtag;

		const string ksAudioVariant = "x-AUDIO";

		private System.ComponentModel.IContainer components;
		// everyone wants this to be x-audio, but currently Palaso requires caps.
		const string ksAudioScript = "Zxxx";

		/// <summary>
		/// This is set when changing multiple subtags at once to prevent the side effects of
		/// changing one from interfering with changing the other. It should always be set
		/// by calling EnableScriptTagSideEffects and should only be disabled temporarily.
		/// </summary>
		private bool m_enableLangTagSideEffects = true;



		/// <summary>
		/// We need an event to let the parents control know when comboBox values have changed
		/// </summary>
		public event EventHandler ScriptRegionVariantChanged;

		/// <summary>
		/// Constructor.
		/// </summary>
		public RegionVariantControl()
		{
			// This call is required by the Windows.Forms Form Designer.
			InitializeComponent();
		}

		#region Component Designer generated code
		/// <summary>
		/// Required method for Designer support - do not modify
		/// the contents of this method with the code editor.
		/// </summary>
		private void InitializeComponent()
		{
			this.components = new System.ComponentModel.Container();
			System.ComponentModel.ComponentResourceManager resources = new System.ComponentModel.ComponentResourceManager(typeof(RegionVariantControl));
			this.m_regionAbbrev = new System.Windows.Forms.TextBox();
			this.m_variantNameLabel = new System.Windows.Forms.Label();
			this.m_variantAbbrev = new System.Windows.Forms.TextBox();
			this.m_regionAbbrevLabel = new System.Windows.Forms.Label();
			this.m_variantAbbrevLabel = new System.Windows.Forms.Label();
			this.m_regionNameLabel = new System.Windows.Forms.Label();
			this.m_helpProvider = new System.Windows.Forms.HelpProvider();
			this.m_scriptNameLabel = new System.Windows.Forms.Label();
			this.m_scriptAbbrevLabel = new System.Windows.Forms.Label();
			this.m_scriptAbbrev = new System.Windows.Forms.TextBox();
			this.m_scriptName = new SIL.FieldWorks.Common.Controls.FwOverrideComboBox();
			this.m_variantName = new SIL.FieldWorks.Common.Controls.FwOverrideComboBox();
			this.m_regionName = new SIL.FieldWorks.Common.Controls.FwOverrideComboBox();
			this.SuspendLayout();
			//
			// m_regionAbbrev
			//
			resources.ApplyResources(this.m_regionAbbrev, "m_regionAbbrev");
			this.m_regionAbbrev.Name = "m_regionAbbrev";
			this.m_helpProvider.SetShowHelp(this.m_regionAbbrev, ((bool)(resources.GetObject("m_regionAbbrev.ShowHelp"))));
			this.m_regionAbbrev.TextChanged += new System.EventHandler(this.m_regionCode_TextChanged);
			this.m_regionAbbrev.KeyPress += new System.Windows.Forms.KeyPressEventHandler(this.m_regionCode_KeyPress);
			//
			// m_variantNameLabel
			//
			resources.ApplyResources(this.m_variantNameLabel, "m_variantNameLabel");
			this.m_variantNameLabel.BackColor = System.Drawing.Color.Transparent;
			this.m_variantNameLabel.Name = "m_variantNameLabel";
			this.m_helpProvider.SetShowHelp(this.m_variantNameLabel, ((bool)(resources.GetObject("m_variantNameLabel.ShowHelp"))));
			//
			// m_variantAbbrev
			//
			resources.ApplyResources(this.m_variantAbbrev, "m_variantAbbrev");
			this.m_variantAbbrev.Name = "m_variantAbbrev";
			this.m_helpProvider.SetShowHelp(this.m_variantAbbrev, ((bool)(resources.GetObject("m_variantAbbrev.ShowHelp"))));
			this.m_variantAbbrev.TextChanged += new System.EventHandler(this.m_variantCode_TextChanged);
			this.m_variantAbbrev.KeyPress += new System.Windows.Forms.KeyPressEventHandler(this.m_variantCode_KeyPress);
			//
			// m_regionAbbrevLabel
			//
			resources.ApplyResources(this.m_regionAbbrevLabel, "m_regionAbbrevLabel");
			this.m_regionAbbrevLabel.BackColor = System.Drawing.Color.Transparent;
			this.m_regionAbbrevLabel.Name = "m_regionAbbrevLabel";
			this.m_helpProvider.SetShowHelp(this.m_regionAbbrevLabel, ((bool)(resources.GetObject("m_regionAbbrevLabel.ShowHelp"))));
			//
			// m_variantAbbrevLabel
			//
			resources.ApplyResources(this.m_variantAbbrevLabel, "m_variantAbbrevLabel");
			this.m_variantAbbrevLabel.BackColor = System.Drawing.Color.Transparent;
			this.m_variantAbbrevLabel.Name = "m_variantAbbrevLabel";
			this.m_helpProvider.SetShowHelp(this.m_variantAbbrevLabel, ((bool)(resources.GetObject("m_variantAbbrevLabel.ShowHelp"))));
			//
			// m_regionNameLabel
			//
			resources.ApplyResources(this.m_regionNameLabel, "m_regionNameLabel");
			this.m_regionNameLabel.BackColor = System.Drawing.Color.Transparent;
			this.m_regionNameLabel.Name = "m_regionNameLabel";
			this.m_helpProvider.SetShowHelp(this.m_regionNameLabel, ((bool)(resources.GetObject("m_regionNameLabel.ShowHelp"))));
			//
			// m_scriptNameLabel
			//
			resources.ApplyResources(this.m_scriptNameLabel, "m_scriptNameLabel");
			this.m_scriptNameLabel.Name = "m_scriptNameLabel";
			this.m_helpProvider.SetShowHelp(this.m_scriptNameLabel, ((bool)(resources.GetObject("m_scriptNameLabel.ShowHelp"))));
			//
			// m_scriptAbbrevLabel
			//
			resources.ApplyResources(this.m_scriptAbbrevLabel, "m_scriptAbbrevLabel");
			this.m_scriptAbbrevLabel.Name = "m_scriptAbbrevLabel";
			this.m_helpProvider.SetShowHelp(this.m_scriptAbbrevLabel, ((bool)(resources.GetObject("m_scriptAbbrevLabel.ShowHelp"))));
			//
			// m_scriptAbbrev
			//
			resources.ApplyResources(this.m_scriptAbbrev, "m_scriptAbbrev");
			this.m_scriptAbbrev.Name = "m_scriptAbbrev";
			this.m_helpProvider.SetShowHelp(this.m_scriptAbbrev, ((bool)(resources.GetObject("m_scriptAbbrev.ShowHelp"))));
			this.m_scriptAbbrev.TextChanged += new System.EventHandler(this.m_scriptCode_TextChanged);
			this.m_scriptAbbrev.KeyPress += new System.Windows.Forms.KeyPressEventHandler(this.m_scriptCode_KeyPress);
			//
			// m_scriptName
			//
			this.m_scriptName.AllowSpaceInEditBox = true;
			//			this.m_scriptName.DataSource = this.regionVariantControlBindingSource1;
			resources.ApplyResources(this.m_scriptName, "m_scriptName");
			this.m_scriptName.Name = "m_scriptName";
			this.m_helpProvider.SetShowHelp(this.m_scriptName, ((bool)(resources.GetObject("m_scriptName.ShowHelp"))));
			this.m_scriptName.Sorted = true;
			this.m_scriptName.TextChanged += new System.EventHandler(this.m_scriptName_TextChanged);

			//
			// m_variantName
			//
			this.m_variantName.AllowSpaceInEditBox = true;
			this.m_helpProvider.SetHelpString(this.m_variantName, resources.GetString("m_variantName.HelpString"));
			resources.ApplyResources(this.m_variantName, "m_variantName");
			this.m_variantName.Name = "m_variantName";
			this.m_helpProvider.SetShowHelp(this.m_variantName, ((bool)(resources.GetObject("m_variantName.ShowHelp"))));
			this.m_variantName.Sorted = true;
			this.m_variantName.SelectedIndexChanged += m_variantName_TextChanged;
			this.m_variantName.TextChanged += new System.EventHandler(this.m_variantName_TextChanged);
			//
			// m_regionName
			//
			this.m_regionName.AllowSpaceInEditBox = true;
			this.m_helpProvider.SetHelpString(this.m_regionName, resources.GetString("m_regionName.HelpString"));
			resources.ApplyResources(this.m_regionName, "m_regionName");
			this.m_regionName.Name = "m_regionName";
			this.m_helpProvider.SetShowHelp(this.m_regionName, ((bool)(resources.GetObject("m_regionName.ShowHelp"))));
			this.m_regionName.Sorted = true;
			this.m_regionName.TextChanged += new System.EventHandler(this.m_regionName_TextChanged);
			//
			//
			// RegionVariantControl
			//
			this.BackColor = System.Drawing.SystemColors.Control;
			this.Controls.Add(this.m_scriptName);
			this.Controls.Add(this.m_scriptAbbrev);
			this.Controls.Add(this.m_scriptAbbrevLabel);
			this.Controls.Add(this.m_scriptNameLabel);
			this.Controls.Add(this.m_variantName);
			this.Controls.Add(this.m_regionName);
			this.Controls.Add(this.m_regionAbbrev);
			this.Controls.Add(this.m_variantNameLabel);
			this.Controls.Add(this.m_variantAbbrev);
			this.Controls.Add(this.m_regionAbbrevLabel);
			this.Controls.Add(this.m_variantAbbrevLabel);
			this.Controls.Add(this.m_regionNameLabel);
			this.Name = "RegionVariantControl";
			this.m_helpProvider.SetShowHelp(this, ((bool)(resources.GetObject("$this.ShowHelp"))));
			resources.ApplyResources(this, "$this");
			this.ResumeLayout(false);
			this.PerformLayout();

		}
		#endregion


		/// <summary>
		/// Check to see if the object has been disposed.
		/// All public Properties and Methods should call this
		/// before doing anything else.
		/// </summary>
		public void CheckDisposed()
		{
			if (IsDisposed)
				throw new ObjectDisposedException(String.Format("'{0}' in use after being disposed.", GetType().Name));
		}

		/// <summary>
		/// The larger component using this control must supply a writing system
		/// which this control will help to edit.
		/// </summary>
		public IWritingSystem WritingSystem
		{
			get
			{
				CheckDisposed();
				return m_ws;
			}
			set
			{
				CheckDisposed();

				m_ws = value;
				LoadControlsFromWritingSystem();
			}
		}

		/// <summary>
		/// Indicates whether the Region or Variant or Script name has changed in the control since initialization.
		/// </summary>
		public bool RegionOrVariantOrScriptChanged
		{
			get
			{
				if (m_ws.RegionSubtag != m_origRegionSubtag ||
					m_ws.VariantSubtag != m_origVariantSubtag ||
					m_ws.ScriptSubtag != m_origScriptSubtag)
				{
					return true;
				}
				return false;
			}
		}

		/// <summary>
		/// Gets or sets the script subtag.
		/// </summary>
		/// <value>The script subtag.</value>
		public ScriptSubtag ScriptSubtag
		{
			get
			{
				CheckDisposed();

				ScriptSubtag subtag = null;
				if (m_scriptAbbrev.Enabled)
				{
					string code = m_scriptAbbrev.Text.Trim();
					if (!string.IsNullOrEmpty(code))
						subtag = LangTagUtils.GetScriptSubtag(code, m_scriptName.Text.Trim());
				}
				else if (IsVoiceWritingSystem)
				{
					subtag = LangTagUtils.GetScriptSubtag(ksAudioScript);
				}
				else
				{
					subtag = (ScriptSubtag)m_scriptName.SelectedItem;
				}
				return subtag;
			}

			set
			{
				CheckDisposed();

				if (value == null)
				{
					m_scriptAbbrev.Text = "";
					m_scriptAbbrev.Enabled = false;
					ScriptName = "";
				}
				else
				{

					bool wasEnabled = m_scriptName.Enabled; //be a good neighbor
					m_scriptName.Enabled = true; // somehow necessary to allow it to be changed??
					ScriptName = value.Name;
					if (m_scriptName.SelectedItem == null)
					{
						m_scriptName.Items.Add(value);
						m_scriptName.SelectedIndex = m_scriptName.Items.IndexOf(value);
					}
					m_scriptName.Enabled = wasEnabled; //be a good neighbor
					m_scriptAbbrev.Enabled = value.IsPrivateUse;
					m_scriptAbbrev.Text = value.Code;
				}
			}
		}

		/// <summary>
		/// Gets or sets the region subtag.
		/// </summary>
		/// <value>The region subtag.</value>
		public RegionSubtag RegionSubtag
		{
			get
			{
				CheckDisposed();

				RegionSubtag subtag = null;
				if (m_regionAbbrev.Enabled)
				{
					string code = m_regionAbbrev.Text.Trim();
					if (!string.IsNullOrEmpty(code))
						subtag = LangTagUtils.GetRegionSubtag(code, m_regionName.Text.Trim());
				}
				else
				{
					subtag = (RegionSubtag)m_regionName.SelectedItem;
				}
				return subtag;
			}

			set
			{
				CheckDisposed();

				if (value == null)
				{
					m_regionAbbrev.Text = "";
					m_regionAbbrev.Enabled = false;
					RegionName = "";
				}
				else
				{
					if (value.Name != null) //set the RegionName to the value in the given subtag
					{
						RegionName = value.Name;
					}
					else //if the subtag has no name try to be nice and look one up, this avoids getting our controls in a bad state
					{
						RegionName = LangTagUtils.GetRegionSubtag(value.Code, value.Code).Name;
					}
					//m_regionName.SelectedItem = value;
					if (m_regionName.SelectedItem == null)
					{
						m_regionName.Items.Add(value);
						m_regionName.SelectedIndex = m_scriptName.Items.IndexOf(value);

					}
					m_regionAbbrev.Enabled = value.IsPrivateUse;
					m_regionAbbrev.Text = value.Code;
				}
			}
		}

		/// <summary>
		/// Gets or sets the variant subtag.
		/// </summary>
		/// <value>The variant subtag.</value>
		public VariantSubtag VariantSubtag
		{
			get
			{
				CheckDisposed();

				VariantSubtag subtag = null;
				if (m_variantAbbrev.Enabled)
				{
					string code = m_variantAbbrev.Text.Trim();
					if (!string.IsNullOrEmpty(code))
						subtag = LangTagUtils.GetVariantSubtag(code, m_variantName.Text.Trim(), null);
				}
				else
				{
					subtag = (VariantSubtag)m_variantName.SelectedItem;
				}
				return subtag;
			}

			set
			{
				CheckDisposed();

				if (value == null)
				{
					VariantName = "";
					m_variantAbbrev.Enabled = false;
					m_variantAbbrev.Text = "";
				}
				else
				{
					m_variantName.SelectedIndex = m_variantName.Items.IndexOf(value);
					// There are initially items in our combo that are VariantSubtags with codes starting with x-,
					// in particular x-py and x-pyn. However when these are used in actual writing systems the
					// writing system library figures out that the x- is just a private-use marker and does not make
					// it part of the code. So the incoming VariantSubtag has a code of just py or pyn.
					// To take advantage of the one already in the menu and see its name, and avoid adding a duplicate,
					// we have to search for the existing one starting with "x-".
					if (m_variantName.SelectedItem == null && !value.Code.StartsWith("x-"))
					{
						var altTag = new VariantSubtag("x-" + value.Code, value.Name, value.IsPrivateUse, value.Prefixes);
						VariantName = value.Name;

					}
					if (m_variantName.SelectedItem == null)
					{
						m_variantName.Items.Add(value);
						VariantName = value.Name;

					}
					m_variantAbbrev.Enabled = value.IsPrivateUse && !((WritingSystemDefinition)m_ws).IsVoice;
					m_variantAbbrev.Text = value.Code;
				}
			}
		}

		/// <summary>
		/// Gets or sets the name of the script.
		/// </summary>
		/// <value>The name of the script.</value>
		public string ScriptName
		{
			get
			{
				CheckDisposed();
				return m_scriptNameString;
			}

			set
			{
				CheckDisposed();
				m_scriptNameString = value;
				m_scriptName.SelectedIndex = m_scriptName.FindStringExact(value);
			}
		}

		/// <summary>
		/// Gets or sets the name of the region.
		/// </summary>
		/// <value>The name of the region.</value>
		public string RegionName
		{
			get
			{
				CheckDisposed();
				return m_regionNameString;
			}

			set
			{
				CheckDisposed();
				m_regionNameString = value;
				m_regionName.SelectedIndex = m_regionName.FindStringExact(value);
			}
		}

		/// <summary>
		/// Gets or sets the name of the variant.
		/// </summary>
		/// <value>The name of the variant.</value>
		public string VariantName
		{
			get
			{
				CheckDisposed();
				return m_variantNameString;
			}

			set
			{
				CheckDisposed();

				m_variantNameString = value;
				m_variantName.SelectedIndex = m_variantName.FindStringExact(value);
			}
		}

		/// <summary>
		/// Activates a child control.
		/// </summary>
		/// <param name="directed">true to specify the direction of the control to select; otherwise, false.</param>
		/// <param name="forward">true to move forward in the tab order; false to move backward in the tab order.</param>
		protected override void Select(bool directed, bool forward)
		{
			base.Select(directed, forward);
			if (!directed)
				SelectNextControl(null, forward, true, true, false);
		}

		/// <summary>
		/// Load the controls from the writing system, if it is not null. If it is null, clear all controls.
		/// If the combo boxes are not populated, do nothing...the method will get called again
		/// when the form loads.
		/// </summary>
		private void LoadControlsFromWritingSystem()
		{
			m_enableLangTagSideEffects = false;
			if (m_ws == null)
				return; // Probably in design mode; can't populate.
			m_origVariantSubtag = m_ws.VariantSubtag;
			m_origRegionSubtag = m_ws.RegionSubtag;
			m_origScriptSubtag = m_ws.ScriptSubtag;
			m_scriptName.ClearItems();
			m_scriptName.Items.AddRange(LangTagUtils.ScriptSubtags.ToArray());
			ScriptSubtag = m_origScriptSubtag;

			m_regionName.ClearItems();
			m_regionName.Items.AddRange(LangTagUtils.RegionSubtags.ToArray());
			RegionSubtag = m_origRegionSubtag;

			PopulateVariantCombo(false);
			VariantSubtag = m_origVariantSubtag;
			m_enableLangTagSideEffects = true;
		}

		private void PopulateVariantCombo(bool fPreserve)
		{
			m_variantName.TextChanged -= m_variantName_TextChanged; // don't modify the WS while fixing up the combo.
			m_variantName.BeginUpdate();
			VariantSubtag orig = VariantSubtag;
			m_variantName.ClearItems();
			m_variantName.Items.AddRange((from subtag in LangTagUtils.VariantSubtags
										  where subtag.IsVariantOf(m_ws.Id)
										  select subtag).ToArray());
			if (orig != null && fPreserve)
				VariantSubtag = orig;
			m_variantName.EndUpdate();
			m_variantName.TextChanged += m_variantName_TextChanged;
		}

		/// <summary>
		/// Check that the contents of the control are valid. If not, report the error
		/// to the user and return false. This should prevent the user from closing the
		/// containing form using OK, but not from cancelling.
		/// </summary>
		[SuppressMessage("Gendarme.Rules.Correctness", "EnsureLocalDisposalRule",
			Justification="FindForm() returns a reference")]
		public bool CheckValid()
		{
			CheckDisposed();

			string caption = FwCoreDlgControls.kstidError;

			ScriptSubtag scriptSubtag = ScriptSubtag;
			// Can't allow a script name without an abbreviation.
			if (scriptSubtag == null && !string.IsNullOrEmpty(m_scriptName.Text.Trim()))
			{
				MessageBox.Show(FindForm(), FwCoreDlgControls.kstidMissingScrAbbr, caption);
				return false;
			}
			if (scriptSubtag != null && scriptSubtag.IsPrivateUse)
			{
				if (!LangTagUtils.GetScriptSubtag(scriptSubtag.Code).IsPrivateUse)
				{
					MessageBox.Show(FindForm(), FwCoreDlgControls.kstidDupScrAbbr, caption);
					return false;
				}
				if (!scriptSubtag.IsValid)
				{
					MessageBox.Show(FindForm(), FwCoreDlgControls.kstidInvalidScrAbbr, caption);
					return false;
				}
			}

			RegionSubtag regionSubtag = RegionSubtag;
			// Can't allow a country name without an abbreviation.
			if (regionSubtag == null && !string.IsNullOrEmpty(m_regionName.Text.Trim()))
			{
				MessageBox.Show(FindForm(), FwCoreDlgControls.kstidMissingRgnAbbr, caption);
				return false;
			}
			if (regionSubtag != null && regionSubtag.IsPrivateUse)
			{
				if (!LangTagUtils.GetRegionSubtag(regionSubtag.Code).IsPrivateUse)
				{
					MessageBox.Show(FindForm(), FwCoreDlgControls.kstidDupRgnAbbr, caption);
					return false;
				}
				if (!regionSubtag.IsValid)
				{
					MessageBox.Show(FindForm(), FwCoreDlgControls.kstidInvalidRgnAbbr, caption);
					return false;
				}
			}

			VariantSubtag variantSubtag = VariantSubtag;
			// Can't allow a variant name without an abbreviation.
			if (variantSubtag == null && !string.IsNullOrEmpty(m_variantName.Text.Trim()))
			{
				MessageBox.Show(FindForm(), FwCoreDlgControls.kstidMissingVarAbbr, caption);
				return false;
			}
			if (variantSubtag != null && variantSubtag.IsPrivateUse)
			{
				if (!LangTagUtils.GetVariantSubtag(variantSubtag.Code).IsPrivateUse)
				{
					MessageBox.Show(FindForm(), FwCoreDlgControls.kstidDupVarAbbr, caption);
					return false;
				}
				if (!variantSubtag.IsValid)
				{
					MessageBox.Show(FindForm(), FwCoreDlgControls.kstidInvalidVarAbbr, caption);
					return false;
				}
			}
			if (variantSubtag != null)
			{
				var parts = variantSubtag.Code.Split('-').ToList();
				// If these subtags are private use, the first element of each must also be distinct.
				if (m_ws.LanguageSubtag.IsPrivateUse)
					parts.Add(m_ws.LanguageSubtag.Code.Split('-').First());
				if (scriptSubtag != null && scriptSubtag.IsPrivateUse)
					parts.Add(scriptSubtag.Code.Split('-').First());
				if (regionSubtag != null && regionSubtag.IsPrivateUse)
					parts.Add(regionSubtag.Code.Split('-').First());
				var uniqueParts = new HashSet<string>(StringComparer.OrdinalIgnoreCase);
				foreach (var part in parts)
				{
					if (uniqueParts.Contains(part))
					{
						MessageBox.Show(FindForm(), String.Format(FwCoreDlgControls.kstidDuplicateParts, part), caption);
						return false;
					}
					uniqueParts.Add(part);
				}
			}

			return true;
		}

		private bool IsVoiceWritingSystem
		{
			get { return m_ws is WritingSystemDefinition && ((WritingSystemDefinition)m_ws).IsVoice; }
		}

		/// <summary>
		/// This is also called when the selection changes. If the user types the exact name
		/// of an existing item, we may get both notifications, and the order we get them
		/// is not certain (In fact, it appears that it is somewhat unpredictable(!) whether
		/// the index changed happens at all!).
		/// However, whatever the order, we make the behavior depend only on whether what's
		/// in the text matches one of the items.
		/// We do this continuously, not just when the user leaves the control, because
		/// the natural place to go when leaving is the abbreviation, but that might be
		/// disabled when the user starts editing this box.
		/// </summary>
		/// <param name="sender"></param>
		/// <param name="e"></param>
		private void m_scriptName_TextChanged(object sender, EventArgs e)
		{
			string scriptName = m_scriptName.Text.Trim();
			// We don't want to store a trimmed version here because it causes very strange
			// behavior when backspace over a space.
			int selIndex = m_scriptName.FindStringExact(scriptName);
			if (selIndex >= 0)
			{
				ScriptName = scriptName;
				m_scriptAbbrev.Text = ((ScriptSubtag)m_scriptName.Items[selIndex]).Code;
				m_scriptAbbrev.Enabled = ((ScriptSubtag)m_scriptName.Items[selIndex]).IsPrivateUse;
				return;
			}

			if (string.IsNullOrEmpty(scriptName))
			{
				ScriptName = "";
				m_scriptAbbrev.Text = "";
				m_scriptAbbrev.Enabled = false;
			}
			else
			{
				m_scriptAbbrev.Text = CultureInfo.InvariantCulture.TextInfo.ToTitleCase(GetValidAbbr(scriptName, 4));
				m_scriptAbbrev.Enabled = m_scriptName.Enabled; // true except for Zxxx for audio
			}

			// We need to prevent setting this if we already set it as a side effect of choosing audio.
			// Otherwise the WS changes it to x-Zxxx.
			if (!IsVoiceWritingSystem)
				m_ws.ScriptSubtag = ScriptSubtag;

			if (m_enableLangTagSideEffects)
				DoSideEffectsOfChangingScriptTag();
		}

		/// <summary>
		/// Turn on or off certain side effects of changing the various components of the language tag.
		/// Turning on runs the code that normally does the side effects at once.
		/// </summary>
		void EnableLangTagSideEffects(bool enable)
		{
			m_enableLangTagSideEffects = enable;
			if (enable)
				DoSideEffectsOfChangingScriptTag();
		}

		private void DoSideEffectsOfChangingScriptTag()
		{
			PopulateVariantCombo(true);
			OnScriptRegionVariantChanged(EventArgs.Empty);
		}

		/// <summary>
		/// This is also called when the selection changes. If the user types the exact name
		/// of an existing item, we may get both notifications, and the order we get them
		/// is not certain (In fact, it appears that it is somewhat unpredictable(!) whether
		/// the index changed happens at all!).
		/// However, whatever the order, we make the behavior depend only on whether what's
		/// in the text matches one of the items.
		/// We do this continuously, not just when the user leaves the control, because
		/// the natural place to go when leaving is the abbreviation, but that might be
		/// disabled when the user starts editing this box.
		/// </summary>
		/// <param name="sender"></param>
		/// <param name="e"></param>
		private void m_regionName_TextChanged(object sender, EventArgs e)
		{
			string regionName = m_regionName.Text.Trim();

			// We don't want to store a trimmed version here because it causes very strange
			// behavior when backspace over a space.
			int selIndex = m_regionName.FindStringExact(regionName);
			if (selIndex >= 0)
			{
				RegionName = regionName;
				m_regionAbbrev.Text = ((RegionSubtag)m_regionName.Items[selIndex]).Code;
				m_regionAbbrev.Enabled = ((RegionSubtag)m_regionName.Items[selIndex]).IsPrivateUse;
				return;
			}

			if (string.IsNullOrEmpty(regionName))
			{
				m_regionAbbrev.Text = "";
				m_regionAbbrev.Enabled = false;
			}
			else
			{
				m_regionAbbrev.Enabled = true;
				m_regionAbbrev.Text = GetValidAbbr(regionName, 2).ToUpperInvariant();
			}

			RegionName = regionName;
			m_ws.RegionSubtag = RegionSubtag;

			if (m_enableLangTagSideEffects)
				DoSideEffectsOfChangingScriptTag();
		}

		/// <summary>
		/// This is also called when the selection changes. If the user types the exact name
		/// of an existing item, we may get both notifications, and the order we get them
		/// is not certain. However, we expect that whatever the order, the last notification
		/// will have a correct SelectedIndex and so should produce the right effects.
		/// We do this continuously, not just when the user leaves the control, because
		/// the natural place to go when leaving is the abbreviation, but that might be
		/// disabled when the user starts editing this box.
		/// </summary>
		/// <param name="sender"></param>
		/// <param name="e"></param>
		private void m_variantName_TextChanged(object sender, EventArgs e)
		{
			m_enableLangTagSideEffects = false;
			string variantName = m_variantName.Text.Trim();
			// We don't want to store a trimmed version here because it causes very strange
			// behavior when backspace over a space.
			int selIndex = m_variantName.FindStringExact(variantName);
			if (selIndex >= 0)
			{
				m_variantName.SelectedIndex = selIndex;
				m_variantAbbrev.Enabled = true;
				m_variantAbbrev.Text = ((VariantSubtag)m_variantName.Items[selIndex]).Code;
				m_variantAbbrev.Enabled = ((VariantSubtag)m_variantName.Items[selIndex]).IsPrivateUse;
			}
			else if (string.IsNullOrEmpty(variantName))
			{
				m_variantAbbrev.Enabled = false;
				m_variantAbbrev.Text = "";
			}
			else
			{
				m_variantAbbrev.Enabled = true;
				m_variantAbbrev.Text = GetValidAbbr(variantName, 8).ToLowerInvariant();
			}
			VariantName = variantName;

			HandleAudioVariant();
			m_enableLangTagSideEffects = true;
			OnScriptRegionVariantChanged(EventArgs.Empty);
		}

		/// <summary>Deal with special Audio handling</summary>
		private void HandleAudioVariant()
		{
			if (VariantSubtag != null && VariantSubtag.Code.Equals(ksAudioVariant, StringComparison.OrdinalIgnoreCase))
			{
				if (m_ws is WritingSystemDefinition)
				{
					((WritingSystemDefinition)m_ws).IsVoice = true;
				}
				m_scriptName.Enabled = false;
				var newScriptName = LangTagUtils.GetScriptSubtag(ksAudioScript).Name ?? "Audio";
				if (m_scriptNameString != newScriptName)
				{
					if (m_scriptName.FindStringExact(newScriptName) < 0)
					{
						m_scriptName.Items.Add(LangTagUtils.GetScriptSubtag(ksAudioScript));
					}

					ScriptName = newScriptName;
				}
				m_variantAbbrev.Text = ksAudioVariant.ToLowerInvariant();
				m_variantAbbrev.Enabled = false;
				m_scriptAbbrev.Text = ksAudioScript;
				// Set after changing script, to avoid intermediate invalid state.
				m_ws.VariantSubtag = VariantSubtag;
			}
			else
			{
				//we are changing from Audio to something else
				if (m_scriptAbbrev.Text == ksAudioScript)
				{
					m_scriptAbbrev.Text = "";
					ScriptName = "";
					m_enableLangTagSideEffects = true;
				}

				if (m_ws is WritingSystemDefinition)
				{
					((WritingSystemDefinition)m_ws).IsVoice = false;
				}

				// Safest to set AFTER we turn off IsVoice, but BEFORE we change the script, to avoid
				// a tempoarty invalid state. But we can't, too bad, it's invalid until this line.
				m_ws.VariantSubtag = VariantSubtag;

				m_scriptName.Enabled = true;
			}
		}

		/// <summary>
		/// Suppress entering invalid characters. Note that, for incomprehensible reasons,
		/// Backspace and returns come through this validator, while Delete and arrow keys don't,
		/// so we have to allow Backspace/return explicitly but can ignore the others.
		/// </summary>
		/// <param name="sender"></param>
		/// <param name="e"></param>
		private void m_regionCode_KeyPress(object sender, KeyPressEventArgs e)
		{
			HandleKeyPress(e);
		}

		/// <summary>
		/// Suppress entering invalid characters. Note that, for incomprehensible reasons,
		/// Backspace and returns come through this validator, while Delete and arrow keys don't,
		/// so we have to allow Backspace/return explicitly but can ignore the others.
		/// </summary>
		private void m_scriptCode_KeyPress(object sender, KeyPressEventArgs e)
		{
			HandleKeyPress(e);
		}

		/// <summary>
		/// Suppress entering invalid characters.
		/// </summary>
		/// <param name="sender"></param>
		/// <param name="e"></param>
		private void m_variantCode_KeyPress(object sender, KeyPressEventArgs e)
		{
			HandleKeyPress(e);
		}

		private static void HandleKeyPress(KeyPressEventArgs e)
		{
			if (e.KeyChar != (int)Keys.Back && e.KeyChar != (int)Keys.Return && e.KeyChar != (int)Keys.Delete
				&& !IsValidAbbrChar(e.KeyChar))
			{
				// Stop the character from being entered into the control since it is not valid.
				e.Handled = true;
				MiscUtils.ErrorBeep();
			}
		}

		private static string GetValidAbbr(string name, int maxLen)
		{
			var sb = new StringBuilder();
			foreach (char c in name)
			{
				if (IsValidAbbrChar(c))
				{
					sb.Append(c);
					if (sb.Length == maxLen)
						break;
				}
			}
			return sb.ToString();
		}

		/// <summary>
		/// Identify characters allowed in the abbreviation fields: upper case or numeric
		/// plus hyphen. Strictly ASCII characters are used to name locales.
		/// Review: do we need to allow backspace, del, arrow keys?
		/// </summary>
		/// <param name="ch"></param>
		/// <returns></returns>
		private static bool IsValidAbbrChar(char ch)
		{
			return (ch >= 'A' && ch <= 'Z') || (ch >= '0' && ch <= '9') || ch == '-' || (ch >= 'a' && ch <= 'z');
		}

		private void m_scriptCode_TextChanged(object sender, EventArgs e)
		{
			m_ws.ScriptSubtag = ScriptSubtag;

			if (m_enableLangTagSideEffects)
				DoSideEffectsOfChangingScriptTag();
		}

		private void m_regionCode_TextChanged(object sender, EventArgs e)
		{
			m_ws.RegionSubtag = RegionSubtag;

			if (m_enableLangTagSideEffects)
				DoSideEffectsOfChangingScriptTag();
		}

		private void m_variantCode_TextChanged(object sender, EventArgs e)
		{
<<<<<<< HEAD
			OnScriptRegionVariantChanged(EventArgs.Empty);
=======
			// If it's too early, don't fire the handler.  (See FWNX-999 for why this
			// is needed.)
			if (m_enableLangTagSideEffects)
				OnScriptRegionVariantChanged(EventArgs.Empty);
>>>>>>> 5139e2c3
		}

		/// <summary>
		/// Raises the <see cref="T:ScriptRegionVariantChanged"/> event.
		/// </summary>
		/// <param name="e">The <see cref="T:System.EventArgs"/> instance containing the event data.</param>
		protected virtual void OnScriptRegionVariantChanged(EventArgs e)
		{
			if (ScriptRegionVariantChanged != null)
				ScriptRegionVariantChanged(this, e);
		}
	}
}<|MERGE_RESOLUTION|>--- conflicted
+++ resolved
@@ -957,14 +957,10 @@
 
 		private void m_variantCode_TextChanged(object sender, EventArgs e)
 		{
-<<<<<<< HEAD
-			OnScriptRegionVariantChanged(EventArgs.Empty);
-=======
 			// If it's too early, don't fire the handler.  (See FWNX-999 for why this
 			// is needed.)
 			if (m_enableLangTagSideEffects)
 				OnScriptRegionVariantChanged(EventArgs.Empty);
->>>>>>> 5139e2c3
 		}
 
 		/// <summary>
