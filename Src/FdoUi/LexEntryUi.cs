// Copyright (c) 2002-2013 SIL International
// This software is licensed under the LGPL, version 2.1 or later
// (http://www.gnu.org/licenses/lgpl-2.1.html)
//
// File: LexEntryUi.cs
// Responsibility: ?
// Last reviewed: Steve Miller (FindEntryForWordform only)
// --------------------------------------------------------------------------------------------
using System;
using System.Collections.Generic;
using System.Diagnostics;
using System.Linq;
using System.Windows.Forms;
using System.Xml;
using SIL.LCModel.Core.Text;
using SIL.LCModel.Core.KernelInterfaces;
using SIL.FieldWorks.Common.ViewsInterfaces;
using SIL.FieldWorks.Common.FwUtils;
using SIL.FieldWorks.Common.RootSites;
using SIL.LCModel;
using SIL.LCModel.DomainServices;
using SIL.FieldWorks.FdoUi.Dialogs;
using SIL.FieldWorks.LexText.Controls;
using SIL.LCModel.DomainImpl;
using XCore;
<<<<<<< HEAD
=======
using SIL.FieldWorks.FDO.DomainServices;
using SIL.CoreImpl;
using SIL.FieldWorks.FDO.DomainImpl;
>>>>>>> b2dd58ff

namespace SIL.FieldWorks.FdoUi
{
	/// <summary>
	/// User-interface behavior for LexEntries.
	/// </summary>
	public class LexEntryUi : CmObjectUi
	{
		/// ------------------------------------------------------------------------------------
		/// <summary>
		/// Make one. The argument should really be a LexEntry.
		/// </summary>
		/// <param name="obj"></param>
		/// ------------------------------------------------------------------------------------
		public LexEntryUi(ICmObject obj)
			: base(obj)
		{
			Debug.Assert(obj is ILexEntry);
		}

		/// ------------------------------------------------------------------------------------
		/// <summary>
		/// Create default valued entry.
		/// </summary>
		/// ------------------------------------------------------------------------------------
		internal LexEntryUi()
		{
		}

		/// ------------------------------------------------------------------------------------
		/// <summary>
		///
		/// </summary>
		/// ------------------------------------------------------------------------------------
		public override IVwViewConstructor VernVc
		{
			get
			{
				CheckDisposed();
				return new LexEntryVc(m_cache);
			}
		}

		/// ------------------------------------------------------------------------------------
		/// <summary>
		/// Given an object id, a (string-valued) property ID, and a range of characters,
		/// return the LexEntry that is the best guess as to a useful LE to show to
		/// provide information about that wordform.
		///
		/// Note: the interface takes this form because eventually we may want to query to
		/// see whether the text has been analyzed and we have a known morpheme breakdown
		/// for this wordform. Otherwise, at present we could just pass the text.
		/// </summary>
		/// <param name="cache"></param>
		/// <param name="hvoSrc"></param>
		/// <param name="tagSrc"></param>
		/// <param name="ichMin"></param>
		/// <param name="ichLim"></param>
		/// <returns>LexEntry or null.</returns>
		/// ------------------------------------------------------------------------------------
		public static LexEntryUi FindEntryForWordform(LcmCache cache, int hvoSrc, int tagSrc,
			int ichMin, int ichLim)
		{
			ITsString tssContext = cache.DomainDataByFlid.get_StringProp(hvoSrc, tagSrc);
			if (tssContext == null)
				return null;
			ITsString tssWf = tssContext.GetSubstring(ichMin, ichLim);
			return FindEntryForWordform(cache, tssWf);
		}

		/// <summary>
		/// Find the list of LexEntry objects which conceivably match the given wordform.
		/// </summary>
		/// <param name="cache"></param>
		/// <param name="tssWf"></param>
		/// <param name="wfa"></param>
		/// <returns></returns>
		public static List<ILexEntry> FindEntriesForWordformUI(LcmCache cache, ITsString tssWf, IWfiAnalysis wfa)
		{
			bool duplicates = false;
			List<ILexEntry> retval = cache.ServiceLocator.GetInstance<ILexEntryRepository>().FindEntriesForWordform(cache, tssWf, wfa, ref duplicates);

			if (duplicates)
			{
				MessageBox.Show(Form.ActiveForm,
					string.Format(FdoUiStrings.ksDuplicateWordformsMsg, tssWf.Text),
					FdoUiStrings.ksDuplicateWordformsCaption, MessageBoxButtons.OK, MessageBoxIcon.Warning);
			}
			return retval;
		}

		/// ------------------------------------------------------------------------------------
		/// <summary>
		/// Find wordform given a cache and the string.
		/// </summary>
		/// <param name="cache"></param>
		/// <param name="tssWf"></param>
		/// <returns></returns>
		/// ------------------------------------------------------------------------------------
		public static LexEntryUi FindEntryForWordform(LcmCache cache, ITsString tssWf)
		{
			ILexEntry matchingEntry = cache.ServiceLocator.GetInstance<ILexEntryRepository>().FindEntryForWordform(cache, tssWf);
			return matchingEntry == null ? null : new LexEntryUi(matchingEntry);
		}

		/// ------------------------------------------------------------------------------------
		/// <summary>
		///
		/// </summary>
		/// <param name="cache"></param>
		/// <param name="hvoSrc"></param>
		/// <param name="tagSrc"></param>
		/// <param name="wsSrc"></param>
		/// <param name="ichMin"></param>
		/// <param name="ichLim"></param>
		/// <param name="owner"></param>
		/// <param name="mediator"></param>
		/// <param name="propertyTable"></param>
		/// <param name="helpProvider"></param>
		/// <param name="helpFileKey">string key to get the help file name</param>
		/// ------------------------------------------------------------------------------------
		public static void DisplayOrCreateEntry(LcmCache cache, int hvoSrc, int tagSrc, int wsSrc,
			int ichMin, int ichLim, IWin32Window owner, Mediator mediator, PropertyTable propertyTable,
			IHelpTopicProvider helpProvider, string helpFileKey)
		{
			ITsString tssContext = cache.DomainDataByFlid.get_StringProp(hvoSrc, tagSrc);
			if (tssContext == null)
				return;

			string text = tssContext.Text;
			// If the string is empty, it might be because it's multilingual.  Try that alternative.
			// (See TE-6374.)
			if (text == null && wsSrc != 0)
			{
				tssContext = cache.DomainDataByFlid.get_MultiStringAlt(hvoSrc, tagSrc, wsSrc);
				if (tssContext != null)
					text = tssContext.Text;
			}
			ITsString tssWf = null;
			if (text != null)
				tssWf = tssContext.GetSubstring(ichMin, ichLim);
			if (tssWf == null || tssWf.Length == 0)
				return;
			// We want to limit the lookup to the current word's current analysis, if one exists.
			// See FWR-956.
			IWfiAnalysis wfa = null;
			if (tagSrc == StTxtParaTags.kflidContents)
			{
				IAnalysis anal = null;
				IStTxtPara para = cache.ServiceLocator.GetInstance<IStTxtParaRepository>().GetObject(hvoSrc);
				foreach (ISegment seg in para.SegmentsOS)
				{
					if (seg.BeginOffset <= ichMin && seg.EndOffset >= ichLim)
					{
						bool exact;
						AnalysisOccurrence occurrence = seg.FindWagform(ichMin - seg.BeginOffset, ichLim - seg.BeginOffset, out exact);
						if (occurrence != null)
							anal = occurrence.Analysis;
						break;
					}
				}
				if (anal != null)
				{
					if (anal is IWfiAnalysis)
						wfa = anal as IWfiAnalysis;
					else if (anal is IWfiGloss)
						wfa = (anal as IWfiGloss).OwnerOfClass<IWfiAnalysis>();
				}
			}
			DisplayEntries(cache, owner, mediator, propertyTable, helpProvider, helpFileKey, tssWf, wfa);
		}

		internal static void DisplayEntry(LcmCache cache, IWin32Window owner, Mediator mediator, PropertyTable propertyTable,
			IHelpTopicProvider helpProvider, string helpFileKey, ITsString tssWfIn)
		{
			ITsString tssWf = tssWfIn;
			LexEntryUi leui = null;
			try
			{
				leui = FindEntryForWordform(cache, tssWf);

				// if we do not find a match for the word then try converting it to lowercase and see if there
				// is an entry in the lexicon for the Wordform in lowercase. This is needed for occurences of
				// words which are capitalized at the beginning of sentences.  LT-7444 RickM
				if (leui == null)
				{
					//We need to be careful when converting to lowercase therefore use Icu.ToLower()
					//get the WS of the tsString
					int wsWf = TsStringUtils.GetWsAtOffset(tssWf, 0);
					//use that to get the locale for the WS, which is used for
					string wsLocale = cache.ServiceLocator.WritingSystemManager.Get(wsWf).IcuLocale;
					string sLower = Icu.ToLower(tssWf.Text, wsLocale);
					ITsTextProps ttp = tssWf.get_PropertiesAt(0);
					tssWf = TsStringUtils.MakeString(sLower, ttp);
					leui = FindEntryForWordform(cache, tssWf);
				}

				EnsureWindowConfiguration(propertyTable);
				IVwStylesheet styleSheet = GetStyleSheet(cache, propertyTable);
				if (leui == null)
				{
					ILexEntry entry = ShowFindEntryDialog(cache, mediator, propertyTable, tssWf, owner);
					if (entry == null)
					{
						return;
					}
					leui = new LexEntryUi(entry);
				}
				if (mediator != null)
					leui.Mediator = mediator;
				if (propertyTable != null)
					leui.PropTable = propertyTable;
				leui.ShowSummaryDialog(owner, tssWf, helpProvider, helpFileKey, styleSheet);
			}
			finally
			{
				if (leui != null)
					leui.Dispose();
			}
		}

		// Currently only called from WCF (11/21/2013 - AP)
		public static void DisplayEntry(LcmCache cache, Mediator mediatorIn, PropertyTable propertyTable,
			IHelpTopicProvider helpProvider, string helpFileKey, ITsString tssWfIn, IWfiAnalysis wfa)
		{
			DisplayEntries(cache, null, mediatorIn, propertyTable, helpProvider, helpFileKey, tssWfIn, wfa);
		}

		internal static void DisplayEntries(LcmCache cache, IWin32Window owner, Mediator mediator, PropertyTable propertyTable,
			IHelpTopicProvider helpProvider, string helpFileKey, ITsString tssWfIn, IWfiAnalysis wfa)
		{
			ITsString tssWf = tssWfIn;
			var entries = FindEntriesForWordformUI(cache, tssWf, wfa);

			IVwStylesheet styleSheet = GetStyleSheet(cache, propertyTable);
				if (entries == null || entries.Count == 0)
				{
				ILexEntry entry = ShowFindEntryDialog(cache, mediator, propertyTable, tssWf, owner);
					if (entry == null)
						return;
					entries = new List<ILexEntry>(1);
					entries.Add(entry);
				}
			DisplayEntriesRecursive(cache, owner, mediator, propertyTable, styleSheet, helpProvider, helpFileKey, entries, tssWf);
			}

		private static void DisplayEntriesRecursive(LcmCache cache, IWin32Window owner,
			Mediator mediator, PropertyTable propertyTable, IVwStylesheet stylesheet,
			IHelpTopicProvider helpProvider, string helpFileKey,
			List<ILexEntry> entries, ITsString tssWf)
		{
			// Loop showing the SummaryDialogForm as long as the user clicks the Other button
			// in that dialog.
			bool otherButtonClicked = false;
			do
			{
				using (var sdform = new SummaryDialogForm(new List<int>(entries.Select(le => le.Hvo)), tssWf,
														helpProvider, helpFileKey,
														stylesheet, cache, mediator))
				{
					SetCurrentModalForm(sdform);
					if (owner == null)
						sdform.StartPosition = FormStartPosition.CenterScreen;
					sdform.ShowDialog(owner);
					if (sdform.ShouldLink)
						sdform.LinkToLexicon();
					otherButtonClicked = sdform.OtherButtonClicked;
				}
				if (otherButtonClicked)
				{
					// Look for another entry to display.  (If the user doesn't select another
					// entry, loop back and redisplay the current entry.)
					var entry = ShowFindEntryDialog(cache, mediator, propertyTable, tssWf, owner);
					if (entry != null)
					{
						// We need a list that contains the entry we found to display on the
						// next go around of this loop.
						entries = new List<ILexEntry>();
						entries.Add(entry);
						tssWf = entry.HeadWord;
					}
				}
			} while (otherButtonClicked);
		}

		/// <summary>
		/// Set a Modal Form to temporarily show on top of all applications
		/// and have an icon that is accessible for the user after it goes behind other users.
		/// See http://support.ubs-icap.org/default.asp?11269
		/// </summary>
		/// <param name="newActiveModalForm"></param>
		private static void SetCurrentModalForm(Form newActiveModalForm)
		{
			newActiveModalForm.TopMost = true;
			newActiveModalForm.Activated += s_activeModalForm_Activated;
			newActiveModalForm.ShowInTaskbar = true;
		}

		/// <summary>
		/// setting TopMost in SetCurrentModalForm() forces a dialog to show on top of other applications
		/// in another process that want to launch this dialog (e.g. Paratext via WCF).
		/// but we don't want it to stay on top if the User switches to another application,
		/// so reset TopMost to false after it has launched to the top.
		/// </summary>
		/// <param name="sender"></param>
		/// <param name="e"></param>
		static void s_activeModalForm_Activated(object sender, EventArgs e)
		{
			(sender as Form).TopMost = false;
		}

		/// <summary>
		/// Determine a stylesheet from a PropertyTable, or create a new one. Currently this is done
		/// by looking for the main window and seeing whether it has a StyleSheet property that
		/// returns one. (We use reflection because the relevant classes are in DLLs we can't
		/// reference.)
		/// </summary>
		/// <returns></returns>
		private static IVwStylesheet StyleSheetFromPropertyTable(PropertyTable propertyTable)
		{
			Form mainWindow = propertyTable.GetValue<Form>("window");
			if (mainWindow == null)
				return null;
			System.Reflection.PropertyInfo pi = mainWindow.GetType().GetProperty("StyleSheet");
			if (pi == null)
				return null;
			return pi.GetValue(mainWindow, null) as IVwStylesheet;
		}

		private static IVwStylesheet GetStyleSheet(LcmCache cache, PropertyTable propertyTable)
		{
			IVwStylesheet vss = StyleSheetFromPropertyTable(propertyTable);
			if (vss != null)
				return vss;
			// Get a style sheet for the Language Explorer, and store it in the
			// (new) mediator.
			LcmStyleSheet styleSheet = new LcmStyleSheet();
			styleSheet.Init(cache, cache.LanguageProject.Hvo, LangProjectTags.kflidStyles);
			propertyTable.SetProperty("LcmStyleSheet", styleSheet, true);
			propertyTable.SetPropertyPersistence("LcmStyleSheet", false);
			return styleSheet;
		}

		private static void EnsureWindowConfiguration(PropertyTable propertyTable)
		{
			XmlNode xnWindow = propertyTable.GetValue<XmlNode>("WindowConfiguration");
			if (xnWindow == null)
			{
				string configFile = FwDirectoryFinder.GetCodeFile("Language Explorer/Configuration/Main.xml");
				// This can be called from TE...in that case, we don't complain about missing include
				// files (true argument) but just trust that we put enough in the installer to make it work.
				XmlDocument configuration = XWindow.LoadConfigurationWithIncludes(configFile, true);
				XmlNode windowConfigurationNode = configuration.SelectSingleNode("window");
				propertyTable.SetProperty("WindowConfiguration", windowConfigurationNode, true);
				propertyTable.SetPropertyPersistence("WindowConfiguration", false);
			}
		}

		// Currently only called from WCF (11/21/2013 - AP)
		public static void DisplayRelatedEntries(LcmCache cache, Mediator mediatorIn, PropertyTable propertyTable,
			IHelpTopicProvider helpProvider, string helpFileKey, ITsString tss)
		{
			DisplayRelatedEntries(cache, null, mediatorIn, propertyTable, helpProvider, helpFileKey, tss, true);
		}

		/// ------------------------------------------------------------
		/// <summary>
		/// Assuming the selection can be expanded to a word and a corresponding LexEntry can
		/// be found, show the related words dialog with the words related to the selected one.
		/// </summary>
		/// <param name="cache">The cache.</param>
		/// <param name="owner">The owning window.</param>
		/// <param name="mediator">The mediator.</param>
		/// <param name="propertyTable"></param>
		/// <param name="helpProvider">The help provider.</param>
		/// <param name="helpFileKey">The help file key.</param>
		/// <param name="tssWf">The ITsString for the word form.</param>
		/// <param name="hideInsertButton"></param>
		/// ------------------------------------------------------------
		// Currently only called from WCF (11/21/2013 - AP)
		public static void DisplayRelatedEntries(LcmCache cache, IWin32Window owner,
			Mediator mediator, PropertyTable propertyTable, IHelpTopicProvider helpProvider, string helpFileKey, ITsString tssWf,
			bool hideInsertButton)
		{
			if (tssWf == null || tssWf.Length == 0)
				return;

			using (LexEntryUi leui = FindEntryForWordform(cache, tssWf))
			{
				// This doesn't work as well (unless we do a commit) because it may not see current typing.
				//LexEntryUi leui = LexEntryUi.FindEntryForWordform(cache, hvo, tag, ichMin, ichLim);
				if (leui == null)
				{
					RelatedWords.ShowNotInDictMessage(owner);
					return;
				}
				int hvoEntry = leui.Object.Hvo;
				int[] domains;
				int[] lexrels;
				IVwCacheDa cdaTemp;
				if (!RelatedWords.LoadDomainAndRelationInfo(cache, hvoEntry, out domains, out lexrels, out cdaTemp, owner))
					return;
				IVwStylesheet styleSheet = GetStyleSheet(cache, propertyTable);
				using (RelatedWords rw = new RelatedWords(cache, null, hvoEntry, domains, lexrels, cdaTemp, styleSheet,
					mediator, hideInsertButton))
				{
					rw.ShowDialog(owner);
				}
			}
		}

		/// ------------------------------------------------------------------------------------
		/// <summary>
		/// Assuming the selection can be expanded to a word and a corresponding LexEntry can
		/// be found, show the related words dialog with the words related to the selected one.
		/// </summary>
		/// <param name="cache">The cache.</param>
		/// <param name="sel">The sel.</param>
		/// <param name="owner">The owner.</param>
		/// <param name="mediator"></param>
		/// <param name="propertyTable"></param>
		/// <param name="helpProvider"></param>
		/// <param name="helpFileKey"></param>
		/// ------------------------------------------------------------------------------------
		public static void DisplayRelatedEntries(LcmCache cache, IVwSelection sel, IWin32Window owner,
			Mediator mediator, PropertyTable propertyTable, IHelpTopicProvider helpProvider, string helpFileKey)
		{
			if (sel == null)
				return;
			IVwSelection sel2 = sel.EndPoint(false);
			if (sel2 == null)
				return;
			IVwSelection sel3 = sel2.GrowToWord();
			if (sel3 == null)
				return;
			ITsString tss;
			int ichMin, ichLim, hvo, tag, ws;
			bool fAssocPrev;
			sel3.TextSelInfo(false, out tss, out ichMin, out fAssocPrev, out hvo, out tag, out ws);
			sel3.TextSelInfo(true, out tss, out ichLim, out fAssocPrev, out hvo, out tag, out ws);
			if (tss.Text == null)
				return;
			ITsString tssWf = tss.GetSubstring(ichMin, ichLim);
			using (LexEntryUi leui = FindEntryForWordform(cache, tssWf))
			{
				// This doesn't work as well (unless we do a commit) because it may not see current typing.
				//LexEntryUi leui = LexEntryUi.FindEntryForWordform(cache, hvo, tag, ichMin, ichLim);
				if (leui == null)
				{
					if (tssWf != null && tssWf.Length > 0)
						RelatedWords.ShowNotInDictMessage(owner);
					return;
				}
				int hvoEntry = leui.Object.Hvo;
				int[] domains;
				int[] lexrels;
				IVwCacheDa cdaTemp;
				if (!RelatedWords.LoadDomainAndRelationInfo(cache, hvoEntry, out domains, out lexrels, out cdaTemp, owner))
					return;
				IVwStylesheet styleSheet = GetStyleSheet(cache, propertyTable);
				using (RelatedWords rw = new RelatedWords(cache, sel3, hvoEntry, domains, lexrels, cdaTemp, styleSheet, mediator, false))
				{
					rw.ShowDialog(owner);
				}
			}
		}

		/// ------------------------------------------------------------------------------------
		/// <summary>
		/// Gets the flex config file.
		/// </summary>
		/// <value>The flex config file.</value>
		/// ------------------------------------------------------------------------------------
		public static string FlexConfigFile
		{
			get { return FwDirectoryFinder.GetCodeFile(@"Language Explorer/Configuration/Main.xml"); }
		}

		/// ------------------------------------------------------------------------------------
		/// <summary>
		/// Launch the Find Entry dialog, and if one is created or selected return it.
		/// </summary>
		/// <param name="cache">The cache.</param>
		/// <param name="mediator">The mediator.</param>
		/// <param name="propertyTable"></param>
		/// <param name="tssForm">The TSS form.</param>
		/// <param name="owner">The owner.</param>
		/// <returns>The HVO of the selected or created entry</returns>
		/// ------------------------------------------------------------------------------------
		internal static ILexEntry ShowFindEntryDialog(LcmCache cache, Mediator mediator, PropertyTable propertyTable,
			ITsString tssForm, IWin32Window owner)
		{
				using (EntryGoDlg entryGoDlg = new EntryGoDlg())
				{
					// Temporarily set TopMost to true so it will launch above any calling app (e.g. Paratext)
					// but reset after activated.
					SetCurrentModalForm(entryGoDlg);
					var wp = new WindowParams
								 {
									 m_btnText = FdoUiStrings.ksShow,
									 m_title = FdoUiStrings.ksFindInDictionary,
									 m_label = FdoUiStrings.ksFind_
								 };
					if (owner == null)
						entryGoDlg.StartPosition = FormStartPosition.CenterScreen;
					entryGoDlg.Owner = owner as Form;
				entryGoDlg.SetDlgInfo(cache, wp, mediator, propertyTable, tssForm);
					entryGoDlg.SetHelpTopic("khtpFindInDictionary");
					if (entryGoDlg.ShowDialog() == DialogResult.OK)
					{
						var entry = entryGoDlg.SelectedObject as ILexEntry;
						Debug.Assert(entry != null);
						return entry;
					}
				}
			return null;
		}

		/// <summary/>
		public void ShowSummaryDialog(IWin32Window owner, ITsString tssWf,
			IHelpTopicProvider helpProvider, string helpFileKey, IVwStylesheet styleSheet)
		{
			CheckDisposed();

			bool otherButtonClicked = false;
			using (SummaryDialogForm form =
				new SummaryDialogForm(this, tssWf, helpProvider, helpFileKey, styleSheet))
			{
				form.ShowDialog(owner);
				if (form.ShouldLink)
					form.LinkToLexicon();
				otherButtonClicked = form.OtherButtonClicked;
			}
			if (otherButtonClicked)
			{
				var entry = ShowFindEntryDialog(Object.Cache, Mediator, m_propertyTable, tssWf, owner);
				if (entry != null)
				{
					using (var leuiNew = new LexEntryUi(entry))
					{
						leuiNew.ShowSummaryDialog(owner, entry.HeadWord, helpProvider, helpFileKey, styleSheet);
					}
				}
				else
				{
					// redisplay the original entry (recursively)
					ShowSummaryDialog(owner, tssWf, helpProvider, helpFileKey, styleSheet);
				}
			}
		}

		protected override bool ShouldDisplayMenuForClass(int specifiedClsid,
			UIItemDisplayProperties display)
		{
			return LexEntryTags.kClassId == specifiedClsid || base.ShouldDisplayMenuForClass(specifiedClsid, display);
		}

	}

	/// ----------------------------------------------------------------------------------------
	/// <summary>
	/// Override to support kfragHeadword with a properly live display of the headword.
	/// Also, the default of displaying the vernacular writing system can be overridden.
	/// </summary>
	/// ----------------------------------------------------------------------------------------
	public class LexEntryVc : CmVernObjectVc
	{
		const int kfragFormForm = 9543; // arbitrary.
		/// <summary>
		/// use with WfiMorphBundle to display the headword with variant info appended.
		/// </summary>
		public const int kfragEntryAndVariant = 9544;
		/// <summary>
		/// use with EntryRef to display the variant type info
		/// </summary>
		public const int kfragVariantTypes = 9545;

		int m_ws;
		int m_wsActual = 0;

		/// ------------------------------------------------------------------------------------
		/// <summary>
		///
		/// </summary>
		/// <param name="cache"></param>
		/// ------------------------------------------------------------------------------------
		public LexEntryVc(LcmCache cache)
			: base(cache)
		{
			m_ws = cache.ServiceLocator.WritingSystems.DefaultVernacularWritingSystem.Handle;
		}

		public int WritingSystemCode
		{
			get { return m_ws; }
			set { m_ws = value; }
		}

		/// ------------------------------------------------------------------------------------
		/// <summary>
		/// Display a view of the LexEntry (or fragment thereof).
		/// </summary>
		/// <param name="vwenv"></param>
		/// <param name="hvo"></param>
		/// <param name="frag"></param>
		/// ------------------------------------------------------------------------------------
		public override void Display(IVwEnv vwenv, int hvo, int frag)
		{
			switch (frag)
			{
				case (int)VcFrags.kfragHeadWord:
					// This case should stay in sync with
					// LexEntry.LexemeFormMorphTypeAndHomographStatic
					vwenv.OpenParagraph();
					AddHeadwordWithHomograph(vwenv, hvo);
					vwenv.CloseParagraph();
					break;
				case kfragEntryAndVariant:
					var wfb = m_cache.ServiceLocator.GetInstance<IWfiMorphBundleRepository>().GetObject(hvo);
					//int hvoMf = wfb.MorphRA.Hvo;
					//int hvoLexEntry = m_cache.GetOwnerOfObject(hvoMf);
					// if morphbundle morph (entry) is in a variant relationship to the morph bundle sense
					// display its entry headword and variant type information (LT-4053)
					ILexEntryRef ler;
					var variant = wfb.MorphRA.Owner as ILexEntry;
					if (variant.IsVariantOfSenseOrOwnerEntry(wfb.SenseRA, out ler))
					{
						// build Headword from sense's entry
						vwenv.OpenParagraph();
						vwenv.OpenInnerPile();
						vwenv.AddObj(wfb.SenseRA.EntryID, this, (int)VcFrags.kfragHeadWord);
						vwenv.CloseInnerPile();
						vwenv.OpenInnerPile();
						// now add variant type info
						vwenv.AddObj(ler.Hvo, this, kfragVariantTypes);
						vwenv.CloseInnerPile();
						vwenv.CloseParagraph();
						break;
					}

					// build Headword even though we aren't in a variant relationship.
					vwenv.AddObj(variant.Hvo, this, (int)VcFrags.kfragHeadWord);
					break;
				case kfragVariantTypes:
					ler = m_cache.ServiceLocator.GetInstance<ILexEntryRefRepository>().GetObject(hvo);
					bool fNeedInitialPlus = true;
					vwenv.OpenParagraph();
					foreach (var let in ler.VariantEntryTypesRS.Where(let => let.ClassID == LexEntryTypeTags.kClassId))
					{
						// just concatenate them together separated by comma.
						ITsString tssVariantTypeRevAbbr = let.ReverseAbbr.BestAnalysisAlternative;
						if (tssVariantTypeRevAbbr != null && tssVariantTypeRevAbbr.Length > 0)
						{
							if (fNeedInitialPlus)
								vwenv.AddString(TsStringUtils.MakeString("+", m_cache.DefaultUserWs));
							else
								vwenv.AddString(TsStringUtils.MakeString(",", m_cache.DefaultUserWs));
							vwenv.AddString(tssVariantTypeRevAbbr);
							fNeedInitialPlus = false;
						}
					}
					vwenv.CloseParagraph();
					break;
				case kfragFormForm: // form of MoForm
					vwenv.AddStringAltMember(MoFormTags.kflidForm, m_wsActual, this);
					break;
				default:
					base.Display(vwenv, hvo, frag);
					break;
			}
		}

		private void AddHeadwordWithHomograph(IVwEnv vwenv, int hvo)
		{
					ISilDataAccess sda = vwenv.DataAccess;
					int hvoLf = sda.get_ObjectProp(hvo,
						LexEntryTags.kflidLexemeForm);
					int hvoType = 0;
					if (hvoLf != 0)
					{
						hvoType = sda.get_ObjectProp(hvoLf,
							MoFormTags.kflidMorphType);
					}

					// If we have a type of morpheme, show the appropriate prefix that indicates it.
					// We want vernacular so it will match the point size of any aligned vernacular text.
					// (The danger is that the vernacular font doesn't have these characters...not sure what
					// we can do about that, but most do, and it looks awful in analysis if that is a
					// much different size from vernacular.)
					string sPrefix = null;
					if (hvoType != 0)
					{
						sPrefix = sda.get_UnicodeProp(hvoType, MoMorphTypeTags.kflidPrefix);
					}

					// Show homograph number if non-zero.
					int defUserWs = m_cache.WritingSystemFactory.UserWs;
					int nHomograph = sda.get_IntProp(hvo, LexEntryTags.kflidHomographNumber);
					var hc = m_cache.ServiceLocator.GetInstance<HomographConfiguration>();
					//Insert HomographNumber when position is Before
					if (hc.HomographNumberBefore)
						InsertHomographNumber(vwenv, hc, nHomograph, defUserWs);

					// LexEntry.ShortName1; basically tries for form of the lexeme form, then the citation form.
					bool fGotLabel = false;
					int wsActual = 0;
					if (hvoLf != 0)
					{
						// if we have a lexeme form and its label is non-empty, use it.
						if (TryMultiStringAlt(sda, hvoLf, MoFormTags.kflidForm, out wsActual))
						{
							m_wsActual = wsActual;
							fGotLabel = true;
							if (sPrefix != null)
								vwenv.AddString(TsStringUtils.MakeString(sPrefix, wsActual));
							vwenv.AddObjProp(LexEntryTags.kflidLexemeForm, this, kfragFormForm);
						}
					}
					if (!fGotLabel)
					{
						// If we didn't get a useful form from the lexeme form try the citation form.
						if (TryMultiStringAlt(sda, hvo, LexEntryTags.kflidCitationForm, out wsActual))
						{
							m_wsActual = wsActual;
							if (sPrefix != null)
								vwenv.AddString(TsStringUtils.MakeString(sPrefix, wsActual));
							vwenv.AddStringAltMember(LexEntryTags.kflidCitationForm, wsActual, this);
							fGotLabel = true;
						}
					}

					if (!fGotLabel)
					{
						// If that fails just show two questions marks.
						if (sPrefix != null)
							vwenv.AddString(TsStringUtils.MakeString(sPrefix, wsActual));
						vwenv.AddString(TsStringUtils.MakeString(FdoUiStrings.ksQuestions, defUserWs));	// was "??", not "???"
					}

					// If we have a lexeme form type show the appropriate postfix.
					if (hvoType != 0)
					{
						vwenv.AddString(TsStringUtils.MakeString(
							sda.get_UnicodeProp(hvoType, MoMorphTypeTags.kflidPostfix), wsActual));
					}

<<<<<<< HEAD
					vwenv.NoteDependency(new[] {hvo}, new[] {LexEntryTags.kflidHomographNumber}, 1);
					//Insert HomographNumber when position is After
					if (!hc.HomographNumberBefore)
						InsertHomographNumber(vwenv, hc, nHomograph, defUserWs);
		}

		/// <summary>
		/// Method to insert the homograph number with settings into the Text
		/// </summary>
		private void InsertHomographNumber(IVwEnv vwenv, HomographConfiguration hc, int nHomograph, int defUserWs)
		{
			if (nHomograph <= 0)
				return;

			// Use a string builder to embed the properties in with the TsString.
			// this allows our TsStringCollectorEnv to properly encode the superscript.
			// ideally, TsStringCollectorEnv could be made smarter to handle SetIntPropValues
			// since AppendTss treats the given Tss as atomic.
			ITsIncStrBldr tsBldr = TsStringUtils.MakeIncStrBldr();
			tsBldr.SetIntPropValues((int) FwTextPropType.ktptSuperscript,
				(int) FwTextPropVar.ktpvEnum,
				(int) FwSuperscriptVal.kssvSub);
			tsBldr.SetIntPropValues((int) FwTextPropType.ktptBold,
				(int) FwTextPropVar.ktpvEnum,
				(int) FwTextToggleVal.kttvForceOn);
			tsBldr.SetIntPropValues((int) FwTextPropType.ktptWs,
				(int) FwTextPropVar.ktpvDefault, defUserWs);
			StringServices.InsertHomographNumber(tsBldr, nHomograph, hc, HomographConfiguration.HeadwordVariant.Main,
				m_cache);
			vwenv.AddString(tsBldr.GetString());
=======
					// Show homograph number if non-zero.
					int nHomograph = sda.get_IntProp(hvo,
						LexEntryTags.kflidHomographNumber);
					vwenv.NoteDependency(new[] { hvo }, new[] { LexEntryTags.kflidHomographNumber }, 1);
					if (nHomograph > 0)
					{
						// Use a string builder to embed the properties in with the TsString.
						// this allows our TsStringCollectorEnv to properly encode the superscript.
						// ideally, TsStringCollectorEnv could be made smarter to handle SetIntPropValues
						// since AppendTss treats the given Tss as atomic.
						ITsIncStrBldr tsBldr = TsIncStrBldrClass.Create();
						tsBldr.SetIntPropValues((int) FwTextPropType.ktptSuperscript,
							(int) FwTextPropVar.ktpvEnum,
							(int) FwSuperscriptVal.kssvSub);
						tsBldr.SetIntPropValues((int) FwTextPropType.ktptBold,
							(int) FwTextPropVar.ktpvEnum,
							(int) FwTextToggleVal.kttvForceOn);
						tsBldr.SetIntPropValues((int) FwTextPropType.ktptWs,
							(int) FwTextPropVar.ktpvDefault, defUserWs);
						var hc = m_cache.ServiceLocator.GetInstance<HomographConfiguration>();
						StringServices.InsertHomographNumber(tsBldr, nHomograph, hc, HomographConfiguration.HeadwordVariant.Main, m_cache);
						vwenv.AddString(tsBldr.GetString());
					}
>>>>>>> b2dd58ff
		}

		/// <summary>
		///
		/// </summary>
		/// <param name="cache"></param>
		/// <param name="hvoEntryToDisplay"></param>
		/// <param name="wsVern"></param>
		/// <param name="ler"></param>
		/// <returns></returns>
		static public ITsString GetLexEntryTss(LcmCache cache, int hvoEntryToDisplay, int wsVern, ILexEntryRef ler)
		{
			LexEntryVc vcEntry = new LexEntryVc(cache);
			vcEntry.WritingSystemCode = wsVern;
			TsStringCollectorEnv collector = new TsStringCollectorEnv(null, cache.MainCacheAccessor, hvoEntryToDisplay);
			collector.RequestAppendSpaceForFirstWordInNewParagraph = false;
			vcEntry.Display(collector, hvoEntryToDisplay, (int)VcFrags.kfragHeadWord);
			if (ler != null)
				vcEntry.Display(collector, ler.Hvo, LexEntryVc.kfragVariantTypes);
			return collector.Result;
		}

		/// <summary>
		///
		/// </summary>
		/// <param name="morphBundle"></param>
		/// <param name="wsVern"></param>
		/// <returns></returns>
		static public ITsString GetLexEntryTss(IWfiMorphBundle morphBundle, int wsVern)
		{
			LcmCache cache = morphBundle.Cache;
			LexEntryVc vcEntry = new LexEntryVc(cache);
			vcEntry.WritingSystemCode = wsVern;
			TsStringCollectorEnv collector = new TsStringCollectorEnv(null, cache.MainCacheAccessor, morphBundle.Hvo);
			collector.RequestAppendSpaceForFirstWordInNewParagraph = false;
			vcEntry.Display(collector, morphBundle.Hvo, (int)LexEntryVc.kfragEntryAndVariant);
			return collector.Result;
		}

		private bool TryMultiStringAlt(ISilDataAccess sda, int hvo, int flid, out int wsActual)
		{
			ITsString tss = WritingSystemServices.GetMagicStringAlt(m_cache, m_ws, hvo, flid, true, out wsActual);
			return (tss != null);
		}
	}
}<|MERGE_RESOLUTION|>--- conflicted
+++ resolved
@@ -23,12 +23,6 @@
 using SIL.FieldWorks.LexText.Controls;
 using SIL.LCModel.DomainImpl;
 using XCore;
-<<<<<<< HEAD
-=======
-using SIL.FieldWorks.FDO.DomainServices;
-using SIL.CoreImpl;
-using SIL.FieldWorks.FDO.DomainImpl;
->>>>>>> b2dd58ff
 
 namespace SIL.FieldWorks.FdoUi
 {
@@ -775,7 +769,6 @@
 							sda.get_UnicodeProp(hvoType, MoMorphTypeTags.kflidPostfix), wsActual));
 					}
 
-<<<<<<< HEAD
 					vwenv.NoteDependency(new[] {hvo}, new[] {LexEntryTags.kflidHomographNumber}, 1);
 					//Insert HomographNumber when position is After
 					if (!hc.HomographNumberBefore)
@@ -803,34 +796,8 @@
 				(int) FwTextToggleVal.kttvForceOn);
 			tsBldr.SetIntPropValues((int) FwTextPropType.ktptWs,
 				(int) FwTextPropVar.ktpvDefault, defUserWs);
-			StringServices.InsertHomographNumber(tsBldr, nHomograph, hc, HomographConfiguration.HeadwordVariant.Main,
-				m_cache);
+			StringServices.InsertHomographNumber(tsBldr, nHomograph, hc, HomographConfiguration.HeadwordVariant.Main, m_cache);
 			vwenv.AddString(tsBldr.GetString());
-=======
-					// Show homograph number if non-zero.
-					int nHomograph = sda.get_IntProp(hvo,
-						LexEntryTags.kflidHomographNumber);
-					vwenv.NoteDependency(new[] { hvo }, new[] { LexEntryTags.kflidHomographNumber }, 1);
-					if (nHomograph > 0)
-					{
-						// Use a string builder to embed the properties in with the TsString.
-						// this allows our TsStringCollectorEnv to properly encode the superscript.
-						// ideally, TsStringCollectorEnv could be made smarter to handle SetIntPropValues
-						// since AppendTss treats the given Tss as atomic.
-						ITsIncStrBldr tsBldr = TsIncStrBldrClass.Create();
-						tsBldr.SetIntPropValues((int) FwTextPropType.ktptSuperscript,
-							(int) FwTextPropVar.ktpvEnum,
-							(int) FwSuperscriptVal.kssvSub);
-						tsBldr.SetIntPropValues((int) FwTextPropType.ktptBold,
-							(int) FwTextPropVar.ktpvEnum,
-							(int) FwTextToggleVal.kttvForceOn);
-						tsBldr.SetIntPropValues((int) FwTextPropType.ktptWs,
-							(int) FwTextPropVar.ktpvDefault, defUserWs);
-						var hc = m_cache.ServiceLocator.GetInstance<HomographConfiguration>();
-						StringServices.InsertHomographNumber(tsBldr, nHomograph, hc, HomographConfiguration.HeadwordVariant.Main, m_cache);
-						vwenv.AddString(tsBldr.GetString());
-					}
->>>>>>> b2dd58ff
 		}
 
 		/// <summary>
