// Copyright (c) 2002-2013 SIL International
// This software is licensed under the LGPL, version 2.1 or later
// (http://www.gnu.org/licenses/lgpl-2.1.html)
//
// File: LexEntryUi.cs
// Responsibility: ?
// Last reviewed: Steve Miller (FindEntryForWordform only)
// --------------------------------------------------------------------------------------------
using System;
using System.Collections.Generic;
using System.Diagnostics;
using System.Linq;
using System.Windows.Forms;
using System.Xml;
using SIL.CoreImpl;
using SIL.FieldWorks.Common.COMInterfaces;
using SIL.FieldWorks.Common.FwUtils;
using SIL.FieldWorks.Common.RootSites;
using SIL.FieldWorks.FDO;
using SIL.FieldWorks.FDO.DomainServices;
using SIL.FieldWorks.FdoUi.Dialogs;
using SIL.FieldWorks.LexText.Controls;

namespace SIL.FieldWorks.FdoUi
{
	/// <summary>
	/// User-interface behavior for LexEntries.
	/// </summary>
	public class LexEntryUi : CmObjectUi
	{
		/// ------------------------------------------------------------------------------------
		/// <summary>
		/// Make one. The argument should really be a LexEntry.
		/// </summary>
		/// <param name="obj"></param>
		/// ------------------------------------------------------------------------------------
		public LexEntryUi(ICmObject obj)
			: base(obj)
		{
			Debug.Assert(obj is ILexEntry);
		}

		/// ------------------------------------------------------------------------------------
		/// <summary>
		/// Create default valued entry.
		/// </summary>
		/// ------------------------------------------------------------------------------------
		internal LexEntryUi()
		{
		}

		/// ------------------------------------------------------------------------------------
		/// <summary>
		///
		/// </summary>
		/// ------------------------------------------------------------------------------------
		public override IVwViewConstructor VernVc
		{
			get
			{
				CheckDisposed();
				return new LexEntryVc(m_cache);
			}
		}

		/// ------------------------------------------------------------------------------------
		/// <summary>
		/// Given an object id, a (string-valued) property ID, and a range of characters,
		/// return the LexEntry that is the best guess as to a useful LE to show to
		/// provide information about that wordform.
		///
		/// Note: the interface takes this form because eventually we may want to query to
		/// see whether the text has been analyzed and we have a known morpheme breakdown
		/// for this wordform. Otherwise, at present we could just pass the text.
		/// </summary>
		/// <param name="cache"></param>
		/// <param name="hvoSrc"></param>
		/// <param name="tagSrc"></param>
		/// <param name="ichMin"></param>
		/// <param name="ichLim"></param>
		/// <returns>LexEntry or null.</returns>
		/// ------------------------------------------------------------------------------------
		public static LexEntryUi FindEntryForWordform(FdoCache cache, int hvoSrc, int tagSrc,
			int ichMin, int ichLim)
		{
			ITsString tssContext = cache.DomainDataByFlid.get_StringProp(hvoSrc, tagSrc);
			if (tssContext == null)
				return null;
			ITsString tssWf = tssContext.GetSubstring(ichMin, ichLim);
			return FindEntryForWordform(cache, tssWf);
		}

		/// <summary>
		/// Find the list of LexEntry objects which conceivably match the given wordform.
		/// </summary>
		/// <param name="cache"></param>
		/// <param name="tssWf"></param>
		/// <param name="wfa"></param>
		/// <returns></returns>
		public static List<ILexEntry> FindEntriesForWordformUI(FdoCache cache, ITsString tssWf, IWfiAnalysis wfa)
		{
			bool duplicates = false;
			List<ILexEntry> retval = cache.ServiceLocator.GetInstance<ILexEntryRepository>().FindEntriesForWordform(cache, tssWf, wfa, ref duplicates);

			if (duplicates)
			{
				MessageBox.Show(Form.ActiveForm,
					string.Format(FdoUiStrings.ksDuplicateWordformsMsg, tssWf.Text),
					FdoUiStrings.ksDuplicateWordformsCaption, MessageBoxButtons.OK, MessageBoxIcon.Warning);
			}
			return retval;
		}

		/// ------------------------------------------------------------------------------------
		/// <summary>
		/// Find wordform given a cache and the string.
		/// </summary>
		/// <param name="cache"></param>
		/// <param name="tssWf"></param>
		/// <returns></returns>
		/// ------------------------------------------------------------------------------------
		public static LexEntryUi FindEntryForWordform(FdoCache cache, ITsString tssWf)
		{
			ILexEntry matchingEntry = cache.ServiceLocator.GetInstance<ILexEntryRepository>().FindEntryForWordform(cache, tssWf);
			return matchingEntry == null ? null : new LexEntryUi(matchingEntry);
		}

		///   <summary />
		public static void DisplayOrCreateEntry(FdoCache cache, int hvoSrc, int tagSrc, int wsSrc,
			int ichMin, int ichLim, IWin32Window owner, IPropertyTable propertyTable, IPublisher publisher, ISubscriber subscriber,
			IHelpTopicProvider helpProvider, string helpFileKey)
		{
			ITsString tssContext = cache.DomainDataByFlid.get_StringProp(hvoSrc, tagSrc);
			if (tssContext == null)
				return;

			string text = tssContext.Text;
			// If the string is empty, it might be because it's multilingual.  Try that alternative.
			// (See TE-6374.)
			if (text == null && wsSrc != 0)
			{
				tssContext = cache.DomainDataByFlid.get_MultiStringAlt(hvoSrc, tagSrc, wsSrc);
				if (tssContext != null)
					text = tssContext.Text;
			}
			ITsString tssWf = null;
			if (text != null)
				tssWf = tssContext.GetSubstring(ichMin, ichLim);
			if (tssWf == null || tssWf.Length == 0)
				return;
			// We want to limit the lookup to the current word's current analysis, if one exists.
			// See FWR-956.
			IWfiAnalysis wfa = null;
			if (tagSrc == StTxtParaTags.kflidContents)
			{
				IAnalysis anal = null;
				IStTxtPara para = cache.ServiceLocator.GetInstance<IStTxtParaRepository>().GetObject(hvoSrc);
				foreach (ISegment seg in para.SegmentsOS)
				{
					if (seg.BeginOffset <= ichMin && seg.EndOffset >= ichLim)
					{
						bool exact;
						AnalysisOccurrence occurrence = seg.FindWagform(ichMin - seg.BeginOffset, ichLim - seg.BeginOffset, out exact);
						if (occurrence != null)
							anal = occurrence.Analysis;
						break;
					}
				}
				if (anal != null)
				{
					if (anal is IWfiAnalysis)
						wfa = anal as IWfiAnalysis;
					else if (anal is IWfiGloss)
						wfa = (anal as IWfiGloss).OwnerOfClass<IWfiAnalysis>();
				}
			}
			DisplayEntries(cache, owner, propertyTable, publisher, subscriber, helpProvider, helpFileKey, tssWf, wfa);
		}

		internal static void DisplayEntry(FdoCache cache, IWin32Window owner, IPropertyTable propertyTable, IPublisher publisher, ISubscriber subscriber,
			IHelpTopicProvider helpProvider, string helpFileKey, ITsString tssWfIn)
		{
			ITsString tssWf = tssWfIn;
			LexEntryUi leui = null;
			try
			{
				leui = FindEntryForWordform(cache, tssWf);

				// if we do not find a match for the word then try converting it to lowercase and see if there
				// is an entry in the lexicon for the Wordform in lowercase. This is needed for occurences of
				// words which are capitalized at the beginning of sentences.  LT-7444 RickM
				if (leui == null)
				{
					//We need to be careful when converting to lowercase therefore use Icu.ToLower()
					//get the WS of the tsString
					int wsWf = TsStringUtils.GetWsAtOffset(tssWf, 0);
					//use that to get the locale for the WS, which is used for
					string wsLocale = cache.ServiceLocator.WritingSystemManager.Get(wsWf).IcuLocale;
					string sLower = Icu.ToLower(tssWf.Text, wsLocale);
					ITsTextProps ttp = tssWf.get_PropertiesAt(0);
					tssWf = cache.TsStrFactory.MakeStringWithPropsRgch(sLower, sLower.Length, ttp);
					leui = FindEntryForWordform(cache, tssWf);
				}

				EnsureWindowConfiguration(propertyTable);
				IVwStylesheet styleSheet = GetStyleSheet(cache, propertyTable);
				if (leui == null)
				{
					ILexEntry entry = ShowFindEntryDialog(cache, propertyTable, publisher, subscriber, tssWf, owner);
					if (entry == null)
					{
						return;
					}
					leui = new LexEntryUi(entry);
				}
<<<<<<< HEAD
=======
				if (mediator != null)
					leui.Mediator = mediator;
				if (propertyTable != null)
					leui.PropTable = propertyTable;
>>>>>>> 15d5922b
				leui.ShowSummaryDialog(owner, tssWf, helpProvider, helpFileKey, styleSheet);
			}
			finally
			{
				if (leui != null)
					leui.Dispose();
			}
		}

		// Currently only called from WCF (11/21/2013 - AP)
		public static void DisplayEntry(FdoCache cache, IPropertyTable propertyTable, IPublisher publisher, ISubscriber subscriber,
			IHelpTopicProvider helpProvider, string helpFileKey, ITsString tssWfIn, IWfiAnalysis wfa)
		{
			DisplayEntries(cache, null, propertyTable, publisher, subscriber, helpProvider, helpFileKey, tssWfIn, wfa);
		}

		internal static void DisplayEntries(FdoCache cache, IWin32Window owner, IPropertyTable propertyTable, IPublisher publisher, ISubscriber subscriber,
			IHelpTopicProvider helpProvider, string helpFileKey, ITsString tssWfIn, IWfiAnalysis wfa)
		{
			ITsString tssWf = tssWfIn;
			var entries = FindEntriesForWordformUI(cache, tssWf, wfa);

			IVwStylesheet styleSheet = GetStyleSheet(cache, propertyTable);
			if (entries == null || entries.Count == 0)
			{
				ILexEntry entry = ShowFindEntryDialog(cache, propertyTable, publisher, subscriber, tssWf, owner);
				if (entry == null)
					return;
				entries = new List<ILexEntry>(1);
				entries.Add(entry);
			}
			DisplayEntriesRecursive(cache, owner, propertyTable, publisher, subscriber, styleSheet, helpProvider, helpFileKey, entries, tssWf);
		}

		private static void DisplayEntriesRecursive(FdoCache cache, IWin32Window owner,
			IPropertyTable propertyTable, IPublisher publisher, ISubscriber subscriber, IVwStylesheet stylesheet,
			IHelpTopicProvider helpProvider, string helpFileKey,
			List<ILexEntry> entries, ITsString tssWf)
		{
			// Loop showing the SummaryDialogForm as long as the user clicks the Other button
			// in that dialog.
			bool otherButtonClicked = false;
			do
			{
				using (var sdform = new SummaryDialogForm(new List<int>(entries.Select(le => le.Hvo)), tssWf,
														helpProvider, helpFileKey,
														stylesheet, cache))
				{
					SetCurrentModalForm(sdform);
					if (owner == null)
						sdform.StartPosition = FormStartPosition.CenterScreen;
					sdform.ShowDialog(owner);
					if (sdform.ShouldLink)
						sdform.LinkToLexicon();
					otherButtonClicked = sdform.OtherButtonClicked;
				}
				if (otherButtonClicked)
				{
					// Look for another entry to display.  (If the user doesn't select another
					// entry, loop back and redisplay the current entry.)
					var entry = ShowFindEntryDialog(cache, propertyTable, publisher, subscriber, tssWf, owner);
					if (entry != null)
					{
						// We need a list that contains the entry we found to display on the
						// next go around of this loop.
						entries = new List<ILexEntry>();
						entries.Add(entry);
						tssWf = entry.HeadWord;
					}
				}
			} while (otherButtonClicked);
		}

		/// <summary>
		/// Set a Modal Form to temporarily show on top of all applications
		/// and have an icon that is accessible for the user after it goes behind other users.
		/// See http://support.ubs-icap.org/default.asp?11269
		/// </summary>
		/// <param name="newActiveModalForm"></param>
		private static void SetCurrentModalForm(Form newActiveModalForm)
		{
			newActiveModalForm.TopMost = true;
			newActiveModalForm.Activated += s_activeModalForm_Activated;
			newActiveModalForm.ShowInTaskbar = true;
		}

		/// <summary>
		/// setting TopMost in SetCurrentModalForm() forces a dialog to show on top of other applications
		/// in another process that want to launch this dialog (e.g. Paratext via WCF).
		/// but we don't want it to stay on top if the User switches to another application,
		/// so reset TopMost to false after it has launched to the top.
		/// </summary>
		/// <param name="sender"></param>
		/// <param name="e"></param>
		static void s_activeModalForm_Activated(object sender, EventArgs e)
		{
			(sender as Form).TopMost = false;
		}

		/// <summary>
		/// Determine a stylesheet from an IPropertyTable, or create a new one. Currently this is done
		/// by looking for the main window and seeing whether it has a StyleSheet property that
		/// returns one. (We use reflection because the relevant classes are in DLLs we can't
		/// reference.)
		/// </summary>
		/// <returns></returns>
		private static IVwStylesheet StyleSheetFromPropertyTable(IPropertyTable propertyTable)
		{
			Form mainWindow = propertyTable.GetValue<Form>("window");
			if (mainWindow == null)
				return null;
			System.Reflection.PropertyInfo pi = mainWindow.GetType().GetProperty("StyleSheet");
			if (pi == null)
				return null;
			return pi.GetValue(mainWindow, null) as IVwStylesheet;
		}

		private static IVwStylesheet GetStyleSheet(FdoCache cache, IPropertyTable propertyTable)
		{
			IVwStylesheet vss = StyleSheetFromPropertyTable(propertyTable);
			if (vss != null)
				return vss;
			// Get a style sheet for the Language Explorer, and store it in the property table.
			FwStyleSheet styleSheet = new FwStyleSheet();
			styleSheet.Init(cache, cache.LanguageProject.Hvo, LangProjectTags.kflidStyles);
			propertyTable.SetProperty("FwStyleSheet", styleSheet, false, true);
			return styleSheet;
		}

		private static void EnsureWindowConfiguration(IPropertyTable propertyTable)
		{
#if RANDYTODO
			XmlNode xnWindow = propertyTable.GetValue<XmlNode>("WindowConfiguration");
			if (xnWindow == null)
			{
				string configFile = FwDirectoryFinder.GetCodeFile("Language Explorer/Configuration/Main.xml");
				// This can be called from TE...in that case, we don't complain about missing include
				// files (true argument) but just trust that we put enough in the installer to make it work.
				XmlDocument configuration = XWindow.LoadConfigurationWithIncludes(configFile, true);
				XmlNode windowConfigurationNode = configuration.SelectSingleNode("window");
				propertyTable.SetProperty("WindowConfiguration", windowConfigurationNode, false, true);
			}
#endif
		}

		// Currently only called from WCF (11/21/2013 - AP)
		public static void DisplayRelatedEntries(FdoCache cache, IPropertyTable propertyTable,
			IHelpTopicProvider helpProvider, string helpFileKey, ITsString tss)
		{
			DisplayRelatedEntries(cache, null, propertyTable, helpProvider, helpFileKey, tss, true);
		}

		/// ------------------------------------------------------------
		/// <summary>
		/// Assuming the selection can be expanded to a word and a corresponding LexEntry can
		/// be found, show the related words dialog with the words related to the selected one.
		/// </summary>
		/// <param name="cache">The cache.</param>
		/// <param name="owner">The owning window.</param>
		/// <param name="propertyTable"></param>
		/// <param name="helpProvider">The help provider.</param>
		/// <param name="helpFileKey">The help file key.</param>
		/// <param name="tssWf">The ITsString for the word form.</param>
		/// <param name="hideInsertButton"></param>
		/// ------------------------------------------------------------
		// Currently only called from WCF (11/21/2013 - AP)
		public static void DisplayRelatedEntries(FdoCache cache, IWin32Window owner,
			IPropertyTable propertyTable, IHelpTopicProvider helpProvider, string helpFileKey, ITsString tssWf,
			bool hideInsertButton)
		{
			if (tssWf == null || tssWf.Length == 0)
				return;

			using (LexEntryUi leui = FindEntryForWordform(cache, tssWf))
			{
				// This doesn't work as well (unless we do a commit) because it may not see current typing.
				//LexEntryUi leui = LexEntryUi.FindEntryForWordform(cache, hvo, tag, ichMin, ichLim);
				if (leui == null)
				{
					RelatedWords.ShowNotInDictMessage(owner);
					return;
				}
				int hvoEntry = leui.Object.Hvo;
				int[] domains;
				int[] lexrels;
				IVwCacheDa cdaTemp;
				if (!RelatedWords.LoadDomainAndRelationInfo(cache, hvoEntry, out domains, out lexrels, out cdaTemp, owner))
					return;
				IVwStylesheet styleSheet = GetStyleSheet(cache, propertyTable);
				using (RelatedWords rw = new RelatedWords(cache, null, hvoEntry, domains, lexrels, cdaTemp, styleSheet,
					hideInsertButton))
				{
					rw.ShowDialog(owner);
				}
			}
		}

		/// ------------------------------------------------------------------------------------
		/// <summary>
		/// Assuming the selection can be expanded to a word and a corresponding LexEntry can
		/// be found, show the related words dialog with the words related to the selected one.
		/// </summary>
		/// <param name="cache">The cache.</param>
		/// <param name="sel">The sel.</param>
		/// <param name="owner">The owner.</param>
		/// <param name="propertyTable"></param>
		/// <param name="helpProvider"></param>
		/// <param name="helpFileKey"></param>
		/// ------------------------------------------------------------------------------------
		public static void DisplayRelatedEntries(FdoCache cache, IVwSelection sel, IWin32Window owner,
			IPropertyTable propertyTable, IHelpTopicProvider helpProvider, string helpFileKey)
		{
			if (sel == null)
				return;
			IVwSelection sel2 = sel.EndPoint(false);
			if (sel2 == null)
				return;
			IVwSelection sel3 = sel2.GrowToWord();
			if (sel3 == null)
				return;
			ITsString tss;
			int ichMin, ichLim, hvo, tag, ws;
			bool fAssocPrev;
			sel3.TextSelInfo(false, out tss, out ichMin, out fAssocPrev, out hvo, out tag, out ws);
			sel3.TextSelInfo(true, out tss, out ichLim, out fAssocPrev, out hvo, out tag, out ws);
			if (tss.Text == null)
				return;
			ITsString tssWf = tss.GetSubstring(ichMin, ichLim);
			using (LexEntryUi leui = FindEntryForWordform(cache, tssWf))
			{
				// This doesn't work as well (unless we do a commit) because it may not see current typing.
				//LexEntryUi leui = LexEntryUi.FindEntryForWordform(cache, hvo, tag, ichMin, ichLim);
				if (leui == null)
				{
					if (tssWf != null && tssWf.Length > 0)
						RelatedWords.ShowNotInDictMessage(owner);
					return;
				}
				int hvoEntry = leui.Object.Hvo;
				int[] domains;
				int[] lexrels;
				IVwCacheDa cdaTemp;
				if (!RelatedWords.LoadDomainAndRelationInfo(cache, hvoEntry, out domains, out lexrels, out cdaTemp, owner))
					return;
				IVwStylesheet styleSheet = GetStyleSheet(cache, propertyTable);
				using (RelatedWords rw = new RelatedWords(cache, sel3, hvoEntry, domains, lexrels, cdaTemp, styleSheet, false))
				{
					rw.ShowDialog(owner);
				}
			}
		}

		/// ------------------------------------------------------------------------------------
		/// <summary>
		/// Launch the Find Entry dialog, and if one is created or selected return it.
		/// </summary>
		/// <param name="cache">The cache.</param>
		/// <param name="propertyTable"></param>
		/// <param name="publisher"></param>
		/// <param name="subscriber"></param>
		/// <param name="tssForm">The TSS form.</param>
		/// <param name="owner">The owner.</param>
		/// <returns>The HVO of the selected or created entry</returns>
		/// ------------------------------------------------------------------------------------
		internal static ILexEntry ShowFindEntryDialog(FdoCache cache, IPropertyTable propertyTable, IPublisher publisher, ISubscriber subscriber, ITsString tssForm, IWin32Window owner)
		{
			using (EntryGoDlg entryGoDlg = new EntryGoDlg())
			{
				// Temporarily set TopMost to true so it will launch above any calling app (e.g. Paratext)
				// but reset after activated.
				SetCurrentModalForm(entryGoDlg);
				var wp = new WindowParams
				{
					m_btnText = FdoUiStrings.ksShow,
					m_title = FdoUiStrings.ksFindInDictionary,
					m_label = FdoUiStrings.ksFind_
				};
				if (owner == null)
					entryGoDlg.StartPosition = FormStartPosition.CenterScreen;
				entryGoDlg.Owner = owner as Form;
				entryGoDlg.SetDlgInfo(cache, wp, propertyTable, publisher, subscriber, tssForm);
				entryGoDlg.SetHelpTopic("khtpFindInDictionary");
				if (entryGoDlg.ShowDialog() == DialogResult.OK)
				{
					var entry = entryGoDlg.SelectedObject as ILexEntry;
					Debug.Assert(entry != null);
					return entry;
				}
			}
			return null;
		}

		/// <summary/>
		public void ShowSummaryDialog(IWin32Window owner, ITsString tssWf,
			IHelpTopicProvider helpProvider, string helpFileKey, IVwStylesheet styleSheet)
		{
			CheckDisposed();

			bool otherButtonClicked = false;
			using (SummaryDialogForm form =
				new SummaryDialogForm(this, tssWf, helpProvider, helpFileKey, styleSheet))
			{
				form.ShowDialog(owner);
				if (form.ShouldLink)
					form.LinkToLexicon();
				otherButtonClicked = form.OtherButtonClicked;
			}
			if (otherButtonClicked)
			{
				var entry = ShowFindEntryDialog(Object.Cache, PropertyTable, Publisher, Subscriber, tssWf, owner);
				if (entry != null)
				{
					using (var leuiNew = new LexEntryUi(entry))
					{
						leuiNew.ShowSummaryDialog(owner, entry.HeadWord, helpProvider, helpFileKey, styleSheet);
					}
				}
				else
				{
					// redisplay the original entry (recursively)
					ShowSummaryDialog(owner, tssWf, helpProvider, helpFileKey, styleSheet);
				}
			}
		}

#if RANDYTODO
		protected override bool ShouldDisplayMenuForClass(int specifiedClsid,
			UIItemDisplayProperties display)
		{
			return LexEntryTags.kClassId == specifiedClsid || base.ShouldDisplayMenuForClass(specifiedClsid, display);
		}
#endif
	}

	/// ----------------------------------------------------------------------------------------
	/// <summary>
	/// Override to support kfragHeadword with a properly live display of the headword.
	/// Also, the default of displaying the vernacular writing system can be overridden.
	/// </summary>
	/// ----------------------------------------------------------------------------------------
	public class LexEntryVc : CmVernObjectVc
	{
		const int kfragFormForm = 9543; // arbitrary.
		/// <summary>
		/// use with WfiMorphBundle to display the headword with variant info appended.
		/// </summary>
		public const int kfragEntryAndVariant = 9544;
		/// <summary>
		/// use with EntryRef to display the variant type info
		/// </summary>
		public const int kfragVariantTypes = 9545;

		int m_ws;
		int m_wsActual = 0;

		/// ------------------------------------------------------------------------------------
		/// <summary>
		///
		/// </summary>
		/// <param name="cache"></param>
		/// ------------------------------------------------------------------------------------
		public LexEntryVc(FdoCache cache)
			: base(cache)
		{
			m_ws = cache.ServiceLocator.WritingSystems.DefaultVernacularWritingSystem.Handle;
		}

		public int WritingSystemCode
		{
			get { return m_ws; }
			set { m_ws = value; }
		}

		/// ------------------------------------------------------------------------------------
		/// <summary>
		/// Display a view of the LexEntry (or fragment thereof).
		/// </summary>
		/// <param name="vwenv"></param>
		/// <param name="hvo"></param>
		/// <param name="frag"></param>
		/// ------------------------------------------------------------------------------------
		public override void Display(IVwEnv vwenv, int hvo, int frag)
		{
			switch (frag)
			{
				case (int)VcFrags.kfragHeadWord:
					// This case should stay in sync with
					// LexEntry.LexemeFormMorphTypeAndHomographStatic
					vwenv.OpenParagraph();
					AddHeadwordWithHomograph(vwenv, hvo);
					vwenv.CloseParagraph();
					break;
				case kfragEntryAndVariant:
					var wfb = m_cache.ServiceLocator.GetInstance<IWfiMorphBundleRepository>().GetObject(hvo);
					//int hvoMf = wfb.MorphRA.Hvo;
					//int hvoLexEntry = m_cache.GetOwnerOfObject(hvoMf);
					// if morphbundle morph (entry) is in a variant relationship to the morph bundle sense
					// display its entry headword and variant type information (LT-4053)
					ILexEntryRef ler;
					var variant = wfb.MorphRA.Owner as ILexEntry;
					if (variant.IsVariantOfSenseOrOwnerEntry(wfb.SenseRA, out ler))
					{
						// build Headword from sense's entry
						vwenv.OpenParagraph();
						vwenv.OpenInnerPile();
						vwenv.AddObj(wfb.SenseRA.EntryID, this, (int)VcFrags.kfragHeadWord);
						vwenv.CloseInnerPile();
						vwenv.OpenInnerPile();
						// now add variant type info
						vwenv.AddObj(ler.Hvo, this, kfragVariantTypes);
						vwenv.CloseInnerPile();
						vwenv.CloseParagraph();
						break;
					}

					// build Headword even though we aren't in a variant relationship.
					vwenv.AddObj(variant.Hvo, this, (int)VcFrags.kfragHeadWord);
					break;
				case kfragVariantTypes:
					ler = m_cache.ServiceLocator.GetInstance<ILexEntryRefRepository>().GetObject(hvo);
					bool fNeedInitialPlus = true;
					vwenv.OpenParagraph();
					foreach (var let in ler.VariantEntryTypesRS.Where(let => let.ClassID == LexEntryTypeTags.kClassId))
					{
						// just concatenate them together separated by comma.
						ITsString tssVariantTypeRevAbbr = let.ReverseAbbr.BestAnalysisAlternative;
						if (tssVariantTypeRevAbbr != null && tssVariantTypeRevAbbr.Length > 0)
						{
							if (fNeedInitialPlus)
								vwenv.AddString(TsStringUtils.MakeTss("+", m_cache.DefaultUserWs));
							else
								vwenv.AddString(TsStringUtils.MakeTss(",", m_cache.DefaultUserWs));
							vwenv.AddString(tssVariantTypeRevAbbr);
							fNeedInitialPlus = false;
						}
					}
					vwenv.CloseParagraph();
					break;
				case kfragFormForm: // form of MoForm
					vwenv.AddStringAltMember(MoFormTags.kflidForm, m_wsActual, this);
					break;
				default:
					base.Display(vwenv, hvo, frag);
					break;
			}
		}

		private void AddHeadwordWithHomograph(IVwEnv vwenv, int hvo)
		{
					ISilDataAccess sda = vwenv.DataAccess;
					int hvoLf = sda.get_ObjectProp(hvo,
						LexEntryTags.kflidLexemeForm);
					int hvoType = 0;
					if (hvoLf != 0)
					{
						hvoType = sda.get_ObjectProp(hvoLf,
							MoFormTags.kflidMorphType);
					}

					// If we have a type of morpheme, show the appropriate prefix that indicates it.
					// We want vernacular so it will match the point size of any aligned vernacular text.
					// (The danger is that the vernacular font doesn't have these characters...not sure what
					// we can do about that, but most do, and it looks awful in analysis if that is a
					// much different size from vernacular.)
					string sPrefix = null;
					if (hvoType != 0)
					{
						sPrefix = sda.get_UnicodeProp(hvoType, MoMorphTypeTags.kflidPrefix);
					}

					// LexEntry.ShortName1; basically tries for form of the lexeme form, then the citation form.
					bool fGotLabel = false;
					int wsActual = 0;
					if (hvoLf != 0)
					{
						// if we have a lexeme form and its label is non-empty, use it.
						if (TryMultiStringAlt(sda, hvoLf, MoFormTags.kflidForm, out wsActual))
						{
							m_wsActual = wsActual;
							fGotLabel = true;
							if (sPrefix != null)
								vwenv.AddString(TsStringUtils.MakeTss(sPrefix, wsActual));
							vwenv.AddObjProp(LexEntryTags.kflidLexemeForm, this, kfragFormForm);
						}
					}
					if (!fGotLabel)
					{
						// If we didn't get a useful form from the lexeme form try the citation form.
						if (TryMultiStringAlt(sda, hvo, LexEntryTags.kflidCitationForm, out wsActual))
						{
							m_wsActual = wsActual;
							if (sPrefix != null)
								vwenv.AddString(TsStringUtils.MakeTss(sPrefix, wsActual));
							vwenv.AddStringAltMember(LexEntryTags.kflidCitationForm, wsActual, this);
							fGotLabel = true;
						}
					}
					int defUserWs = m_cache.WritingSystemFactory.UserWs;
					if (!fGotLabel)
					{
						// If that fails just show two questions marks.
						if (sPrefix != null)
							vwenv.AddString(TsStringUtils.MakeTss(sPrefix, wsActual));
						vwenv.AddString(m_cache.TsStrFactory.MakeString(FdoUiStrings.ksQuestions, defUserWs));	// was "??", not "???"
					}

					// If we have a lexeme form type show the appropriate postfix.
					if (hvoType != 0)
					{
						vwenv.AddString(TsStringUtils.MakeTss(
							sda.get_UnicodeProp(hvoType, MoMorphTypeTags.kflidPostfix), wsActual));
					}

					// Show homograph number if non-zero.
					int nHomograph = sda.get_IntProp(hvo,
						LexEntryTags.kflidHomographNumber);
					vwenv.NoteDependency(new[] { hvo }, new[] { LexEntryTags.kflidHomographNumber }, 1);
					if (nHomograph > 0)
					{
						// Use a string builder to embed the properties in with the TsString.
						// this allows our TsStringCollectorEnv to properly encode the superscript.
						// ideally, TsStringCollectorEnv could be made smarter to handle SetIntPropValues
						// since AppendTss treats the given Tss as atomic.
						ITsIncStrBldr tsBldr = TsIncStrBldrClass.Create();
						tsBldr.SetIntPropValues((int)FwTextPropType.ktptSuperscript,
							(int)FwTextPropVar.ktpvEnum,
							(int)FwSuperscriptVal.kssvSub);
						tsBldr.SetIntPropValues((int)FwTextPropType.ktptBold,
							(int)FwTextPropVar.ktpvEnum,
							(int)FwTextToggleVal.kttvForceOn);
						tsBldr.SetIntPropValues((int)FwTextPropType.ktptWs,
							(int)FwTextPropVar.ktpvDefault, defUserWs);
						tsBldr.Append(nHomograph.ToString());
						vwenv.AddString(tsBldr.GetString());
					}
		}

		/// <summary>
		///
		/// </summary>
		/// <param name="cache"></param>
		/// <param name="hvoEntryToDisplay"></param>
		/// <param name="wsVern"></param>
		/// <param name="ler"></param>
		/// <returns></returns>
		static public ITsString GetLexEntryTss(FdoCache cache, int hvoEntryToDisplay, int wsVern, ILexEntryRef ler)
		{
			LexEntryVc vcEntry = new LexEntryVc(cache);
			vcEntry.WritingSystemCode = wsVern;
			TsStringCollectorEnv collector = new TsStringCollectorEnv(null, cache.MainCacheAccessor, hvoEntryToDisplay);
			collector.RequestAppendSpaceForFirstWordInNewParagraph = false;
			vcEntry.Display(collector, hvoEntryToDisplay, (int)VcFrags.kfragHeadWord);
			if (ler != null)
				vcEntry.Display(collector, ler.Hvo, LexEntryVc.kfragVariantTypes);
			return collector.Result;
		}

		/// <summary>
		///
		/// </summary>
		/// <param name="morphBundle"></param>
		/// <param name="wsVern"></param>
		/// <returns></returns>
		static public ITsString GetLexEntryTss(IWfiMorphBundle morphBundle, int wsVern)
		{
			FdoCache cache = morphBundle.Cache;
			LexEntryVc vcEntry = new LexEntryVc(cache);
			vcEntry.WritingSystemCode = wsVern;
			TsStringCollectorEnv collector = new TsStringCollectorEnv(null, cache.MainCacheAccessor, morphBundle.Hvo);
			collector.RequestAppendSpaceForFirstWordInNewParagraph = false;
			vcEntry.Display(collector, morphBundle.Hvo, (int)LexEntryVc.kfragEntryAndVariant);
			return collector.Result;
		}

		private bool TryMultiStringAlt(ISilDataAccess sda, int hvo, int flid, out int wsActual)
		{
			ITsString tss = WritingSystemServices.GetMagicStringAlt(m_cache, m_ws, hvo, flid, true, out wsActual);
			return (tss != null);
		}
	}
}<|MERGE_RESOLUTION|>--- conflicted
+++ resolved
@@ -213,13 +213,6 @@
 					}
 					leui = new LexEntryUi(entry);
 				}
-<<<<<<< HEAD
-=======
-				if (mediator != null)
-					leui.Mediator = mediator;
-				if (propertyTable != null)
-					leui.PropTable = propertyTable;
->>>>>>> 15d5922b
 				leui.ShowSummaryDialog(owner, tssWf, helpProvider, helpFileKey, styleSheet);
 			}
 			finally
@@ -243,16 +236,16 @@
 			var entries = FindEntriesForWordformUI(cache, tssWf, wfa);
 
 			IVwStylesheet styleSheet = GetStyleSheet(cache, propertyTable);
-			if (entries == null || entries.Count == 0)
-			{
+				if (entries == null || entries.Count == 0)
+				{
 				ILexEntry entry = ShowFindEntryDialog(cache, propertyTable, publisher, subscriber, tssWf, owner);
-				if (entry == null)
-					return;
-				entries = new List<ILexEntry>(1);
-				entries.Add(entry);
-			}
+					if (entry == null)
+						return;
+					entries = new List<ILexEntry>(1);
+					entries.Add(entry);
+				}
 			DisplayEntriesRecursive(cache, owner, propertyTable, publisher, subscriber, styleSheet, helpProvider, helpFileKey, entries, tssWf);
-		}
+			}
 
 		private static void DisplayEntriesRecursive(FdoCache cache, IWin32Window owner,
 			IPropertyTable propertyTable, IPublisher publisher, ISubscriber subscriber, IVwStylesheet stylesheet,
@@ -486,29 +479,29 @@
 		/// ------------------------------------------------------------------------------------
 		internal static ILexEntry ShowFindEntryDialog(FdoCache cache, IPropertyTable propertyTable, IPublisher publisher, ISubscriber subscriber, ITsString tssForm, IWin32Window owner)
 		{
-			using (EntryGoDlg entryGoDlg = new EntryGoDlg())
-			{
-				// Temporarily set TopMost to true so it will launch above any calling app (e.g. Paratext)
-				// but reset after activated.
-				SetCurrentModalForm(entryGoDlg);
-				var wp = new WindowParams
-				{
-					m_btnText = FdoUiStrings.ksShow,
-					m_title = FdoUiStrings.ksFindInDictionary,
-					m_label = FdoUiStrings.ksFind_
-				};
-				if (owner == null)
-					entryGoDlg.StartPosition = FormStartPosition.CenterScreen;
-				entryGoDlg.Owner = owner as Form;
+				using (EntryGoDlg entryGoDlg = new EntryGoDlg())
+				{
+					// Temporarily set TopMost to true so it will launch above any calling app (e.g. Paratext)
+					// but reset after activated.
+					SetCurrentModalForm(entryGoDlg);
+					var wp = new WindowParams
+								 {
+									 m_btnText = FdoUiStrings.ksShow,
+									 m_title = FdoUiStrings.ksFindInDictionary,
+									 m_label = FdoUiStrings.ksFind_
+								 };
+					if (owner == null)
+						entryGoDlg.StartPosition = FormStartPosition.CenterScreen;
+					entryGoDlg.Owner = owner as Form;
 				entryGoDlg.SetDlgInfo(cache, wp, propertyTable, publisher, subscriber, tssForm);
-				entryGoDlg.SetHelpTopic("khtpFindInDictionary");
-				if (entryGoDlg.ShowDialog() == DialogResult.OK)
-				{
-					var entry = entryGoDlg.SelectedObject as ILexEntry;
-					Debug.Assert(entry != null);
-					return entry;
-				}
-			}
+					entryGoDlg.SetHelpTopic("khtpFindInDictionary");
+					if (entryGoDlg.ShowDialog() == DialogResult.OK)
+					{
+						var entry = entryGoDlg.SelectedObject as ILexEntry;
+						Debug.Assert(entry != null);
+						return entry;
+					}
+				}
 			return null;
 		}
 
