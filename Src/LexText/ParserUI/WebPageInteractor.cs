--- conflicted
+++ resolved
@@ -30,32 +30,6 @@
 
 		protected bool TryGetHvo(GeckoElement element, out int hvo)
 		{
-<<<<<<< HEAD
-			int start = javascript.IndexOf('(');
-			int end = javascript.IndexOf(')');
-			// omit any enclosing quotation marks
-			if (javascript[start + 1] == '"')
-				++start;
-			if (javascript[end - 1] == '"')
-				--end;
-			return javascript.Substring(start + 1, end - start - 1);
-		}
-
-		protected void HandleHtmlControlBrowserDomMouseMove(object sender, DomMouseEventArgs e)
-		{
-			if (sender == null || e == null || e.Target == null)
-				return;
-
-			GeckoElement parentTable = GetParentTable(e.Target.CastToGeckoElement());
-
-			if (parentTable == null)
-				return;
-
-			GeckoNode onMouseMove = parentTable.Attributes["onmousemove"];
-
-			if (onMouseMove == null)
-				return;
-=======
 			while (element != null)
 			{
 				switch (element.TagName.ToLowerInvariant())
@@ -71,7 +45,6 @@
 				}
 				element = element.ParentElement;
 			}
->>>>>>> 0ef1b79c
 
 			hvo = 0;
 			return false;
@@ -82,21 +55,10 @@
 			if (sender == null || e == null || e.Target == null)
 				return;
 
-<<<<<<< HEAD
-			GeckoNode onClick = null;
-			GeckoElement parentTable = GetParentTable(e.Target.CastToGeckoElement());
-			if (parentTable != null)
-				onClick = parentTable.Attributes["onclick"];
-			if (onClick == null)
-				onClick = e.Target.CastToGeckoElement().Attributes["onclick"];
-			if (onClick == null)
-				return;
-=======
 			GeckoElement elem = e.Target.CastToGeckoElement();
 			int hvo;
 			if (TryGetHvo(elem, out hvo))
 				JumpToToolBasedOnHvo(hvo);
->>>>>>> 0ef1b79c
 
 			if (elem.TagName.Equals("input", StringComparison.InvariantCultureIgnoreCase)
 				&& elem.GetAttribute("type").Equals("button", StringComparison.InvariantCultureIgnoreCase))
