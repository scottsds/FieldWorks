﻿<?xml version="1.0" encoding="utf-8"?>
<Project DefaultTargets="Build" xmlns="http://schemas.microsoft.com/developer/msbuild/2003" ToolsVersion="4.0">
  <PropertyGroup>
    <ProjectType>Local</ProjectType>
    <ProductVersion>9.0.30729</ProductVersion>
    <SchemaVersion>2.0</SchemaVersion>
    <ProjectGuid>{E0379EF6-D959-468B-B6F3-687DC06E5071}</ProjectGuid>
    <Configuration Condition=" '$(Configuration)' == '' ">Debug</Configuration>
    <Platform Condition=" '$(Platform)' == '' ">AnyCPU</Platform>
    <ApplicationIcon>
    </ApplicationIcon>
    <AssemblyKeyContainerName>
    </AssemblyKeyContainerName>
    <AssemblyName>ParserUI</AssemblyName>
    <AssemblyOriginatorKeyFile>
    </AssemblyOriginatorKeyFile>
    <DefaultClientScript>JScript</DefaultClientScript>
    <DefaultHTMLPageLayout>Grid</DefaultHTMLPageLayout>
    <DefaultTargetSchema>IE50</DefaultTargetSchema>
    <DelaySign>false</DelaySign>
    <OutputType>Library</OutputType>
    <RootNamespace>SIL.FieldWorks.LexText.Controls</RootNamespace>
    <RunPostBuildEvent>OnBuildSuccess</RunPostBuildEvent>
    <StartupObject>
    </StartupObject>
    <FileUpgradeFlags>
    </FileUpgradeFlags>
    <UpgradeBackupLocation>
    </UpgradeBackupLocation>
    <OldToolsVersion>3.5</OldToolsVersion>
    <PublishUrl>publish\</PublishUrl>
    <Install>true</Install>
    <InstallFrom>Disk</InstallFrom>
    <UpdateEnabled>false</UpdateEnabled>
    <UpdateMode>Foreground</UpdateMode>
    <UpdateInterval>7</UpdateInterval>
    <UpdateIntervalUnits>Days</UpdateIntervalUnits>
    <UpdatePeriodically>false</UpdatePeriodically>
    <UpdateRequired>false</UpdateRequired>
    <MapFileExtensions>true</MapFileExtensions>
    <ApplicationRevision>0</ApplicationRevision>
    <ApplicationVersion>1.0.0.%2a</ApplicationVersion>
    <IsWebBootstrapper>false</IsWebBootstrapper>
    <UseApplicationTrust>false</UseApplicationTrust>
    <BootstrapperEnabled>true</BootstrapperEnabled>
    <TargetFrameworkVersion>v4.0</TargetFrameworkVersion>
    <TargetFrameworkProfile />
  </PropertyGroup>
  <PropertyGroup Condition=" '$(Configuration)|$(Platform)' == 'Debug|AnyCPU' ">
    <OutputPath>..\..\..\Output\Debug\</OutputPath>
    <AllowUnsafeBlocks>false</AllowUnsafeBlocks>
    <BaseAddress>285212672</BaseAddress>
    <CheckForOverflowUnderflow>false</CheckForOverflowUnderflow>
    <ConfigurationOverrideFile>
    </ConfigurationOverrideFile>
    <DefineConstants>DEBUG;TRACE</DefineConstants>
    <DocumentationFile>
    </DocumentationFile>
    <DebugSymbols>true</DebugSymbols>
    <FileAlignment>4096</FileAlignment>
    <NoStdLib>false</NoStdLib>
    <NoWarn>168,169,219,414,649,1635,1702,1701</NoWarn>
    <Optimize>false</Optimize>
    <RegisterForComInterop>false</RegisterForComInterop>
    <RemoveIntegerChecks>false</RemoveIntegerChecks>
    <TreatWarningsAsErrors>false</TreatWarningsAsErrors>
    <WarningLevel>4</WarningLevel>
    <DebugType>full</DebugType>
    <ErrorReport>prompt</ErrorReport>
    <CodeAnalysisRuleSet>AllRules.ruleset</CodeAnalysisRuleSet>
    <PlatformTarget>x86</PlatformTarget>
  </PropertyGroup>
  <PropertyGroup Condition=" '$(Configuration)|$(Platform)' == 'Release|AnyCPU' ">
    <OutputPath>..\..\..\Output\Release\</OutputPath>
    <AllowUnsafeBlocks>false</AllowUnsafeBlocks>
    <BaseAddress>285212672</BaseAddress>
    <CheckForOverflowUnderflow>false</CheckForOverflowUnderflow>
    <ConfigurationOverrideFile>
    </ConfigurationOverrideFile>
    <DefineConstants>TRACE</DefineConstants>
    <DocumentationFile>
    </DocumentationFile>
    <DebugSymbols>false</DebugSymbols>
    <FileAlignment>4096</FileAlignment>
    <NoStdLib>false</NoStdLib>
    <NoWarn>168,169,219,414,649,1635,1702,1701</NoWarn>
    <Optimize>true</Optimize>
    <RegisterForComInterop>false</RegisterForComInterop>
    <RemoveIntegerChecks>false</RemoveIntegerChecks>
    <TreatWarningsAsErrors>false</TreatWarningsAsErrors>
    <WarningLevel>4</WarningLevel>
    <DebugType>none</DebugType>
    <ErrorReport>prompt</ErrorReport>
    <CodeAnalysisRuleSet>AllRules.ruleset</CodeAnalysisRuleSet>
    <PlatformTarget>x86</PlatformTarget>
  </PropertyGroup>
  <PropertyGroup Condition="'$(Configuration)|$(Platform)' == 'Debug|x86'">
    <OutputPath>..\..\..\Output\Debug\</OutputPath>
  </PropertyGroup>
  <ItemGroup>
    <Reference Include="BasicUtils, Version=4.1.1.0, Culture=neutral, processorArchitecture=MSIL">
      <SpecificVersion>False</SpecificVersion>
      <HintPath>..\..\..\Output\Debug\BasicUtils.dll</HintPath>
    </Reference>
    <Reference Include="COMInterfaces, Version=4.1.0.9, Culture=neutral, processorArchitecture=MSIL">
      <SpecificVersion>False</SpecificVersion>
      <HintPath>..\..\..\Output\Debug\COMInterfaces.dll</HintPath>
    </Reference>
    <Reference Include="CoreImpl, Version=6.1.1.22192, Culture=neutral, processorArchitecture=MSIL">
      <SpecificVersion>False</SpecificVersion>
      <HintPath>..\..\..\Output\Debug\CoreImpl.dll</HintPath>
    </Reference>
    <Reference Include="FDO">
      <Name>FDO</Name>
      <HintPath>..\..\..\Output\Debug\FDO.dll</HintPath>
    </Reference>
    <Reference Include="FdoUi">
      <Name>FdoUi</Name>
      <HintPath>..\..\..\Output\Debug\FdoUi.dll</HintPath>
    </Reference>
    <Reference Include="Framework, Version=3.2.0.9, Culture=neutral, processorArchitecture=MSIL">
      <SpecificVersion>False</SpecificVersion>
      <HintPath>..\..\..\Output\Debug\Framework.dll</HintPath>
    </Reference>
    <Reference Include="FwControls">
      <Name>FwControls</Name>
      <HintPath>..\..\..\Output\Debug\FwControls.dll</HintPath>
    </Reference>
    <Reference Include="FwCoreDlgs, Version=7.0.6.19050, Culture=neutral, processorArchitecture=MSIL">
      <SpecificVersion>False</SpecificVersion>
    </Reference>
    <Reference Include="FwResources, Version=5.5.0.16216, Culture=neutral, processorArchitecture=MSIL">
      <SpecificVersion>False</SpecificVersion>
      <HintPath>..\..\..\Output\Debug\FwResources.dll</HintPath>
    </Reference>
    <Reference Include="FwUtils, Version=3.2.0.9, Culture=neutral, processorArchitecture=MSIL">
      <SpecificVersion>False</SpecificVersion>
      <HintPath>..\..\..\Output\Debug\FwUtils.dll</HintPath>
    </Reference>
    <Reference Include="ITextDll, Version=4.3.0.26896, Culture=neutral, processorArchitecture=MSIL">
      <SpecificVersion>False</SpecificVersion>
      <HintPath>..\..\..\Output\Debug\ITextDll.dll</HintPath>
    </Reference>
    <Reference Include="Microsoft.Practices.ServiceLocation, Version=1.0.0.0, Culture=neutral, processorArchitecture=MSIL">
      <SpecificVersion>False</SpecificVersion>
      <HintPath>..\..\..\DistFiles\Microsoft.Practices.ServiceLocation.dll</HintPath>
    </Reference>
    <Reference Include="ParserCore">
      <Name>ParserCore</Name>
      <HintPath>..\..\..\Output\Debug\ParserCore.dll</HintPath>
    </Reference>
    <Reference Include="PresentationTransforms, Version=0.0.0.0, Culture=neutral, processorArchitecture=MSIL">
      <SpecificVersion>False</SpecificVersion>
      <HintPath>..\..\..\Output\Debug\PresentationTransforms.dll</HintPath>
    </Reference>
    <Reference Include="Reporting, Version=1.0.3852.22149, Culture=neutral, processorArchitecture=MSIL">
      <HintPath>..\..\..\Output\Debug\Reporting.dll</HintPath>
      <SpecificVersion>False</SpecificVersion>
    </Reference>
    <Reference Include="RootSite, Version=3.2.0.9, Culture=neutral, processorArchitecture=MSIL">
      <SpecificVersion>False</SpecificVersion>
      <HintPath>..\..\..\Output\Debug\RootSite.dll</HintPath>
    </Reference>
<<<<<<< HEAD
    <Reference Condition="'$(OS)'=='Unix'" Include="geckofx-core">
      <HintPath>\usr\lib\cli\geckofx-29\Geckofx-Core.dll</HintPath>
    </Reference>
    <Reference Condition="'$(OS)'=='Unix'" Include="Geckofx-Winforms-29">
      <HintPath>\usr\lib\cli\geckofx-29\Geckofx-Winforms.dll</HintPath>
    </Reference>
    <None Condition="'$(OS)'=='Unix'" Include="\usr\lib\cli\geckofx-29\Geckofx-Core.dll.config">
      <CopyToOutputDirectory>PreserveNewest</CopyToOutputDirectory>
    </None>
    <Reference Include="SIL.Core, Version=2.6.0.0, Culture=neutral, PublicKeyToken=cab3c8c5232dfcf2, processorArchitecture=x86">
      <SpecificVersion>False</SpecificVersion>
      <HintPath>..\..\..\Downloads\SIL.Core.dll</HintPath>
    </Reference>
    <Reference Include="SIL.WritingSystems, Version=2.6.0.0, Culture=neutral, PublicKeyToken=cab3c8c5232dfcf2, processorArchitecture=x86">
      <SpecificVersion>False</SpecificVersion>
      <HintPath>..\..\..\Downloads\SIL.WritingSystems.dll</HintPath>
=======
    <Reference Include="Geckofx-Core" Condition="'$(OS)'=='Unix'">
      <Package>Geckofx-Core</Package>
      <HintPath>..\..\..\Downloads\Geckofx-Core.dll</HintPath>
    </Reference>
    <Reference Include="Geckofx-Winforms" Condition="'$(OS)'=='Unix'">
      <Package>Geckofx-WinForms</Package>
      <HintPath>..\..\..\Downloads\Geckofx-Winforms.dll</HintPath>
>>>>>>> c6cab8dd
    </Reference>
    <Reference Include="SilUtils, Version=7.2.0.28885, Culture=neutral, processorArchitecture=MSIL">
      <SpecificVersion>False</SpecificVersion>
    </Reference>
    <Reference Include="SimpleRootSite">
      <Name>SimpleRootSite</Name>
      <HintPath>..\..\..\Output\Debug\SimpleRootSite.dll</HintPath>
    </Reference>
    <Reference Include="System" />
    <Reference Include="System.Core" />
    <Reference Include="System.Data">
      <Name>System.Data</Name>
    </Reference>
    <Reference Include="System.Drawing">
      <Name>System.Drawing</Name>
    </Reference>
    <Reference Include="System.Windows.Forms">
      <Name>System.Windows.Forms</Name>
    </Reference>
    <Reference Include="System.Xml">
      <Name>System.XML</Name>
    </Reference>
    <Reference Include="System.Xml.Linq" />
    <Reference Include="Widgets">
      <Name>Widgets</Name>
      <HintPath>..\..\..\Output\Debug\Widgets.dll</HintPath>
    </Reference>
    <Reference Include="xCore">
      <Name>xCore</Name>
      <HintPath>..\..\..\Output\Debug\xCore.dll</HintPath>
    </Reference>
    <Reference Include="xCoreInterfaces">
      <Name>xCoreInterfaces</Name>
      <HintPath>..\..\..\Output\Debug\xCoreInterfaces.dll</HintPath>
    </Reference>
    <Reference Include="XMLUtils">
      <Name>XMLUtils</Name>
      <HintPath>..\..\..\Output\Debug\XMLUtils.dll</HintPath>
    </Reference>
    <Reference Include="xWorks">
      <Name>xWorks</Name>
      <HintPath>..\..\..\Output\Debug\xWorks.dll</HintPath>
    </Reference>
    <Reference Include="SilUtils">
      <SpecificVersion>False</SpecificVersion>
      <HintPath>..\..\..\Output\Debug\SilUtils.dll</HintPath>
    </Reference>
  </ItemGroup>
  <ItemGroup>
    <Compile Include="..\..\CommonAssemblyInfo.cs">
      <Link>CommonAssemblyInfo.cs</Link>
    </Compile>
    <Compile Include="AssemblyInfo.cs">
      <SubType>Code</SubType>
    </Compile>
    <Compile Include="HCTrace.cs" />
    <Compile Include="ImportWordSetDlg.cs">
      <SubType>Form</SubType>
    </Compile>
    <Compile Include="ImportWordSetListener.cs">
      <SubType>Code</SubType>
    </Compile>
    <Compile Include="ParserConnection.cs" />
    <Compile Include="ParserListener.cs">
      <SubType>Code</SubType>
    </Compile>
    <Compile Include="ParserParametersDlg.cs">
      <SubType>Form</SubType>
    </Compile>
    <Compile Include="IParserTrace.cs" />
    <Compile Include="ParserTraceUITransform.cs" />
    <Compile Include="ParserUIStrings.Designer.cs">
      <AutoGen>True</AutoGen>
      <DesignTime>True</DesignTime>
      <DependentUpon>ParserUIStrings.resx</DependentUpon>
    </Compile>
    <Compile Include="TryAWordDlg.cs">
      <SubType>Form</SubType>
    </Compile>
    <Compile Include="TryAWordRootSite.cs">
      <SubType>UserControl</SubType>
    </Compile>
    <Compile Include="TryAWordSandbox.cs">
      <SubType>UserControl</SubType>
    </Compile>
    <Compile Include="WebPageInteractor.cs" />
    <Compile Include="XAmpleWordGrammarDebugger.cs" />
    <Compile Include="WordImporter.cs">
      <SubType>Code</SubType>
    </Compile>
    <Compile Include="XAmpleTrace.cs">
      <SubType>Code</SubType>
    </Compile>
    <EmbeddedResource Include="ImportWordSetDlg.resx">
      <DependentUpon>ImportWordSetDlg.cs</DependentUpon>
      <SubType>Designer</SubType>
    </EmbeddedResource>
    <EmbeddedResource Include="ParserParametersDlg.resx">
      <DependentUpon>ParserParametersDlg.cs</DependentUpon>
      <SubType>Designer</SubType>
    </EmbeddedResource>
    <EmbeddedResource Include="ParserUIStrings.resx">
      <SubType>Designer</SubType>
      <Generator>ResXFileCodeGenerator</Generator>
      <LastGenOutput>ParserUIStrings.Designer.cs</LastGenOutput>
    </EmbeddedResource>
    <EmbeddedResource Include="TryAWordDlg.resx">
      <DependentUpon>TryAWordDlg.cs</DependentUpon>
    </EmbeddedResource>
  </ItemGroup>
  <ItemGroup>
    <BootstrapperPackage Include="Microsoft.Net.Framework.2.0">
      <Visible>False</Visible>
      <ProductName>.NET Framework 2.0 %28x86%29</ProductName>
      <Install>true</Install>
    </BootstrapperPackage>
    <BootstrapperPackage Include="Microsoft.Net.Framework.3.0">
      <Visible>False</Visible>
      <ProductName>.NET Framework 3.0 %28x86%29</ProductName>
      <Install>false</Install>
    </BootstrapperPackage>
    <BootstrapperPackage Include="Microsoft.Net.Framework.3.5">
      <Visible>False</Visible>
      <ProductName>.NET Framework 3.5</ProductName>
      <Install>false</Install>
    </BootstrapperPackage>
  </ItemGroup>
  <Import Project="$(MSBuildBinPath)\Microsoft.CSharp.targets" />
  <PropertyGroup>
    <PreBuildEvent>
    </PreBuildEvent>
    <PostBuildEvent>
    </PostBuildEvent>
  </PropertyGroup>
  <ItemGroup>
    <None Include="gendarme-ParserUI.ignore" />
  </ItemGroup>
</Project><|MERGE_RESOLUTION|>--- conflicted
+++ resolved
@@ -161,24 +161,6 @@
       <SpecificVersion>False</SpecificVersion>
       <HintPath>..\..\..\Output\Debug\RootSite.dll</HintPath>
     </Reference>
-<<<<<<< HEAD
-    <Reference Condition="'$(OS)'=='Unix'" Include="geckofx-core">
-      <HintPath>\usr\lib\cli\geckofx-29\Geckofx-Core.dll</HintPath>
-    </Reference>
-    <Reference Condition="'$(OS)'=='Unix'" Include="Geckofx-Winforms-29">
-      <HintPath>\usr\lib\cli\geckofx-29\Geckofx-Winforms.dll</HintPath>
-    </Reference>
-    <None Condition="'$(OS)'=='Unix'" Include="\usr\lib\cli\geckofx-29\Geckofx-Core.dll.config">
-      <CopyToOutputDirectory>PreserveNewest</CopyToOutputDirectory>
-    </None>
-    <Reference Include="SIL.Core, Version=2.6.0.0, Culture=neutral, PublicKeyToken=cab3c8c5232dfcf2, processorArchitecture=x86">
-      <SpecificVersion>False</SpecificVersion>
-      <HintPath>..\..\..\Downloads\SIL.Core.dll</HintPath>
-    </Reference>
-    <Reference Include="SIL.WritingSystems, Version=2.6.0.0, Culture=neutral, PublicKeyToken=cab3c8c5232dfcf2, processorArchitecture=x86">
-      <SpecificVersion>False</SpecificVersion>
-      <HintPath>..\..\..\Downloads\SIL.WritingSystems.dll</HintPath>
-=======
     <Reference Include="Geckofx-Core" Condition="'$(OS)'=='Unix'">
       <Package>Geckofx-Core</Package>
       <HintPath>..\..\..\Downloads\Geckofx-Core.dll</HintPath>
@@ -186,7 +168,14 @@
     <Reference Include="Geckofx-Winforms" Condition="'$(OS)'=='Unix'">
       <Package>Geckofx-WinForms</Package>
       <HintPath>..\..\..\Downloads\Geckofx-Winforms.dll</HintPath>
->>>>>>> c6cab8dd
+    </Reference>
+    <Reference Include="SIL.Core, Version=2.6.0.0, Culture=neutral, PublicKeyToken=cab3c8c5232dfcf2, processorArchitecture=x86">
+      <SpecificVersion>False</SpecificVersion>
+      <HintPath>..\..\..\Downloads\SIL.Core.dll</HintPath>
+    </Reference>
+    <Reference Include="SIL.WritingSystems, Version=2.6.0.0, Culture=neutral, PublicKeyToken=cab3c8c5232dfcf2, processorArchitecture=x86">
+      <SpecificVersion>False</SpecificVersion>
+      <HintPath>..\..\..\Downloads\SIL.WritingSystems.dll</HintPath>
     </Reference>
     <Reference Include="SilUtils, Version=7.2.0.28885, Culture=neutral, processorArchitecture=MSIL">
       <SpecificVersion>False</SpecificVersion>
