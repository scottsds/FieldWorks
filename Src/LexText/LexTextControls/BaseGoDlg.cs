// Copyright (c) 2003-2014 SIL International
// This software is licensed under the LGPL, version 2.1 or later
// (http://www.gnu.org/licenses/lgpl-2.1.html)
//
// File: BaseGoDlg.cs
// Responsibility: Randy Regnier
using System;
using System.Collections.Generic;
using System.Diagnostics;
using System.Drawing;
using System.Linq;
using System.Windows.Forms;
using SIL.CoreImpl;
using SIL.FieldWorks.Common.COMInterfaces;
using SIL.FieldWorks.Common.Controls;
using SIL.FieldWorks.Common.FwUtils;
using SIL.FieldWorks.Common.Widgets;
using SIL.FieldWorks.FDO;
using SIL.FieldWorks.Resources;
using SIL.Utils;
<<<<<<< HEAD
using SIL.FieldWorks.Common.COMInterfaces;
using SIL.FieldWorks.Common.FwUtils;
using SIL.FieldWorks.Common.Controls;
using SIL.FieldWorks.Common.Widgets;
using SIL.CoreImpl;
=======
using SIL.Windows.Forms;
using XCore;
>>>>>>> 5a77a746

namespace SIL.FieldWorks.LexText.Controls
{
	/// <summary/>
	public class BaseGoDlg : Form, IFWDisposable
	{
		#region	Data members

		protected FdoCache m_cache;
		protected IHelpTopicProvider m_helpTopicProvider;
		protected ICmObject m_selObject;
		protected HashSet<int> m_vernHvos;
		protected HashSet<int> m_analHvos;
		protected ITsStrFactory m_tsf;

		/// <summary>
		/// </summary>
		protected IPropertyTable m_propertyTable;
		/// <summary>
		/// </summary>
<<<<<<< HEAD
		protected IPublisher m_publisher;
=======
		protected XCore.PropertyTable m_propertyTable;
>>>>>>> 5a77a746
		/// <summary>
		/// Optional configuration parameters.
		/// </summary>
		//protected XmlNode m_configurationParameters;
		protected bool m_skipCheck;
		protected bool m_hasBeenActivated;
		protected string m_oldSearchKey;

		protected HelpProvider m_helpProvider;
		protected string m_helpTopic = ""; // Default help topic ID

		protected SearchingAnimation m_searchAnimation;
		/// <summary>
		/// Remember how much we adjusted the height for the lexical form text box.
		/// </summary>
		private int m_delta;

		#region	Designer data members

		protected Button m_btnClose;
		protected Button m_btnOK;
		protected Button m_btnInsert;
		protected Button m_btnHelp;
		protected Panel m_panel1;
		protected MatchingObjectsBrowser m_matchingObjectsBrowser;
		protected Label m_formLabel;
		protected FwTextBox m_tbForm;
		protected FwOverrideComboBox m_cbWritingSystems;
		protected Label m_wsLabel;
		protected FwTextBox m_fwTextBoxBottomMsg;
		protected Label m_objectsLabel;

		#endregion	// Designer data members

		#endregion	// Data members

		#region Properties

		protected virtual WindowParams DefaultWindowParams
		{
			get
			{
				return null;
			}
		}

		protected virtual string PersistenceLabel
		{
			get { return null; }
		}

		protected virtual string Form
		{
			get { return m_tbForm.Text; }
			set
			{
				m_tbForm.Text = value ?? "";
				m_tbForm.SelectAll();
			}
		}

		/// <summary>
		/// Answer whether the OK button is currently enabled.
		/// </summary>
		public bool IsOkEnabled
		{
			get
			{
				CheckDisposed();
				return m_btnOK.Enabled;
			}
		}

		/// <summary>
		/// Gets the database id of the selected object.
		/// </summary>
		public virtual ICmObject SelectedObject
		{
			get
			{
				CheckDisposed();
				return m_selObject;
			}
		}

		#endregion Properties

		#region	Construction and Destruction

		/// <summary>
		/// Constructor.
		/// </summary>
		public BaseGoDlg()
		{
			//
			// Required for Windows Form Designer support
			//
			InitializeComponent();
			AccessibleName = GetType().Name;

			m_helpProvider = new HelpProvider();
			m_helpProvider.SetHelpNavigator(this, HelpNavigator.Topic);
			m_helpProvider.SetShowHelp(this, true);

			m_vernHvos = new HashSet<int>();
			m_analHvos = new HashSet<int>();

			// NB: Don't set this here, because the fake writing system factory
			// will cause an assert down in VwPropertyStore.
			//m_tbForm.Text = "";
			m_tbForm.TextChanged += m_tbForm_TextChanged;

			m_tbForm.KeyDown += m_tbForm_KeyDown;
			// Now position the searching animation just above the list
			m_searchAnimation = new SearchingAnimation();
			m_searchAnimation.Top = m_matchingObjectsBrowser.Top - m_searchAnimation.Height - 5;
			m_searchAnimation.Left = m_matchingObjectsBrowser.Right - m_searchAnimation.Width - 10;

			// The standard localization code doesn't work, so set these explicitly.
			m_btnClose.Text = LexTextControls.ksCancel;
			m_btnHelp.Text = LexTextControls.ks_Help_;
			m_btnInsert.Text = LexTextControls.ks_Create_;
			m_wsLabel.Text = LexTextControls.ks_WritingSystem_;
			m_objectsLabel.Text = LexTextControls.ksLexicalEntries;
			m_oldSearchKey = string.Empty;
		}

		/// <summary>
		/// translate up and down arrow keys in the Find textbox into moving the selection in
		/// the matching entries list view.
		/// </summary>
		/// <param name="sender"></param>
		/// <param name="e"></param>
		protected virtual void m_tbForm_KeyDown(object sender, KeyEventArgs e)
		{
			switch (e.KeyCode)
			{
				case Keys.Up:
					m_matchingObjectsBrowser.SelectPrevious();
					e.Handled = true;
					m_tbForm.Select();
					break;
				case Keys.Down:
					m_matchingObjectsBrowser.SelectNext();
					e.Handled = true;
					m_tbForm.Select();
					break;
			}
		}

		/// <summary>
		/// Check to see if the object has been disposed.
		/// All public Properties and Methods should call this
		/// before doing anything else.
		/// </summary>
		public void CheckDisposed()
		{
			if (IsDisposed)
				throw new ObjectDisposedException(String.Format("'{0}' in use after being disposed.", GetType().Name));
		}

		/// <summary>
		/// Clean up any resources being used.
		/// </summary>
		protected override void Dispose(bool disposing)
		{
			Debug.WriteLineIf(!disposing, "****** Missing Dispose() call for " + GetType().Name + ". ****** ");
			// Must not be run more than once.
			if (IsDisposed)
				return;

			if (disposing)
			{
			}
			m_cache = null;
			m_tsf = null;

			base.Dispose(disposing);
		}

		/// <summary>
		/// Set up the dlg in preparation to showing it.
		/// </summary>
		/// <param name="cache">FDO cache.</param>
		/// <param name="wp">Strings used for various items in this dialog.</param>
		/// <param name="propertyTable"></param>
<<<<<<< HEAD
		/// <param name="publisher"></param>
		public virtual void SetDlgInfo(FdoCache cache, WindowParams wp, IPropertyTable propertyTable, IPublisher publisher)
=======
		public virtual void SetDlgInfo(FdoCache cache, WindowParams wp, Mediator mediator, XCore.PropertyTable propertyTable)
>>>>>>> 5a77a746
		{
			SetDlgInfo(cache, wp, propertyTable, publisher, cache.DefaultVernWs);
		}

<<<<<<< HEAD
		protected virtual void SetDlgInfo(FdoCache cache, WindowParams wp, IPropertyTable propertyTable, IPublisher publisher, int ws)
=======
		protected virtual void SetDlgInfo(FdoCache cache, WindowParams wp, Mediator mediator, XCore.PropertyTable propertyTable, int ws)
>>>>>>> 5a77a746
		{
			CheckDisposed();

			Debug.Assert(cache != null);
			m_cache = cache;
			m_tsf = cache.TsStrFactory; // do this very early, other initializers may depend on it.

			m_propertyTable = propertyTable;
			m_publisher = publisher;

			if (m_propertyTable != null)
			{
				// Reset window location.
				// Get location to the stored values, if any.
				Point dlgLocation;
				Size dlgSize;
				if (m_propertyTable.TryGetValue(PersistenceLabel + "DlgLocation", out dlgLocation)
					&& m_propertyTable.TryGetValue(PersistenceLabel + "DlgSize", out dlgSize))
				{
					var rect = new Rectangle(dlgLocation, dlgSize);

					//grow it if it's too small.  This will happen when we add new controls to the dialog box.
					if (rect.Width < m_btnHelp.Left + m_btnHelp.Width + 30)
						rect.Width = m_btnHelp.Left + m_btnHelp.Width + 30;

					if (rect.Height < m_btnHelp.Top + m_btnHelp.Height + 50)
						rect.Height = m_btnHelp.Top + m_btnHelp.Height + 50;

					ScreenHelper.EnsureVisibleRect(ref rect);
					DesktopBounds = rect;
					StartPosition = FormStartPosition.Manual;
				}

				m_helpTopicProvider = m_propertyTable.GetValue<IHelpTopicProvider>("HelpTopicProvider");
				if (m_helpTopicProvider != null)
				{
					m_helpProvider.HelpNamespace = m_helpTopicProvider.HelpFile;
					SetHelpButtonEnabled();
				}

			}

			SetupBasicTextProperties(wp);

			IVwStylesheet stylesheet = FontHeightAdjuster.StyleSheetFromPropertyTable(m_propertyTable);
			// Set font, writing system factory, and writing system code for the Lexical Form
			// edit box.  Also set an empty string with the proper writing system.
			m_tbForm.Font = new Font(cache.ServiceLocator.WritingSystemManager.Get(ws).DefaultFontName, 10);
			m_tbForm.WritingSystemFactory = cache.WritingSystemFactory;
			m_tbForm.WritingSystemCode = ws;
			m_tbForm.AdjustStringHeight = false;
			m_tbForm.Tss = m_tsf.MakeString("", ws);
			m_tbForm.StyleSheet = stylesheet;

			// Setup the fancy message text box.
			// Note: at 120DPI (only), it seems to be essential to set at least the WSF of the
			// bottom message even if not using it.
			SetupBottomMsg();
			SetBottomMessage();
			m_fwTextBoxBottomMsg.BorderStyle = BorderStyle.None;

			m_analHvos.UnionWith(cache.ServiceLocator.WritingSystems.CurrentAnalysisWritingSystems.Select(wsObj => wsObj.Handle));
			List<int> vernList = cache.ServiceLocator.WritingSystems.CurrentVernacularWritingSystems.Select(wsObj => wsObj.Handle).ToList();
			m_vernHvos.UnionWith(vernList);
			LoadWritingSystemCombo();
			int iWs = vernList.IndexOf(ws);
			CoreWritingSystemDefinition currentWs;
			if (iWs < 0)
			{
				List<int> analList = cache.ServiceLocator.WritingSystems.CurrentAnalysisWritingSystems.Select(wsObj => wsObj.Handle).ToList();
				iWs = analList.IndexOf(ws);
				if (iWs < 0)
				{
					currentWs = cache.ServiceLocator.WritingSystemManager.Get(ws);
					m_cbWritingSystems.Items.Add(currentWs);
					SetCbWritingSystemsSize();
				}
				else
				{
					currentWs = cache.ServiceLocator.WritingSystems.CurrentAnalysisWritingSystems[iWs];
				}
			}
			else
			{
				currentWs = cache.ServiceLocator.WritingSystems.CurrentVernacularWritingSystems[iWs];
			}
			Debug.Assert(currentWs != null && currentWs.Handle == ws);

			m_skipCheck = true;
			m_cbWritingSystems.SelectedItem = currentWs;
			m_skipCheck = false;
			// Don't hook this up until AFTER we've initialized it; otherwise, it can
			// modify the contents of the form as a side effect of initialization.
			// Also, doing that triggers laying out the dialog prematurely, before
			// we've set WSF on all the controls.
			m_cbWritingSystems.SelectedIndexChanged += m_cbWritingSystems_SelectedIndexChanged;

			InitializeMatchingObjects(cache);

			// Adjust things if the form box needs to grow to accommodate its style.
			int oldHeight = m_tbForm.Height;
			int newHeight = Math.Max(oldHeight, m_tbForm.PreferredHeight);
			int delta = newHeight - oldHeight;
			if (delta != 0)
			{
				m_tbForm.Height = newHeight;
				m_panel1.Height += delta;
				GrowDialogAndAdjustControls(delta, m_panel1);
			}
		}

		private void SetupBasicTextProperties(WindowParams wp)
		{
			if (wp == null)
			{
				// NOTE: ideally we'd take visual studio designer's settings for defaults.
				// for now, just have the subclass dialogs override DefaultWindowParams
				// to return 'null' in order to take visual studio designer's
				wp = DefaultWindowParams;
				if (wp == null)
				{
					AdjustControlsToTextResize();
					ShowControlsBasedOnPanel1Position();
					return;	// use visual studio designer's settings.
				}
			}
			if (wp.m_title != null)
				Text = wp.m_title;
			if (wp.m_label != null)
				m_formLabel.Text = wp.m_label;
			if (wp.m_btnText != null)
				m_btnOK.Text = wp.m_btnText;
			// The text may be too wide for the button.  See LT-6215.
			if (m_btnOK.PreferredSize.Width > m_btnOK.Size.Width)
			{
				int delta = m_btnOK.PreferredSize.Width - m_btnOK.Size.Width;
				m_btnOK.Location = new Point(m_btnOK.Location.X - delta, m_btnOK.Location.Y);
				m_btnOK.Width += delta;
			}

			AdjustControlsToTextResize();
			ShowControlsBasedOnPanel1Position();
		}

		// Changing the text of the label can, unbelievably, move the text box.
		// Adjust things to line up.
		private void AdjustControlsToTextResize()
		{
			int align = Math.Max(m_cbWritingSystems.Left, m_panel1.Left + m_tbForm.Left);
			m_cbWritingSystems.Left = align;
			if (m_panel1.Left + m_tbForm.Left != align)
				m_panel1.Left = align - m_tbForm.Left;
			if (m_wsLabel.Right != m_panel1.Left + m_formLabel.Right)
			{
				int width = m_wsLabel.Width;
				int right = m_panel1.Left + m_formLabel.Right;
				int left = right - width;
				m_wsLabel.Left = left;
			}
		}

		/// <summary>
		/// Set the text for the OK button.
		/// </summary>
		public void SetOkButtonText(string text)
		{
			m_btnOK.Text = text;
		}

		protected virtual void LoadWritingSystemCombo()
		{
			foreach (CoreWritingSystemDefinition ws in m_cache.ServiceLocator.WritingSystems.CurrentAnalysisWritingSystems)
				m_cbWritingSystems.Items.Add(ws);

			foreach (CoreWritingSystemDefinition ws in m_cache.ServiceLocator.WritingSystems.CurrentVernacularWritingSystems)
			{
				if (!m_cbWritingSystems.Items.Contains(ws))
					m_cbWritingSystems.Items.Add(ws);
			}
			SetCbWritingSystemsSize();
		}

		/// <summary>
		/// Increase the width of the writing systems combobox if needed to display the names.
		/// (This fixes FWNX-795.)
		/// </summary>
		protected virtual void SetCbWritingSystemsSize()
		{
			int requiredWidth = m_cbWritingSystems.Width;
			int approxDropdownArrowWidth = m_cbWritingSystems.Height;
			using (Graphics g = Graphics.FromHwnd(m_cbWritingSystems.Handle))
			{
				foreach (var item in m_cbWritingSystems.Items)
				{
					var stringSize = g.MeasureString(item.ToString(), m_cbWritingSystems.Font);
					int textwidth = (int)stringSize.Width;
					if (requiredWidth < textwidth + approxDropdownArrowWidth)
						requiredWidth = textwidth + approxDropdownArrowWidth;
				}
				// Allow at most one extra inch beyond m_tbForms's width.  This keeps the new
				// width within reasonable bounds, and should be ample to display a unique
				// name even with breaking between words like Mono's implementation does.
				int width = Math.Min(requiredWidth, m_tbForm.Width + (int)g.DpiX);
				if (width != m_cbWritingSystems.Width)
					m_cbWritingSystems.Width = width;
			}
		}

		protected virtual void InitializeMatchingObjects(FdoCache cache)
		{
			// override.
		}

		// Grow the dialog's height by delta.
		// Adjust any controls that need it.
		// (Duplicated in BaseGoDlg...)
		private void GrowDialogAndAdjustControls(int delta, Control grower)
		{
			if (delta == 0)
				return;
			m_delta += delta;
			FontHeightAdjuster.GrowDialogAndAdjustControls(this, delta, grower);
		}

		/// <summary>
		/// Overridden to defeat the standard .NET behavior of adjusting size by
		/// screen resolution. That is bad for this dialog because we remember the size,
		/// and if we remember the enlarged size, it just keeps growing.
		/// If we defeat it, it may look a bit small the first time at high resolution,
		/// but at least it will stay the size the user sets.
		/// This also ensures that m_tbForm has the focus when the dialog box first
		/// comes up, even for 120dpi fonts.
		/// </summary>
		/// <param name="e"></param>
		protected override void OnLoad(EventArgs e)
		{
			Size size = Size;
			base.OnLoad(e);
			Size = size;
			// The following is needed for 120dpi fonts, which cause BaseGoDlg_Activated
			// to be called while executing OnLoad() instead of after OnLoad() finishes.
			FocusTbFormTheFirstTime();
		}

		protected override void OnShown(EventArgs e)
		{
			base.OnShown(e);
			FocusTbFormTheFirstTime();
		}

		/// <summary>
		/// Set up the dlg in preparation to showing it.
		/// </summary>
		/// <param name="cache">FDO cache.</param>
		/// <param name="wp">Strings used for various items in this dialog.</param>
		/// <param name="propertyTable"></param>
		/// <param name="publisher"></param>
		/// <param name="form">Form to use in main text edit box.</param>
<<<<<<< HEAD
		public virtual void SetDlgInfo(FdoCache cache, WindowParams wp, IPropertyTable propertyTable, IPublisher publisher, string form)
=======
		public virtual void SetDlgInfo(FdoCache cache, WindowParams wp, Mediator mediator, XCore.PropertyTable propertyTable, string form)
>>>>>>> 5a77a746
		{
			CheckDisposed();
			SetDlgInfo(cache, wp, propertyTable, publisher, form, cache.DefaultVernWs);
		}

<<<<<<< HEAD
		protected void SetDlgInfo(FdoCache cache, WindowParams wp, IPropertyTable propertyTable, IPublisher publisher, string form, int ws)
=======
		protected void SetDlgInfo(FdoCache cache, WindowParams wp, Mediator mediator, XCore.PropertyTable propertyTable, string form, int ws)
>>>>>>> 5a77a746
		{
			SetDlgInfo(cache, wp, propertyTable, publisher, ws);
			Form = form;
		}

		///  <summary>
		///
		///  </summary>
		///  <param name="cache"></param>
		///  <param name="wp"></param>
		/// <param name="propertyTable"></param>
		/// <param name="publisher"></param>
		/// <param name="tssform">establishes the ws of the dialog.</param>
<<<<<<< HEAD
		public void SetDlgInfo(FdoCache cache, WindowParams wp, IPropertyTable propertyTable, IPublisher publisher, ITsString tssform)
=======
		public void SetDlgInfo(FdoCache cache, WindowParams wp, Mediator mediator, XCore.PropertyTable propertyTable, ITsString tssform)
>>>>>>> 5a77a746
		{
			CheckDisposed();
			SetDlgInfo(cache, wp, propertyTable, publisher, tssform.Text, TsStringUtils.GetWsAtOffset(tssform, 0));
		}

		#endregion Construction and Destruction

		#region	Other methods

		/// <summary>
		/// Subclasses should override this, if they have special behavior for messages.
		/// </summary>
		protected virtual void SetBottomMessage()
		{
			SetupBottomMsg();
		}

		/// <summary>
		/// Sets various proerties on the m_fwTextBoxBottomMsg control.
		/// </summary>
		/// <returns>DefaultUserWritingSystem integer</returns>
		protected int SetupBottomMsg()
		{
			CoreWritingSystemDefinition userWs = m_cache.ServiceLocator.WritingSystemManager.UserWritingSystem;
			m_fwTextBoxBottomMsg.Font = new Font(userWs.DefaultFontName, 10);
			m_fwTextBoxBottomMsg.WritingSystemFactory = m_cache.WritingSystemFactory;
			m_fwTextBoxBottomMsg.WritingSystemCode = userWs.Handle;
			return userWs.Handle;
		}

		/// <summary>
		/// Sets the help topic ID for the window.  This is used in both the Help button and when the user hits F1
		/// </summary>
		public void SetHelpTopic(string helpTopic)
		{
			CheckDisposed();

			m_helpTopic = helpTopic;
			if (m_helpTopicProvider != null)
			{
				SetHelpButtonEnabled();
			}
		}

		private void SetHelpButtonEnabled()
		{
			m_helpProvider.SetHelpKeyword(this, m_helpTopicProvider.GetHelpString(m_helpTopic));
			m_btnHelp.Enabled = !string.IsNullOrEmpty(m_helpTopic);
		}

		/// <summary>
		/// Reset the list of matching items.
		/// This is not abstract so that this form can be opened in the Windows Forms Designer.
		/// </summary>
		protected virtual void ResetMatches(string searchKey)
		{
			// override
		}

		protected void StartSearchAnimation()
		{
			if (!Controls.Contains(m_searchAnimation))
			{
				Controls.Add(m_searchAnimation);
				m_searchAnimation.BringToFront();
			}
		}

		protected void ResetForm()
		{
			m_tbForm.Tss = m_tsf.MakeString("", m_tbForm.WritingSystemCode);
			m_tbForm.Select();
		}

		protected virtual void HandleMatchingSelectionChanged(FwObjectSelectionEventArgs e)
		{
			HandleMatchingSelectionChanged();
		}

		protected virtual void HandleMatchingSelectionChanged()
		{
			m_btnOK.Enabled = (m_selObject != null);
		}

		protected void ShowControlsBasedOnPanel1Position()
		{
			// Adjust the controls in the panel1 control if needed (make sure they don't overlap)
			if (m_formLabel.Right >= m_tbForm.Left)
				m_tbForm.Left = m_formLabel.Right + 1;	// seperate the controls by at least 1 empty pixel

			//
			// m_cbWritingSystems
			//
			int ypos = m_panel1.Bottom + 5;
			int xpos = m_matchingObjectsBrowser.Left;

			m_cbWritingSystems.Location = new Point(m_panel1.Left + m_tbForm.Left, ypos);
			m_wsLabel.Location = new Point(m_wsLabel.Left, ypos);

			ypos = m_matchingObjectsBrowser.Top - m_objectsLabel.Size.Height - 5;
			m_objectsLabel.Location = new Point(xpos, ypos);
		}

		#endregion	// Other methods

		#region Windows Form Designer generated code
		/// <summary>
		/// Required method for Designer support - do not modify
		/// the contents of this method with the code editor.
		/// </summary>
		private void InitializeComponent()
		{
			System.ComponentModel.ComponentResourceManager resources = new System.ComponentModel.ComponentResourceManager(typeof(BaseGoDlg));
			this.m_btnClose = new System.Windows.Forms.Button();
			this.m_btnOK = new System.Windows.Forms.Button();
			this.m_btnInsert = new System.Windows.Forms.Button();
			this.m_btnHelp = new System.Windows.Forms.Button();
			this.m_panel1 = new System.Windows.Forms.Panel();
			this.m_tbForm = new SIL.FieldWorks.Common.Widgets.FwTextBox();
			this.m_formLabel = new System.Windows.Forms.Label();
			this.m_cbWritingSystems = new SIL.FieldWorks.Common.Controls.FwOverrideComboBox();
			this.m_wsLabel = new System.Windows.Forms.Label();
			this.m_fwTextBoxBottomMsg = new SIL.FieldWorks.Common.Widgets.FwTextBox();
			this.m_objectsLabel = new System.Windows.Forms.Label();
			this.m_matchingObjectsBrowser = new SIL.FieldWorks.Common.Controls.MatchingObjectsBrowser();
			this.m_panel1.SuspendLayout();
			((System.ComponentModel.ISupportInitialize)(this.m_tbForm)).BeginInit();
			((System.ComponentModel.ISupportInitialize)(this.m_fwTextBoxBottomMsg)).BeginInit();
			this.SuspendLayout();
			//
			// m_btnClose
			//
			resources.ApplyResources(this.m_btnClose, "m_btnClose");
			this.m_btnClose.AutoSize = true;
			this.m_btnClose.DialogResult = System.Windows.Forms.DialogResult.Cancel;
			this.m_btnClose.Name = "m_btnClose";
			//
			// m_btnOK
			//
			resources.ApplyResources(this.m_btnOK, "m_btnOK");
			this.m_btnOK.AutoSize = true;
			this.m_btnOK.DialogResult = System.Windows.Forms.DialogResult.OK;
			this.m_btnOK.Name = "m_btnOK";
			//
			// m_btnInsert
			//
			resources.ApplyResources(this.m_btnInsert, "m_btnInsert");
			this.m_btnInsert.AutoSize = true;
			this.m_btnInsert.Name = "m_btnInsert";
			this.m_btnInsert.Click += new System.EventHandler(this.m_btnInsert_Click);
			//
			// m_btnHelp
			//
			resources.ApplyResources(this.m_btnHelp, "m_btnHelp");
			this.m_btnHelp.AutoSize = true;
			this.m_btnHelp.Name = "m_btnHelp";
			this.m_btnHelp.Click += new System.EventHandler(this.m_btnHelp_Click);
			//
			// m_panel1
			//
			this.m_panel1.Controls.Add(this.m_tbForm);
			this.m_panel1.Controls.Add(this.m_formLabel);
			resources.ApplyResources(this.m_panel1, "m_panel1");
			this.m_panel1.Name = "m_panel1";
			//
			// m_tbForm
			//
			this.m_tbForm.AdjustStringHeight = true;
			this.m_tbForm.BackColor = System.Drawing.SystemColors.Window;
			this.m_tbForm.controlID = null;
			resources.ApplyResources(this.m_tbForm, "m_tbForm");
			this.m_tbForm.HasBorder = true;
			this.m_tbForm.Name = "m_tbForm";
			this.m_tbForm.SelectionLength = 0;
			this.m_tbForm.SelectionStart = 0;
			//
			// m_formLabel
			//
			resources.ApplyResources(this.m_formLabel, "m_formLabel");
			this.m_formLabel.Name = "m_formLabel";
			//
			// m_cbWritingSystems
			//
			this.m_cbWritingSystems.AllowSpaceInEditBox = false;
			this.m_cbWritingSystems.DropDownStyle = System.Windows.Forms.ComboBoxStyle.DropDownList;
			resources.ApplyResources(this.m_cbWritingSystems, "m_cbWritingSystems");
			this.m_cbWritingSystems.Name = "m_cbWritingSystems";
			this.m_cbWritingSystems.Sorted = true;
			//
			// m_wsLabel
			//
			resources.ApplyResources(this.m_wsLabel, "m_wsLabel");
			this.m_wsLabel.Name = "m_wsLabel";
			//
			// m_fwTextBoxBottomMsg
			//
			this.m_fwTextBoxBottomMsg.AdjustStringHeight = true;
			resources.ApplyResources(this.m_fwTextBoxBottomMsg, "m_fwTextBoxBottomMsg");
			this.m_fwTextBoxBottomMsg.BackColor = System.Drawing.SystemColors.Control;
			this.m_fwTextBoxBottomMsg.CausesValidation = false;
			this.m_fwTextBoxBottomMsg.controlID = null;
			this.m_fwTextBoxBottomMsg.HasBorder = false;
			this.m_fwTextBoxBottomMsg.Name = "m_fwTextBoxBottomMsg";
			this.m_fwTextBoxBottomMsg.SelectionLength = 0;
			this.m_fwTextBoxBottomMsg.SelectionStart = 0;
			//
			// m_objectsLabel
			//
			resources.ApplyResources(this.m_objectsLabel, "m_objectsLabel");
			this.m_objectsLabel.Name = "m_objectsLabel";
			//
			// m_matchingObjectsBrowser
			//
			resources.ApplyResources(this.m_matchingObjectsBrowser, "m_matchingObjectsBrowser");
			this.m_matchingObjectsBrowser.Name = "m_matchingObjectsBrowser";
			this.m_matchingObjectsBrowser.TabStop = false;
			this.m_matchingObjectsBrowser.SelectionChanged += new FwSelectionChangedEventHandler(this.m_matchingObjects_SelectionChanged);
			this.m_matchingObjectsBrowser.SelectionMade += new FwSelectionChangedEventHandler(this.m_matchingObjectsBrowser_SelectionMade);
			this.m_matchingObjectsBrowser.SearchCompleted += new EventHandler(this.m_matchingObjectsBrowser_SearchCompleted);
			//
			// BaseGoDlg
			//
			this.AcceptButton = this.m_btnOK;
			resources.ApplyResources(this, "$this");
			this.CancelButton = this.m_btnClose;
			this.Controls.Add(this.m_matchingObjectsBrowser);
			this.Controls.Add(this.m_objectsLabel);
			this.Controls.Add(this.m_fwTextBoxBottomMsg);
			this.Controls.Add(this.m_wsLabel);
			this.Controls.Add(this.m_cbWritingSystems);
			this.Controls.Add(this.m_panel1);
			this.Controls.Add(this.m_btnHelp);
			this.Controls.Add(this.m_btnInsert);
			this.Controls.Add(this.m_btnOK);
			this.Controls.Add(this.m_btnClose);
			this.MaximizeBox = false;
			this.MinimizeBox = false;
			this.Name = "BaseGoDlg";
			this.ShowInTaskbar = false;
			this.Closed += new System.EventHandler(this.BaseGoDlg_Closed);
			this.Activated += new System.EventHandler(this.BaseGoDlg_Activated);
			this.m_panel1.ResumeLayout(false);
			((System.ComponentModel.ISupportInitialize)(this.m_tbForm)).EndInit();
			((System.ComponentModel.ISupportInitialize)(this.m_fwTextBoxBottomMsg)).EndInit();
			this.ResumeLayout(false);
			this.PerformLayout();

		}

		#endregion

		#region	Event handlers

		protected void m_tbForm_TextChanged(object sender, EventArgs e)
		{
			if (m_skipCheck)
				return;
			int selStart = m_tbForm.SelectionStart;
			int selLen = m_tbForm.SelectionLength;
			int addToSelection;
			string fixedText = AdjustText(out addToSelection);

			ResetMatches(fixedText);
			// Even if AdjustText didn't move the selection, it may have changed the text,
			// which has a side effect in a text box of selecting all of it. We don't want that here,
			// so reset the selection to what it ought to be.
			selStart = Math.Min(Math.Max(selStart + addToSelection, 0), fixedText.Length);
			if (selLen + selStart > fixedText.Length)
				selLen = fixedText.Length - selStart;
			if (m_tbForm.SelectionStart != selStart || m_tbForm.SelectionLength != selLen)
				m_tbForm.Select(selStart, selLen);
		}

		protected virtual string AdjustText(out int addToSelection)
		{
			// TODO: For each keystroke:
			//		1. If it is a reserved character, then...
			//			(e.g., '-' for prefixes or suffixes).
			//		2. If it is not a wordforming character, then...?
			//		3. If it is a wordforming character, then modify the 'matching entries'
			//			list box, and select the first item in the list.
			var oldText = m_tbForm.Text;
			string fixedText = oldText.Trim();
			addToSelection = 0;
			if (fixedText != oldText)
			{
				// It's important (see LT-3770) to allow the user to type a space.
				// So if the only difference is a trailing space, don't adjust the string!
				// (But a single space as the first thing typed is not allowed.)
				// Note: Yi and Chinese use \x3000 for this.
				if (fixedText != "" && (fixedText + " " == oldText || fixedText + "\x3000" == oldText))
				{
					return oldText;
				}
				m_skipCheck = true;
				m_tbForm.Text = fixedText;
				m_skipCheck = false;
				int loc = oldText.IndexOf(fixedText);
				Debug.Assert(loc >= 0);
				addToSelection = -loc; // move selection back by the amount we removed at the start.
			}
			return fixedText;
		}

		protected virtual void m_btnInsert_Click(object sender, EventArgs e)
		{
			// override
		}

		/// ------------------------------------------------------------------------------------
		/// <summary>
		/// Display help for this dialog.
		/// </summary>
		/// <param name="sender"></param>
		/// <param name="e"></param>
		/// ------------------------------------------------------------------------------------
		protected void m_btnHelp_Click(object sender, EventArgs e)
		{
			ShowHelp.ShowHelpTopic(m_helpTopicProvider, m_helpTopic);
		}

		private void BaseGoDlg_Closed(object sender, EventArgs e)
		{
			// Save location.
			if (m_propertyTable != null)
			{
				var propName = PersistenceLabel + "DlgLocation";
				m_propertyTable.SetProperty(propName, Location, true, true);
				var sz = new Size(0, m_delta);
				propName = PersistenceLabel + "DlgSize";
				m_propertyTable.SetProperty(propName, Size - sz, true, true);
			}
		}

		private void m_matchingObjects_SelectionChanged(object sender, FwObjectSelectionEventArgs e)
		{
			if (m_skipCheck)
				return;

			m_selObject = m_cache.ServiceLocator.GetObject(e.Hvo);

			HandleMatchingSelectionChanged(e);
		}

		private void m_matchingObjectsBrowser_SelectionMade(object sender, FwObjectSelectionEventArgs e)
		{
			DialogResult = DialogResult.OK;
			Close();
		}

		private void m_matchingObjectsBrowser_SearchCompleted(object sender, EventArgs e)
		{
			if (Controls.Contains(m_searchAnimation))
				Controls.Remove(m_searchAnimation);
		}

		private bool m_fTbFormHasBeenFocused;
		/// <summary>
		/// The first time it becomes possible, focus m_tbForm.
		/// Depending for some obscure reason on the DPI, events occur in different orders,
		/// and it may not be possible to focus this control at various points where
		/// we would like to. Do it (once) as soon as we can. Not more than that, lest
		/// we move the focus back here from somewhere else the user put it.
		/// </summary>
		void FocusTbFormTheFirstTime()
		{
			if (m_fTbFormHasBeenFocused || ! m_tbForm.CanFocus)
				return;
			m_tbForm.Select();
			m_fTbFormHasBeenFocused = true;
		}

		private void BaseGoDlg_Activated(object sender, EventArgs e)
		{
			FocusTbFormTheFirstTime();
			if (m_hasBeenActivated)
				return; // Only do this once.

			string form = Form.Trim();
			if (!string.IsNullOrEmpty(form))
			{
				m_tbForm.Select(form.Length, 0);
				ResetMatches(form);
			}
			else
			{
				m_tbForm.Select(0, 0);
			}
			m_hasBeenActivated = true;
		}

		protected virtual void m_cbWritingSystems_SelectedIndexChanged(object sender, EventArgs e)
		{
			int start = m_tbForm.SelectionStart;
			int length = m_tbForm.SelectionLength;
			m_tbForm.WritingSystemCode = ((ILgWritingSystem)m_cbWritingSystems.SelectedItem).Handle;
			// Change the writing system inside the ITsString.
			ITsStrBldr tsb = m_tbForm.Tss.GetBldr();
			int cch = tsb.Length;
			tsb.SetIntPropValues(0, cch, (int)FwTextPropType.ktptWs, 0,
				m_tbForm.WritingSystemCode);
			m_tbForm.Tss = tsb.GetString();
			//we need to adjust the size of the box based on the changed writing system
			m_tbForm.AdjustForStyleSheet(this, m_panel1, m_tbForm.StyleSheet);
			// Restore the selection, whether IP or range.
			m_tbForm.Select(start, length);
			m_oldSearchKey = string.Empty;
			ResetMatches(m_tbForm.Text);
			m_tbForm.Select();
		}

		#endregion	// Event handlers
	}
}<|MERGE_RESOLUTION|>--- conflicted
+++ resolved
@@ -18,16 +18,7 @@
 using SIL.FieldWorks.FDO;
 using SIL.FieldWorks.Resources;
 using SIL.Utils;
-<<<<<<< HEAD
-using SIL.FieldWorks.Common.COMInterfaces;
-using SIL.FieldWorks.Common.FwUtils;
-using SIL.FieldWorks.Common.Controls;
-using SIL.FieldWorks.Common.Widgets;
-using SIL.CoreImpl;
-=======
 using SIL.Windows.Forms;
-using XCore;
->>>>>>> 5a77a746
 
 namespace SIL.FieldWorks.LexText.Controls
 {
@@ -48,11 +39,7 @@
 		protected IPropertyTable m_propertyTable;
 		/// <summary>
 		/// </summary>
-<<<<<<< HEAD
 		protected IPublisher m_publisher;
-=======
-		protected XCore.PropertyTable m_propertyTable;
->>>>>>> 5a77a746
 		/// <summary>
 		/// Optional configuration parameters.
 		/// </summary>
@@ -239,21 +226,13 @@
 		/// <param name="cache">FDO cache.</param>
 		/// <param name="wp">Strings used for various items in this dialog.</param>
 		/// <param name="propertyTable"></param>
-<<<<<<< HEAD
 		/// <param name="publisher"></param>
 		public virtual void SetDlgInfo(FdoCache cache, WindowParams wp, IPropertyTable propertyTable, IPublisher publisher)
-=======
-		public virtual void SetDlgInfo(FdoCache cache, WindowParams wp, Mediator mediator, XCore.PropertyTable propertyTable)
->>>>>>> 5a77a746
 		{
 			SetDlgInfo(cache, wp, propertyTable, publisher, cache.DefaultVernWs);
 		}
 
-<<<<<<< HEAD
 		protected virtual void SetDlgInfo(FdoCache cache, WindowParams wp, IPropertyTable propertyTable, IPublisher publisher, int ws)
-=======
-		protected virtual void SetDlgInfo(FdoCache cache, WindowParams wp, Mediator mediator, XCore.PropertyTable propertyTable, int ws)
->>>>>>> 5a77a746
 		{
 			CheckDisposed();
 
@@ -512,21 +491,13 @@
 		/// <param name="propertyTable"></param>
 		/// <param name="publisher"></param>
 		/// <param name="form">Form to use in main text edit box.</param>
-<<<<<<< HEAD
 		public virtual void SetDlgInfo(FdoCache cache, WindowParams wp, IPropertyTable propertyTable, IPublisher publisher, string form)
-=======
-		public virtual void SetDlgInfo(FdoCache cache, WindowParams wp, Mediator mediator, XCore.PropertyTable propertyTable, string form)
->>>>>>> 5a77a746
 		{
 			CheckDisposed();
 			SetDlgInfo(cache, wp, propertyTable, publisher, form, cache.DefaultVernWs);
 		}
 
-<<<<<<< HEAD
 		protected void SetDlgInfo(FdoCache cache, WindowParams wp, IPropertyTable propertyTable, IPublisher publisher, string form, int ws)
-=======
-		protected void SetDlgInfo(FdoCache cache, WindowParams wp, Mediator mediator, XCore.PropertyTable propertyTable, string form, int ws)
->>>>>>> 5a77a746
 		{
 			SetDlgInfo(cache, wp, propertyTable, publisher, ws);
 			Form = form;
@@ -540,11 +511,7 @@
 		/// <param name="propertyTable"></param>
 		/// <param name="publisher"></param>
 		/// <param name="tssform">establishes the ws of the dialog.</param>
-<<<<<<< HEAD
 		public void SetDlgInfo(FdoCache cache, WindowParams wp, IPropertyTable propertyTable, IPublisher publisher, ITsString tssform)
-=======
-		public void SetDlgInfo(FdoCache cache, WindowParams wp, Mediator mediator, XCore.PropertyTable propertyTable, ITsString tssform)
->>>>>>> 5a77a746
 		{
 			CheckDisposed();
 			SetDlgInfo(cache, wp, propertyTable, publisher, tssform.Text, TsStringUtils.GetWsAtOffset(tssform, 0));
