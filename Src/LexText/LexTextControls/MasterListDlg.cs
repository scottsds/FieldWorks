// Copyright (c) 2007-2013 SIL International
// This software is licensed under the LGPL, version 2.1 or later
// (http://www.gnu.org/licenses/lgpl-2.1.html)
//
// File: MasterListDlg.cs
// Responsibility:
//
// <remarks>
// </remarks>
using System;
using System.Diagnostics.CodeAnalysis;
using System.Drawing;
using System.IO;
<<<<<<< HEAD
using SIL.CoreImpl;
=======
using System.Windows.Forms;
using SIL.FieldWorks.Common.FwUtils;
>>>>>>> 5a77a746
using SIL.FieldWorks.FDO;
using SIL.FieldWorks.LexText.Controls.MGA;
<<<<<<< HEAD
using SIL.FieldWorks.Common.FwUtils;
=======
using SIL.Utils;
using SIL.Windows.Forms;
using XCore;
>>>>>>> 5a77a746

namespace SIL.FieldWorks.LexText.Controls
{
	/// <summary>
	/// Summary description for MasterListDlg.
	/// </summary>
	public class MasterListDlg : Form, IFWDisposable
	{
		protected IFdoOwningCollection<IFsFeatDefn> m_featureList;
		protected bool m_launchedFromInsertMenu = false;
<<<<<<< HEAD
		protected IPropertyTable m_propertyTable;
=======
		protected Mediator m_mediator;
		protected XCore.PropertyTable m_propertyTable;
>>>>>>> 5a77a746
		protected FdoCache m_cache;
		protected IHelpTopicProvider m_helpTopicProvider;
		protected IFsFeatDefn m_selFeatDefn;
		protected IFsFeatureSystem m_featureSystem;
		protected bool m_skipEvents = false;
		protected string m_sClassName;
		protected int iCheckedCount;
		protected string m_sWindowKeyLocation;
		protected string m_sWindowKeySize;

		protected Label label1;
		protected Label label2;
		protected GlossListTreeView m_tvMasterList;
		protected RichTextBox m_rtbDescription;
		protected Label label3;
		protected Button m_btnOK;
		protected Button m_btnCancel;
		protected Button m_bnHelp;
		protected PictureBox pictureBox1;
		protected LinkLabel linkLabel1;
		protected ImageList m_imageList;
		protected ImageList m_imageListPictures;
		protected System.ComponentModel.IContainer components;

		protected string s_helpTopic = "khtpInsertInflectionFeature";
		protected System.Windows.Forms.HelpProvider helpProvider;

		[SuppressMessage("Gendarme.Rules.Correctness", "EnsureLocalDisposalRule",
			Justification = "treeView gets disposed in Dispose")]
		public MasterListDlg()
		{
			GlossListTreeView treeView = new GlossListTreeView();
			InitDlg("FsClosedFeature", treeView);
		}

		internal MasterListDlg(string className, GlossListTreeView treeView)
		{
			InitDlg(className, treeView);
		}

		private void InitDlg(string className, GlossListTreeView treeView)
		{
			m_sClassName = className;
			m_tvMasterList = treeView;
			//
			// Required for Windows Form Designer support
			//
			InitializeComponent();
			AccessibleName = GetType().Name;
			m_tvMasterList.TerminalsUseCheckBoxes = true;
			iCheckedCount = 0;
			pictureBox1.Image = m_imageListPictures.Images[0];
			m_btnOK.Enabled = false; // Disable until we are able to support interaction with the DB list of POSes.
			m_rtbDescription.ReadOnly = true;  // Don't allow any editing
			DoExtraInit();
		}

		protected virtual void DoExtraInit()
		{
			// needs to be overriden
		}

		/// <summary>
		/// Overridden to defeat the standard .NET behavior of adjusting size by
		/// screen resolution. That is bad for this dialog because we remember the size,
		/// and if we remember the enlarged size, it just keeps growing.
		/// If we defeat it, it may look a bit small the first time at high resolution,
		/// but at least it will stay the size the user sets.
		/// </summary>
		/// <param name="e"></param>
		protected override void OnLoad(EventArgs e)
		{
			Size size = this.Size;
			base.OnLoad (e);
			if (this.Size != size)
				this.Size = size;
		}

		/// <summary>
		/// Check to see if the object has been disposed.
		/// All public Properties and Methods should call this
		/// before doing anything else.
		/// </summary>
		public void CheckDisposed()
		{
			if (IsDisposed)
				throw new ObjectDisposedException(String.Format("'{0}' in use after being disposed.", GetType().Name));
		}

		/// <summary>
		/// Clean up any resources being used.
		/// </summary>
		protected override void Dispose( bool disposing )
		{
			System.Diagnostics.Debug.WriteLineIf(!disposing, "****** Missing Dispose() call for " + GetType().Name + ". ****** ");
			// Must not be run more than once.
			if (IsDisposed)
				return;

			if( disposing )
			{
				if(components != null)
				{
					components.Dispose();
				}
				if (m_tvMasterList != null)
					m_tvMasterList.Dispose();
			}
			m_cache = null;
			m_selFeatDefn = null;
			m_featureList = null;
			m_tvMasterList = null;

			base.Dispose( disposing );
		}

		public IFsFeatDefn SelectedFeatDefn
		{
			get
			{
				CheckDisposed();
				return m_selFeatDefn;
			}
		}

		///  <summary>
		///
		///  </summary>
		///  <param name="featSys"></param>
		/// <param name="propertyTable"></param>
		/// <param name="launchedFromInsertMenu"></param>
<<<<<<< HEAD
		public void SetDlginfo(IFsFeatureSystem featSys, IPropertyTable propertyTable, bool launchedFromInsertMenu)
=======
		public void SetDlginfo(IFsFeatureSystem featSys, Mediator mediator, XCore.PropertyTable propertyTable, bool launchedFromInsertMenu)
>>>>>>> 5a77a746
		{
			// default to inflection features
			string sXmlFile = Path.Combine(FwDirectoryFinder.CodeDirectory, string.Format("Language Explorer{0}MGA{0}GlossLists{0}EticGlossList.xml", Path.DirectorySeparatorChar));
			SetDlginfo(featSys, propertyTable, launchedFromInsertMenu, "masterInflFeatListDlg", sXmlFile);
		}

		///  <summary>
		///
		///  </summary>
		///  <param name="featSys"></param>
		/// <param name="propertyTable"></param>
		/// <param name="launchedFromInsertMenu"></param>
		///  <param name="sWindowKey">used to store location and size of dialog window</param>
		///  <param name="sXmlFile">file containing the XML form of the gloss list</param>
<<<<<<< HEAD
		public void SetDlginfo(IFsFeatureSystem featSys, IPropertyTable propertyTable, bool launchedFromInsertMenu, string sWindowKey, string sXmlFile)
=======
		public void SetDlginfo(IFsFeatureSystem featSys, Mediator mediator, XCore.PropertyTable propertyTable, bool launchedFromInsertMenu, string sWindowKey, string sXmlFile)
>>>>>>> 5a77a746
		{
			CheckDisposed();

			m_featureSystem = featSys;
			m_featureList = featSys.FeaturesOC;
			m_launchedFromInsertMenu = launchedFromInsertMenu;
			m_propertyTable = propertyTable;
			if (m_propertyTable != null)
			{
				m_sWindowKeyLocation = sWindowKey + "Location";
				m_sWindowKeySize = sWindowKey + "Size";

				ResetWindowLocationAndSize();

				m_helpTopicProvider = m_propertyTable.GetValue<IHelpTopicProvider>("HelpTopicProvider");
				helpProvider = new HelpProvider();
				helpProvider.HelpNamespace = m_helpTopicProvider.HelpFile;
				helpProvider.SetHelpKeyword(this, m_helpTopicProvider.GetHelpString(s_helpTopic));
				helpProvider.SetHelpNavigator(this, HelpNavigator.Topic);
			}
			m_cache = featSys.Cache;
			LoadMasterFeatures(sXmlFile);
			m_tvMasterList.Cache = m_cache;
		}

		private void ResetWindowLocationAndSize()
		{
			// Get location to the stored values, if any.
			Point dlgLocation;
			Size dlgSize;
			if (m_propertyTable.TryGetValue(m_sWindowKeyLocation, out dlgLocation) &&
				m_propertyTable.TryGetValue(m_sWindowKeySize, out dlgSize))
			{
<<<<<<< HEAD
				Rectangle rect = new Rectangle(dlgLocation, dlgSize);
				ScreenUtils.EnsureVisibleRect(ref rect);
=======
				var locWnd = m_propertyTable.GetValue<Point>(m_sWindowKeyLocation);
				var szWnd = m_propertyTable.GetValue<Size>(m_sWindowKeySize);
				Rectangle rect = new Rectangle(locWnd, szWnd);
				ScreenHelper.EnsureVisibleRect(ref rect);
>>>>>>> 5a77a746
				DesktopBounds = rect;
				StartPosition = FormStartPosition.Manual;
			}
		}

		private void LoadMasterFeatures(string sXmlFile)
		{
			m_tvMasterList.LoadGlossListTreeFromXml(sXmlFile, "en");
			// walk tree and set InDatabase info and use ToString() and change color, etc.
			AdjustNodes(m_tvMasterList.Nodes);
		}

		private void AdjustNodes(TreeNodeCollection treeNodes)
		{
			foreach (TreeNode node in treeNodes)
				AdjustNode(node);
		}

		private void AdjustNode(TreeNode treeNode)
		{
			MasterItem mi = (MasterItem)treeNode.Tag;
			mi.DetermineInDatabase(m_cache);
			treeNode.Text = mi.ToString();
			if (mi.InDatabase && treeNode.Nodes.Count == 0)
			{
				try
				{
					m_skipEvents = true;
					treeNode.Checked = true;
					treeNode.ImageIndex = (int)GlossListTreeView.ImageKind.checkedBox;
					treeNode.SelectedImageIndex = treeNode.ImageIndex;
					treeNode.ForeColor = Color.Gray;
				}
				finally
				{
					m_skipEvents = false;
				}
			}
			TreeNodeCollection list = treeNode.Nodes;
			if (list.Count > 0)
			{
				if (!mi.KindCanBeInDatabase() || mi.InDatabase)
				{
					AdjustNodes(treeNode.Nodes);
				}
				DoFinalAdjustment(treeNode);
			}
		}
		protected virtual void DoFinalAdjustment(TreeNode treeNode)
		{
			// default is to do nothing
		}
		#region Windows Form Designer generated code
		/// <summary>
		/// Required method for Designer support - do not modify
		/// the contents of this method with the code editor.
		/// </summary>
		[SuppressMessage("Gendarme.Rules.Portability", "MonoCompatibilityReviewRule",
			Justification = "TODO-Linux: LinkLabel.TabStop is missing from Mono")]
		private void InitializeComponent()
		{
			this.components = new System.ComponentModel.Container();
			System.ComponentModel.ComponentResourceManager resources = new System.ComponentModel.ComponentResourceManager(typeof(MasterListDlg));
			this.label1 = new System.Windows.Forms.Label();
			this.label2 = new System.Windows.Forms.Label();
			// seems to be crucial that the following is commented off
			//this.m_tvMasterList = new SIL.FieldWorks.LexText.Controls.MGA.GlossListTreeView();
			this.m_imageList = new System.Windows.Forms.ImageList(this.components);
			this.m_rtbDescription = new System.Windows.Forms.RichTextBox();
			this.label3 = new System.Windows.Forms.Label();
			this.m_btnOK = new System.Windows.Forms.Button();
			this.m_btnCancel = new System.Windows.Forms.Button();
			this.m_bnHelp = new System.Windows.Forms.Button();
			this.pictureBox1 = new System.Windows.Forms.PictureBox();
			this.linkLabel1 = new System.Windows.Forms.LinkLabel();
			this.m_imageListPictures = new System.Windows.Forms.ImageList(this.components);
			((System.ComponentModel.ISupportInitialize)(this.pictureBox1)).BeginInit();
			this.SuspendLayout();
			//
			// label1
			//
			resources.ApplyResources(this.label1, "label1");
			this.label1.Name = "label1";
			//
			// label2
			//
			resources.ApplyResources(this.label2, "label2");
			this.label2.Name = "label2";
			//
			// m_tvMasterList
			//
			resources.ApplyResources(this.m_tvMasterList, "m_tvMasterList");
			this.m_tvMasterList.FullRowSelect = true;
			this.m_tvMasterList.HideSelection = false;
			this.m_tvMasterList.Name = "m_tvMasterList";
			this.m_tvMasterList.TerminalsUseCheckBoxes = false;
			this.m_tvMasterList.AfterCheck += new System.Windows.Forms.TreeViewEventHandler(this.m_tvMasterList_AfterCheck);
			this.m_tvMasterList.AfterSelect += new System.Windows.Forms.TreeViewEventHandler(this.m_tvMasterList_AfterSelect);
			this.m_tvMasterList.BeforeCheck += new System.Windows.Forms.TreeViewCancelEventHandler(this.m_tvMasterList_BeforeCheck);
			//
			// m_imageList
			//
			this.m_imageList.ImageStream = ((System.Windows.Forms.ImageListStreamer)(resources.GetObject("m_imageList.ImageStream")));
			this.m_imageList.TransparentColor = System.Drawing.Color.Transparent;
			this.m_imageList.Images.SetKeyName(0, "");
			this.m_imageList.Images.SetKeyName(1, "");
			this.m_imageList.Images.SetKeyName(2, "");
			//
			// m_rtbDescription
			//
			resources.ApplyResources(this.m_rtbDescription, "m_rtbDescription");
			this.m_rtbDescription.Name = "m_rtbDescription";
			//
			// label3
			//
			resources.ApplyResources(this.label3, "label3");
			this.label3.Name = "label3";
			//
			// m_btnOK
			//
			resources.ApplyResources(this.m_btnOK, "m_btnOK");
			this.m_btnOK.DialogResult = System.Windows.Forms.DialogResult.OK;
			this.m_btnOK.Name = "m_btnOK";
			//
			// m_btnCancel
			//
			resources.ApplyResources(this.m_btnCancel, "m_btnCancel");
			this.m_btnCancel.DialogResult = System.Windows.Forms.DialogResult.Cancel;
			this.m_btnCancel.Name = "m_btnCancel";
			//
			// m_bnHelp
			//
			resources.ApplyResources(this.m_bnHelp, "m_bnHelp");
			this.m_bnHelp.Name = "m_bnHelp";
			this.m_bnHelp.Click += new System.EventHandler(this.m_bnHelp_Click);
			//
			// pictureBox1
			//
			resources.ApplyResources(this.pictureBox1, "pictureBox1");
			this.pictureBox1.Name = "pictureBox1";
			this.pictureBox1.TabStop = false;
			//
			// linkLabel1
			//
			resources.ApplyResources(this.linkLabel1, "linkLabel1");
			this.linkLabel1.Name = "linkLabel1";
			this.linkLabel1.TabStop = true;
			this.linkLabel1.Text = LexTextControls.ksLinkText;
			this.linkLabel1.LinkClicked += new System.Windows.Forms.LinkLabelLinkClickedEventHandler(this.linkLabel1_LinkClicked);
			//
			// m_imageListPictures
			//
			this.m_imageListPictures.ImageStream = ((System.Windows.Forms.ImageListStreamer)(resources.GetObject("m_imageListPictures.ImageStream")));
			this.m_imageListPictures.TransparentColor = System.Drawing.Color.Magenta;
			this.m_imageListPictures.Images.SetKeyName(0, "");
			//
			// MasterListDlg
			//
			this.AcceptButton = this.m_btnOK;
			resources.ApplyResources(this, "$this");
			this.CancelButton = this.m_btnCancel;
			this.ControlBox = false;
			this.Controls.Add(this.linkLabel1);
			this.Controls.Add(this.pictureBox1);
			this.Controls.Add(this.m_bnHelp);
			this.Controls.Add(this.m_btnCancel);
			this.Controls.Add(this.m_btnOK);
			this.Controls.Add(this.label3);
			this.Controls.Add(this.m_rtbDescription);
			this.Controls.Add(this.m_tvMasterList);
			this.Controls.Add(this.label2);
			this.Controls.Add(this.label1);
			this.MaximizeBox = false;
			this.MinimizeBox = false;
			this.Name = "MasterListDlg";
			this.ShowInTaskbar = false;
			this.Closing += new System.ComponentModel.CancelEventHandler(this.MasterListDlg_Closing);
			((System.ComponentModel.ISupportInitialize)(this.pictureBox1)).EndInit();
			this.ResumeLayout(false);

		}
		#endregion

		void m_bnHelp_Click(object sender, EventArgs e)
		{
			ShowHelp.ShowHelpTopic(m_helpTopicProvider, "UserHelpFile", s_helpTopic);
		}

		protected void m_tvMasterList_AfterSelect(object sender, TreeViewEventArgs e)
		{
			MasterItem mi = e.Node.Tag as MasterItem;
			mi.ResetDescription(m_rtbDescription);
			ResetOKBtnEnable();
		}
		/// <summary>
		/// Cancel, if it is already in the database.
		/// </summary>
		/// <param name="sender"></param>
		/// <param name="e"></param>
		protected void m_tvMasterList_BeforeCheck(object sender, System.Windows.Forms.TreeViewCancelEventArgs e)
		{
			if (m_skipEvents)
				return;

			MasterItem selMC = e.Node.Tag as MasterItem;
			e.Cancel = selMC.InDatabase;
			if (!selMC.InDatabase && selMC.KindCanBeInDatabase())
			{
				if (e.Node.Checked)
					iCheckedCount--;
				else
					iCheckedCount++;
			}
		}

		protected void m_tvMasterList_AfterCheck(object sender, System.Windows.Forms.TreeViewEventArgs e)
		{
			if (m_skipEvents)
				return;

			ResetOKBtnEnable();
		}

		private void ResetOKBtnEnable()
		{
			if (m_tvMasterList.TerminalsUseCheckBoxes)
			{
				if (iCheckedCount == 0)
					m_btnOK.Enabled = false;
				else
					m_btnOK.Enabled = true;
			}
			else
			{
				TreeNode selNode = m_tvMasterList.SelectedNode;
				if (selNode != null)
				{
					if (HasChosenItemNotInDatabase(selNode))
						m_btnOK.Enabled = true;
					else
						m_btnOK.Enabled = false;
				}
				else
				{
					m_btnOK.Enabled = false; //FoundChosenItemNotInDatabase(m_tvMasterList.Nodes);
				}
			}
		}

		private bool FoundChosenItemNotInDatabase(TreeNodeCollection nodes)
		{
			foreach (TreeNode node in nodes)
			{
				if (HasChosenItemNotInDatabase(node))
					return true;
				if (FoundChosenItemNotInDatabase(node.Nodes))
					return true;
			}
			return false;
		}
		private bool HasChosenItemNotInDatabase(TreeNode node)
		{
			if (!node.Checked)
				return false;
			MasterItem mi = node.Tag as MasterItem;
			if (mi != null && !mi.InDatabase)
				return true;
			return false;
		}

		/// <summary>
		/// If OK, then add relevant inflection features to DB.
		/// </summary>
		/// <param name="sender"></param>
		/// <param name="e"></param>
		private void MasterListDlg_Closing(object sender, System.ComponentModel.CancelEventArgs e)
		{
			switch (DialogResult)
			{
				default:
					m_selFeatDefn = null;
					break;
				case DialogResult.OK:
				{
					using (new WaitCursor(this))
					{
						if (m_tvMasterList.TerminalsUseCheckBoxes)
						{
							UpdateAllCheckedItems(m_tvMasterList.Nodes);
						}
						else
						{
							MasterItem mi = m_tvMasterList.SelectedNode.Tag as MasterItem;
							if (mi != null)
							{
								mi.AddToDatabase(m_cache);
								m_selFeatDefn = mi.FeatureDefn;
							}
						}
					}
					break;
				}
				case DialogResult.Yes:
				{
					// Closing via the hotlink.
					// Do nothing special, except avoid setting m_selFeatDefn to null, as in the default case.
					break;
				}
			}

			if (m_propertyTable != null)
			{
				m_propertyTable.SetProperty(m_sWindowKeyLocation, Location, true, true);
				m_propertyTable.SetProperty(m_sWindowKeySize, Size, true, true);
			}
		}

		private void UpdateAllCheckedItems(TreeNodeCollection nodes)
		{
			foreach (TreeNode node in nodes)
			{
				if (node.Nodes != null && node.Nodes.Count > 0)
					UpdateAllCheckedItems(node.Nodes);
				else
				{
					if (node.Checked)
					{
						MasterItem mi = node.Tag as MasterItem;
						if (!mi.InDatabase)
						{
							mi.AddToDatabase(m_cache);
							m_selFeatDefn = mi.FeatureDefn;
						}
					}
				}
			}
		}
		protected virtual void linkLabel1_LinkClicked(object sender, System.Windows.Forms.LinkLabelLinkClickedEventArgs e)
		{
			// should be overriden, but just in case...
			DialogResult = DialogResult.Yes;
			Close();
		}
	}
}<|MERGE_RESOLUTION|>--- conflicted
+++ resolved
@@ -11,21 +11,13 @@
 using System.Diagnostics.CodeAnalysis;
 using System.Drawing;
 using System.IO;
-<<<<<<< HEAD
+using System.Windows.Forms;
 using SIL.CoreImpl;
-=======
-using System.Windows.Forms;
 using SIL.FieldWorks.Common.FwUtils;
->>>>>>> 5a77a746
 using SIL.FieldWorks.FDO;
 using SIL.FieldWorks.LexText.Controls.MGA;
-<<<<<<< HEAD
-using SIL.FieldWorks.Common.FwUtils;
-=======
 using SIL.Utils;
 using SIL.Windows.Forms;
-using XCore;
->>>>>>> 5a77a746
 
 namespace SIL.FieldWorks.LexText.Controls
 {
@@ -36,12 +28,7 @@
 	{
 		protected IFdoOwningCollection<IFsFeatDefn> m_featureList;
 		protected bool m_launchedFromInsertMenu = false;
-<<<<<<< HEAD
 		protected IPropertyTable m_propertyTable;
-=======
-		protected Mediator m_mediator;
-		protected XCore.PropertyTable m_propertyTable;
->>>>>>> 5a77a746
 		protected FdoCache m_cache;
 		protected IHelpTopicProvider m_helpTopicProvider;
 		protected IFsFeatDefn m_selFeatDefn;
@@ -173,11 +160,7 @@
 		///  <param name="featSys"></param>
 		/// <param name="propertyTable"></param>
 		/// <param name="launchedFromInsertMenu"></param>
-<<<<<<< HEAD
 		public void SetDlginfo(IFsFeatureSystem featSys, IPropertyTable propertyTable, bool launchedFromInsertMenu)
-=======
-		public void SetDlginfo(IFsFeatureSystem featSys, Mediator mediator, XCore.PropertyTable propertyTable, bool launchedFromInsertMenu)
->>>>>>> 5a77a746
 		{
 			// default to inflection features
 			string sXmlFile = Path.Combine(FwDirectoryFinder.CodeDirectory, string.Format("Language Explorer{0}MGA{0}GlossLists{0}EticGlossList.xml", Path.DirectorySeparatorChar));
@@ -192,11 +175,7 @@
 		/// <param name="launchedFromInsertMenu"></param>
 		///  <param name="sWindowKey">used to store location and size of dialog window</param>
 		///  <param name="sXmlFile">file containing the XML form of the gloss list</param>
-<<<<<<< HEAD
 		public void SetDlginfo(IFsFeatureSystem featSys, IPropertyTable propertyTable, bool launchedFromInsertMenu, string sWindowKey, string sXmlFile)
-=======
-		public void SetDlginfo(IFsFeatureSystem featSys, Mediator mediator, XCore.PropertyTable propertyTable, bool launchedFromInsertMenu, string sWindowKey, string sXmlFile)
->>>>>>> 5a77a746
 		{
 			CheckDisposed();
 
@@ -230,15 +209,8 @@
 			if (m_propertyTable.TryGetValue(m_sWindowKeyLocation, out dlgLocation) &&
 				m_propertyTable.TryGetValue(m_sWindowKeySize, out dlgSize))
 			{
-<<<<<<< HEAD
 				Rectangle rect = new Rectangle(dlgLocation, dlgSize);
-				ScreenUtils.EnsureVisibleRect(ref rect);
-=======
-				var locWnd = m_propertyTable.GetValue<Point>(m_sWindowKeyLocation);
-				var szWnd = m_propertyTable.GetValue<Size>(m_sWindowKeySize);
-				Rectangle rect = new Rectangle(locWnd, szWnd);
 				ScreenHelper.EnsureVisibleRect(ref rect);
->>>>>>> 5a77a746
 				DesktopBounds = rect;
 				StartPosition = FormStartPosition.Manual;
 			}
