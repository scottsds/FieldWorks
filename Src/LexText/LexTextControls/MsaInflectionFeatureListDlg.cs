// This really needs to be refactored with MasterCategoryListDlg.cs
using System;
using System.Collections.Generic;
using System.Diagnostics.CodeAnalysis;
using System.Drawing;
using System.Linq;
using System.Text;
using System.Windows.Forms;
using SIL.CoreImpl;
using SIL.FieldWorks.Common.FwUtils;
using SIL.FieldWorks.FDO;
using SIL.FieldWorks.FDO.DomainServices;
using SIL.FieldWorks.FDO.Infrastructure;
<<<<<<< HEAD
=======
using SIL.Utils;
using SIL.Windows.Forms;
using XCore;
>>>>>>> 5a77a746

namespace SIL.FieldWorks.LexText.Controls
{
	/// <summary>
	/// Summary description for MsaInflectionFeatureListDlg.
	/// </summary>
	public class MsaInflectionFeatureListDlg : Form, IFWDisposable
	{
<<<<<<< HEAD
		private IPropertyTable m_propertyTable;
=======
		private Mediator m_mediator;
		private XCore.PropertyTable m_propertyTable;
>>>>>>> 5a77a746
		protected FdoCache m_cache;
		// The dialog can be initialized with an existing feature structure,
		// or just with an owning object and flid in which to create one.
		private IFsFeatStruc m_fs;
		// Where to put a new feature structure if needed. Owning flid may be atomic
		// or collection. Used only if m_fs is initially null.
		int m_hvoOwner;
		int m_owningFlid;
		private IPartOfSpeech m_highestPOS;
		private Dictionary<int, IPartOfSpeech> m_poses = new Dictionary<int, IPartOfSpeech>();
		private Button m_btnOK;
		private Button m_btnCancel;
		private Button m_bnHelp;
		private PictureBox pictureBox1;
		protected LinkLabel linkLabel1;
		private ImageList m_imageList;
		private ImageList m_imageListPictures;
		protected FeatureStructureTreeView m_tvMsaFeatureList;
		protected Label labelPrompt;
		private System.ComponentModel.IContainer components;

		private const string m_helpTopic = "khtpChoose-lexiconEdit-InflFeats";
		private HelpProvider helpProvider;

		public MsaInflectionFeatureListDlg()
		{
			//
			// Required for Windows Form Designer support
			//
			InitializeComponent();
			AccessibleName = GetType().Name;
			pictureBox1.Image = m_imageListPictures.Images[0];
		}

		#region OnLoad
		/// <summary>
		/// Overridden to defeat the standard .NET behavior of adjusting size by
		/// screen resolution. That is bad for this dialog because we remember the size,
		/// and if we remember the enlarged size, it just keeps growing.
		/// If we defeat it, it may look a bit small the first time at high resolution,
		/// but at least it will stay the size the user sets.
		/// </summary>
		/// <param name="e"></param>
		protected override void OnLoad(EventArgs e)
		{
			Size size = this.Size;
			base.OnLoad (e);
			if (this.Size != size)
				this.Size = size;
		}
		#endregion

		/// <summary>
		/// Check to see if the object has been disposed.
		/// All public Properties and Methods should call this
		/// before doing anything else.
		/// </summary>
		public void CheckDisposed()
		{
			if (IsDisposed)
				throw new ObjectDisposedException(String.Format("'{0}' in use after being disposed.", GetType().Name));
		}

		/// <summary>
		/// Clean up any resources being used.
		/// </summary>
		protected override void Dispose(bool disposing)
		{
			System.Diagnostics.Debug.WriteLineIf(!disposing, "****** Missing Dispose() call for " + GetType().Name + ". ****** ");
			// Must not be run more than once.
			if (IsDisposed)
				return;

			if (disposing)
			{
				if (components != null)
				{
					components.Dispose();
				}

				if (helpProvider != null)
					helpProvider.Dispose();
			}
			m_cache = null;
			m_fs = null;
			m_highestPOS = null;
			m_poses = null;
			m_cache = null;
			helpProvider = null;

			base.Dispose(disposing);
		}

		/// <summary>
		/// Init the dialog with an existing FS. Warning: the fs passed in
		/// might get deleted if it proves to be a duplicate. Retrieve the new FS after running it.
		/// This constructor is used in MsaInflectionFeatureListDlgLauncher.HandleChooser.
		/// </summary>
		/// <param name="cache"></param>
		/// <param name="propertyTable"></param>
		/// <param name="fs"></param>
		/// <param name="owningFlid"></param>
<<<<<<< HEAD
		public void SetDlgInfo(FdoCache cache, IPropertyTable propertyTable, IFsFeatStruc fs, int owningFlid)
=======
		public void SetDlgInfo(FdoCache cache, Mediator mediator, XCore.PropertyTable propertyTable, IFsFeatStruc fs, int owningFlid)
>>>>>>> 5a77a746
		{
			CheckDisposed();

			m_fs = fs;
			m_propertyTable = propertyTable;
			SetPropertyTableSideEffects();
			m_cache = cache;
			m_owningFlid = owningFlid;
			LoadInflFeats(fs);
			EnableLink();
		}

		private void SetPropertyTableSideEffects()
		{
// Reset window location.
			// Get location to the stored values, if any.
			Point dlgLocation;
			Size dlgSize;
			if (m_propertyTable.TryGetValue("msaInflFeatListDlgLocation", out dlgLocation)
				&& m_propertyTable.TryGetValue("msaInflFeatListDlgSize", out dlgSize))
			{
				var rect = new Rectangle(dlgLocation, dlgSize);
				ScreenUtils.EnsureVisibleRect(ref rect);
				DesktopBounds = rect;
				StartPosition = FormStartPosition.Manual;
			}
			var helpTopicProvider = m_propertyTable.GetValue<IHelpTopicProvider>("HelpTopicProvider");
			if (helpTopicProvider != null) // Will be null when running tests
			{
				helpProvider = new HelpProvider {HelpNamespace = helpTopicProvider.HelpFile};
				helpProvider.SetHelpKeyword(this, helpTopicProvider.GetHelpString(m_helpTopic));
				helpProvider.SetHelpNavigator(this, HelpNavigator.Topic);
			}
		}

		/// <summary>
		/// Init the dialog with an MSA and flid that does not yet contain a feature structure.
		/// </summary>
		/// <param name="cache"></param>
		/// <param name="propertyTable"></param>
		/// <param name="cobj"></param>
		/// <param name="owningFlid"></param>
<<<<<<< HEAD
		public void SetDlgInfo(FdoCache cache, IPropertyTable propertyTable, ICmObject cobj, int owningFlid)
=======
		public void SetDlgInfo(FdoCache cache, Mediator mediator, XCore.PropertyTable propertyTable, ICmObject cobj, int owningFlid)
>>>>>>> 5a77a746
		{
			CheckDisposed();

			m_fs = null;
			m_owningFlid = owningFlid;
			m_hvoOwner = cobj.Hvo;
			m_propertyTable = propertyTable;
			SetPropertyTableSideEffects();
			m_cache = cache;
			LoadInflFeats(cobj, owningFlid);
			EnableLink();
		}

		/// <summary>
		/// Init the dialog with a POS.
		/// If a new feature structure is created, it will currently be in the ReferenceForms of the POS.
		/// Eventually we want to make a new field for this purpose. (This is used by bulk edit
		/// to store previously used feature structures.)
		/// </summary>
		/// <param name="cache"></param>
		/// <param name="propertyTable"></param>
		/// <param name="pos"></param>
<<<<<<< HEAD
		public void SetDlgInfo(FdoCache cache, IPropertyTable propertyTable, IPartOfSpeech pos)
=======
		public void SetDlgInfo(FdoCache cache, Mediator mediator, XCore.PropertyTable propertyTable, IPartOfSpeech pos)
>>>>>>> 5a77a746
		{
			SetDlgInfo(cache, propertyTable, pos, PartOfSpeechTags.kflidReferenceForms);
		}

		protected virtual void EnableLink()
		{
			linkLabel1.Enabled = m_highestPOS != null;
		}

<<<<<<< HEAD
=======
		[SuppressMessage("Gendarme.Rules.Correctness", "EnsureLocalDisposalRule",
			Justification="helpProvider gets disposed in Dispose()")]
		private Mediator Mediator
		{
			set
			{
				m_mediator = value;
				if (m_mediator != null)
				{
					// Reset window location.
					// Get location to the stored values, if any.
					if (m_propertyTable.PropertyExists("msaInflFeatListDlgLocation")
						&& m_propertyTable.PropertyExists("msaInflFeatListDlgSize"))
					{
						var locWnd = m_propertyTable.GetValue<Point>("msaInflFeatListDlgLocation");
						var szWnd = m_propertyTable.GetValue<Size>("msaInflFeatListDlgSize");
						var rect = new Rectangle(locWnd, szWnd);
						ScreenHelper.EnsureVisibleRect(ref rect);
						DesktopBounds = rect;
						StartPosition = FormStartPosition.Manual;
					}
					var helpTopicProvider = m_propertyTable.GetValue<IHelpTopicProvider>("HelpTopicProvider");
					if (helpTopicProvider != null) // Will be null when running tests
					{
						helpProvider = new HelpProvider { HelpNamespace = helpTopicProvider.HelpFile };
						helpProvider.SetHelpKeyword(this, helpTopicProvider.GetHelpString(m_helpTopic));
						helpProvider.SetHelpNavigator(this, HelpNavigator.Topic);
					}
				}
			}
		}

>>>>>>> 5a77a746
		/// <summary>
		/// Load the tree items if the starting point is a feature structure.
		/// </summary>
		/// <param name="fs"></param>
		protected virtual void LoadInflFeats(IFsFeatStruc fs)
		{
			var cobj = fs.Owner;
			switch(cobj.ClassID)
			{
			case MoAffixAllomorphTags.kClassId:
				PopulateTreeFromPosInEntry(cobj);
				break;
			default:
				// load inflectable features of this POS and any inflectable features of its parent POS
				var pos = GetOwningPOSOfFS(fs, cobj);
				PopulateTreeFromPos(pos);
				break;
			}
			m_tvMsaFeatureList.PopulateTreeFromFeatureStructure(fs);
			FinishLoading();
		}

		/// <summary>
		/// Load the tree items if the starting point is an owning MSA and flid.
		/// </summary>
		/// <param name="cobj"></param>
		/// <param name="owningFlid"></param>
		protected virtual void LoadInflFeats(ICmObject cobj, int owningFlid)
		{
			switch(cobj.ClassID)
			{
				case MoAffixAllomorphTags.kClassId:
					PopulateTreeFromPosInEntry(cobj);
					break;
				case PartOfSpeechTags.kClassId:
					PopulateTreeFromPos((IPartOfSpeech)cobj);
					break;
				default:
					PopulateTreeFromPos(GetPosFromCmObjectAndFlid(cobj, owningFlid));
					break;
			}
			FinishLoading();
		}

		private void PopulateTreeFromPosInEntry(ICmObject cobj)
		{
			var entry = cobj.Owner as ILexEntry;
			if (entry == null)
				return;
			foreach (var msa in entry.MorphoSyntaxAnalysesOC)
			{
				var pos = GetPosFromCmObjectAndFlid(msa, MoDerivAffMsaTags.kflidFromMsFeatures);
				PopulateTreeFromPos(pos);
			}
		}

		/// <summary>
		/// After populating the tree with items, expand them, sort them, and select one.
		/// </summary>
		protected void FinishLoading()
		{
			m_tvMsaFeatureList.ExpandAll();
			m_tvMsaFeatureList.Sort();
			if (m_tvMsaFeatureList.Nodes.Count > 0)
				m_tvMsaFeatureList.SelectedNode = m_tvMsaFeatureList.Nodes[0]; // have it show first one initially
		}

		private void PopulateTreeFromPos(IPartOfSpeech pos)
		{
			if (pos != null && !m_poses.ContainsKey(pos.Hvo))
			{
				m_poses.Add(pos.Hvo, pos);
			}
			m_highestPOS = pos;
			while (pos != null)
			{
				m_tvMsaFeatureList.PopulateTreeFromInflectableFeats(pos.InflectableFeatsRC);
				var cobj = pos.Owner;
				m_highestPOS = pos;
				pos = cobj as IPartOfSpeech;
			}
		}

		private IPartOfSpeech GetOwningPOSOfFS(IFsFeatStruc fs, ICmObject cobj)
		{
			return GetPosFromCmObjectAndFlid(cobj, fs.OwningFlid);
		}

		/// <summary>
		/// Given a (potentially) owning object, and the flid in which is does/will own
		/// the feature structure, find the relevant POS.
		/// </summary>
		/// <param name="cobj"></param>
		/// <param name="owningFlid"></param>
		/// <returns></returns>
		private IPartOfSpeech GetPosFromCmObjectAndFlid(ICmObject cobj, int owningFlid)
		{
			switch (cobj.ClassID)
			{
				case MoInflAffMsaTags.kClassId:
					var infl = (IMoInflAffMsa) cobj;
					return infl.PartOfSpeechRA;
				case MoDerivAffMsaTags.kClassId:
					var deriv = (IMoDerivAffMsa) cobj;
					if (owningFlid == MoDerivAffMsaTags.kflidFromMsFeatures)
						return deriv.FromPartOfSpeechRA;
					if (owningFlid == MoDerivAffMsaTags.kflidToMsFeatures)
						return deriv.ToPartOfSpeechRA;
					break;
				case MoStemMsaTags.kClassId:
					var stem = (IMoStemMsa) cobj;
					return stem.PartOfSpeechRA;
				case MoStemNameTags.kClassId:
					var sn = (IMoStemName) cobj;
					return sn.Owner as IPartOfSpeech;
				case MoAffixAllomorphTags.kClassId:
					// get entry of the allomorph and then get the msa of first sense and return its (from) POS
					var entry = cobj.Owner as ILexEntry;
					if (entry == null)
						return null;
					var sense = entry.SensesOS[0];
					if (sense == null)
						return null;
					var msa = sense.MorphoSyntaxAnalysisRA;
					return GetPosFromCmObjectAndFlid(msa, MoDerivAffMsaTags.kflidFromMsFeatures);
			}
			return null;
		}

		/// <summary>
		/// Get Feature Structure resulting from dialog operation
		/// </summary>
		public IFsFeatStruc FS
		{
			get
			{
				CheckDisposed();

				return m_fs;
			}
		}
		/// <summary>
		/// Get highest level POS of msa
		/// </summary>
		public IPartOfSpeech HighestPOS
		{
			get
			{
				CheckDisposed();

				return m_highestPOS;
			}
		}
		/// <summary>
		/// Get/Set prompt text
		/// </summary>
		public virtual string Prompt
		{
			get
			{
				CheckDisposed();

				return labelPrompt.Text;
			}
			set
			{
				CheckDisposed();

				string s1 = value ?? LexTextControls.ksFeaturesForX;
				string s2;
				if (m_poses.Count == 0)
					s2 = LexTextControls.ksUnknownCategory;
				else
				{
					var sb = new StringBuilder();
					Dictionary<int, IPartOfSpeech>.ValueCollection poses = m_poses.Values;
					bool fFirst = true;
					foreach (var pos in poses)
					{
						if (!fFirst)
							sb.Append(", ");
						sb.Append(pos.Name.BestAnalysisAlternative.Text);
						fFirst = false;
					}
					s2 = sb.ToString();
				}
				labelPrompt.Text = String.Format(s1, s2);
			}
		}
		/// <summary>
		/// Get/Set dialog title text
		/// </summary>
		public string Title
		{
			get
			{
				CheckDisposed();

				return Text;
			}
			set
			{
				CheckDisposed();

				Text = value;
			}
		}
		/// <summary>
		/// Get/Set link text
		/// </summary>
		public virtual string LinkText
		{
			get
			{
				CheckDisposed();

				return linkLabel1.Text;
			}
			set
			{
				CheckDisposed();

				string s1 = value ?? LexTextControls.ksAddFeaturesToX;
				string s2 = m_highestPOS == null ? LexTextControls.ksUnknownCategory : m_highestPOS.Name.AnalysisDefaultWritingSystem.Text;
				linkLabel1.Text = String.Format(s1, s2);
			}
		}

		#region Windows Form Designer generated code
		/// <summary>
		/// Required method for Designer support - do not modify
		/// the contents of this method with the code editor.
		/// </summary>
		[SuppressMessage("Gendarme.Rules.Portability", "MonoCompatibilityReviewRule",
			Justification = "TODO-Linux: LinkLabel.TabStop is missing from Mono")]
		private void InitializeComponent()
		{
			this.components = new System.ComponentModel.Container();
			System.ComponentModel.ComponentResourceManager resources = new System.ComponentModel.ComponentResourceManager(typeof(MsaInflectionFeatureListDlg));
			this.labelPrompt = new System.Windows.Forms.Label();
			this.m_imageList = new System.Windows.Forms.ImageList(this.components);
			this.m_btnOK = new System.Windows.Forms.Button();
			this.m_btnCancel = new System.Windows.Forms.Button();
			this.m_bnHelp = new System.Windows.Forms.Button();
			this.pictureBox1 = new System.Windows.Forms.PictureBox();
			this.linkLabel1 = new System.Windows.Forms.LinkLabel();
			this.m_imageListPictures = new System.Windows.Forms.ImageList(this.components);
			this.m_tvMsaFeatureList = new SIL.FieldWorks.LexText.Controls.FeatureStructureTreeView(this.components);
			((System.ComponentModel.ISupportInitialize)(this.pictureBox1)).BeginInit();
			this.SuspendLayout();
			//
			// labelPrompt
			//
			resources.ApplyResources(this.labelPrompt, "labelPrompt");
			this.labelPrompt.Name = "labelPrompt";
			//
			// m_imageList
			//
			this.m_imageList.ImageStream = ((System.Windows.Forms.ImageListStreamer)(resources.GetObject("m_imageList.ImageStream")));
			this.m_imageList.TransparentColor = System.Drawing.Color.Transparent;
			this.m_imageList.Images.SetKeyName(0, "");
			this.m_imageList.Images.SetKeyName(1, "");
			this.m_imageList.Images.SetKeyName(2, "");
			//
			// m_btnOK
			//
			resources.ApplyResources(this.m_btnOK, "m_btnOK");
			this.m_btnOK.DialogResult = System.Windows.Forms.DialogResult.OK;
			this.m_btnOK.Name = "m_btnOK";
			//
			// m_btnCancel
			//
			resources.ApplyResources(this.m_btnCancel, "m_btnCancel");
			this.m_btnCancel.DialogResult = System.Windows.Forms.DialogResult.Cancel;
			this.m_btnCancel.Name = "m_btnCancel";
			//
			// m_bnHelp
			//
			resources.ApplyResources(this.m_bnHelp, "m_bnHelp");
			this.m_bnHelp.Name = "m_bnHelp";
			this.m_bnHelp.Click += new System.EventHandler(this.m_bnHelp_Click);
			//
			// pictureBox1
			//
			resources.ApplyResources(this.pictureBox1, "pictureBox1");
			this.pictureBox1.Name = "pictureBox1";
			this.pictureBox1.TabStop = false;
			//
			// linkLabel1
			//
			resources.ApplyResources(this.linkLabel1, "linkLabel1");
			this.linkLabel1.Name = "linkLabel1";
			this.linkLabel1.TabStop = true;
			this.linkLabel1.LinkClicked += new System.Windows.Forms.LinkLabelLinkClickedEventHandler(this.linkLabel1_LinkClicked);
			//
			// m_imageListPictures
			//
			this.m_imageListPictures.ImageStream = ((System.Windows.Forms.ImageListStreamer)(resources.GetObject("m_imageListPictures.ImageStream")));
			this.m_imageListPictures.TransparentColor = System.Drawing.Color.Magenta;
			this.m_imageListPictures.Images.SetKeyName(0, "");
			//
			// m_tvMsaFeatureList
			//
			resources.ApplyResources(this.m_tvMsaFeatureList, "m_tvMsaFeatureList");
			this.m_tvMsaFeatureList.FullRowSelect = true;
			this.m_tvMsaFeatureList.HideSelection = false;
			this.m_tvMsaFeatureList.Name = "m_tvMsaFeatureList";
			//
			// MsaInflectionFeatureListDlg
			//
			this.AcceptButton = this.m_btnOK;
			resources.ApplyResources(this, "$this");
			this.CancelButton = this.m_btnCancel;
			this.Controls.Add(this.linkLabel1);
			this.Controls.Add(this.pictureBox1);
			this.Controls.Add(this.m_bnHelp);
			this.Controls.Add(this.m_btnCancel);
			this.Controls.Add(this.m_btnOK);
			this.Controls.Add(this.labelPrompt);
			this.Controls.Add(this.m_tvMsaFeatureList);
			this.FormBorderStyle = System.Windows.Forms.FormBorderStyle.FixedDialog;
			this.MaximizeBox = false;
			this.MinimizeBox = false;
			this.Name = "MsaInflectionFeatureListDlg";
			this.ShowInTaskbar = false;
			this.Closing += new System.ComponentModel.CancelEventHandler(this.MsaInflectionFeatureListDlg_Closing);
			((System.ComponentModel.ISupportInitialize)(this.pictureBox1)).EndInit();
			this.ResumeLayout(false);

		}
		#endregion

		/// <summary>
		/// If OK, then make FS have the selected feature value(s).
		/// JohnT: This is a really ugly kludge, which I have only partly repaired.
		/// We need the dialog to return with m_fs set to an FsFeatStruc (if OK was clicked),
		/// since that is what the bulk edit bar wants to copy to MoStemMsas for any items
		/// it is asked to modify. Also, the new FsFeatStruc needs to be in the ReferenceForms
		/// (which is what m_owningFlid apparently always is, currently) so that it will become
		/// one of the items in the combo list and can be selected. However, Andy says this is
		/// not the intended use of ReferenceForms at all.
		/// A further ugliness is that we always make a new FsFeatStruc (unless one was passed
		/// in to one of the SegDlgInfo methods, but AFAIK that override is never used), but
		/// we then delete it if it turns out to be a duplicate. There is no other straightforward
		/// way to detect that the current choices in the dialog correspond to an existing item.
		/// This may cause problems in the new world, where we can't do this "suppress sub tasks"
		/// trick without losing our Undo stack.
		/// It may be possible in the new world to create an object without initially giving it an
		/// owner, and only persist it if it is NOT a duplicate. But even that we don't really want
		/// to be undoable, nor should it clear the undo stack. Really the list of possible choices
		/// for the combo should not be separately persisted as model data, but it should be persisted
		/// somehow...
		/// </summary>
		/// <param name="sender"></param>
		/// <param name="e"></param>
		private void MsaInflectionFeatureListDlg_Closing(object sender, System.ComponentModel.CancelEventArgs e)
		{
			if (DialogResult == DialogResult.OK)
			{
				// making and maybe then deleting the new item for the combo is not undoable
				NonUndoableUnitOfWorkHelper.Do(m_cache.ActionHandlerAccessor,
					() =>
						{
							if (m_fs == null)
							{
								// Didn't have one to begin with. See whether we want to create one.
								if (CheckFeatureStructure(m_tvMsaFeatureList.Nodes))
								{
									var repo = m_cache.ServiceLocator.GetInstance<IFsFeatStrucRepository>();
									// FsFeatStruc may be owned atomically or in a colllection. See which fake insertion index we need.
									int where = m_cache.MetaDataCacheAccessor.GetFieldType(m_owningFlid) == (int) CellarPropertyType.OwningAtomic ? -2: -1;
									int hvoNew = m_cache.DomainDataByFlid.MakeNewObject(FsFeatStrucTags.kClassId, m_hvoOwner,
										m_owningFlid, where);
									m_fs = repo.GetObject(hvoNew);
								}
								else
								{
									return; // leave it null.
								}
							}
							// clean out any extant features in the feature structure
							foreach (var spec in m_fs.FeatureSpecsOC)
								m_fs.FeatureSpecsOC.Remove(spec);
							UpdateFeatureStructure(m_tvMsaFeatureList.Nodes);
							// The (usually) newly created one may be a duplicate. If we find a duplicate
							// delete the one we just made (or were passed) and return the duplicate.
							int cpt = m_cache.MetaDataCacheAccessor.GetFieldType(m_owningFlid);
							if (m_hvoOwner != 0 && cpt != (int) CellarPropertyType.OwningAtomic)
							{
								int chvo = m_cache.DomainDataByFlid.get_VecSize(m_hvoOwner, m_owningFlid);
								for (int ihvo = 0; ihvo < chvo; ihvo++)
								{
									int hvo = m_cache.DomainDataByFlid.get_VecItem(m_hvoOwner, m_owningFlid, ihvo);
									if (hvo == m_fs.Hvo)
										continue;
									IFsFeatStruc fs = m_cache.ServiceLocator.GetInstance<IFsFeatStrucRepository>().GetObject(hvo);
									if (DomainObjectServices.AreEquivalent(fs, m_fs))
									{
										m_cache.DomainDataByFlid.DeleteObj(m_fs.Hvo);
										m_fs = fs;
										break;
									}
								}
							}
							// If the user emptied all the FeatureSpecs (i.e. chose "None of the above" in each area),
							// then we need to delete the FsFeatStruc. (LT-13596)
							if (FS.FeatureSpecsOC.Count == 0)
							{
								if (m_fs.CanDelete)
									m_fs.Delete();
								m_fs = null;
							}
						});
			}

			if (m_propertyTable != null)
			{
				m_propertyTable.SetProperty("msaInflFeatListDlgLocation", Location, true, true);
				m_propertyTable.SetProperty("msaInflFeatListDlgSize", Size, true, true);
			}
		}

		/// <summary>
		/// Answer true if the tree node collection, passed to UpdateFeatureStructure,
		/// will produce a non-empty feature structure.
		/// </summary>
		/// <param name="col"></param>
		/// <returns></returns>
		private bool CheckFeatureStructure(TreeNodeCollection col)
		{
			foreach (FeatureTreeNode tn in col)
			{
				if (tn.Nodes.Count > 0)
				{
					if (CheckFeatureStructure(tn.Nodes))
						return true;
				}
				else if (tn.Chosen && (0 != tn.Hvo))
				{
					return true;
				}
			}
			return false;
		}

		/// <summary>
		/// Makes the feature structure reflect the values chosen in the treeview
		/// </summary>
		/// <remarks>Is public for Unit Testing</remarks>
		/// <param name="col">collection of nodes at this level</param>
		public void UpdateFeatureStructure(TreeNodeCollection col)
		{
			CheckDisposed();

			foreach (FeatureTreeNode tn in col)
			{
				if (tn.Nodes.Count > 0)
					UpdateFeatureStructure(tn.Nodes);
				else if (tn.Chosen && (0 != tn.Hvo))
				{
					var fs = m_fs;
					IFsFeatureSpecification val = null;
					// add any terminal nodes to db
					BuildFeatureStructure(tn, ref fs, ref val);
				}
			}
		}

		/// <summary>
		/// Recursively builds the feature structure based on contents of treeview node path.
		/// It recurses back up the treeview node path to the top and then builds the feature structure
		/// as it goes back down.
		/// </summary>
		/// <param name="node"></param>
		/// <param name="fs"></param>
		/// <param name="val"></param>
		/// <returns></returns>
		private void BuildFeatureStructure(FeatureTreeNode node, ref IFsFeatStruc fs, ref IFsFeatureSpecification val)
		{
			if (node.Parent != null)
				BuildFeatureStructure((FeatureTreeNode)node.Parent, ref fs, ref val);
			switch (node.Kind)
			{
				case FeatureTreeNodeInfo.NodeKind.Complex:
					var complexFeat = m_cache.ServiceLocator.GetInstance<IFsComplexFeatureRepository>().GetObject(node.Hvo);
					var complex = fs.GetOrCreateValue(complexFeat);
					val = complex;
					val.FeatureRA = complexFeat;
					if (fs.TypeRA == null)
						fs.TypeRA = m_cache.LanguageProject.MsFeatureSystemOA.TypesOC.SingleOrDefault(type => type.FeaturesRS.Contains(complexFeat));
					fs = (IFsFeatStruc)complex.ValueOA;
					if (fs.TypeRA == null)
					{
						// this is the type of what's being embedded in the fs
						var cf = val.FeatureRA as IFsComplexFeature;
						if (cf != null)
						{
							fs.TypeRA = cf.TypeRA;
						}
					}
					break;
				case FeatureTreeNodeInfo.NodeKind.Closed:
					var closedFeat = m_cache.ServiceLocator.GetInstance<IFsClosedFeatureRepository>().GetObject(node.Hvo);
					val = fs.GetOrCreateValue(closedFeat);
					val.FeatureRA = closedFeat;
					if (fs.TypeRA == null)
					{
						// SingleOrDefault() gave an exception if 2 complex features used the same feature (LT-12780)
						fs.TypeRA = m_cache.LanguageProject.MsFeatureSystemOA.TypesOC.FirstOrDefault(type => type.FeaturesRS.Contains(closedFeat));
					}
					break;
				case FeatureTreeNodeInfo.NodeKind.SymFeatValue:
					var closed = val as IFsClosedValue;
					if (closed != null)
						closed.ValueRA = m_cache.ServiceLocator.GetInstance<IFsSymFeatValRepository>().GetObject(node.Hvo);
					break;
			}
		}
		protected virtual void linkLabel1_LinkClicked(object sender, LinkLabelLinkClickedEventArgs e)
		{
			if (m_highestPOS == null)
				return;  // nowhere to go
			// code in the launcher handles the jump
			DialogResult = DialogResult.Yes;
			Close();
		}

		private void m_bnHelp_Click(object sender, EventArgs e)
		{
			ShowHelp.ShowHelpTopic(m_propertyTable.GetValue<IHelpTopicProvider>("HelpTopicProvider"), m_helpTopic);
		}
	}
	public class FeatureSystemInflectionFeatureListDlg : MsaInflectionFeatureListDlg
	{
		public FeatureSystemInflectionFeatureListDlg()
			: base()
		{
		}

		protected override void EnableLink()
		{
			linkLabel1.Enabled = true;
		}
		protected override void linkLabel1_LinkClicked(object sender, LinkLabelLinkClickedEventArgs e)
		{
			// code in the launcher handles the jump
			DialogResult = DialogResult.Yes;
			Close();
		}
		/// <summary>
		/// Get/Set prompt text
		/// </summary>
		public override string Prompt
		{
			get
			{
				CheckDisposed();

				return labelPrompt.Text;
			}
			set
			{
				CheckDisposed();

				labelPrompt.Text = value;
			}
		}

		/// <summary>
		/// Get/Set link text
		/// </summary>
		public override string LinkText
		{
			get
			{
				CheckDisposed();

				return linkLabel1.Text;
			}
			set
			{
				CheckDisposed();

				linkLabel1.Text = value;
			}
		}
		/// <summary>
		/// Load the tree items if the starting point is a feature structure.
		/// </summary>
		/// <param name="fs"></param>
		protected override void LoadInflFeats(IFsFeatStruc fs)
		{
			PopulateTreeFromFeatureSystem();
			m_tvMsaFeatureList.PopulateTreeFromFeatureStructure(fs);
			FinishLoading();
		}

		/// <summary>
		/// Load the tree items if the starting point is an owning MSA and flid.
		/// </summary>
		/// <param name="cobj"></param>
		/// <param name="owningFlid"></param>
		protected override void LoadInflFeats(ICmObject cobj, int owningFlid)
		{
			PopulateTreeFromFeatureSystem();
			FinishLoading();
		}

		/// <summary>
		/// Get the top level complex features
		/// Also get top level closed features which are not used by any complex feature
		/// (to tell, we have to look at the types)
		/// </summary>
		private void PopulateTreeFromFeatureSystem()
		{
			var featureSystem = m_cache.LangProject.MsFeatureSystemOA;
			var topLevelComplexFeatureDefinitions =
				featureSystem.FeaturesOC.Where(fd => fd.ClassID == FsComplexFeatureTags.kClassId);
			m_tvMsaFeatureList.PopulateTreeFromInflectableFeats(topLevelComplexFeatureDefinitions);
			var topLevelClosedFeatureDefinitions =
				featureSystem.FeaturesOC.Where(fd => fd.ClassID == FsClosedFeatureTags.kClassId);
			foreach (var closedFeatureDefinition in topLevelClosedFeatureDefinitions)
			{
				var typeUsedByComplexFormForThisClosedFeature =
					topLevelComplexFeatureDefinitions.Cast<IFsComplexFeature>().Select(cx => cx.TypeRA).Where(
						t => t.FeaturesRS.Contains(closedFeatureDefinition));
				if (!typeUsedByComplexFormForThisClosedFeature.Any())
					m_tvMsaFeatureList.PopulateTreeFromInflectableFeat(closedFeatureDefinition);
			}
		}

		public FeatureStructureTreeView TreeView
		{
			get { return m_tvMsaFeatureList; }
		}

	}
}<|MERGE_RESOLUTION|>--- conflicted
+++ resolved
@@ -11,12 +11,8 @@
 using SIL.FieldWorks.FDO;
 using SIL.FieldWorks.FDO.DomainServices;
 using SIL.FieldWorks.FDO.Infrastructure;
-<<<<<<< HEAD
-=======
 using SIL.Utils;
 using SIL.Windows.Forms;
-using XCore;
->>>>>>> 5a77a746
 
 namespace SIL.FieldWorks.LexText.Controls
 {
@@ -25,12 +21,7 @@
 	/// </summary>
 	public class MsaInflectionFeatureListDlg : Form, IFWDisposable
 	{
-<<<<<<< HEAD
 		private IPropertyTable m_propertyTable;
-=======
-		private Mediator m_mediator;
-		private XCore.PropertyTable m_propertyTable;
->>>>>>> 5a77a746
 		protected FdoCache m_cache;
 		// The dialog can be initialized with an existing feature structure,
 		// or just with an owning object and flid in which to create one.
@@ -133,11 +124,7 @@
 		/// <param name="propertyTable"></param>
 		/// <param name="fs"></param>
 		/// <param name="owningFlid"></param>
-<<<<<<< HEAD
 		public void SetDlgInfo(FdoCache cache, IPropertyTable propertyTable, IFsFeatStruc fs, int owningFlid)
-=======
-		public void SetDlgInfo(FdoCache cache, Mediator mediator, XCore.PropertyTable propertyTable, IFsFeatStruc fs, int owningFlid)
->>>>>>> 5a77a746
 		{
 			CheckDisposed();
 
@@ -160,7 +147,7 @@
 				&& m_propertyTable.TryGetValue("msaInflFeatListDlgSize", out dlgSize))
 			{
 				var rect = new Rectangle(dlgLocation, dlgSize);
-				ScreenUtils.EnsureVisibleRect(ref rect);
+				ScreenHelper.EnsureVisibleRect(ref rect);
 				DesktopBounds = rect;
 				StartPosition = FormStartPosition.Manual;
 			}
@@ -180,11 +167,7 @@
 		/// <param name="propertyTable"></param>
 		/// <param name="cobj"></param>
 		/// <param name="owningFlid"></param>
-<<<<<<< HEAD
 		public void SetDlgInfo(FdoCache cache, IPropertyTable propertyTable, ICmObject cobj, int owningFlid)
-=======
-		public void SetDlgInfo(FdoCache cache, Mediator mediator, XCore.PropertyTable propertyTable, ICmObject cobj, int owningFlid)
->>>>>>> 5a77a746
 		{
 			CheckDisposed();
 
@@ -207,11 +190,7 @@
 		/// <param name="cache"></param>
 		/// <param name="propertyTable"></param>
 		/// <param name="pos"></param>
-<<<<<<< HEAD
 		public void SetDlgInfo(FdoCache cache, IPropertyTable propertyTable, IPartOfSpeech pos)
-=======
-		public void SetDlgInfo(FdoCache cache, Mediator mediator, XCore.PropertyTable propertyTable, IPartOfSpeech pos)
->>>>>>> 5a77a746
 		{
 			SetDlgInfo(cache, propertyTable, pos, PartOfSpeechTags.kflidReferenceForms);
 		}
@@ -221,41 +200,6 @@
 			linkLabel1.Enabled = m_highestPOS != null;
 		}
 
-<<<<<<< HEAD
-=======
-		[SuppressMessage("Gendarme.Rules.Correctness", "EnsureLocalDisposalRule",
-			Justification="helpProvider gets disposed in Dispose()")]
-		private Mediator Mediator
-		{
-			set
-			{
-				m_mediator = value;
-				if (m_mediator != null)
-				{
-					// Reset window location.
-					// Get location to the stored values, if any.
-					if (m_propertyTable.PropertyExists("msaInflFeatListDlgLocation")
-						&& m_propertyTable.PropertyExists("msaInflFeatListDlgSize"))
-					{
-						var locWnd = m_propertyTable.GetValue<Point>("msaInflFeatListDlgLocation");
-						var szWnd = m_propertyTable.GetValue<Size>("msaInflFeatListDlgSize");
-						var rect = new Rectangle(locWnd, szWnd);
-						ScreenHelper.EnsureVisibleRect(ref rect);
-						DesktopBounds = rect;
-						StartPosition = FormStartPosition.Manual;
-					}
-					var helpTopicProvider = m_propertyTable.GetValue<IHelpTopicProvider>("HelpTopicProvider");
-					if (helpTopicProvider != null) // Will be null when running tests
-					{
-						helpProvider = new HelpProvider { HelpNamespace = helpTopicProvider.HelpFile };
-						helpProvider.SetHelpKeyword(this, helpTopicProvider.GetHelpString(m_helpTopic));
-						helpProvider.SetHelpNavigator(this, HelpNavigator.Topic);
-					}
-				}
-			}
-		}
-
->>>>>>> 5a77a746
 		/// <summary>
 		/// Load the tree items if the starting point is a feature structure.
 		/// </summary>
