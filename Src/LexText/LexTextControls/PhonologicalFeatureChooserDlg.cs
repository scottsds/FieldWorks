--- conflicted
+++ resolved
@@ -16,13 +16,7 @@
 using SIL.FieldWorks.FDO.Application;
 using SIL.FieldWorks.FDO.Infrastructure;
 using SIL.Utils;
-<<<<<<< HEAD
-using SIL.FieldWorks.Common.FwUtils;
-using SIL.FieldWorks.Common.Widgets;
-=======
 using SIL.Windows.Forms;
-using XCore;
->>>>>>> 5a77a746
 
 namespace SIL.FieldWorks.LexText.Controls
 {
@@ -35,13 +29,8 @@
 	/// </summary>
 	public class PhonologicalFeatureChooserDlg : Form, IFWDisposable
 	{
-<<<<<<< HEAD
 		private IPropertyTable m_propertyTable;
 		private IPublisher m_publisher;
-=======
-		private Mediator m_mediator;
-		private XCore.PropertyTable m_propertyTable;
->>>>>>> 5a77a746
 		private FdoCache m_cache;
 		private IPhRegularRule m_rule;
 		private IPhSimpleContextNC m_ctxt;
@@ -225,11 +214,7 @@
 		/// <param name="publisher"></param>
 		/// <param name="rule"></param>
 		/// <param name="ctxt"></param>
-<<<<<<< HEAD
 		public void SetDlgInfo(FdoCache cache, IPropertyTable propertyTable, IPublisher publisher, IPhRegularRule rule, IPhSimpleContextNC ctxt)
-=======
-		public void SetDlgInfo(FdoCache cache, Mediator mediator, XCore.PropertyTable propertyTable, IPhRegularRule rule, IPhSimpleContextNC ctxt)
->>>>>>> 5a77a746
 		{
 			CheckDisposed();
 
@@ -237,11 +222,7 @@
 			SetDlgInfo(cache, propertyTable, publisher, ctxt.FeatureStructureRA.Hvo, PhNCFeaturesTags.kflidFeatures, fs, rule, ctxt);
 		}
 
-<<<<<<< HEAD
 		public void SetDlgInfo(FdoCache cache, IPropertyTable propertyTable, IPublisher publisher, IPhRegularRule rule)
-=======
-		public void SetDlgInfo(FdoCache cache, Mediator mediator, XCore.PropertyTable propertyTable, IPhRegularRule rule)
->>>>>>> 5a77a746
 		{
 			CheckDisposed();
 
@@ -255,11 +236,7 @@
 		/// <param name="propertyTable"></param>
 		/// <param name="publisher"></param>
 		/// <param name="fs"></param>
-<<<<<<< HEAD
 		public void SetDlgInfo(FdoCache cache, IPropertyTable propertyTable, IPublisher publisher, IFsFeatStruc fs)
-=======
-		public void SetDlgInfo(FdoCache cache, Mediator mediator, XCore.PropertyTable propertyTable, IFsFeatStruc fs)
->>>>>>> 5a77a746
 		{
 			SetDlgInfo(cache, propertyTable, publisher, fs.Owner.Hvo, fs.OwningFlid, fs, null, null);
 		}
@@ -272,33 +249,21 @@
 		/// <param name="publisher"></param>
 		/// <param name="cobj"></param>
 		/// <param name="owningFlid"></param>
-<<<<<<< HEAD
 		public void SetDlgInfo(FdoCache cache, IPropertyTable propertyTable, IPublisher publisher, ICmObject cobj, int owningFlid)
-=======
-		public void SetDlgInfo(FdoCache cache, Mediator mediator, XCore.PropertyTable propertyTable, ICmObject cobj, int owningFlid)
->>>>>>> 5a77a746
 		{
 			CheckDisposed();
 
 			SetDlgInfo(cache, propertyTable, publisher, cobj.Hvo, owningFlid, null, null, null);
 		}
 
-<<<<<<< HEAD
 		public void SetDlgInfo(FdoCache cache, IPropertyTable propertyTable, IPublisher publisher)
-=======
-		public void SetDlgInfo(FdoCache cache, Mediator mediator, XCore.PropertyTable propertyTable)
->>>>>>> 5a77a746
 		{
 			CheckDisposed();
 
 			SetDlgInfo(cache, propertyTable, publisher, 0, 0, null, null, null);
 		}
 
-<<<<<<< HEAD
 		private void SetDlgInfo(FdoCache cache, IPropertyTable propertyTable, IPublisher publisher, int hvoOwner, int owningFlid, IFsFeatStruc fs, IPhRegularRule rule, IPhSimpleContextNC ctxt)
-=======
-		private void SetDlgInfo(FdoCache cache, Mediator mediator, XCore.PropertyTable propertyTable, int hvoOwner, int owningFlid, IFsFeatStruc fs, IPhRegularRule rule, IPhSimpleContextNC ctxt)
->>>>>>> 5a77a746
 		{
 			m_fs = fs;
 			m_owningFlid = owningFlid;
@@ -316,15 +281,8 @@
 				if (m_propertyTable.TryGetValue("phonFeatListDlgLocation", out dlgLocation)
 					&& m_propertyTable.TryGetValue("phonFeatListDlgSize", out dlgSize))
 				{
-<<<<<<< HEAD
 					var rect = new Rectangle(dlgLocation, dlgSize);
-					ScreenUtils.EnsureVisibleRect(ref rect);
-=======
-					var locWnd = m_propertyTable.GetValue<Point>("phonFeatListDlgLocation");
-					var szWnd = m_propertyTable.GetValue<Size>("phonFeatListDlgSize");
-					var rect = new Rectangle(locWnd, szWnd);
 					ScreenHelper.EnsureVisibleRect(ref rect);
->>>>>>> 5a77a746
 					DesktopBounds = rect;
 					StartPosition = FormStartPosition.Manual;
 				}
