--- conflicted
+++ resolved
@@ -12,24 +12,16 @@
 using System.Windows.Forms;
 using System.Xml;
 using System.Xml.Xsl;
-<<<<<<< HEAD
 using SIL.CoreImpl;
-#if __MonoCS__
-=======
->>>>>>> f36077e3
 using Gecko;
 using Sfm2Xml;
 using SIL.FieldWorks.Common.Controls;
 using SIL.FieldWorks.Common.COMInterfaces;
-<<<<<<< HEAD
-=======
 using SIL.FieldWorks.Common.FwUtils;
->>>>>>> f36077e3
 using SIL.FieldWorks.Common.RootSites;
 using SIL.FieldWorks.FDO;
 using SIL.FieldWorks.FDO.Infrastructure;
 using SIL.Utils;
-using XCore;
 using TreeView = System.Windows.Forms.TreeView;
 
 namespace SIL.FieldWorks.LexText.Controls
@@ -1063,11 +1055,7 @@
 		{
 			// Mediator accessor in the LexImportWizard now checks to make sure that
 			// it's not disposed - if it is it creates a new one.
-<<<<<<< HEAD
 			IPublisher publisher = null;
-=======
-			Mediator med = null;
->>>>>>> f36077e3
 			LexImportWizard wiz = LexImportWizard.Wizard();
 			if (wiz != null)
 			{
