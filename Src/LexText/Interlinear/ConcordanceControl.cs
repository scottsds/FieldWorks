// Copyright (c) 2015 SIL International
// This software is licensed under the LGPL, version 2.1 or later
// (http://www.gnu.org/licenses/lgpl-2.1.html)

using System;
using System.Collections.Generic;
using System.ComponentModel;
using System.Diagnostics;
using System.Diagnostics.CodeAnalysis;
using System.Drawing;
using System.Linq;
using System.Text;
using System.Windows.Forms;
using SIL.CoreImpl;
using SIL.FieldWorks.Common.COMInterfaces;
using SIL.FieldWorks.Common.Controls;
using SIL.FieldWorks.Common.Widgets;
using SIL.FieldWorks.FDO.DomainServices;
using SIL.FieldWorks.FDO.Infrastructure;
using SIL.FieldWorks.LexText.Controls;
using SIL.Utils;
using SIL.FieldWorks.Common.FwUtils;
using SIL.FieldWorks.FDO;
using SIL.FieldWorks.FDO.Application;
using SIL.FieldWorks.Filters;
using SIL.FieldWorks.FwCoreDlgs;
using SIL.FieldWorks.XWorks;

namespace SIL.FieldWorks.IText
{
	public partial class ConcordanceControl : ConcordanceControlBase
	{
		private RegexHelperMenu m_regexContextMenu;
		private IVwPattern m_vwPattern;
		private bool m_fObjectConcorded = false;
		private int m_hvoMatch = 0;
		private int m_backupHvo = 0;
		private POSPopupTreeManager m_pOSPopupTreeManager;

		public ConcordanceControl()
		{
			InitializeComponent();

			m_vwPattern = VwPatternClass.Create();
			this.helpProvider.SetHelpNavigator(this, HelpNavigator.Topic);
			this.helpProvider.SetShowHelp(this, true);
			m_tbSearchText.SuppressEnter = true;
		}

		#region Overrides of ConcordanceControlBase

		/// <summary>
		/// Initialize a FLEx component with the basic interfaces.
		/// </summary>
		/// <param name="propertyTable">Interface to a property table.</param>
		/// <param name="publisher">Interface to the publisher.</param>
		/// <param name="subscriber">Interface to the subscriber.</param>
		public override void InitializeFlexComponent(IPropertyTable propertyTable, IPublisher publisher, ISubscriber subscriber)
		{
			base.InitializeFlexComponent(propertyTable, publisher, subscriber);

			m_tbSearchText.WritingSystemFactory = m_cache.LanguageWritingSystemFactoryAccessor;
			m_tbSearchText.AdjustForStyleSheet(FontHeightAdjuster.StyleSheetFromPropertyTable(PropertyTable));
			m_tbSearchText.Text = String.Empty;
			m_tbSearchText.TextChanged += m_tbSearchText_TextChanged;
			m_tbSearchText.KeyDown += m_tbSearchText_KeyDown;
			FillLineComboList();

			m_fwtbItem.WritingSystemFactory = m_cache.LanguageWritingSystemFactoryAccessor;
			m_fwtbItem.StyleSheet = FontHeightAdjuster.StyleSheetFromPropertyTable(PropertyTable);
			m_fwtbItem.WritingSystemCode = m_cache.DefaultVernWs;
			m_fwtbItem.Text = String.Empty;
			m_fwtbItem.Visible = false; // Needed to prevent LT-12162 unneeded text box.

			// Set some default values.

			m_rbtnAnywhere.Checked = true;
			m_btnRegExp.Enabled = false;
			m_chkMatchDiacritics.Checked = false;
			m_chkMatchCase.Checked = false;
			m_btnSearch.Enabled = false;

			m_regexContextMenu = new RegexHelperMenu(m_tbSearchText, m_helpTopicProvider);

			if (m_helpTopicProvider != null)
				this.helpProvider.HelpNamespace = m_helpTopicProvider.HelpFile;
			this.helpProvider.SetHelpNavigator(this, HelpNavigator.Topic);
			this.helpProvider.SetShowHelp(this, true);
			if (m_helpTopicProvider != null)
			{
				helpProvider.SetHelpKeyword(this, "khtpSpecConcordanceCrit");
				m_btnHelp.Enabled = true;
			}

			m_cbSearchText.WritingSystemFactory = m_cache.LanguageWritingSystemFactoryAccessor;

			if (m_clerk.SuspendLoadingRecordUntilOnJumpToRecord)
			{
				return;	// we're bound to process OnJumpToRecord, so skip any further initialization.
			}
			// Load any saved settings.
			LoadSettings();
		}

		#endregion

		/// <summary>
		/// Clean up any resources being used.
		/// </summary>
		/// <param name="disposing">true if managed resources should be disposed; otherwise, false.</param>
		protected override void Dispose(bool disposing)
		{
			Debug.WriteLineIf(!disposing, "****************** Missing Dispose() call for " + GetType().Name + ". ******************");
			if (disposing)
			{
				if (components != null)
					components.Dispose();
				if (m_clerk != null)
					m_clerk.ConcordanceControl = null;
				if (m_pOSPopupTreeManager != null)
					m_pOSPopupTreeManager.Dispose();

				// Don't dispose of the clerk, since it can monitor relevant PropChanges
				// that affect the NeedToReloadVirtualProperty.
			}
			m_clerk = null;
			m_pOSPopupTreeManager = null;
			base.Dispose(disposing);
		}

		private void LoadSettings()
		{
			string sLine = PropertyTable.GetValue("ConcordanceLine", SettingsGroup.LocalSettings, "kBaseline");
			ConcordanceLines line;
			try
			{
				line = (ConcordanceLines)Enum.Parse(typeof(ConcordanceLines), sLine);
			}
			catch
			{
				line = ConcordanceLines.kBaseline;
			}
			SetConcordanceLine(line);

			string sWs = PropertyTable.GetValue<string>("ConcordanceWs", SettingsGroup.LocalSettings);
			int ws = 0;
			if (sWs != null)
			{
				ws = m_cache.LanguageWritingSystemFactoryAccessor.GetWsFromStr(sWs);
				if (ws != 0)	// could be obsolete data.
					SetWritingSystem(ws);
			}
			ws = CurrentSelectedWs();
			m_tbSearchText.WritingSystemCode = ws;

			string sText = PropertyTable.GetValue<string>("ConcordanceText", SettingsGroup.LocalSettings);
			if (sText != null)
				m_tbSearchText.Text = sText;

			bool fMatchCase = PropertyTable.GetValue("ConcordanceMatchCase", SettingsGroup.LocalSettings, m_chkMatchCase.Checked);
			m_chkMatchCase.Checked = fMatchCase;

			bool fMatchDiacritics = PropertyTable.GetValue("ConcordanceMatchDiacritics", SettingsGroup.LocalSettings, m_chkMatchDiacritics.Checked);
			m_chkMatchDiacritics.Checked = fMatchDiacritics;

			string sConcordanceOption = PropertyTable.GetValue<string>("ConcordanceOption", SettingsGroup.LocalSettings);
			SetConcordanceOption(sConcordanceOption);
		}

		private int CurrentSelectedWs()
		{
			var ws = m_cbWritingSystem.SelectedItem as CoreWritingSystemDefinition;
			// Could have nothing selected.  See LT-8041.
			if (ws == null)
				return m_cache.DefaultVernWs;
			else
				return ws.Handle;
		}

		protected string GetConcordanceOption()
		{
			string sConcordanceOption;
			if (m_rbtnWholeItem.Checked)
				sConcordanceOption = "WholeItem";
			else if (m_rbtnAtEnd.Checked)
				sConcordanceOption = "AtEnd";
			else if (m_rbtnAtStart.Checked)
				sConcordanceOption = "AtStart";
			else if (m_rbtnUseRegExp.Checked)
				sConcordanceOption = "UseRegExp";
			else
				sConcordanceOption = "Anywhere";
			return sConcordanceOption;
		}

		protected void SetConcordanceOption(string sConcordanceOption)
		{
			if (sConcordanceOption != null)
			{
				switch (sConcordanceOption)
				{
					case "WholeItem":
						m_rbtnWholeItem.Checked = true;
						break;
					case "AtEnd":
						m_rbtnAtEnd.Checked = true;
						break;
					case "AtStart":
						m_rbtnAtStart.Checked = true;
						break;
					case "UseRegExp":
						m_rbtnUseRegExp.Checked = true;
						break;
					default:
						m_rbtnAnywhere.Checked = true;
						break;
				}
			}
		}

		/// <summary>
		/// Gets selected radio box option for the search.
		/// </summary>
		internal ConcordanceSearchOption SearchOption
		{
			get
			{
				return (ConcordanceSearchOption)Enum.Parse(typeof(ConcordanceSearchOption), GetConcordanceOption());
			}
			set
			{
				SetConcordanceOption(value.ToString());
			}
		}

		void m_tbSearchText_KeyDown(object sender, KeyEventArgs e)
		{
			if (e.KeyCode == Keys.Enter && m_tbSearchText.Text.Length > 0)
				m_btnSearch_Click(sender, e);
		}

		#region IMainUserControl Members

		public override string AccName
		{
			get
			{
				CheckDisposed();
				return "Common.Controls.ConcordanceControl";
			}
		}

		#endregion


		#region IMainContentControl Members

		/// <summary>
		/// This is called when the main window is closing.
		/// </summary>
		/// <param name="sender"></param>
		/// <param name="arg"></param>
		/// <returns></returns>
		public bool OnConsideringClosing(object sender, CancelEventArgs arg)
		{
			arg.Cancel = !PrepareToGoAway();
			return arg.Cancel;
		}

		#endregion

		#region Overrides


		protected override void OnLeave(EventArgs e)
		{
			base.OnLeave(e);

			SaveSettings();
		}

		private void SaveSettings()
		{
			// Save our settings for later.
			PropertyTable.SetProperty("ConcordanceLine",
				((ConcordLine) m_cbLine.SelectedItem).Line.ToString(),
				SettingsGroup.LocalSettings, true, false);

<<<<<<< HEAD
			PropertyTable.SetProperty("ConcordanceWs",
				((IWritingSystem) m_cbWritingSystem.SelectedItem).Id,
				SettingsGroup.LocalSettings, true, false);
=======
			m_propertyTable.SetProperty("ConcordanceWs",
				((CoreWritingSystemDefinition) m_cbWritingSystem.SelectedItem).Id,
				PropertyTable.SettingsGroup.LocalSettings, false);
			m_propertyTable.SetPropertyPersistence("ConcordanceWs", true,
				PropertyTable.SettingsGroup.LocalSettings);
>>>>>>> 57804e2f

			PropertyTable.SetProperty("ConcordanceText",
				m_tbSearchText.Text.Trim(), SettingsGroup.LocalSettings, true, false);

			PropertyTable.SetProperty("ConcordanceMatchCase",
				m_chkMatchCase.Checked, SettingsGroup.LocalSettings, true, false);

			PropertyTable.SetProperty("ConcordanceMatchDiacritics",
				m_chkMatchDiacritics.Checked, SettingsGroup.LocalSettings, true, false);

			PropertyTable.SetProperty("ConcordanceOption",
				GetConcordanceOption(), SettingsGroup.LocalSettings, true, false);
		}

		#endregion

		#region Internal types

		internal enum ConcordanceSearchOption { Anywhere, WholeItem, AtEnd, AtStart, UseRegExp } ;

		internal enum ConcordanceLines
		{
			kBaseline,
			kWord,
			kMorphemes,
			kLexEntry,
			kLexGloss,
			kWordGloss,
			kFreeTranslation,
			kLiteralTranslation,
			kNote,
			kGramCategory,
			kWordCategory,
			kTags
		};

		/// <summary>
		/// This class stores the objects used by the combo box by the Word Cat. and Lex. Gram. Info. lines.
		/// </summary>
		private sealed class POSComboController : POSPopupTreeManager
		{
			/// <summary>
			/// Constructor.
			/// </summary>
			public POSComboController(TreeCombo treeCombo, FdoCache cache, ICmPossibilityList list, int ws, bool useAbbr, IPropertyTable propertyTable, IPublisher publisher, Form parent) :
				base(treeCombo, cache, list, ws, useAbbr, propertyTable, publisher, parent)
			{
				Sorted = true;
			}

			protected override TreeNode MakeMenuItems(PopupTree popupTree, int hvoTarget)
			{
				int tagName = UseAbbr ?
					CmPossibilityTags.kflidAbbreviation :
					CmPossibilityTags.kflidName;
				popupTree.Sorted = Sorted;
				TreeNode match = null;
				if (List != null)
					match = AddNodes(popupTree.Nodes, List.Hvo,
									 CmPossibilityListTags.kflidPossibilities, hvoTarget, tagName);
				return match ?? popupTree.Nodes[0];
			}

			private bool m_sorted;
			public bool Sorted
			{
				get { return m_sorted; }
				set { m_sorted = value;  }
			}

		}

		/// <summary>
		/// This class stores the objects used by the Line combo box.
		/// </summary>
		private class ConcordLine
		{
			private string m_name;
			private int m_wsMagic;
			ConcordanceLines m_line;

			internal ConcordLine(string name, int wsMagic, ConcordanceLines line)
			{
				m_name = name;
				m_wsMagic = wsMagic;
				m_line = line;
			}

			internal string Name
			{
				get { return m_name; }
			}

			internal int MagicWs
			{
				get { return m_wsMagic; }
			}

			internal ConcordanceLines Line
			{
				get { return m_line; }
			}

			public override string ToString()
			{
				return m_name;
			}
		}

		#endregion

		#region Triggered Event Handlers

		private void m_cbLine_SelectedIndexChanged(object sender, EventArgs e)
		{
			UpdateButtonState();
		}

		protected void SyncWritingSystemComboToSelectedLine()
		{
			SyncWritingSystemComboToSelectedLine((ConcordLine) m_cbLine.SelectedItem);
		}

		private void SyncWritingSystemComboToSelectedLine(ConcordLine sel)
		{
			FillWritingSystemCombo(sel.MagicWs);
		}

		private void UpdateButtonState()
		{
			ConcordLine sel = (ConcordLine)m_cbLine.SelectedItem;
			m_searchContentLabel.Text = ITextStrings.ConcordanceSearchTextLabel;
			switch (sel.Line)
			{
				case ConcordanceLines.kGramCategory:
				case ConcordanceLines.kWordCategory:
				case ConcordanceLines.kTags:
					m_cbSearchText.Enabled = true;
					m_cbSearchText.Visible = true;
					FillSearchComboList(sel.Line);
					m_tbSearchText.Visible = m_btnRegExp.Visible = false;
					DisableDetailedSearchControls();
					if (sel.Line != ConcordanceLines.kTags)
						m_searchContentLabel.Text = ITextStrings.ConcordanceSearchCatLabel;
					else
						m_searchContentLabel.Text = ITextStrings.ConcordanceSearchTagLabel;
					break;
				case ConcordanceLines.kBaseline:
					SyncWritingSystemComboToSelectedLine(sel);
					SetDefaultButtonState();
					// the Baseline currently tries to match in an entire paragraph.
					// so disable "at start" and "at end" and "whole item" matchers.
					if (!m_rbtnAnywhere.Checked && !m_rbtnUseRegExp.Checked)
						m_rbtnAnywhere.Checked = true;
					m_rbtnAtEnd.Enabled = false;
					m_rbtnAtStart.Enabled = false;
					m_rbtnWholeItem.Enabled = false;
					break;
				default:
					SyncWritingSystemComboToSelectedLine(sel);
					SetDefaultButtonState();
					break;
			}
		}

		private void SetDefaultButtonState()
		{
			EnableDetailedSearchControls();
			m_btnRegExp.Visible = m_tbSearchText.Visible = true;
			m_cbSearchText.Enabled = m_cbSearchText.Visible = false;
		}

		private void EnableDetailedSearchControls()
		{
			m_rbtnAtEnd.Enabled = true;
			m_rbtnAtStart.Enabled = true;
			m_rbtnWholeItem.Enabled = true;
			m_rbtnAnywhere.Enabled = true;
			m_rbtnUseRegExp.Enabled = true;
			m_chkMatchCase.Enabled = true;
			m_chkMatchDiacritics.Enabled = true;
			m_cbWritingSystem.Enabled = true;
		}

		/// <summary>
		/// Don't want all the radio buttons and checkboxes active when searching
		/// by possibility list item.
		/// </summary>
		private void DisableDetailedSearchControls()
		{
			m_rbtnAtEnd.Enabled = false;
			m_rbtnAtStart.Enabled = false;
			m_rbtnWholeItem.Enabled = false;
			m_rbtnAnywhere.Enabled = false;
			m_rbtnUseRegExp.Enabled = false;
			// LT-6966/10312 reopened. Don't confuse user with ws options when they just want to find
			// the tag or category they used. The list already shows BestAnalysisAlternative. We will
			// search for that too.
			m_cbWritingSystem.Enabled = false;
			// Again, don't confuse the user by making this look like a string match.
			// We want these disabled for list item matching.
			m_chkMatchDiacritics.Enabled = false;
			m_chkMatchCase.Enabled = false;
		}

		/// <summary>
		/// This method will fill in the DropDownList which replaces the Textbox for searching on certain lines
		/// </summary>
		/// <param name="line"></param>
		[SuppressMessage("Gendarme.Rules.Correctness", "EnsureLocalDisposalRule",
			Justification="m_pOSPopupTreeManager gets disposed in Dispose()")]
		private void FillSearchComboList(ConcordanceLines line)
		{
			if(m_pOSPopupTreeManager != null)
				m_pOSPopupTreeManager.Dispose();
			switch(line)
			{
				case ConcordanceLines.kTags:
					m_pOSPopupTreeManager = new POSComboController(m_cbSearchText,
											m_cache,
											InterlinTaggingChild.GetTaggingLists(m_cache.LangProject),
											m_cache.ServiceLocator.WritingSystems.DefaultAnalysisWritingSystem.Handle,
											false,
											PropertyTable,
											Publisher,
											PropertyTable.GetValue<Form>("window")) { Sorted = false };
					break;
				default: //Lex. Gram. Info and Word Cat. both work the same, and are handled here in the default option
					m_pOSPopupTreeManager = new POSComboController(m_cbSearchText,
											m_cache,
											m_cache.LanguageProject.PartsOfSpeechOA,
											m_cache.ServiceLocator.WritingSystems.DefaultAnalysisWritingSystem.Handle,
											false,
											PropertyTable,
											Publisher,
											PropertyTable.GetValue<Form>("window"));
					break;
			}
			m_pOSPopupTreeManager.AfterSelect += POSAfterSelect;
			m_pOSPopupTreeManager.LoadPopupTree(0);
		}

		private void POSAfterSelect(object sender, TreeViewEventArgs e)
		{
			// Enable the search after any selection in the SearchCombo
			m_btnSearch.Enabled = true;
		}

		private void m_cbWritingSystem_SelectedIndexChanged(object sender, EventArgs e)
		{
			var ws = m_cbWritingSystem.SelectedItem as CoreWritingSystemDefinition;
			if (ws == null)
			{
				Debug.Assert(m_cbWritingSystem.SelectedIndex == -1);
				return;
			}
			m_tbSearchText.WritingSystemCode = ws.Handle;
			ITsStrFactory tsf = TsStrFactoryClass.Create();
			m_tbSearchText.Tss = tsf.MakeString(m_tbSearchText.Text.Trim(), ws.Handle);
		}

		private void m_rbtnUseRegExp_CheckedChanged(object sender, EventArgs e)
		{
			m_btnRegExp.Enabled = m_rbtnUseRegExp.Checked;
		}

		private void m_btnHelp_Click(object sender, EventArgs e)
		{
			ShowHelp.ShowHelpTopic(m_helpTopicProvider, "khtpSpecConcordanceCrit");
		}


		/// <summary>
		/// Instead of reloading the list, clear the results if we are needing a reload.
		/// This will force the user to hit 'Search' explicitly, to prevent automatic reloading
		/// when the search might take a long time. LT-6967
		/// </summary>
		private void ClearResults()
		{
			LoadMatches(false);
		}

		protected override List<IParaFragment> SearchForMatches()
		{
			if (m_fObjectConcorded)
				return FindMatchingItems();
			List<IParaFragment> occurrences = null;
#if WANTPORT // FWR-2830 we should display progress somehow...
			bool fCreatedProgressState = false;
#endif
			using (new WaitCursor(this))
			{
#if WANTPORT // FWR-2830 ConcordanceItemsVh no longer exists, we should display progress somehow though.
				if (ConcordanceItemsVh.Progress is NullProgressState)
				{
					ConcordanceItemsVh.Progress = FwXWindow.CreateMilestoneProgressState(m_mediator);
					fCreatedProgressState = true;
				}
#endif
				string sMatch = m_tbSearchText.Visible ? m_tbSearchText.Text.Trim() : m_cbSearchText.SelectedItem.ToString();
				if (sMatch.Length == 0)
					return new List<IParaFragment>();
				if (sMatch.Length > 1000)
				{
					sMatch = sMatch.Substring(0, 1000);
					MessageBox.Show(ITextStrings.ksMatchStringTooLong, ITextStrings.ksWarning);
					m_tbSearchText.Text = sMatch;
				}
				int ws = ((CoreWritingSystemDefinition) m_cbWritingSystem.SelectedItem).Handle;

				var conc = (ConcordLine) m_cbLine.SelectedItem;
				switch (conc.Line)
				{
					case ConcordanceLines.kBaseline:
						occurrences = UpdateConcordanceForBaseline(ws);
						break;
					case ConcordanceLines.kWord:
						occurrences = UpdateConcordanceForWord(ws);
						break;
					case ConcordanceLines.kMorphemes:
						occurrences = UpdateConcordanceForMorphemes(ws);
						break;
					case ConcordanceLines.kLexEntry:
						occurrences = UpdateConcordanceForLexEntry(ws);
						break;
					case ConcordanceLines.kLexGloss:
						occurrences = UpdateConcordanceForLexGloss(ws);
						break;
					case ConcordanceLines.kWordGloss:
						occurrences = UpdateConcordanceForWordGloss(ws);
						break;
					case ConcordanceLines.kFreeTranslation:
						occurrences = UpdateConcordanceForFreeTranslation(ws);
						break;
					case ConcordanceLines.kLiteralTranslation:
						occurrences = UpdateConcordanceForLiteralTranslation(ws);
						break;
					case ConcordanceLines.kNote:
						occurrences = UpdateConcordanceForNote(ws);
						break;
					case ConcordanceLines.kGramCategory:
						occurrences = UpdateConcordanceForGramInfo(ws);
						break;
					case ConcordanceLines.kWordCategory:
						occurrences = UpdateConcordanceForWordCategory(ws);
						break;
					case ConcordanceLines.kTags:
						occurrences = UpdateConcordanceForTag(ws);
						break;
					default:
						occurrences = new List<IParaFragment>();
						break;
				}
			}
#if WANTPORT // FWR-2830 clean up after whatever we now do to get a progress state.
			if (fCreatedProgressState)
			{
				ConcordanceItemsVh.Progress.Dispose();
				ConcordanceItemsVh.Progress = null;
			}
#endif
			return occurrences;
		}


		private List<IParaFragment> FindMatchingItems()
		{
			var result = new List<IParaFragment>();
			var target = GetMatchObject();
			if (target == null)
			{
				m_hvoMatch = 0;
				HasLoadedMatches = false;
				return result; // shouldn't happen... :)
			}
			int clid = target.ClassID;
			var analyses = new HashSet<IAnalysis>();
			switch (clid)
			{
				case WfiGlossTags.kClassId:
				case WfiAnalysisTags.kClassId:
					{
						analyses.Add(m_cache.ServiceLocator.GetObject(m_hvoMatch) as IAnalysis);
						return GetOccurrencesOfAnalyses(analyses);
					}
				case PartOfSpeechTags.kClassId:
					{
						foreach (var analysis in m_cache.ServiceLocator.GetInstance<IWfiAnalysisRepository>().AllInstances())
						{
							if (analysis.CategoryRA == target)
							{
								analyses.Add(analysis);
							}
						}
						return GetOccurrencesOfAnalyses(analyses);
					}
				case LexEntryTags.kClassId:
					{
						foreach (var mb in m_cache.ServiceLocator.GetInstance<IWfiMorphBundleRepository>().AllInstances())
						{
							if (mb.MorphRA != null && mb.MorphRA.Owner == target)
							{
								analyses.Add(mb.Owner as IWfiAnalysis);
							}
						}
						return GetOccurrencesOfAnalyses(analyses);
					}
				case LexSenseTags.kClassId:
					{
						foreach (var mb in m_cache.ServiceLocator.GetInstance<IWfiMorphBundleRepository>().AllInstances())
						{
							if (mb.SenseRA == target)
							{
								analyses.Add(mb.Owner as IWfiAnalysis);
							}
						}
						return GetOccurrencesOfAnalyses(analyses);
					}
				case MoStemMsaTags.kClassId:
				case MoInflAffMsaTags.kClassId:
				case MoDerivAffMsaTags.kClassId:
				case MoUnclassifiedAffixMsaTags.kClassId:
					// In the interlinear texts analysis tab the user selects Concord On -> Lex Gram Info while right clicking on a
					// morpheme.
					// This code finds each Wordform with a morpheme bundle that matched the morpheme selected.
					foreach (var mb in m_cache.ServiceLocator.GetInstance<IWfiMorphBundleRepository>().AllInstances())
					{
						if (mb.MsaRA != null && mb.MsaRA.ComponentsRS != null)
						{
							if (mb.MsaRA.Hvo == m_hvoMatch)
							{
								analyses.Add(mb.Owner as IWfiAnalysis);
							}
						}
					}
					return GetOccurrencesOfAnalyses(analyses);
				default:
					if (m_cache.ClassIsOrInheritsFrom((int)clid, (int)MoFormTags.kClassId))
					{
						foreach (
							var mb in m_cache.ServiceLocator.GetInstance<IWfiMorphBundleRepository>().AllInstances())
						{
							if (mb.MorphRA == target)
							{
								analyses.Add(mb.Owner as IWfiAnalysis);
							}
						}
						return GetOccurrencesOfAnalyses(analyses);
					}
					return new List<IParaFragment>();
			}
		}

		private ICmObject GetMatchObject()
		{
			try
			{
				return m_cache.ServiceLocator.GetObject(m_hvoMatch);
			}
			catch (KeyNotFoundException e)
			{
			}
			// LT-13503 It is just possible that we are deleting the last remaining analysis of a wordform
			m_hvoMatch = m_backupHvo;
			if (m_hvoMatch <= 0)
			{
				return null;
			}
			var newTarget = m_cache.ServiceLocator.GetObject(m_hvoMatch);
			var targetAsWordform = newTarget as IWfiWordform;
			if (targetAsWordform != null && targetAsWordform.AnalysesOC.Count > 0)
			{
				InitializeConcordanceSearch(((IWfiWordform)newTarget).AnalysesOC.First());
			}
			else
			{
				InitializeConcordanceSearch(newTarget);
			}
			return newTarget;
		}

		private void m_btnSearch_Click(object sender, EventArgs e)
		{
			LoadMatches(true);
		}

		void m_tbSearchText_TextChanged(object sender, EventArgs e)
		{
			m_btnSearch.Enabled = m_tbSearchText.Text.Length > 0;
		}

		private void m_btnRegExp_Click(object sender, EventArgs e)
		{
			m_regexContextMenu.Show(m_btnRegExp, new System.Drawing.Point(m_btnRegExp.Width, 0));
		}

		private void m_lnkSpecify_LinkClicked(object sender, LinkLabelLinkClickedEventArgs e)
		{
			if (m_fObjectConcorded)
			{
				ICmObject cmCurrent = null;
				if (m_clerk.CurrentObjectHvo != 0)
				{
					int hvoCurrent = m_clerk.VirtualListPublisher.get_ObjectProp(m_clerk.CurrentObjectHvo,
						ConcDecorator.kflidAnalysis);
					if (hvoCurrent != 0)
						cmCurrent = m_cache.ServiceLocator.GetObject(hvoCurrent);
					// enhance JohnT: if we aren't concording on an analysis, we could still get the BeginOffset
					// from the ParaFragment, and figure which analysis that is part of or closest to.
				}

				ITsString tss = null;
				int ws = 0;
				if (cmCurrent != null)
				{
					var wordform = (IWfiWordform)cmCurrent.OwnerOfClass(WfiWordformTags.kClassId);
					if (wordform != null)
					{
						tss = wordform.Form.BestVernacularAlternative;
						ITsTextProps ttp = tss.get_PropertiesAt(0);
						int nVar;
						ws = ttp.GetIntPropValues((int)FwTextPropType.ktptWs, out nVar);
					}
				}
				if (tss == null)
				{
					ws = m_cache.DefaultVernWs;
					tss = m_cache.TsStrFactory.MakeString("", ws);
				}
				SetDefaultVisibilityOfItems(true, String.Empty);
				m_fObjectConcorded = false;
				SetConcordanceLine(ConcordanceLines.kWord);
				SetWritingSystem(ws);
				m_tbSearchText.Tss = tss;
			}
			else if (m_hvoMatch != 0)
			{
				InitializeConcordanceSearch(m_cache.ServiceLocator.GetObject(m_hvoMatch));
			}
		}

		#endregion

		#region Other methods...

		public static int MaxConcordanceMatches()
		{
			// TODO: pull this value from the registry? or make it a settable option?
			return 10000;
		}

		private void FillLineComboList()
		{
			m_cbLine.Items.Clear();
			m_cbLine.Items.Add(new ConcordLine(ITextStrings.ksBaseline,
				WritingSystemServices.kwsVerns,
				ConcordanceLines.kBaseline));
			m_cbLine.Items.Add(new ConcordLine(ITextStrings.ksWord,
				WritingSystemServices.kwsVerns,
				ConcordanceLines.kWord));
			m_cbLine.Items.Add(new ConcordLine(ITextStrings.ksMorphemes,
				WritingSystemServices.kwsVerns,
				ConcordanceLines.kMorphemes));
			m_cbLine.Items.Add(new ConcordLine(ITextStrings.ksLexEntry,
				WritingSystemServices.kwsVerns,
				ConcordanceLines.kLexEntry));
			m_cbLine.Items.Add(new ConcordLine(ITextStrings.ksLexGloss,
				WritingSystemServices.kwsAnals,
				ConcordanceLines.kLexGloss));
			m_cbLine.Items.Add(new ConcordLine(ITextStrings.ksGramInfo,
				WritingSystemServices.kwsAnals,
				ConcordanceLines.kGramCategory));
			m_cbLine.Items.Add(new ConcordLine(ITextStrings.ksWordGloss,
				WritingSystemServices.kwsAnals,
				ConcordanceLines.kWordGloss));
			m_cbLine.Items.Add(new ConcordLine(ITextStrings.ksWordCat,
				WritingSystemServices.kwsAnals,
				ConcordanceLines.kWordCategory));
			m_cbLine.Items.Add(new ConcordLine(ITextStrings.ksFreeTranslation,
				WritingSystemServices.kwsAnals,
				ConcordanceLines.kFreeTranslation));
			m_cbLine.Items.Add(new ConcordLine(ITextStrings.ksLiteralTranslation,
				WritingSystemServices.kwsAnals,
				ConcordanceLines.kLiteralTranslation));
			m_cbLine.Items.Add(new ConcordLine(ITextStrings.ksNote,
				WritingSystemServices.kwsAnals,
				ConcordanceLines.kNote));
			m_cbLine.Items.Add(new ConcordLine(ITextStrings.ksTagging,
				WritingSystemServices.kwsAnals,
				ConcordanceLines.kTags));


			m_cbLine.SelectedIndex = 0;
		}

		internal void SetConcordanceLine(ConcordanceLines line)
		{
			int idx = 0;
			for (int i = 0; i < m_cbLine.Items.Count; ++i)
			{
				if ((m_cbLine.Items[i] as ConcordLine).Line == line)
				{
					idx = i;
					break;
				}
			}
			if (m_cbLine.SelectedIndex != idx)
				m_cbLine.SelectedIndex = idx;
		}

		private void FillWritingSystemCombo(int wsMagic)
		{
			//store the current selection if any
			var current = m_cbWritingSystem.SelectedItem;
			m_cbWritingSystem.Items.Clear();
			int wsSet = 0;
			switch (wsMagic)
			{
				case WritingSystemServices.kwsVerns:
					foreach (CoreWritingSystemDefinition ws in m_cache.ServiceLocator.WritingSystems.CurrentVernacularWritingSystems)
						m_cbWritingSystem.Items.Add(ws);
					wsSet = m_cache.DefaultVernWs;
					break;
				case WritingSystemServices.kwsAnals:
					foreach (CoreWritingSystemDefinition ws in m_cache.ServiceLocator.WritingSystems.CurrentAnalysisWritingSystems)
						m_cbWritingSystem.Items.Add(ws);
					wsSet = m_cache.DefaultAnalWs;
					break;
			}
			//Keep the users current selection if they have switched to a similar field (vernacular or analysis)
			if(current != null && m_cbWritingSystem.Items.Contains(current))
				m_cbWritingSystem.SelectedItem = current;
			else //otherwise set it to the default for the correct language type
				SetWritingSystem(wsSet);
		}

		private void SetWritingSystem(int ws)
		{
			int idx = -1;
			for (int i = 0; i < m_cbWritingSystem.Items.Count; ++i)
			{
				if (((CoreWritingSystemDefinition) m_cbWritingSystem.Items[i]).Handle == ws)
				{
					idx = i;
					break;
				}
			}
			if (idx == -1)
			{
				foreach (CoreWritingSystemDefinition wsObj in m_cache.ServiceLocator.WritingSystems.AllWritingSystems)
				{
					if (wsObj.Handle == ws)
					{
						m_cbWritingSystem.Items.Add(wsObj);
						idx = m_cbWritingSystem.Items.IndexOf(wsObj);
					}
				}
			}
			if (idx != -1 && m_cbWritingSystem.SelectedIndex != idx)
				m_cbWritingSystem.SelectedIndex = idx;
		}

		IParaFragment MakeOccurrence(IStTxtPara para, int ichMin, int ichLim)
		{
			var seg = para.SegmentsOS[0]; // Since we found something in the paragraph, assume it has at least one!
			foreach (var seg1 in para.SegmentsOS)
				if (seg1.BeginOffset <= ichMin)
					seg = seg1;
				else
					break;
			return new ParaFragment(seg, ichMin, ichLim, null);
		}

		private List<IParaFragment> UpdateConcordanceForBaseline(int ws)
		{
			SimpleStringMatcher matcher = GetMatcher(ws) as SimpleStringMatcher;
			if (!matcher.IsValid())
				return new List<IParaFragment>();
			ISilDataAccess sda = m_cache.MainCacheAccessor;

			var occurrences = new List<IParaFragment>();
			int cPara = 0;
			foreach (var para in ParagraphsToSearch)
			{
				++cPara;
				// Find occurrences of the string in this paragraph.
				if (matcher.Matches(para.Contents))
				{
					// Create occurrences for each match.
					List<MatchRangePair> results = matcher.GetAllResults();
					foreach (MatchRangePair range in results)
					{
						occurrences.Add(MakeOccurrence(para, range.IchMin, range.IchLim));
						if (occurrences.Count >= MaxConcordanceMatches())
						{
							MessageBox.Show(String.Format(ITextStrings.ksShowingOnlyTheFirstXXXMatches,
								occurrences.Count, cPara, ParagraphsToSearch.Count), ITextStrings.ksNotice,
								MessageBoxButtons.OK, MessageBoxIcon.Information);
							return occurrences;
						}
					}
				}
			}
			return occurrences;
		}

		private List<IParaFragment> UpdateConcordanceForWordCategory(int ws)
		{
			// Find analyses that have the relevant Category.
			var analyses = new HashSet<IAnalysis>();
			var hvoPossToMatch = GetHvoOfListItemToMatch(ws);
			foreach (var mb in m_cache.ServiceLocator.GetInstance<IWfiAnalysisRepository>().AllInstances())
			{
				if (mb.Analysis != null && mb.Analysis.CategoryRA != null &&
					hvoPossToMatch == mb.Analysis.CategoryRA.Hvo)
				{
						analyses.Add(mb);
				}
			}
			return GetOccurrencesOfAnalyses(analyses);
		}

		/// <summary>
		/// In the concordance the user selects the Lex Gram Info line along with a particular part of speech.
		/// This method finds each Wordform analysis with a morpheme that has the part of speech
		/// matching the selected part of speech.
		/// </summary>
		private List<IParaFragment> UpdateConcordanceForGramInfo(int ws)
		{
			// Find analyses that have the relevant morpheme.
			var analyses = new HashSet<IAnalysis>();
			var hvoPossToMatch = GetHvoOfListItemToMatch(ws);
			foreach (var mb in m_cache.ServiceLocator.GetInstance<IWfiMorphBundleRepository>().AllInstances())
			{
				if (mb.MsaRA != null && mb.MsaRA.ComponentsRS != null)
				{
					var myHvos = GetHvoOfMsaPartOfSpeech(mb.MsaRA);
					if (myHvos.Contains(hvoPossToMatch))
					{
						analyses.Add(mb.Owner as IWfiAnalysis);
					}
				}
			}
			return GetOccurrencesOfAnalyses(analyses);
		}

		/// <summary>
		/// Get the hvo(s) for the Part of Speech for the various subclasses of MSA.
		/// N.B. If we add new subclasses or rearrange the class hierarchy, this will
		/// need to change.
		/// </summary>
		/// <param name="msa"></param>
		/// <returns></returns>
		private static List<int> GetHvoOfMsaPartOfSpeech(IMoMorphSynAnalysis msa)
		{
			var result = new List<int>();
			ICmPossibility pos;
			if (msa is IMoInflAffMsa)
			{
				pos = ((IMoInflAffMsa) msa).PartOfSpeechRA;
				if (pos != null)
					result.Add(pos.Hvo);
			}
			if (msa is IMoStemMsa)
			{
				pos = ((IMoStemMsa) msa).PartOfSpeechRA;
				if (pos != null)
					result.Add(pos.Hvo);
			}
			if (msa is IMoDerivAffMsa)
			{
				var derivMsa = ((IMoDerivAffMsa) msa);
				pos = derivMsa.ToPartOfSpeechRA;
				if (pos != null)
					result.Add(pos.Hvo);
				pos = derivMsa.FromPartOfSpeechRA;
				if (pos != null)
					result.Add(pos.Hvo);
			}
			if (msa is IMoDerivStepMsa)
			{
				pos = ((IMoDerivStepMsa)msa).PartOfSpeechRA;
				if (pos != null)
					result.Add(pos.Hvo);
			}
			if (msa is IMoUnclassifiedAffixMsa)
			{
				pos = ((IMoUnclassifiedAffixMsa)msa).PartOfSpeechRA;
				if (pos != null)
					result.Add(pos.Hvo);
			}
			return result;
		}

		/// <summary>
		/// This one matches on the Tags from the Tagging tab.
		/// </summary>
		private List<IParaFragment> UpdateConcordanceForTag(int ws)
		{
			// Find analyses that have the relevant morpheme.
			var matchedTags = new HashSet<ITextTag>();
			var hvoPossToMatch = GetHvoOfListItemToMatch(ws);
			var tagRepo = m_cache.ServiceLocator.GetInstance<ITextTagRepository>();
			foreach (var tagInstance in tagRepo.AllInstances())
			{
				// LT-10312 reopened: BestAnalysisAlternative is how we build the chooser list,
				// but now we want to search by possibility item, not by string matching.
				if (tagInstance.IsValidRef && tagInstance.TagRA != null
					&& hvoPossToMatch == tagInstance.TagRA.Hvo)
				{
					matchedTags.Add(tagInstance);
				}
			}
			return GetParaFragmentsOfTags(matchedTags);
		}

		private List<IParaFragment> GetParaFragmentsOfTags(IEnumerable<ITextTag> matchedTags)
		{
			var result = new List<IParaFragment>();
			var interestingParas = ParagraphsToSearch;
			foreach (var tagInstance in matchedTags)
			{
				// Enhance GJM: This works until tags can span paragraphs
				var myPara = tagInstance.BeginSegmentRA.Owner as IStTxtPara;
				if (!interestingParas.Contains(myPara))
					continue;
				result.Add(MakeOccurrence(myPara,
					GetReferenceBeginOffsetInPara(tagInstance),
					GetReferenceEndOffsetInPara(tagInstance)));
			}
			return result;
		}

		private static int GetReferenceBeginOffsetInPara(IAnalysisReference refToAnalyses)
		{
			return refToAnalyses.BegRef().GetMyBeginOffsetInPara();
		}

		private static int GetReferenceEndOffsetInPara(IAnalysisReference refToAnalyses)
		{
			return refToAnalyses.EndRef().GetMyEndOffsetInPara();
		}

		/// <summary>
		/// Get the paragraphs we are interested in concording.
		/// </summary>
		private HashSet<IStTxtPara> ParagraphsToSearch
		{
			get
			{
				var result = new HashSet<IStTxtPara>();
				var needsParsing = new List<IStTxtPara>();
				var concDecorator = ConcDecorator;
				foreach (var sttext in concDecorator.InterestingTexts)
					AddUnparsedParagraphs(sttext, needsParsing, result);
				if (needsParsing.Count > 0)
				{
					NonUndoableUnitOfWorkHelper.DoSomehow(m_cache.ActionHandlerAccessor,
						() =>
						{
							foreach (var para in needsParsing)
							{
								ParagraphParser.ParseParagraph(para);
								if (para.SegmentsOS.Count > 0)
									result.Add(para);
							}
						});
				}
				return result;
			}
		}

		private void AddUnparsedParagraphs(IStText text, List<IStTxtPara> collectUnparsed, HashSet<IStTxtPara> collectUsefulParas)
		{
			foreach (IStTxtPara para in text.ParagraphsOS)
				if (para.ParseIsCurrent)
				{
					if (para.SegmentsOS.Count > 0)
						collectUsefulParas.Add(para);
				}
				else
				{
					collectUnparsed.Add(para);
				}
		}

		private List<IParaFragment> UpdateConcordanceForWord(int ws)
		{
			// Find analyses that have the relevant word.
			var analyses = new HashSet<IAnalysis>();
			var matcher = GetMatcher(ws);
			foreach (var wf in m_cache.ServiceLocator.GetInstance<IWfiWordformRepository>().AllInstances())
			{
				if (matcher.Matches(wf.Form.get_String(ws)))
				{
					analyses.Add(wf);
				}
			}
			return GetOccurrencesOfAnalyses(analyses);
		}

		private List<IParaFragment> GetOccurrencesOfAnalyses(IEnumerable<IAnalysis> analyses)
		{
			var result = new List<IParaFragment>();
			var interestingParas = ParagraphsToSearch;
			foreach (var analysis in analyses)
			{
				// Don't create this one layer further out! We want to avoid processing the same segment
				// repeatedly for the SAME analysis, but not if other analyses occur in it.
				var segs = new HashSet<ISegment>();
				foreach (var seg in analysis.Wordform.OccurrencesInTexts)
				{
					if (!interestingParas.Contains(seg.Owner as IStTxtPara))
						continue;
					if (segs.Contains(seg))
						continue; // wordform occurs in it more than once, but we only want to add the occurences once.
					segs.Add(seg);
					foreach (var occurrence in seg.GetOccurrencesOfAnalysis(analysis, int.MaxValue, true))
						result.Add(occurrence);
				}
			}
			return result;
		}

		/// <summary>
		/// If we're not matching diacritics, then our first pass has to allow for diacritics
		/// in the baseline text, but we can at least filter on all the non-diacritic chars in
		/// sequence to maybe eliminate some paragraphs at this initial stage.
		/// </summary>
		/// <param name="sMatch"></param>
		/// <returns></returns>
		private string FirstPassFilterString(string sMatch)
		{
			if (m_rbtnUseRegExp.Checked || !m_chkMatchCase.Checked)
				return "%";		// can we do better?
			var sb = new StringBuilder(sMatch);
			if (!m_chkMatchDiacritics.Checked)
			{
				// Allow any number of diacritics (or other chars for that matter, alas) between
				// every nondiacritic character in the string.
				for (int ich = sb.Length - 1; ich > 0; --ich)
				{
					if (Icu.IsDiacritic(sb[ich]))
						sb[ich] = '%';
					else
						sb.Insert(ich, '%');
				}
			}
			// Add beginning and ending wildcards as needed.
			if (m_rbtnAnywhere.Checked || m_rbtnAtEnd.Checked)
				sb.Insert(0, '%');
			if (m_rbtnAnywhere.Checked || m_rbtnAtStart.Checked)
				sb.Append('%');
			// Get rid of any doubled wildcard markers.  Doing this 3 times reduces as many as
			// 8 consecutive markers to a single one.
			sb.Replace("%%", "%");
			sb.Replace("%%", "%");
			sb.Replace("%%", "%");
			// Double single quotes to quote them as part of an SQL string.
			return sb.ToString().Replace("'", "''");
		}

		/// <summary>
		/// Concordance contains all occurrences of analyses which contain exactly the specified morpheme.
		/// A match may be either on the Form of the morph bundle, or on the form of the MoForm it points to.
		/// </summary>
		private List<IParaFragment> UpdateConcordanceForMorphemes(int ws)
		{
			// Find analyses that have the relevant morpheme.
			var analyses = new HashSet<IAnalysis>();
			var matcher = GetMatcher(ws);
			foreach (var mb in m_cache.ServiceLocator.GetInstance<IWfiMorphBundleRepository>().AllInstances())
			{
				if (mb.MorphRA != null && matcher.Matches(mb.MorphRA.Form.get_String(ws))
					|| matcher.Matches(mb.Form.get_String(ws)))
				{
					analyses.Add(mb.Owner as IWfiAnalysis);
				}
			}
			return GetOccurrencesOfAnalyses(analyses);
		}

		private int GetHvoOfListItemToMatch(int ws)
		{
			var possRepo = m_cache.ServiceLocator.GetInstance<ICmPossibilityRepository>();
			return ((HvoTreeNode) m_cbSearchText.SelectedItem).Hvo;
		}

		private IMatcher GetMatcher(int ws)
		{
			IMatcher matcher = null;

			SetupSearchPattern(ws);

			if (m_rbtnUseRegExp.Checked)
				matcher = new RegExpMatcher(m_vwPattern);
			else if (m_rbtnWholeItem.Checked)
			{
				// See whether we can use the MUCH more efficient ExactLiteralMatcher
				if (!m_vwPattern.UseRegularExpressions
					&& m_vwPattern.MatchDiacritics
					&& m_vwPattern.MatchOldWritingSystem
					&& m_vwPattern.Pattern.RunCount == 1)
				{
					string target = m_vwPattern.Pattern.Text;
					int nVar;
					int wsMatch = m_vwPattern.Pattern.get_Properties(0).GetIntPropValues((int) FwTextPropType.ktptWs,
																					out nVar);
					if (m_vwPattern.MatchCase)
						return new ExactLiteralMatcher(target, wsMatch);
					return new ExactCaseInsensitiveLiteralMatcher(target, wsMatch);
				}
				matcher = new ExactMatcher(m_vwPattern);
			}
			else if (m_rbtnAtEnd.Checked)
				matcher = new EndMatcher(m_vwPattern);
			else if (m_rbtnAtStart.Checked)
				matcher = new BeginMatcher(m_vwPattern);
			else
				matcher = new AnywhereMatcher(m_vwPattern);

			if (!matcher.IsValid())
			{
				if (matcher is RegExpMatcher)
					ShowRegExpMatcherError(matcher);
				else
					MessageBox.Show(this, matcher.ErrorMessage(), "Warning", MessageBoxButtons.OK, MessageBoxIcon.Error);
			}
			return matcher;
		}

		private void ShowRegExpMatcherError(IMatcher matcher)
		{
			string errMsg = String.Format("Invalid regular expression", matcher.ErrorMessage());
			MessageBox.Show(this, errMsg, "Warning", MessageBoxButtons.OK, MessageBoxIcon.Error);
		}

		private void SetupSearchPattern(int ws)
		{
			m_vwPattern.MatchWholeWord = m_rbtnWholeItem.Checked;
			m_vwPattern.UseRegularExpressions = m_rbtnUseRegExp.Checked;
			m_vwPattern.MatchDiacritics = m_chkMatchDiacritics.Checked;
			m_vwPattern.MatchCase = m_chkMatchCase.Checked;
			m_vwPattern.Pattern = GetSearchText();
			m_vwPattern.IcuLocale = m_cache.LanguageWritingSystemFactoryAccessor.GetStrFromWs(ws);
			m_vwPattern.MatchOldWritingSystem = true;
		}

		private ITsString GetSearchText()
		{
			return m_tbSearchText.Visible ?
				m_tbSearchText.Tss : ((HvoTreeNode)m_cbSearchText.SelectedItem).Tss;
		}

		/// <summary>
		/// Concordance contains all occurrences of analyses which contain the specified lex entry, in the sense
		/// that they point to an MoForm whose owner's LexemeForm matches the pattern.
		/// Enhance JohnT: the VC will show the citation form, in the (unlikely? impossible?) event that the
		/// LexemeForm doesn't have a form. Should we search there too?
		/// </summary>
		private List<IParaFragment> UpdateConcordanceForLexEntry(int ws)
		{
			// Find analyses that have the relevant morpheme.
			var analyses = new HashSet<IAnalysis>();
			var matcher = GetMatcher(ws);
			foreach (var mb in m_cache.ServiceLocator.GetInstance<IWfiMorphBundleRepository>().AllInstances())
			{
				if (mb.MorphRA != null && matcher.Matches(((ILexEntry)mb.MorphRA.Owner).LexemeFormOA.Form.get_String(ws)))
				{
					analyses.Add(mb.Owner as IWfiAnalysis);
				}
			}
			return GetOccurrencesOfAnalyses(analyses);
		}

		/// <summary>
		/// This one matches on the gloss of the morph bundle's sense.
		/// </summary>
		private List<IParaFragment> UpdateConcordanceForLexGloss(int ws)
		{
			// Find analyses that have the relevant morpheme.
			var analyses = new HashSet<IAnalysis>();
			var matcher = GetMatcher(ws);
			foreach (var mb in m_cache.ServiceLocator.GetInstance<IWfiMorphBundleRepository>().AllInstances())
			{
				if (mb.SenseRA != null && matcher.Matches(mb.SenseRA.Gloss.get_String(ws)))
				{
					analyses.Add(mb.Owner as IWfiAnalysis);
				}
			}
			return GetOccurrencesOfAnalyses(analyses);
		}

		/// <summary>
		///  Here we're looking for ones that match on the word gloss.
		/// </summary>
		/// <param name="sMatch"></param>
		/// <param name="ws"></param>
		/// <returns></returns>
		private List<IParaFragment> UpdateConcordanceForWordGloss(int ws)
		{
			// Find analyses that have the relevant gloss.
			var analyses = new HashSet<IAnalysis>();
			var matcher = GetMatcher(ws);
			foreach (var wg in m_cache.ServiceLocator.GetInstance<IWfiGlossRepository>().AllInstances())
			{
				if (matcher.Matches(wg.Form.get_String(ws)))
				{
					analyses.Add(wg);
				}
			}
			return GetOccurrencesOfAnalyses(analyses);
		}

		/// <summary>
		/// Here the match is a complete segment, if the requested free translation matches.
		/// </summary>
		private List<IParaFragment> UpdateConcordanceForFreeTranslation(int ws)
		{
			var result = new List<IParaFragment>();
			var matcher = GetMatcher(ws);
			foreach (var para in ParagraphsToSearch)
			{
				foreach (var seg in para.SegmentsOS)
				{
					if (matcher.Matches(seg.FreeTranslation.get_String(ws)))
						result.Add(MakeOccurrence(para, seg.BeginOffset, seg.EndOffset));
				}
			}
			return result;
		}

		/// <summary>
		/// Here the match is a complete segment, if the requested literal translation matches.
		/// </summary>
		private List<IParaFragment> UpdateConcordanceForLiteralTranslation(int ws)
		{
			var result = new List<IParaFragment>();
			var matcher = GetMatcher(ws);
			foreach (var para in ParagraphsToSearch)
			{
				foreach (var seg in para.SegmentsOS)
				{
					if (matcher.Matches(seg.LiteralTranslation.get_String(ws)))
						result.Add(MakeOccurrence(para, seg.BeginOffset, seg.EndOffset));
				}
			}
			return result;
		}

		/// <summary>
		/// Here the match is a complete segment, if one of its notes matches.
		/// </summary>
		private List<IParaFragment> UpdateConcordanceForNote(int ws)
		{
			var result = new List<IParaFragment>();
			var matcher = GetMatcher(ws);
			foreach (var para in ParagraphsToSearch)
			{
				foreach (var seg in para.SegmentsOS)
				{
					foreach (var note in seg.NotesOS)
					{
						if (matcher.Matches(note.Content.get_String(ws)))
							result.Add(MakeOccurrence(para, seg.BeginOffset, seg.EndOffset));
					}
				}
			}
			return result;
		}

		private bool InitializeConcordanceSearch(string sMatch, int ws, ConcordanceLines line)
		{
			SetDefaultVisibilityOfItems(true, String.Empty);
			m_fObjectConcorded = false;
			if (String.IsNullOrEmpty(sMatch))
				return false;
			SetConcordanceLine(line);
			SetWritingSystem(ws);
			m_rbtnUseRegExp.Checked = false;
			m_chkMatchDiacritics.Checked = true;
			m_rbtnWholeItem.Checked = true;
			m_tbSearchText.WritingSystemCode = ws;
			m_tbSearchText.Text = sMatch;
			m_btnSearch.Enabled = true;
			m_btnSearch_Click(this, new EventArgs());
			SaveSettings();
			return true;
		}

		private void SetDefaultVisibilityOfItems(bool fDefault, string sConcordedOn)
		{
			m_fwtbItem.Enabled = m_fwtbItem.Visible = !fDefault;
			if (fDefault)
			{
				m_lblTop.Text = ITextStrings.ksToSpecifyAConcordance_;
				m_lnkSpecify.Text = ITextStrings.ksBackToConcordedItem;
				m_lnkSpecify.Enabled = m_lnkSpecify.Visible = (m_hvoMatch != 0);
			}
			else
			{
				m_lblTop.Text = String.Format(ITextStrings.ksConcordedOn0, sConcordedOn);
				m_lnkSpecify.Text = ITextStrings.ksSpecifyConcordanceCriteria_;
				m_lnkSpecify.Enabled = m_lnkSpecify.Visible = true;
				m_fwtbItem.Location = new Point(m_lblTop.Location.X + m_lblTop.Width + 10, m_lblTop.Location.Y);
				m_fwtbItem.BorderStyle = BorderStyle.None;
			}
			label2.Visible = fDefault;
			m_searchContentLabel.Visible = fDefault;
			label4.Visible = fDefault;
			m_cbLine.Visible = fDefault;
			m_cbWritingSystem.Visible = fDefault;
			m_tbSearchText.Visible = fDefault;
			m_cbSearchText.Visible = false; // See LT-12255.
			m_btnRegExp.Visible = fDefault;
			m_chkMatchCase.Visible = fDefault;
			m_chkMatchDiacritics.Visible = fDefault;
			groupBox1.Visible = fDefault;
			m_btnSearch.Visible = fDefault;
		}

		private bool InitializeConcordanceSearch(ICmObject cmo)
		{
			return InitializeConcordanceSearch(cmo, cmo.ShortNameTSS);
		}

		private bool InitializeConcordanceSearch(ICmObject cmo, ITsString tssObj)
		{
			string sType = cmo.GetType().Name;
			string sTag = StringTable.Table.GetString(sType, "ClassNames");
			SetDefaultVisibilityOfItems(false, sTag);
			m_fObjectConcorded = true;
			m_hvoMatch = cmo.Hvo;
			m_backupHvo = cmo.Owner == null ? 0 : cmo.Owner.Hvo;
			ITsTextProps ttpObj = tssObj.get_PropertiesAt(0);
			int nVar;
			int ws = ttpObj.GetIntPropValues((int)FwTextPropType.ktptWs, out nVar);
			m_fwtbItem.WritingSystemCode = (ws > 0) ? ws : m_cache.DefaultVernWs;
			int dyHeight = m_fwtbItem.PreferredHeight;
			m_fwtbItem.Height = dyHeight;
			m_fwtbItem.Tss = tssObj;
			int dxWidth = m_fwtbItem.PreferredWidth;
			m_fwtbItem.Width = dxWidth;
			LoadMatches(true);
			return true;
		}

		/// <summary>
		/// Select the Word Category line to search on and then select the part of speech to match the target
		/// then search based on those selections.
		/// </summary>
		/// <param name="target"></param>
		/// <returns></returns>
		private bool InitializeConcordanceSearchWordPOS(ICmObject target)
		{
			if (!(target is IPartOfSpeech))
				return false;

			var partOfSpeech = (IPartOfSpeech) target;
			SetConcordanceLine(ConcordanceLines.kWordCategory);
			m_pOSPopupTreeManager.LoadPopupTree(partOfSpeech.Hvo);

			//m_btnSearch.Enabled = true;
			//m_btnSearch_Click(this, new EventArgs()); // This button click just does LoadMatches(true)
			LoadMatches(true);
			SaveSettings();
			return true;
		}

		#endregion

		#region IXCore related (callable) methods

		public bool OnJumpToRecord(object argument)
		{
			CheckDisposed();
			// Check if we're the right tool, and that we have a valid object id.
			string toolName = PropertyTable.GetValue<string>("currentContentControl");
			string areaName = PropertyTable.GetValue<string>("areaChoice");
			string concordOn = PropertyTable.GetValue<string>("ConcordOn");
			PropertyTable.RemoveProperty("ConcordOn");
			Debug.Assert(!String.IsNullOrEmpty(toolName) && !String.IsNullOrEmpty(areaName));
			if (areaName != "textsWords" || toolName != "concordance")
				return false;
			int hvoTarget = (int)argument;
			if (!m_cache.ServiceLocator.IsValidObjectId(hvoTarget))
				return false;
			try
			{
				ICmObject target = m_cache.ServiceLocator.GetObject(hvoTarget);
				int clid = target.ClassID;
				int ws = 0;
				ITsString tss;
				switch (clid)
				{
					case WfiWordformTags.kClassId:
						var wwf = (IWfiWordform)target;
						if (wwf.Form != null && wwf.Form.TryWs(WritingSystemServices.kwsFirstVern, out ws, out tss))
							InitializeConcordanceSearch(tss.Text, ws, ConcordanceLines.kWord);
						break;
					case LexEntryTags.kClassId:
					case LexSenseTags.kClassId:
					case WfiAnalysisTags.kClassId:
					case PartOfSpeechTags.kClassId:
					case WfiGlossTags.kClassId:
						if (!String.IsNullOrEmpty(concordOn) && concordOn.Equals("WordPartOfSpeech"))
						{
							InitializeConcordanceSearchWordPOS(target);
						}
						else
						{
							InitializeConcordanceSearch(target);
						}
						break;
					case MoStemMsaTags.kClassId:
					case MoInflAffMsaTags.kClassId:
					case MoDerivAffMsaTags.kClassId:
					case MoUnclassifiedAffixMsaTags.kClassId:
						if (!String.IsNullOrEmpty(concordOn) && concordOn.Equals("PartOfSpeechGramInfo"))
						{
							Debug.Assert(target is IMoMorphSynAnalysis);
							var msa = target as IMoMorphSynAnalysis;
							InitializeConcordanceSearch(target, msa.InterlinearNameTSS);
						}
						else
						{
							InitializeConcordanceSearch(target);
						}
						break;
					default:
						if (m_cache.ClassIsOrInheritsFrom(clid, MoFormTags.kClassId))
							InitializeConcordanceSearch(target);
						break;
				}
			}
			finally
			{
				// indicate that OnJumpToRecord has been handled.
				m_clerk.SuspendLoadingRecordUntilOnJumpToRecord = false;
			}
			return true;
		}

		#endregion
	}

	public class OccurrencesOfSelectedUnit : InterlinearTextsRecordClerk
	{
		ConcordanceControlBase m_concordanceControl = null;

		/// <summary>
		/// Contructor.
		/// </summary>
		/// <param name="id">Clerk id/name.</param>
		/// <param name="recordList">Record list for the clerk.</param>
		/// <param name="defaultSorter">The default record sorter.</param>
		/// <param name="defaultSortLabel"></param>
		/// <param name="defaultFilter">The default filter to use.</param>
		/// <param name="allowDeletions"></param>
		/// <param name="shouldHandleDeletion"></param>
		internal OccurrencesOfSelectedUnit(string id, MatchingConcordanceItems recordList, RecordSorter defaultSorter, string defaultSortLabel, RecordFilter defaultFilter, bool allowDeletions, bool shouldHandleDeletion)
			: base(id, recordList, defaultSorter, defaultSortLabel, defaultFilter, allowDeletions, shouldHandleDeletion)
		{
		}

		internal ConcordanceControlBase ConcordanceControl
		{
			get { return m_concordanceControl; }
			set
			{
				m_concordanceControl = value;
				((MatchingConcordanceItems)m_list).OwningControl = value;
			}
		}

		protected override void Dispose(bool disposing)
		{
			Debug.WriteLineIf(!disposing, "****************** Missing Dispose() call for " + GetType().Name + ". ******************");
			if (disposing)
			{
				m_concordanceControl = null;
			}
			base.Dispose(disposing);
		}

		protected override void RefreshAfterInvalidObject()
		{
			ConcordanceControl.LoadMatches(true);
		}

		/// <summary>
		/// Overridden to prevent trying to get a name for the "current object" which we can't do because
		/// it is not a true CmObject.
		/// </summary>
		protected override string GetStatusBarMsgForCurrentObject()
		{
			return "";
		}
	}

	/// <summary>
	/// This class is used for the record list of the concordance view.
	/// We fudge the owning object, since the decorator doesn't care what class it is, but
	/// the base class does care that it is some kind of real object.
	/// </summary>
	public class MatchingConcordanceItems : RecordList
	{
		/// <summary>
		/// Create bare-bones RecordList for made up owner and a property on it.
		/// </summary>
		public MatchingConcordanceItems(ISilDataAccessManaged domainDataByFlid, IFdoServiceLocator services)
			: base(new ConcDecorator(domainDataByFlid, services))
		{
		}

		internal ConcordanceControlBase OwningControl { get; set; }

		#region Overrides of RecordList

		/// <summary>
		/// Initialize a FLEx component with the basic interfaces.
		/// </summary>
		/// <param name="propertyTable">Interface to a property table.</param>
		/// <param name="publisher">Interface to the publisher.</param>
		/// <param name="subscriber">Interface to the subscriber.</param>
		public override void InitializeFlexComponent(IPropertyTable propertyTable, IPublisher publisher, ISubscriber subscriber)
		{
			base.InitializeFlexComponent(propertyTable, publisher, subscriber);

			m_owningObject = m_cache.LangProject;
		}

		#endregion

		/// <summary>
		/// Override to force recomputing the list. This is tricky because LoadMatches calls a Clerk routine which
		/// recursively calls ReloadList. Therefore if we call LoadMatches, we don't need to call the base routine.
		/// If we're in the middle of loading a list, though, we want to only do the base thing.
		/// Finally, if the OwningControl has never been loaded (user hasn't yet selected option), just load the (typically empty) list.
		/// </summary>
		public override void ReloadList()
		{
			if (OwningControl != null && OwningControl.HasLoadedMatches)
			{
				if (OwningControl.IsLoadingMatches)
				{
					// calling from inside the call to LoadMatches, we've already rebuild the main list,
					// just need to do the rest of the normal reload.
					base.ReloadList();
					return;
				}
				OwningControl.LoadMatches();
				// Fall through to base impl.
			}
			else
			{
				// It's in a disposed state...make it empty for now.
				((ObjectListPublisher) VirtualListPublisher).SetOwningPropValue(new int[0]);
				ConcDecorator concSda = GetConcDecorator();
				if (concSda != null)
					concSda.UpdateOccurrences(new int[0]);
			}
			base.ReloadList();
		}

		private ConcDecorator GetConcDecorator()
		{
			return ((ObjectListPublisher) VirtualListPublisher).BaseSda as ConcDecorator;
		}
	}

}<|MERGE_RESOLUTION|>--- conflicted
+++ resolved
@@ -286,17 +286,9 @@
 				((ConcordLine) m_cbLine.SelectedItem).Line.ToString(),
 				SettingsGroup.LocalSettings, true, false);
 
-<<<<<<< HEAD
 			PropertyTable.SetProperty("ConcordanceWs",
-				((IWritingSystem) m_cbWritingSystem.SelectedItem).Id,
+				((CoreWritingSystemDefinition) m_cbWritingSystem.SelectedItem).Id,
 				SettingsGroup.LocalSettings, true, false);
-=======
-			m_propertyTable.SetProperty("ConcordanceWs",
-				((CoreWritingSystemDefinition) m_cbWritingSystem.SelectedItem).Id,
-				PropertyTable.SettingsGroup.LocalSettings, false);
-			m_propertyTable.SetPropertyPersistence("ConcordanceWs", true,
-				PropertyTable.SettingsGroup.LocalSettings);
->>>>>>> 57804e2f
 
 			PropertyTable.SetProperty("ConcordanceText",
 				m_tbSearchText.Text.Trim(), SettingsGroup.LocalSettings, true, false);
