// Copyright (c) 2015-2018 SIL International
// This software is licensed under the LGPL, version 2.1 or later
// (http://www.gnu.org/licenses/lgpl-2.1.html)

using System;
using System.Collections.Generic;
using System.Diagnostics;
using System.Drawing;
using System.Linq;
using System.Windows.Forms;
using SIL.FieldWorks.Common.ViewsInterfaces;
using SIL.FieldWorks.Common.Controls;
using SIL.LCModel.Core.KernelInterfaces;
using SIL.FieldWorks.Common.FwUtils;
using SIL.FieldWorks.Common.RootSites;
using SIL.LCModel;
using SIL.LCModel.DomainServices;
using SIL.LCModel.Infrastructure;
using SIL.FieldWorks.FwCoreDlgControls;
using XCore;

namespace SIL.FieldWorks.IText
{
	/// <summary>
	/// Ideally this would be an abstract class, but Designer does not handle abstract classes.
	/// </summary>
	public partial class InterlinDocRootSiteBase : RootSite,
		IVwNotifyChange, IHandleBookmark, ISelectOccurrence,
<<<<<<< HEAD
		IStyleSheet, ISetupLineChoices, IInterlinearTabControl
=======
		IStyleSheet, ISetupLineChoices, IInterlinConfigurable
>>>>>>> a381d289
	{
		private ISilDataAccess m_sda;
		protected internal int m_hvoRoot; // IStText
		protected ICmObjectRepository m_objRepo;

		/// <summary>
		/// Context menu for use when user right-clicks on Interlinear segment labels.
		/// </summary>
		private ContextMenuStrip m_labelContextMenu;

		/// <summary>
		/// Blue circle button to alert user to the presence of the Configure Interlinear context menu.
		/// </summary>
		private BlueCircleButton m_contextButton;

		/// <summary>
		/// Index of Interlinear line clicked on to generate above blue button.
		/// Allows context menu to be context-sensitive.
		/// </summary>
		private int m_iLineChoice;

		/// <summary>
		/// Helps determine if a rt-click is opening or closing the context menu.
		/// </summary>
		private long m_ticksWhenContextMenuClosed = 0;

		private readonly HashSet<IWfiWordform> m_wordformsToUpdate;

		public InterlinVc Vc { get; set; }
		public PropertyTable PropertyTable { get; set; }
		public IVwRootBox Rootb { get; set; }
<<<<<<< HEAD
		//public InterlinVc Vc { get; set; }
=======
>>>>>>> a381d289

		public InterlinDocRootSiteBase()
		{
			m_wordformsToUpdate = new HashSet<IWfiWordform>();
			InitializeComponent();
		}

		public override void MakeRoot()
		{
			if (m_cache == null || DesignMode)
				return;

			base.MakeRoot();
			MakeRootInternal();
		}

		protected virtual void MakeRootInternal()
		{
			// Setting this result too low can result in moving a cursor from an editable field
			// to a non-editable field (e.g. with Control-Right and Control-Left cursor
			// commands).  Normally we could set this to only a few (e.g. 4). but in
			// Interlinearizer we may want to jump from one sentence annotation to the next over
			// several read-only paragraphs  contained in a word bundle.  Make sure that
			// procedures that use this limit do not move the cursor from an editable to a
			// non-editable field.
			m_rootb.MaxParasToScan = 2000;

			EnsureVc();

			// We want to get notified when anything changes.
			m_sda = m_cache.MainCacheAccessor;
			m_sda.AddNotification(this);

			Vc.ShowMorphBundles = m_propertyTable.GetBoolProperty("ShowMorphBundles", true);
			Vc.LineChoices = LineChoices;
			Vc.ShowDefaultSense = true;

			m_rootb.DataAccess = m_cache.MainCacheAccessor;
			m_rootb.SetRootObject(m_hvoRoot, Vc, InterlinVc.kfragStText, m_styleSheet);
			m_objRepo = m_cache.ServiceLocator.GetInstance<ICmObjectRepository>();
		}

		public bool OnDisplayExportInterlinear(object commandObject, ref UIItemDisplayProperties display)
		{
			if (m_hvoRoot != 0)
				display.Enabled = true;
			else
				display.Enabled = false;
			display.Visible = true;
			return true;
		}

		public bool OnExportInterlinear(object argument)
		{
			// If the currently selected text is from Scripture, then we need to give the dialog
			// the list of Scripture texts that have been selected for interlinearization.
			var parent = Parent;
			while (parent != null && !(parent is InterlinMaster))
				parent = parent.Parent;
			var master = parent as InterlinMaster;
			if (master != null)
			{
				var clerk = master.Clerk as InterlinearTextsRecordClerk;
				if (clerk != null)
				{
					clerk.GetScriptureIds(); // initialize the InterestingTextList to include Scripture (prevent a crash trying later)
				}
			}
			bool fFocusBox = TryHideFocusBoxAndUninstall();
			ICmObject objRoot = m_objRepo.GetObject(m_hvoRoot);
			using (var dlg = new InterlinearExportDialog(m_mediator, m_propertyTable, objRoot, Vc))
			{
				dlg.ShowDialog(this);
			}
			if (fFocusBox)
			{
				CreateFocusBox();
			}

			return true; // we handled this
		}
		/// <summary>
		/// Hides the sandbox and removes it from the controls.
		/// </summary>
		/// <returns>true, if it could hide the sandbox. false, if it was not installed.</returns>
		internal virtual bool TryHideFocusBoxAndUninstall()
		{
			return false; // by default it never exists.
		}

		/// <summary>
		/// Placeholder for a routine which creates the focus box in InterlinDocForAnalysis.
		/// </summary>
		internal virtual void CreateFocusBox()
		{

		}

		/// <summary>
		///
		/// </summary>
		protected virtual void MakeVc()
		{
			throw new NotImplementedException();
		}

		protected void EnsureVc()
		{
			if (Vc == null)
				MakeVc();
		}

		#region ISelectOccurrence

		/// <summary>
		/// This base version is used by 'read-only' tabs that need to select an
		/// occurrence in IText from the analysis occurrence. Override for Sandbox-type selections.
		/// </summary>
		/// <param name="point"></param>
		public virtual void SelectOccurrence(AnalysisOccurrence point)
		{
			if (point == null)
				return;
			Debug.Assert(point.HasWordform,
				"Given annotation type should have wordform but was " + point + ".");

			// The following will select the occurrence, ... I hope!
			// Scroll to selection into view
			var sel = SelectOccurrenceInIText(point);
			if (sel == null)
				return;
			//sel.Install();
			m_rootb.Activate(VwSelectionState.vssEnabled);
			// Don't steal the focus from another window.  See FWR-1795.
			if (!Focused && ParentForm == Form.ActiveForm)
			{
				if (CanFocus)
					Focus();
				else
				{
					// For some reason as we switch to a tab containing this it isn't visible
					// at the point where this is called. And that suppresses Focus().
					// Arrange to get focus when we can.
					VisibleChanged += FocusWhenVisible;
				}
			}
			ScrollSelectionIntoView(sel, VwScrollSelOpts.kssoTop);
			Update();
		}

		protected void FocusWhenVisible(object sender, EventArgs e)
		{
			if (CanFocus)
			{
				// It's possible that a focus box has been set up since we added this event handler.
				// If so we prefer to focus that.
				// But don't steal the focus from another window.  See FWR-1795.
				if (ParentForm == Form.ActiveForm)
				{
					var focusBox = (from Control c in Controls where c is FocusBoxController select c).FirstOrDefault();
					if (focusBox != null)
						focusBox.Focus();
					else
						Focus();
				}
				VisibleChanged -= FocusWhenVisible;
			}
		}

		/// <summary>
		/// Selects the specified AnalysisOccurrence in the interlinear text.
		/// </summary>
		/// <param name="point"></param>
		/// <returns></returns>
		protected internal IVwSelection SelectOccurrenceInIText(AnalysisOccurrence point)
		{
			Debug.Assert(point != null);
			Debug.Assert(m_hvoRoot != 0);

			var rgvsli = new SelLevInfo[3];
			rgvsli[0].ihvo = point.Index; // 0 specifies where wf is in segment.
			rgvsli[0].tag = SegmentTags.kflidAnalyses;
			rgvsli[1].ihvo = point.Segment.IndexInOwner; // 1 specifies where segment is in para
			rgvsli[1].tag = StTxtParaTags.kflidSegments;
			rgvsli[2].ihvo = point.Segment.Paragraph.IndexInOwner; // 2 specifies were para is in IStText.
			rgvsli[2].tag = StTextTags.kflidParagraphs;

			return MakeWordformSelection(rgvsli);
		}

		/// <summary>
		/// Get overridden for subclasses needing a Sandbox.
		/// </summary>
		/// <param name="rgvsli"></param>
		/// <returns></returns>
		protected virtual IVwSelection MakeWordformSelection(SelLevInfo[] rgvsli)
		{
			// top prop is atomic, leave index 0. Specifies displaying the contents of the Text.
			IVwSelection sel;
			try
			{
				// InterlinPrintChild and InterlinTaggingChild have no Sandbox,
				// so they need a "real" interlinear text selection.
				sel = RootBox.MakeTextSelInObj(0, rgvsli.Length, rgvsli, 0, null,
											   false, false, false, true, true);
			}
			catch (Exception e)
			{
				Debug.WriteLine(e.StackTrace);
				return null;
			}
			return sel;
		}

		#endregion

		internal virtual AnalysisOccurrence OccurrenceContainingSelection()
		{
			if (m_rootb == null)
				return null;

			// This works fine for non-Sandbox panes,
			// Sandbox panes' selection may be in the Sandbox.
			var sel = m_rootb.Selection;
			return sel == null ? null : GetAnalysisFromSelection(sel);
		}

		protected AnalysisOccurrence GetAnalysisFromSelection(IVwSelection sel)
		{
			AnalysisOccurrence result = null;

			var cvsli = sel.CLevels(false);
			cvsli--; // CLevels includes the string property itself, but AllTextSelInfo doesn't need it.

			// Out variables for AllTextSelInfo.
			int ihvoRoot;
			int tagTextProp;
			int cpropPrevious;
			int ichAnchor;
			int ichEnd;
			int ws;
			bool fAssocPrev;
			int ihvoEnd;
			ITsTextProps ttpBogus;
			// Main array of information retrieved from sel.
			var rgvsli = SelLevInfo.AllTextSelInfo(sel, cvsli,
						   out ihvoRoot, out tagTextProp, out cpropPrevious, out ichAnchor, out ichEnd,
						   out ws, out fAssocPrev, out ihvoEnd, out ttpBogus);

			if (rgvsli.Length > 1)
			{
				// Need to loop backwards until we get down to index 1 or index produces a valid Segment.
				var i = rgvsli.Length - 1;
				ISegment seg = null;
				for (; i > 0; i--)
				{
					// get the container for whatever is selected at this level.
					ICmObject container;
					if (!m_objRepo.TryGetObject(rgvsli[i].hvo, out container))
						return null; // may fail, e.g., trying to get bookmark for text just deleted.

					seg = container as ISegment;
					if (seg != null)
						break;
				}
				if (seg != null && i > 0) // This checks the case where there is no Segment in the selection at all
				{
					// Make a new AnalysisOccurrence
					var selObject = m_objRepo.GetObject(rgvsli[i-1].hvo);
					if (selObject is IAnalysis)
					{
						var indexInContainer = rgvsli[i-1].ihvo;
						result = new AnalysisOccurrence(seg, indexInContainer);
					}
					if (result == null || !result.IsValid)
						result = new AnalysisOccurrence(seg, 0);
				}
				else
				{
					// TODO: other possibilities?!
					Debug.Assert(false, "Reached 'other' situation in OccurrenceContainingSelection().");
				}
			}
			return result;
		}

		protected override void OnHandleCreated(EventArgs e)
		{
			base.OnHandleCreated(e);
			m_contextButton = new BlueCircleButton();
			m_contextButton.ForeColor = BackColor;
			m_contextButton.BackColor = BackColor;
			m_contextButton.Click += m_contextButton_Click;
		}

		protected override void OnMouseDown(MouseEventArgs e)
		{
			RemoveContextButtonIfPresent();
			var ilineChoice = -1;
			var sel = GrabMousePtSelectionToTest(e);
			if (UserClickedOnLabels(sel, out ilineChoice))
			{
				SetContextButtonPosition(sel, ilineChoice);
			}
			if (e.Button == MouseButtons.Right)
			{
				ilineChoice = GetIndexOfLineChoice(sel);
				if (ilineChoice < 0)
				{
					base.OnMouseDown(e);
					return;
				}
				ShowContextMenuIfNotClosing(new Point(e.X, e.Y), ilineChoice);
			}
			base.OnMouseDown(e);
		}

		private void ShowContextMenuIfNotClosing(Point menuLocation, int ilineChoice)
		{
			// LT-4622 Make Configure Interlinear more accessible
			// User clicked on interlinear labels, so I need to
			// make a context menu and show it, if I'm not just closing one!
			// This time test seems to be the only way to find out whether this click closed the last one.
			if (DateTime.Now.Ticks - m_ticksWhenContextMenuClosed > 50000) // 5ms!
			{
				m_labelContextMenu = MakeContextMenu(ilineChoice);
				m_labelContextMenu.Closed += m_labelContextMenu_Closed;
				m_labelContextMenu.Show(this, menuLocation.X, menuLocation.Y);
			}
		}

		private void SetContextButtonPosition(IVwSelection sel, int ilineChoice)
		{
			Debug.Assert(sel != null || !sel.IsValid, "No selection!");
			//sel.GrowToWord();
			Rect rcPrimary;
			Rectangle rcSrcRoot;
			using (new HoldGraphics(this))
			{
				Rect rcSec;
				bool fSplit, fEndBeforeAnchor;
				Rectangle rcDstRoot;
				GetCoordRects(out rcSrcRoot, out rcDstRoot);
				sel.Location(m_graphicsManager.VwGraphics, rcSrcRoot, rcDstRoot, out rcPrimary,
					out rcSec, out fSplit, out fEndBeforeAnchor);
			}
			CalculateHorizContextButtonPosition(rcPrimary, rcSrcRoot);
			m_iLineChoice = ilineChoice;
			if (!Controls.Contains(m_contextButton))
				Controls.Add(m_contextButton);
		}

		private void CalculateHorizContextButtonPosition(Rect rcPrimary, Rect rcSrcRoot)
		{
			// Enhance GJM: Not perfect for RTL script, but I can't figure out how to
			// do it right just now.
			var horizPosition = TextIsRightToLeft ? rcPrimary.left : rcSrcRoot.left;
			m_contextButton.Location = new Point(horizPosition, rcPrimary.top);
		}

		protected bool TextIsRightToLeft
		{
			get
			{
				var rootWs = RootStText.MainWritingSystem;
				var wsEngine = Cache.LanguageWritingSystemFactoryAccessor.get_EngineOrNull(rootWs);
				return wsEngine != null && wsEngine.RightToLeftScript;
			}
		}

		internal void RemoveContextButtonIfPresent()
		{
			m_iLineChoice = -1;
			if (Controls.Contains(m_contextButton))
			{
				Controls.Remove(m_contextButton);
			}
		}

		protected bool UserClickedOnLabels(IVwSelection selTest, out int ilineChoice)
		{
			ilineChoice = GetIndexOfLineChoice(selTest);
			return ilineChoice > -1;
		}

		/// <summary>
		/// Takes a mouse click point and makes an invisible selection for testing.
		/// Exceptions caused by selection problems are caught, but not dealt with.
		/// In case of an exception, the selection returned will be null
		/// </summary>
		/// <param name="e"></param>
		/// <returns></returns>
		protected IVwSelection GrabMousePtSelectionToTest(MouseEventArgs e)
		{
			IVwSelection selTest = null;
			try
			{
				Point pt;
				Rectangle rcSrcRoot;
				Rectangle rcDstRoot;
				using (new HoldGraphics(this))
				{
					pt = PixelToView(new Point(e.X, e.Y));
					GetCoordRects(out rcSrcRoot, out rcDstRoot);
				}
				// Make an invisible selection to see if we are in editable text.
				selTest = m_rootb.MakeSelAt(pt.X, pt.Y, rcSrcRoot, rcDstRoot, false);
			}
			catch
			{

			}
			return selTest;
		}

		protected int GetIndexOfLineChoice(IVwSelection selTest)
		{
			var helper = SelectionHelper.Create(selTest, this);
			if (helper?.SelProps == null)
				return -1;

			var props = helper.SelProps;
			int dummyvar;
			return props.GetIntPropValues((int)FwTextPropType.ktptBulNumStartAt, out dummyvar);
		}

		#region Label Context Menu stuff

		void m_contextButton_Click(object sender, EventArgs e)
		{
			Debug.Assert(m_iLineChoice > -1, "Why isn't this variable set?");
			if (m_iLineChoice > -1)
			{
				ShowContextMenuIfNotClosing(((Control)sender).Location, m_iLineChoice);
			}
		}

		protected virtual ContextMenuStrip MakeContextMenu(int ilineChoice)
		{
			var menu = new ContextMenuStrip();
			bool isRibbonMenu = Vc.ToString() == "RibbonVc";
			// Menu items:
			// 1) Hide [name of clicked line]
			// 2) Add Writing System > (submenu of other wss for this line)
			// 3) Move Up
			// 4) Move Down
			// (separator)
			// 5) Add Line > (submenu of currently hidden lines)
			// 6) Configure Interlinear...

<<<<<<< HEAD
			if (Vc != null && Vc.LineChoices != null) // just to be safe; shouldn't happen
=======
			if (Vc != null && Vc.LineChoices != null && !isRibbonMenu) // just to be safe; shouldn't happen
>>>>>>> a381d289
			{
				var curLineChoices = Vc.LineChoices.Clone() as InterlinLineChoices;
				if (curLineChoices == null)
					return menu;

				// 1) Hide [name of clicked line]
				if (curLineChoices.OkToRemove(ilineChoice))
					AddHideLineMenuItem(menu, curLineChoices, ilineChoice);

				// 2) Add Writing System > (submenu of other wss for this line)
				var addWsSubMenu = new ToolStripMenuItem(ITextStrings.ksAddWS);
				AddAdditionalWsMenuItem(addWsSubMenu, curLineChoices, ilineChoice);
				if (addWsSubMenu.DropDownItems.Count > 0)
					menu.Items.Add(addWsSubMenu);

				// 3) Move Up
				if (curLineChoices.OkToMoveUp(ilineChoice))
					AddMoveUpMenuItem(menu, ilineChoice);

				// 4) Move Down
				if (curLineChoices.OkToMoveDown(ilineChoice))
					AddMoveDownMenuItem(menu, ilineChoice);

				// Add menu separator here
				menu.Items.Add(new ToolStripSeparator());

				// 5) Add Line > (submenu of currently hidden lines)
				var addLineSubMenu = new ToolStripMenuItem(ITextStrings.ksAddLine);
				AddNewLineMenuItem(addLineSubMenu, curLineChoices);
				if (addLineSubMenu.DropDownItems.Count > 0)
					menu.Items.Add(addLineSubMenu);
			}

			// 6) Last, but not least, add a link to the Configure Interlinear dialog
			var configLink = new ToolStripMenuItem(ITextStrings.ksConfigureLinkText);
			configLink.Click += new EventHandler(configLink_Click); // TODO: Figure out how to pass more parameters
			menu.Items.Add(configLink);

			return menu;
		}

		private void AddHideLineMenuItem(ContextMenuStrip menu,
			InterlinLineChoices curLineChoices, int ilineChoice)
		{
			var lineLabel = GetAppropriateLineLabel(curLineChoices, ilineChoice);
			var hideItem = new ToolStripMenuItem(String.Format(ITextStrings.ksHideLine, lineLabel));
			hideItem.Click += new EventHandler(hideItem_Click);
			hideItem.Tag = ilineChoice;
			menu.Items.Add(hideItem);
		}

		private string GetAppropriateLineLabel(InterlinLineChoices curLineChoices, int ilineChoice)
		{
			var curSpec = curLineChoices[ilineChoice];
			var result = curLineChoices.LabelFor(curSpec.Flid);
			if (curLineChoices.RepetitionsOfFlid(curSpec.Flid) > 1)
				result += "(" + curSpec.WsLabel(Cache).Text + ")";
			return result;
		}

		private void AddAdditionalWsMenuItem(ToolStripMenuItem addSubMenu,
			InterlinLineChoices curLineChoices, int ilineChoice)
		{
			var curSpec = curLineChoices[ilineChoice];
			var choices = GetWsComboItems(curSpec);
			var curFlidDisplayedWss = curLineChoices.OtherWritingSystemsForFlid(curSpec.Flid, 0);
			var curRealWs = GetRealWsFromSpec(curSpec);
			if (!curFlidDisplayedWss.Contains(curRealWs))
				curFlidDisplayedWss.Add(curRealWs);
			var lgWsAcc = Cache.LanguageWritingSystemFactoryAccessor;
			foreach (var item in choices)
			{
				var itemRealWs = lgWsAcc.GetWsFromStr(item.Id);
				// Skip 'Magic' wss and ones that are already displayed
				if (itemRealWs == 0 || curFlidDisplayedWss.Contains(itemRealWs))
					continue;
				var menuItem = new AddWritingSystemMenuItem(curSpec.Flid, itemRealWs);
				menuItem.Text = item.ToString();
				menuItem.Click += new EventHandler(addWsToFlidItem_Click);
				addSubMenu.DropDownItems.Add(menuItem);
			}
		}

		private IEnumerable<WsComboItem> GetWsComboItems(InterlinLineSpec curSpec)
		{
			using (var dummyCombobox = new ComboBox())
			{
				var dummyCachedBoxes = new Dictionary<ColumnConfigureDialog.WsComboContent, ComboBox.ObjectCollection>();
				var comboObjects = ConfigureInterlinDialog.WsComboItemsInternal(
				Cache, dummyCombobox, dummyCachedBoxes, curSpec.ComboContent);
				var choices = new WsComboItem[comboObjects.Count];
				comboObjects.CopyTo(choices, 0);
				return choices;
			}
		}

		private int GetRealWsFromSpec(InterlinLineSpec spec)
		{
			if (!spec.IsMagicWritingSystem)
			{
				return spec.WritingSystem;
			}
			// special case, the only few we support so far (and only for a few fields).
			if (spec.WritingSystem == WritingSystemServices.kwsFirstAnal)
				return Cache.LangProject.DefaultAnalysisWritingSystem.Handle;
			if (spec.WritingSystem == WritingSystemServices.kwsVernInParagraph)
				return Cache.LangProject.DefaultVernacularWritingSystem.Handle; // REVIEW (Hasso) 2018.01: this is frequently the case, but not always
			int ws = -50;
			try
			{
				ws = WritingSystemServices.InterpretWsLabel(Cache, spec.WsLabel(Cache).Text, null, 0, 0, null);
			}
			catch
			{
				Debug.Assert(ws != -50, "InterpretWsLabel was not able to interpret the Ws Label.  The most likely cause for this is that a magic ws was passed in.");
			}
			return ws;
		}

		private void AddMoveUpMenuItem(ContextMenuStrip menu, int ilineChoice)
		{
			var moveUpItem = new ToolStripMenuItem(ITextStrings.ksMoveUp) { Tag = ilineChoice };
			moveUpItem.Click += moveUpItem_Click;
			menu.Items.Add(moveUpItem);
		}

		private void AddMoveDownMenuItem(ContextMenuStrip menu, int ilineChoice)
		{
			var moveDownItem = new ToolStripMenuItem(ITextStrings.ksMoveDown) { Tag = ilineChoice };
			moveDownItem.Click += moveDownItem_Click;
			menu.Items.Add(moveDownItem);
		}

		private void AddNewLineMenuItem(ToolStripMenuItem addLineSubMenu, InterlinLineChoices curLineChoices)
		{
			// Add menu options to add lines of flids that are in default list, but don't currently appear.
			var unusedSpecs = GetUnusedSpecs(curLineChoices);
			foreach (var specToAdd in unusedSpecs)
			{
				var menuItem = new AddLineMenuItem(specToAdd.Flid) { Text = specToAdd.ToString() };
				menuItem.Click += addLineItem_Click;
				addLineSubMenu.DropDownItems.Add(menuItem);
			}
		}

		private static IEnumerable<LineOption> GetUnusedSpecs(InterlinLineChoices curLineChoices)
		{
			var allOptions = curLineChoices.LineOptions();
			var optionsUsed = curLineChoices.ItemsWithFlids(
				allOptions.Select(lineOption => lineOption.Flid).ToArray());
			return allOptions.Where(option => !optionsUsed.Any(
				spec => spec.Flid == option.Flid)).ToList();
		}

		#region Menu Event Handlers

		private void hideItem_Click(object sender, EventArgs e)
		{
			var ilineToHide = (int) (((ToolStripMenuItem) sender).Tag);
			var newLineChoices = Vc.LineChoices.Clone() as InterlinLineChoices;
			if (newLineChoices != null)
			{
				newLineChoices.Remove(newLineChoices[ilineToHide]);
				UpdateForNewLineChoices(newLineChoices);
			}
			RemoveContextButtonIfPresent(); // it will still have a spurious choice to hide the line we just hid; clicking may crash.
		}

		private void addWsToFlidItem_Click(object sender, EventArgs e)
		{
			var menuItem = sender as AddWritingSystemMenuItem;
			if (menuItem == null)
				return; // Impossible?

			var flid = menuItem.Flid;
			var wsToAdd = menuItem.Ws;
			var newLineChoices = Vc.LineChoices.Clone() as InterlinLineChoices;
			if (newLineChoices != null)
			{
				newLineChoices.Add(flid, wsToAdd);
				UpdateForNewLineChoices(newLineChoices);
			}
		}

		private void moveUpItem_Click(object sender, EventArgs e)
		{
			var ilineToHide = (int)(((ToolStripMenuItem) sender).Tag);
			var newLineChoices = Vc.LineChoices.Clone() as InterlinLineChoices;
			if (newLineChoices != null)
			{
				newLineChoices.MoveUp(ilineToHide);
				UpdateForNewLineChoices(newLineChoices);
			}
		}

		private void moveDownItem_Click(object sender, EventArgs e)
		{
			var ilineToHide = (int)(((ToolStripMenuItem) sender).Tag);
			var newLineChoices = Vc.LineChoices.Clone() as InterlinLineChoices;
			if (newLineChoices != null)
			{
				newLineChoices.MoveDown(ilineToHide);
				UpdateForNewLineChoices(newLineChoices);
			}
		}

		private void addLineItem_Click(object sender, EventArgs e)
		{
			var menuItem = sender as AddLineMenuItem;
			if (menuItem == null)
				return; // Impossible?

			var flid = menuItem.Flid;
			var newLineChoices = Vc.LineChoices.Clone() as InterlinLineChoices;
			if (newLineChoices != null)
			{
				newLineChoices.Add(flid);
				UpdateForNewLineChoices(newLineChoices);
			}
		}

		private void configLink_Click(object sender, EventArgs e)
		{
			OnConfigureInterlinear(null/*, this is InterlinRibbon*/);
		}

		private void m_labelContextMenu_Closed(object sender, ToolStripDropDownClosedEventArgs e)
		{
			m_ticksWhenContextMenuClosed = DateTime.Now.Ticks;
		}

		#endregion

		#endregion

		/// <summary>
		/// True if we will be doing editing (display sandbox, restrict field order choices, etc.).
		/// </summary>
		public bool ForEditing { get; set; }

		/// <summary>
		/// The property table key storing InterlinLineChoices used by our display.
		/// Parent controls (e.g. InterlinMaster) should pass in their own property
		/// to configure for contexts it knows about.
		/// </summary>
		private string ConfigPropName { get; set; }

		/// <summary>
		/// </summary>
		/// <param name="lineConfigPropName">the key used to store/restore line configuration settings.</param>
		/// <param name="mode"></param>
		/// <returns></returns>
		public InterlinLineChoices SetupLineChoices(string lineConfigPropName, InterlinLineChoices.InterlinMode mode)
		{
			ConfigPropName = lineConfigPropName;
			InterlinLineChoices lineChoices;
			if (!TryRestoreLineChoices(out lineChoices))
			{
				if (ForEditing)
				{
					lineChoices = EditableInterlinLineChoices.DefaultChoices(m_cache.LangProject,
						WritingSystemServices.kwsVernInParagraph, WritingSystemServices.kwsAnal);
					lineChoices.Mode = mode;
					if (mode == InterlinLineChoices.InterlinMode.Gloss ||
						mode == InterlinLineChoices.InterlinMode.GlossAddWordsToLexicon)
						lineChoices.SetStandardGlossState();
					else
						lineChoices.SetStandardState();
				}
				else
				{
					lineChoices = InterlinLineChoices.DefaultChoices(m_cache.LangProject,
						WritingSystemServices.kwsVernInParagraph, WritingSystemServices.kwsAnal, mode);
				}
			}
			else if (ForEditing)
			{
				// just in case this hasn't been set for restored lines
				lineChoices.Mode = mode;
			}
			LineChoices = lineChoices;
			return LineChoices;
		}

		/// <summary>
		/// This is for setting m_vc.LineChoices even before we have a valid vc.
		/// </summary>
<<<<<<< HEAD
		public InterlinLineChoices LineChoices { get; set; }
=======
		protected InterlinLineChoices LineChoices { get; set; }
>>>>>>> a381d289

		/// <summary>
		/// Tries to restore the LineChoices saved in the ConfigPropName property in the property table.
		/// </summary>
		/// <param name="lineChoices"></param>
		/// <returns></returns>
		internal bool TryRestoreLineChoices(out InterlinLineChoices lineChoices)
		{
			lineChoices = null;
			var persist = m_propertyTable.GetStringProperty(ConfigPropName, null, PropertyTable.SettingsGroup.LocalSettings);
			if (persist != null)
			{
				lineChoices = InterlinLineChoices.Restore(persist, m_cache.LanguageWritingSystemFactoryAccessor,
					m_cache.LangProject, WritingSystemServices.kwsVernInParagraph, m_cache.DefaultAnalWs);
			}
			return persist != null && lineChoices != null;
		}

		/// <summary>
		///  Launch the Configure interlinear dialog and deal with the results
		/// </summary>
		/// <param name="argument"></param>
		public bool OnConfigureInterlinear(object argument/*, bool isRibbon*/)
		{
			using (var dlg = new ConfigureInterlinDialog(this.m_cache, this.m_propertyTable.GetValue<IHelpTopicProvider>("HelpTopicProvider"),
<<<<<<< HEAD
				this.Vc.LineChoices.Clone() as InterlinLineChoices)) //TODO DELANEY <--- This constructor will have a new boolean value which indicates whether it is being called from a ribbon.
=======
				this.Vc.LineChoices.Clone() as InterlinLineChoices))
>>>>>>> a381d289
			{
				if (dlg.ShowDialog(this) == DialogResult.OK)
				{
					UpdateForNewLineChoices(dlg.Choices);
				}

				return true; // We handled this
			}
		}

		/// <summary>
		/// Persist the new line choices and
		/// Reconstruct the document based on the given newChoices for interlinear lines.
		/// </summary>
		/// <param name="newChoices"></param>
		internal virtual void UpdateForNewLineChoices(InterlinLineChoices newChoices)
		{
			Vc.LineChoices = newChoices;
			LineChoices = newChoices;

			PersistAndDisplayChangedLineChoices();
		}

		internal void PersistAndDisplayChangedLineChoices()
		{
			m_propertyTable.SetProperty(ConfigPropName,
				Vc.LineChoices.Persist(m_cache.LanguageWritingSystemFactoryAccessor),
				PropertyTable.SettingsGroup.LocalSettings,
				true);
			UpdateDisplayForNewLineChoices();
		}

		/// <summary>
		/// Do whatever is necessary to display new line choices.
		/// </summary>
		private void UpdateDisplayForNewLineChoices()
		{
			if (m_rootb == null)
				return;
			m_rootb.Reconstruct();
		}

		/// <summary>
		/// delegate for determining whether a paragraph should be updated according to occurrences based upon
		/// the given wordforms.
		/// </summary>
		/// <param name="para"></param>
		/// <param name="wordforms"></param>
		/// <returns></returns>
		internal delegate bool UpdateGuessesCondition(IStTxtPara para, HashSet<IWfiWordform> wordforms);

		/// <summary>
		/// Update any necessary guesses when the specified wordforms change.
		/// </summary>
		/// <param name="wordforms"></param>
		internal virtual void UpdateGuesses(HashSet<IWfiWordform> wordforms)
		{
			UpdateGuesses(wordforms, true);
		}

		private void UpdateGuesses(HashSet<IWfiWordform> wordforms, bool fUpdateDisplayWhereNeeded)
		{
			// now update the guesses for the paragraphs.
			var pdut = new ParaDataUpdateTracker(Vc.GuessServices, Vc.Decorator);
			foreach (IStTxtPara para in RootStText.ParagraphsOS)
				pdut.LoadAnalysisData(para, wordforms);
			if (fUpdateDisplayWhereNeeded)
			{
				// now update the display with the affected annotations.
				foreach (var changed in pdut.ChangedAnnotations)
					UpdateDisplayForOccurrence(changed);
			}
		}

		/// <summary>
		/// Update all the guesses in the interlinear doc.
		/// </summary>
		internal virtual void UpdateGuessData()
		{
			UpdateGuesses(null, false);
		}

		protected void UpdateDisplayForOccurrence(AnalysisOccurrence occurrence)
		{
			if (occurrence == null)
				return;

			// Simluate replacing the wordform in the relevant segment with itself. This lets the VC Display method run again, this
			// time possibly getting a different answer about whether hvoAnnotation is the current annotation, or about the
			// size of the Sandbox.
			m_rootb.PropChanged(occurrence.Segment.Hvo, SegmentTags.kflidAnalyses, occurrence.Index, 1, 1);
		}

		internal InterlinMaster GetMaster()
		{
			for (Control parentControl = Parent; parentControl != null; parentControl = parentControl.Parent)
			{
				var master = parentControl as InterlinMaster;
				if (master != null)
					return master;
			}
			return null;
		}

		#region implemention of IChangeRootObject
		public virtual void SetRoot(int hvo)
		{
			EnsureVc();
			if (LineChoices != null)
				Vc.LineChoices = LineChoices;

			SetRootInternal(hvo);
			AddDecorator();
			RemoveContextButtonIfPresent(); // Don't want to keep the context button for a different text!
		}

		/// <summary>
		/// Returns the rootbox of this object, or null if not applicable
		/// </summary>
		/// <returns></returns>
		public IVwRootBox GetRootBox()
		{
			return RootBox;
		}

		#endregion
		/// <summary>
		/// Allows InterlinTaggingChild to add a DomainDataByFlid decorator to the rootbox.
		/// </summary>
		protected virtual void AddDecorator()
		{
			// by default, just use the InterinVc decorator.
			if (m_rootb != null)
			{
				m_rootb.DataAccess = Vc.Decorator;
			}

		}

		protected virtual void SetRootInternal(int hvo)
		{
			// since we are rebuilding the display, reset our sandbox mask.
			m_hvoRoot = hvo;
			if (hvo != 0)
			{
				RootStText = Cache.ServiceLocator.GetInstance<IStTextRepository>().GetObject(hvo);
				// Here we force the text to be reparsed even if we think it is already parsed.
				// This is partly for safety, but mainly so we can guess phrases.
				// AnalysisAdjuster does not try to guess phrases, so an analysis it has adjusted
				// may miss a phrase that has come into existence because of an edit.
				// Even if we could fix that, a paragraph that was once correctly parsed and has
				// not changed since could be missing some possible phrase guesses, if those phrases
				// have been created since the previous parse.
				// Enhance JohnT: The problem is that this can be slow! Especially when using this
				// as a display view in a concordance. Should we detect that somehow, and in that
				// case only parse paragraphs that need it?
				NonUndoableUnitOfWorkHelper.Do(Cache.ActionHandlerAccessor, () =>
						InterlinMaster.LoadParagraphAnnotationsAndGenerateEntryGuessesIfNeeded(RootStText, true));
				// Sync Guesses data before we redraw anything.
				UpdateGuessData();
			}
			// FWR-191: we don't need to reconstruct the display if we didn't need to reload annotations
			// but until we detect that condition, we need to redisplay just in case, to keep things in sync.
			// especially if someone edited the baseline.
			ChangeOrMakeRoot(m_hvoRoot, Vc, InterlinVc.kfragStText, m_styleSheet);
			Vc.RootSite = this;
		}

		#region IVwNotifyChange Members

		internal bool SuspendResettingAnalysisCache;

		public virtual void PropChanged(int hvo, int tag, int ivMin, int cvIns, int cvDel)
		{
			//If the RootStText is null we are either in a place that doesn't care about parser related updates
			// or we are not yet completely displaying the text, so we should be fine, I hope? (LT-12493)
			if (SuspendResettingAnalysisCache || RootStText == null)
				return;

			switch (tag)
			{
				case WfiAnalysisTags.kflidEvaluations:
					IWfiAnalysis analysis = m_cache.ServiceLocator.GetInstance<IWfiAnalysisRepository>().GetObject(hvo);
					if (analysis.HasWordform && RootStText.UniqueWordforms().Contains(analysis.Wordform))
					{
						m_wordformsToUpdate.Add(analysis.Wordform);
						m_mediator.IdleQueue.Add(IdleQueuePriority.High, PostponedUpdateWordforms);
					}
					break;
				case WfiWordformTags.kflidAnalyses:
					IWfiWordform wordform = m_cache.ServiceLocator.GetInstance<IWfiWordformRepository>().GetObject(hvo);
					if (RootStText.UniqueWordforms().Contains(wordform))
					{
						m_wordformsToUpdate.Add(wordform);
						m_mediator.IdleQueue.Add(IdleQueuePriority.High, PostponedUpdateWordforms);
					}
					break;
			}
		}

		private bool PostponedUpdateWordforms(object parameter)
		{
			if (IsDisposed)
				return true;

			Vc.GuessServices.ClearGuessData();
			UpdateWordforms(m_wordformsToUpdate);
			m_wordformsToUpdate.Clear();
			return true;
		}

		protected virtual void UpdateWordforms(HashSet<IWfiWordform> wordforms)
		{
			UpdateGuesses(wordforms, true);
		}

		#endregion
		public void UpdatingOccurrence(IAnalysis oldAnalysis, IAnalysis newAnalysis)
		{
			Vc.UpdatingOccurrence(oldAnalysis, newAnalysis);
		}

		protected internal IStText RootStText
		{
			get;
			set;
		}

		static internal int GetParagraphIndexForAnalysis(AnalysisOccurrence point)
		{
			return point.Segment.Paragraph.IndexInOwner;
		}

		#region IHandleBookmark Members

		public void SelectBookmark(IStTextBookmark bookmark)
		{
			SelectOccurrence(ConvertBookmarkToAnalysis(bookmark));
		}

		/// <summary>
		/// Returns an AnalysisOccurrence at least close to the given bookmark.
		/// If we can't, we return null.
		/// </summary>
		/// <param name="bookmark"></param>
		/// <returns></returns>
		internal AnalysisOccurrence ConvertBookmarkToAnalysis(IStTextBookmark bookmark)
		{
			bool fDummy;
			return ConvertBookmarkToAnalysis(bookmark, out fDummy);
		}

		/// <summary>
		/// Returns an AnalysisOccurrence at least close to the given bookmark.
		/// If we can't, we return null. This version reports whether we found an exact match or not.
		/// </summary>
		/// <param name="bookmark"></param>
		/// <param name="fExactMatch"></param>
		/// <returns></returns>
		internal AnalysisOccurrence ConvertBookmarkToAnalysis(IStTextBookmark bookmark, out bool fExactMatch)
		{
			fExactMatch = false;
			if (RootStText == null || RootStText.ParagraphsOS.Count == 0
				|| bookmark.IndexOfParagraph < 0 || bookmark.BeginCharOffset < 0 || bookmark.IndexOfParagraph >= RootStText.ParagraphsOS.Count)
				return null;
			var para = RootStText.ParagraphsOS[bookmark.IndexOfParagraph] as IStTxtPara;
			if (para == null)
				return null;

			var point = SegmentServices.FindNearestAnalysis(para,
				bookmark.BeginCharOffset, bookmark.EndCharOffset, out fExactMatch);
			if (point != null && point.Analysis is IPunctuationForm)
			{
				// Don't want to return punctuation! Wordform or null!
				fExactMatch = false;
				if (point.Index > 0)
					return point.PreviousWordform();
				return point.NextWordform();
			}
			return point;
		}

		#endregion
	}

	/// <summary>
	/// Used for Interlinear context menu items to Add a new WritingSystem
	/// for a flid that is already visible.
	/// </summary>
	public class AddWritingSystemMenuItem : ToolStripMenuItem
	{
		private readonly int m_flid;
		private readonly int m_ws;

		/// <summary>
		/// Initializes a new instance of the <see cref="AddWritingSystemMenuItem"/> class
		/// used for context (right-click) menus.
		/// </summary>
		/// <param name="flid">
		/// 	The flid of the InterlinLineSpec we might add.
		/// </param>
		/// <param name="ws">
		/// 	The writing system int id of the InterlinLineSpec we might add.
		/// </param>
		public AddWritingSystemMenuItem(int flid, int ws)
		{
			m_flid = flid;
			m_ws = ws;
		}

		protected override void Dispose(bool disposing)
		{
			Debug.WriteLineIf(!disposing, "****** Missing Dispose() call for " + GetType() + " ******");
			base.Dispose(disposing);
		}

		public int Flid
		{
			get { return m_flid; }
		}

		public int Ws
		{
			get { return m_ws; }
		}
	}

	/// <summary>
	/// Used for Interlinear context menu items to Add a new InterlinLineSpec
	/// for a flid that is currently hidden.
	/// </summary>
	public class AddLineMenuItem : ToolStripMenuItem
	{
		private readonly int m_flid;

		/// <summary>
		/// Initializes a new instance of the <see cref="AddLineMenuItem"/> class
		/// used for context (right-click) menus.
		/// </summary>
		/// <param name="flid">
		/// 	The flid of the InterlinLineSpec we might add.
		/// </param>
		public AddLineMenuItem(int flid)
		{
			m_flid = flid;
		}

		protected override void Dispose(bool disposing)
		{
			System.Diagnostics.Debug.WriteLineIf(!disposing, "****** Missing Dispose() call for " + GetType() + " ******");
			base.Dispose(disposing);
		}

		public int Flid
		{
			get { return m_flid; }
		}
	}

	public interface ISelectOccurrence
	{
		void SelectOccurrence(AnalysisOccurrence occurrence);
	}

	public interface ISetupLineChoices
	{
		/// <summary>
		/// True if we will be doing editing (display sandbox, restrict field order choices, etc.).
		/// </summary>
		bool ForEditing { get; set; }
		InterlinLineChoices SetupLineChoices(string lineConfigPropName,
			InterlinLineChoices.InterlinMode mode);
	}

	/// <summary>
	/// This interface helps to identify a control that can be used in InterlinMaster tab pages.
	/// In the future, we may not want to force any such control to implement all of these
	/// interfaces, but for now, this works.
	/// </summary>
	public interface IInterlinearTabControl : IChangeRootObject
	{
		LcmCache Cache { get; set; }
	}

	public interface IStyleSheet
	{
		IVwStylesheet StyleSheet { get; set; }
	}
}<|MERGE_RESOLUTION|>--- conflicted
+++ resolved
@@ -26,11 +26,7 @@
 	/// </summary>
 	public partial class InterlinDocRootSiteBase : RootSite,
 		IVwNotifyChange, IHandleBookmark, ISelectOccurrence,
-<<<<<<< HEAD
-		IStyleSheet, ISetupLineChoices, IInterlinearTabControl
-=======
 		IStyleSheet, ISetupLineChoices, IInterlinConfigurable
->>>>>>> a381d289
 	{
 		private ISilDataAccess m_sda;
 		protected internal int m_hvoRoot; // IStText
@@ -62,10 +58,6 @@
 		public InterlinVc Vc { get; set; }
 		public PropertyTable PropertyTable { get; set; }
 		public IVwRootBox Rootb { get; set; }
-<<<<<<< HEAD
-		//public InterlinVc Vc { get; set; }
-=======
->>>>>>> a381d289
 
 		public InterlinDocRootSiteBase()
 		{
@@ -516,11 +508,7 @@
 			// 5) Add Line > (submenu of currently hidden lines)
 			// 6) Configure Interlinear...
 
-<<<<<<< HEAD
-			if (Vc != null && Vc.LineChoices != null) // just to be safe; shouldn't happen
-=======
 			if (Vc != null && Vc.LineChoices != null && !isRibbonMenu) // just to be safe; shouldn't happen
->>>>>>> a381d289
 			{
 				var curLineChoices = Vc.LineChoices.Clone() as InterlinLineChoices;
 				if (curLineChoices == null)
@@ -808,11 +796,7 @@
 		/// <summary>
 		/// This is for setting m_vc.LineChoices even before we have a valid vc.
 		/// </summary>
-<<<<<<< HEAD
-		public InterlinLineChoices LineChoices { get; set; }
-=======
 		protected InterlinLineChoices LineChoices { get; set; }
->>>>>>> a381d289
 
 		/// <summary>
 		/// Tries to restore the LineChoices saved in the ConfigPropName property in the property table.
@@ -835,14 +819,10 @@
 		///  Launch the Configure interlinear dialog and deal with the results
 		/// </summary>
 		/// <param name="argument"></param>
-		public bool OnConfigureInterlinear(object argument/*, bool isRibbon*/)
+		public bool OnConfigureInterlinear(object argument)
 		{
 			using (var dlg = new ConfigureInterlinDialog(this.m_cache, this.m_propertyTable.GetValue<IHelpTopicProvider>("HelpTopicProvider"),
-<<<<<<< HEAD
-				this.Vc.LineChoices.Clone() as InterlinLineChoices)) //TODO DELANEY <--- This constructor will have a new boolean value which indicates whether it is being called from a ribbon.
-=======
 				this.Vc.LineChoices.Clone() as InterlinLineChoices))
->>>>>>> a381d289
 			{
 				if (dlg.ShowDialog(this) == DialogResult.OK)
 				{
