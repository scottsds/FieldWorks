--- conflicted
+++ resolved
@@ -44,11 +44,7 @@
 		/// <param name="focusBox"></param>
 		public Sandbox(FdoCache cache, IVwStylesheet ss,
 			InterlinLineChoices choices, AnalysisOccurrence selected, FocusBoxController focusBox)
-<<<<<<< HEAD
-			: base(cache,ss, choices)
-=======
-			: this(cache, mediator, propertyTable, ss, choices)
->>>>>>> f36077e3
+			: this(cache, ss, choices)
 		{
 			FocusBox = focusBox;
 			m_interlinDoc = focusBox.InterlinDoc;
