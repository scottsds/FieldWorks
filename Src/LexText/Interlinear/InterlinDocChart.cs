// Copyright (c) 2015 SIL International
// This software is licensed under the LGPL, version 2.1 or later
// (http://www.gnu.org/licenses/lgpl-2.1.html)

using System.Windows.Forms;
using SIL.FieldWorks.Common.ViewsInterfaces;
using SIL.LCModel;
using XCore;

namespace SIL.FieldWorks.IText
{
	/// <summary>
	/// Dummy subclass so we can design the Chart tab.
	/// </summary>
<<<<<<< HEAD
	public class InterlinDocChart : UserControl, IInterlinearTabControl
	{
		public LcmCache Cache { get; set; }
		public PropertyTable PropertyTable { get; set; }
		public InterlinVc Vc { get; set; }
		public IVwRootBox Rootb { get; set; }
=======
	public class InterlinDocChart : UserControl, IInterlinConfigurable, ISetupLineChoices
	{
		public LcmCache Cache { get; set; }
		public PropertyTable PropertyTable { get; set; }
		public IVwRootBox Rootb { get; set; }
		public InterlinVc Vc { get; set; }
>>>>>>> a381d289

		private void InitializeComponent()
		{
			this.SuspendLayout();
			//
			// InterlinDocChart
			//
			this.AccessibleName = "InterlinDocChart";
			this.Name = "InterlinDocChart";
			this.ResumeLayout(false);
		}

		public InterlinDocChart()
		{
			InitializeComponent();
		}

		public virtual void SetRoot(int hvo)
		{
			throw new System.NotImplementedException();
		}

		public virtual bool OnConfigureInterlinear(object argument)
		{
			throw new System.NotImplementedException();
		}

		protected override void Dispose(bool disposing)
		{
			System.Diagnostics.Debug.WriteLineIf(!disposing, "****** Missing Dispose() call for " + GetType() + " ******");
			base.Dispose(disposing);
		}

<<<<<<< HEAD
		public virtual void SetRoot(int hvo)
		{
			throw new System.NotImplementedException();
		}

=======
		public bool ForEditing { get; set; }

		public virtual InterlinLineChoices SetupLineChoices(string lineConfigPropName, InterlinLineChoices.InterlinMode mode)
		{
			throw new System.NotImplementedException();
		}
>>>>>>> a381d289
	}
}<|MERGE_RESOLUTION|>--- conflicted
+++ resolved
@@ -12,21 +12,12 @@
 	/// <summary>
 	/// Dummy subclass so we can design the Chart tab.
 	/// </summary>
-<<<<<<< HEAD
-	public class InterlinDocChart : UserControl, IInterlinearTabControl
+	public class InterlinDocChart : UserControl, IInterlinearTabControl, IInterlinConfigurable, ISetupLineChoices
 	{
 		public LcmCache Cache { get; set; }
 		public PropertyTable PropertyTable { get; set; }
-		public InterlinVc Vc { get; set; }
+		public InterlinVc Vc { get; protected set; }
 		public IVwRootBox Rootb { get; set; }
-=======
-	public class InterlinDocChart : UserControl, IInterlinConfigurable, ISetupLineChoices
-	{
-		public LcmCache Cache { get; set; }
-		public PropertyTable PropertyTable { get; set; }
-		public IVwRootBox Rootb { get; set; }
-		public InterlinVc Vc { get; set; }
->>>>>>> a381d289
 
 		private void InitializeComponent()
 		{
@@ -57,22 +48,16 @@
 		protected override void Dispose(bool disposing)
 		{
 			System.Diagnostics.Debug.WriteLineIf(!disposing, "****** Missing Dispose() call for " + GetType() + " ******");
+			Vc.Dispose();
 			base.Dispose(disposing);
 		}
 
-<<<<<<< HEAD
-		public virtual void SetRoot(int hvo)
-		{
-			throw new System.NotImplementedException();
-		}
-
-=======
 		public bool ForEditing { get; set; }
 
 		public virtual InterlinLineChoices SetupLineChoices(string lineConfigPropName, InterlinLineChoices.InterlinMode mode)
 		{
 			throw new System.NotImplementedException();
 		}
->>>>>>> a381d289
+
 	}
 }