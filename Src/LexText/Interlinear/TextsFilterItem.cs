<<<<<<< HEAD
﻿using SIL.CoreImpl;
=======
﻿// Copyright (c) 2015 SIL International
// This software is licensed under the LGPL, version 2.1 or later
// (http://www.gnu.org/licenses/lgpl-2.1.html)

using System;
using System.Collections.Generic;
using System.Linq;
using System.Text;
>>>>>>> f36077e3
using SIL.FieldWorks.Common.COMInterfaces;
using SIL.FieldWorks.Common.Controls;

namespace SIL.FieldWorks.IText
{
	/// <summary>
	/// This apparently unused class is instantiated by the dynamic loader, specifically as one of the filter options
	/// for the Texts column in various tools in the Words area. It affords an additional way to get at the
	/// texts chooser.
	/// </summary>
	public class TextsFilterItem : NoChangeFilterComboItem
	{
		private readonly IPublisher m_publisher;

		public TextsFilterItem(ITsString tssName, IPublisher publisher) : base(tssName)
		{
			m_publisher = publisher;
		}

		public override bool Invoke()
		{
			// Not sure this can happen but play safe.
			if (m_publisher != null)
			{
				m_publisher.Publish("ProgressReset", this);
				m_publisher.Publish("AddTexts", this);
				m_publisher.Publish("ProgressReset", this);
			}

			return false; // Whatever the user did, we don't currently count it as changing the filter.
		}
	}
}<|MERGE_RESOLUTION|>--- conflicted
+++ resolved
@@ -1,15 +1,8 @@
-<<<<<<< HEAD
-﻿using SIL.CoreImpl;
-=======
 ﻿// Copyright (c) 2015 SIL International
 // This software is licensed under the LGPL, version 2.1 or later
 // (http://www.gnu.org/licenses/lgpl-2.1.html)
 
-using System;
-using System.Collections.Generic;
-using System.Linq;
-using System.Text;
->>>>>>> f36077e3
+using SIL.CoreImpl;
 using SIL.FieldWorks.Common.COMInterfaces;
 using SIL.FieldWorks.Common.Controls;
 
