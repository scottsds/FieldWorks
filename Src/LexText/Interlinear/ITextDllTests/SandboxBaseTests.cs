﻿// Copyright (c) 2015 SIL International
// This software is licensed under the LGPL, version 2.1 or later
// (http://www.gnu.org/licenses/lgpl-2.1.html)

using System;
using System.Collections.Generic;
using System.Linq;
using NUnit.Framework;
using SIL.FieldWorks.Common.COMInterfaces;
using SIL.FieldWorks.FDO;
using SIL.FieldWorks.FDO.DomainServices;
using SIL.FieldWorks.FDO.FDOTests;
using System.Diagnostics.CodeAnalysis;
<<<<<<< HEAD
using SIL.CoreImpl;
=======
using SIL.Utils;
using XCore;
>>>>>>> f36077e3

namespace SIL.FieldWorks.IText
{
	/// <summary>
	/// Testing the methods of a SandboxBase.
	/// </summary>
	[TestFixture]
	public class SandboxBaseTests : MemoryOnlyBackendProviderRestoredForEachTestTestBase
	{
		private IPropertyTable m_propertyTable;
		private IPublisher m_publisher;
		private ISubscriber m_subscriber;

		#region Overrides of MemoryOnlyBackendProviderRestoredForEachTestTestBase

		/// ------------------------------------------------------------------------------------
		/// <summary>
		/// Override to start an undoable UOW.
		/// </summary>
		/// ------------------------------------------------------------------------------------
		public override void TestSetup()
		{
			base.TestSetup();

			PubSubSystemFactory.CreatePubSubSystem(out m_publisher, out m_subscriber);
			m_propertyTable = PropertyTableFactory.CreatePropertyTable(m_publisher);
		}

		/// ------------------------------------------------------------------------------------
		/// <summary>
		/// Override to end the undoable UOW, Undo everything, and 'commit',
		/// which will essentially clear out the Redo stack.
		/// </summary>
		/// ------------------------------------------------------------------------------------
		public override void TestTearDown()
		{
			if (m_propertyTable != null)
			{
				m_propertyTable.Dispose();
			}
			m_propertyTable = null;
			m_publisher = null;
			m_subscriber = null;
			base.TestTearDown();
		}

		#endregion
		/// <summary>
		/// Test the indicated method.
		/// </summary>
		[Test]
		public void HandleTab()
		{
			using (var sandbox = SetupNihimbilira())
			{
				//Initialize the selection to the first editable field.
				sandbox.RootBox.MakeSimpleSel(true, true, false, true);
				// Test that we start with a default selection in the first place editing is possible, in the text of the first morpheme.
				VerifySelection(sandbox, false, SandboxBase.ktagSbNamedObjName, SandboxBase.ktagSbMorphForm, 0);
				// One tab moves to the text of the second morpheme, then the third and fourth
				sandbox.HandleTab(false);
				VerifySelection(sandbox, false, SandboxBase.ktagSbNamedObjName, SandboxBase.ktagSbMorphForm, 1);
				sandbox.HandleTab(false);
				VerifySelection(sandbox, false, SandboxBase.ktagSbNamedObjName, SandboxBase.ktagSbMorphForm, 2);
				// -ra is a suffix, so tabbing to the start of us puts us in the prefix.
				sandbox.HandleTab(false);
				VerifySelection(sandbox, false, SandboxBase.ktagSbMorphPrefix, 0, 3);
				// The next tab takes us to the pull-down icon on the lex entries line. Then the other three of them.
				sandbox.HandleTab(false);
				VerifySelection(sandbox, true, SandboxBase.ktagSbNamedObjName, SandboxBase.ktagSbMorphEntry, 0);
				sandbox.HandleTab(false);
				VerifySelection(sandbox, true, SandboxBase.ktagSbNamedObjName, SandboxBase.ktagSbMorphEntry, 1);
				sandbox.HandleTab(false);
				VerifySelection(sandbox, true, SandboxBase.ktagSbNamedObjName, SandboxBase.ktagSbMorphEntry, 2);
				sandbox.HandleTab(false);
				VerifySelection(sandbox, true, SandboxBase.ktagSbNamedObjName, SandboxBase.ktagSbMorphEntry, 3);
				// Next the icon on the word gloss line.
				sandbox.HandleTab(false);
				VerifySelection(sandbox, true, SandboxBase.ktagWordGlossIcon, 0, -1);
				// then into the word gloss itself.
				sandbox.HandleTab(false);
				VerifySelection(sandbox, false, SandboxBase.ktagSbWordGloss, 0, -1);
				// Next the icon on the word cat line.
				sandbox.HandleTab(false);
				VerifySelection(sandbox, true, SandboxBase.ktagWordPosIcon, 0, -1);
				// Then we wrap around to the start icon on the word line.
				sandbox.HandleTab(false);
				VerifySelection(sandbox, true, SandboxBase.ktagAnalysisIcon, 0, -1);
				// And the one on the morphemes line.
				sandbox.HandleTab(false);
				VerifySelection(sandbox, true, SandboxBase.ktagMorphFormIcon, 0, -1);
				// And back to where we started.
				sandbox.HandleTab(false);
				VerifySelection(sandbox, false, SandboxBase.ktagSbNamedObjName, SandboxBase.ktagSbMorphForm, 0);

			// Now we reverse the sequence using shift-tab.
				sandbox.HandleTab(true);
				VerifySelection(sandbox, true, SandboxBase.ktagMorphFormIcon, 0, -1);
				sandbox.HandleTab(true);
				VerifySelection(sandbox, true, SandboxBase.ktagAnalysisIcon, 0, -1);
				sandbox.HandleTab(true);
				VerifySelection(sandbox, true, SandboxBase.ktagWordPosIcon, 0, -1);
				sandbox.HandleTab(true);
				VerifySelection(sandbox, false, SandboxBase.ktagSbWordGloss, 0, -1);
				sandbox.HandleTab(true);
				VerifySelection(sandbox, true, SandboxBase.ktagWordGlossIcon, 0, -1);
				sandbox.HandleTab(true);
				VerifySelection(sandbox, true, SandboxBase.ktagSbNamedObjName, SandboxBase.ktagSbMorphEntry, 3);
				sandbox.HandleTab(true);
				VerifySelection(sandbox, true, SandboxBase.ktagSbNamedObjName, SandboxBase.ktagSbMorphEntry, 2);
				sandbox.HandleTab(true);
				VerifySelection(sandbox, true, SandboxBase.ktagSbNamedObjName, SandboxBase.ktagSbMorphEntry, 1);
				sandbox.HandleTab(true);
				VerifySelection(sandbox, true, SandboxBase.ktagSbNamedObjName, SandboxBase.ktagSbMorphEntry, 0);
				sandbox.HandleTab(true);
				VerifySelection(sandbox, false, SandboxBase.ktagSbMorphPrefix, 0, 3);
				sandbox.HandleTab(true);
				VerifySelection(sandbox, false, SandboxBase.ktagSbNamedObjName, SandboxBase.ktagSbMorphForm, 2);
				sandbox.HandleTab(true);
				VerifySelection(sandbox, false, SandboxBase.ktagSbNamedObjName, SandboxBase.ktagSbMorphForm, 1);
				sandbox.HandleTab(true);
				VerifySelection(sandbox, false, SandboxBase.ktagSbNamedObjName, SandboxBase.ktagSbMorphForm, 0);
				// If you're changing this, remember that teardown does some funny stuff if the selection is on an icon.
				// Best to leave it in a text box.
			}
		}

		/// <summary>
		/// Test various options of GetRealAnalysisMethod.GetBestGloss
		/// </summary>
		[Test]
		public void GetBestGloss()
		{
			var wf = Cache.ServiceLocator.GetInstance<IWfiWordformFactory>().Create();
			var wa = Cache.ServiceLocator.GetInstance<IWfiAnalysisFactory>().Create();
			wf.AnalysesOC.Add(wa);
			var sda = VwCacheDaClass.Create();
			var wsIds = new List<int>();
			wsIds.Add(Cache.DefaultAnalWs);
			int hvoAbc = 123456;

			// Basic check: no glosses, we don't find any.
			Assert.That(SandboxBase.GetRealAnalysisMethod.GetBestGloss(wa, wsIds, sda, hvoAbc), Is.Null);

			// Only possibility, everything blank, we want it.
			var wgAbc = Cache.ServiceLocator.GetInstance<IWfiGlossFactory>().Create();
			wa.MeaningsOC.Add(wgAbc);
			Assert.That(SandboxBase.GetRealAnalysisMethod.GetBestGloss(wa, wsIds, sda, hvoAbc), Is.EqualTo(wgAbc));

			// Looking for a particular string and not finding one that has it, we fail
			sda.CacheStringAlt(hvoAbc, SandboxBase.ktagSbWordGloss, Cache.DefaultAnalWs, MakeAnalysisString("abc"));
			Assert.That(SandboxBase.GetRealAnalysisMethod.GetBestGloss(wa, wsIds, sda, hvoAbc), Is.Null);

			// Likewise, we won't return a gloss that has relevant alternatives, even if all the desired strings are empty.
			// (An easy way to have all the SDA strings be empty is to use a different HVO.)
			sda.CacheStringAlt(hvoAbc, SandboxBase.ktagSbWordGloss, Cache.DefaultAnalWs, MakeAnalysisString("abc"));
			wgAbc.Form.AnalysisDefaultWritingSystem = MakeAnalysisString("abc");
			Assert.That(SandboxBase.GetRealAnalysisMethod.GetBestGloss(wa, wsIds, sda, 27), Is.Null);

			// Simple success: the one and only WS matches.
			Assert.That(SandboxBase.GetRealAnalysisMethod.GetBestGloss(wa, wsIds, sda, hvoAbc), Is.EqualTo(wgAbc));

			// It matches even if there is another, empty one.
			var wgDef = Cache.ServiceLocator.GetInstance<IWfiGlossFactory>().Create();
			wa.MeaningsOC.Add(wgDef);
			Assert.That(SandboxBase.GetRealAnalysisMethod.GetBestGloss(wa, wsIds, sda, hvoAbc), Is.EqualTo(wgAbc));

			// Also if there is another one with a different value for the form
			wgDef.Form.AnalysisDefaultWritingSystem = MakeAnalysisString("def");
			Assert.That(SandboxBase.GetRealAnalysisMethod.GetBestGloss(wa, wsIds, sda, hvoAbc), Is.EqualTo(wgAbc));

			// We can also find the def one.
			int hvoDef = 123457;
			sda.CacheStringAlt(hvoDef, SandboxBase.ktagSbWordGloss, Cache.DefaultAnalWs, MakeAnalysisString("def"));
			Assert.That(SandboxBase.GetRealAnalysisMethod.GetBestGloss(wa, wsIds, sda, hvoDef), Is.EqualTo(wgDef));

			// Now trying to match two writing systems. One with both correct should beat one with only one correct.
			var wgAbc3 = Cache.ServiceLocator.GetInstance<IWfiGlossFactory>().Create();
			wa.MeaningsOC.Add(wgAbc3);
			wgAbc3.Form.AnalysisDefaultWritingSystem = MakeAnalysisString("abc");
			var wsSpn = Cache.WritingSystemFactory.get_Engine("es").Handle;
			var wsFrn = Cache.WritingSystemFactory.get_Engine("fr").Handle;
			wgAbc3.Form.set_String(wsSpn, Cache.TsStrFactory.MakeString("abcS", wsSpn));
			wgAbc3.Form.set_String(wsFrn, Cache.TsStrFactory.MakeString("abcF", wsFrn));
			wsIds.Add(wsSpn);
			sda.CacheStringAlt(hvoAbc, SandboxBase.ktagSbWordGloss, wsSpn, Cache.TsStrFactory.MakeString("abcS", wsSpn));
			Assert.That(SandboxBase.GetRealAnalysisMethod.GetBestGloss(wa, wsIds, sda, hvoAbc), Is.EqualTo(wgAbc3));

			// Of two partial matches, prefer the one where other alternatives are empty.
			// wgAbc2, wgAbc3 both match on English and Spanish. Neither matches on French, but wgAbc2 has no French
			// at all and is thus a better match.
			var wgAbc2 = Cache.ServiceLocator.GetInstance<IWfiGlossFactory>().Create();
			wa.MeaningsOC.Add(wgAbc2);
			wgAbc2.Form.AnalysisDefaultWritingSystem = MakeAnalysisString("abc");
			wgAbc2.Form.set_String(wsSpn, Cache.TsStrFactory.MakeString("abcS", wsSpn));
			wsIds.Add(wsFrn);
			sda.CacheStringAlt(hvoAbc, SandboxBase.ktagSbWordGloss, wsFrn, Cache.TsStrFactory.MakeString("abcOther", wsFrn));
			Assert.That(SandboxBase.GetRealAnalysisMethod.GetBestGloss(wa, wsIds, sda, hvoAbc), Is.EqualTo(wgAbc2));

			// Of two perfect matches, we prefer the one that has no other information.
			wsIds.Remove(wsFrn);
			Assert.That(SandboxBase.GetRealAnalysisMethod.GetBestGloss(wa, wsIds, sda, hvoAbc), Is.EqualTo(wgAbc2));

			// We will not return one where the WfiGloss has a relevant non-empty alternative, even if the corresponding target is empty.
			sda.CacheStringAlt(hvoAbc, SandboxBase.ktagSbWordGloss, wsSpn, Cache.TsStrFactory.MakeString("", wsSpn));
			wa.MeaningsOC.Remove(wgAbc);
			Assert.That(SandboxBase.GetRealAnalysisMethod.GetBestGloss(wa, wsIds, sda, hvoAbc), Is.Null);
		}

		/// <summary>
		/// This test is for LT-14662, a problem that was happening in a bizarre situation where a morph bundle
		/// has a sense and MSA, but no morph. We need to verify that we can actually make the combo without crashing
		/// in that situation.
		/// </summary>
		[Test]
		public void LexEntriesComboHandlerForBundleWithSenseAndMsaButNoMorph()
		{
			using (var sandbox = SetupSandbox(() =>
				{
					const string ali = "ali";
					var mockText = MakeText(ali);
					var wf = MakeWordform(ali);
					var wa = MakeAnalysis(wf);
					var bundle = MakeBundle(wa, ali, "something", "N");
					bundle.MorphRA = null;
					var para = (IStTxtPara)mockText.ContentsOA.ParagraphsOS[0];
					var seg = para.SegmentsOS[0];
					seg.AnalysesRS.Add(wa);
					return new AnalysisOccurrence(seg, 0);
				}))
			{
				using (var handler = GetComboHandler(sandbox, InterlinLineChoices.kflidLexEntries, 0) as SandboxBase.IhMissingEntry)
				{
					var imorphItemCurrentSandboxState = handler.IndexOfCurrentItem;
					Assert.That(imorphItemCurrentSandboxState, Is.EqualTo(-1)); // no menu item corresponds to no allomorph.
				}
			}
		}

		[Test]
		public void LexEntriesComboHandler_IndexOfCurrentLexSenseAndMsa()
		{
			using (var sandbox = SetupSandbox(() =>
			{
				const string wff = "monomorphemicstem";
				var mockText = MakeText(wff);
				var wf = MakeWordform(wff);
				var wa = MakeAnalysis(wf);
				var options = new MakeBundleOptions();
				options.LexEntryForm = wff;
				options.MakeMorph = (mff) =>
				{
					Guid slotType = GetSlotType(mff);
					IMoMorphSynAnalysis msa;
					var entry = MakeEntry(mff.Replace("-", ""), "V:(Imperative)", slotType, out msa);
					var sense2 = MakeSense(entry, "gloss1", msa);
					return entry.LexemeFormOA;
				};
				options.MakeSense = (entry) =>
										{
											var msa = entry.MorphoSyntaxAnalysesOC.ToList()[0];
											var sense2 = MakeSense(entry, "gloss2", msa);
											return sense2;
										};
				options.MakeMsa = (sense) => { return sense.MorphoSyntaxAnalysisRA; };
				var wmb = MakeBundle(wa, options);
				var para = (IStTxtPara)mockText.ContentsOA.ParagraphsOS[0];
				var seg = para.SegmentsOS[0];
				seg.AnalysesRS.Add(wa);
				return new AnalysisOccurrence(seg, 0);
			}))
			{
				var initialAnalysisStack = sandbox.CurrentAnalysisTree;
				using (var handler = GetComboHandler(sandbox, InterlinLineChoices.kflidLexEntries, 0) as SandboxBase.IhMissingEntry)
				{
					var imorphItemCurrentSandboxState = handler.IndexOfCurrentItem;
					Assert.That(imorphItemCurrentSandboxState, Is.GreaterThan(-1));
					var items = handler.MorphItems;
					var miCurrentSandboxState = items[imorphItemCurrentSandboxState];
					Assert.That(miCurrentSandboxState.m_hvoMorph,
								Is.EqualTo(initialAnalysisStack.WfiAnalysis.MorphBundlesOS[0].MorphRA.Hvo));
					Assert.That(miCurrentSandboxState.m_hvoSense,
								Is.EqualTo(initialAnalysisStack.WfiAnalysis.MorphBundlesOS[0].SenseRA.Hvo));
					Assert.That(miCurrentSandboxState.m_hvoMsa,
								Is.EqualTo(initialAnalysisStack.WfiAnalysis.MorphBundlesOS[0].MsaRA.Hvo));
					Assert.That(miCurrentSandboxState.m_hvoMainEntryOfVariant, Is.EqualTo(0));

				}
			}
		}

		[Test]
		public void LexEntriesComboHandler_IndexOfCurrentInflVariant_NoInflTypeChosen()
		{
			using (var sandbox = SetupSandbox(() =>
			{
				const string wff = "variantEntry";
				var mockText = MakeText(wff);
				var wf = MakeWordform(wff);
				var wa = MakeAnalysis(wf);
				var options = new MakeBundleOptions();
				options.LexEntryForm = wff;
				options.MakeMorph = (mff) =>
				{
					Guid slotType = GetSlotType(mff);
					IMoMorphSynAnalysis msa1;
					const string mainEntryForm = "mainEntry";
					var mainEntry = MakeEntry(mainEntryForm.Replace("-", ""), "V:(Imperative)", slotType, out msa1);
					var mainSense = MakeSense(mainEntry, "mainGloss", msa1);

					IMoMorphSynAnalysis msa2;
					var variantEntry = MakeEntry(mff.Replace("-", ""), "V:(Imperative)", slotType, out msa2);
					var letPlural =
						Cache.ServiceLocator.GetInstance<ILexEntryInflTypeRepository>().GetObject(
							LexEntryTypeTags.kguidLexTypPluralVar);
					letPlural.GlossAppend.set_String(Cache.DefaultAnalWs, "pl");
					variantEntry.MakeVariantOf(mainSense, letPlural);
					return variantEntry.LexemeFormOA;
				};
				options.MakeSense = (entry) =>
										{
											var entryRef = entry.EntryRefsOS.First();
											return entryRef.ComponentLexemesRS.First() as ILexSense;
										};
				options.MakeMsa = (sense) => { return sense.MorphoSyntaxAnalysisRA; };
				var wmb = MakeBundle(wa, options);
				var para = (IStTxtPara)mockText.ContentsOA.ParagraphsOS[0];
				var seg = para.SegmentsOS[0];
				seg.AnalysesRS.Add(wa);
				return new AnalysisOccurrence(seg, 0);
			}))
			{
				var initialAnalysisStack = sandbox.CurrentAnalysisTree;
				using (var handler = GetComboHandler(sandbox, InterlinLineChoices.kflidLexEntries, 0) as SandboxBase.IhMissingEntry)
				{
					var imorphItemCurrentSandboxState = handler.IndexOfCurrentItem;

					Assert.That(imorphItemCurrentSandboxState, Is.EqualTo(-1));

					/*
					var items = handler.MorphItems;
					var miCurrentSandboxState = items[imorphItemCurrentSandboxState];
					// WfiMorphBundle.InflType hasn't been set yet, so we shouldn't return a value;
					Assert.That(miCurrentSandboxState.m_inflType, Is.Null);
					Assert.That(miCurrentSandboxState.m_hvoMorph,
								Is.EqualTo(initialAnalysisStack.WfiAnalysis.MorphBundlesOS[0].MorphRA.Hvo));
					Assert.That(miCurrentSandboxState.m_hvoSense,
								Is.EqualTo(initialAnalysisStack.WfiAnalysis.MorphBundlesOS[0].SenseRA.Hvo));
					Assert.That(miCurrentSandboxState.m_hvoMsa,
								Is.EqualTo(initialAnalysisStack.WfiAnalysis.MorphBundlesOS[0].MsaRA.Hvo));


					Assert.That(miCurrentSandboxState.m_hvoMainEntryOfVariant, Is.EqualTo(initialAnalysisStack.WfiAnalysis.MorphBundlesOS[0].SenseRA.Entry.Hvo));
					var variantEntry = initialAnalysisStack.WfiAnalysis.MorphBundlesOS[0].MorphRA.Owner as ILexEntry;
					var variantType = variantEntry.VariantEntryRefs.First().VariantEntryTypesRS.First();
					 */
				}
			}
		}

		[Test]
		[SuppressMessage("Gendarme.Rules.Correctness", "EnsureLocalDisposalRule",
			Justification = "handlerList is a reference")]
		public void LexEntriesComboHandler_ItemsInComboForInflVariant()
		{
			using (var sandbox = SetupSandbox(() =>
			{
				const string wff = "blonde";
				var mockText = MakeText(wff);
				var wf = MakeWordform(wff);
				var wa = MakeAnalysis(wf);
				var options = new MakeBundleOptions();
				options.LexEntryForm = wff;
				options.MakeMorph = (mff) =>
				{
					Guid slotType = GetSlotType(mff);
					IMoMorphSynAnalysis msa1;
					var mainEntry = MakeEntry("blondEntry", "", slotType, out msa1);
					var mainSense = MakeSense(mainEntry, "fair haired", msa1);

					IMoMorphSynAnalysis msa2;
					var variantEntry = MakeEntry("blondeEntry", "", slotType, out msa2);
					ILexEntryType letDialectalVariantType = Cache.ServiceLocator.GetInstance<ILexEntryTypeRepository>().GetObject(LexEntryTypeTags.kguidLexTypDialectalVar);
					letDialectalVariantType.Abbreviation.set_String(Cache.DefaultAnalWs, "dial.var. of");
					letDialectalVariantType.Name.set_String(Cache.DefaultAnalWs, "Dialectal Variant");
					letDialectalVariantType.ReverseAbbr.set_String(Cache.DefaultAnalWs, "dial.var.");

					variantEntry.MakeVariantOf(mainSense, letDialectalVariantType);
					return variantEntry.LexemeFormOA;
				};
				options.MakeSense = (entry) =>
				{
					var entryRef = entry.EntryRefsOS.First();
					return entryRef.ComponentLexemesRS.First() as ILexSense;
				};
				options.MakeMsa = (sense) => { return sense.MorphoSyntaxAnalysisRA; };
				var wmb = MakeBundle(wa, options);
				var para = (IStTxtPara)mockText.ContentsOA.ParagraphsOS[0];
				var seg = para.SegmentsOS[0];
				seg.AnalysesRS.Add(wa);
				return new AnalysisOccurrence(seg, 0);
			}))
			{
				var initialAnalysisStack = sandbox.CurrentAnalysisTree;
				using (var handler = GetComboHandler(sandbox, InterlinLineChoices.kflidLexEntries, 0) as SandboxBase.IhMissingEntry)
				{
					var imorphItemCurrentSandboxState = handler.IndexOfCurrentItem;

					Assert.That(imorphItemCurrentSandboxState, Is.EqualTo(1));

					var handlerList =  handler.ComboList.Items;

					Assert.That(handlerList[0].ToString(), Is.EqualTo("Add New Sense for blondeEntry ..."));
					Assert.That(handlerList[1].ToString(), Is.EqualTo("  fair haired, ??? , blondEntry+dial.var."));
					Assert.That(handlerList[2].ToString(), Is.EqualTo("    Add New Sense..."));
				}
			}
		}

		[Test]
		public void LexEntriesComboHandler_IndexOfCurrentInflVariant_InflTypeChosen()
		{
			using (var sandbox = SetupSandbox(() =>
			{
				const string wff = "variantEntry";
				var mockText = MakeText(wff);
				var wf = MakeWordform(wff);
				var wa = MakeAnalysis(wf);
				var options = new MakeBundleOptions();
				options.LexEntryForm = wff;
				options.MakeMorph = (mff) =>
				{
					Guid slotType = GetSlotType(mff);
					IMoMorphSynAnalysis msa1;
					const string mainEntryForm = "mainEntry";
					var mainEntry = MakeEntry(mainEntryForm.Replace("-", ""), "V:(Imperative)", slotType, out msa1);
					var mainSense = MakeSense(mainEntry, "mainGloss", msa1);

					IMoMorphSynAnalysis msa2;
					var variantEntry = MakeEntry(mff.Replace("-", ""), "V:(Imperative)", slotType, out msa2);
					var letPlural =
						Cache.ServiceLocator.GetInstance<ILexEntryInflTypeRepository>().GetObject(
							LexEntryTypeTags.kguidLexTypPluralVar);
					letPlural.GlossAppend.set_String(Cache.DefaultAnalWs, "pl");
					variantEntry.MakeVariantOf(mainSense, letPlural);
					return variantEntry.LexemeFormOA;
				};
				options.MakeSense = (entry) =>
				{
					var entryRef = entry.EntryRefsOS.First();
					return entryRef.ComponentLexemesRS.First() as ILexSense;
				};
				options.MakeMsa = (sense) => { return sense.MorphoSyntaxAnalysisRA; };
				options.MakeInflType = (mf) =>
										   {
											   var entry = mf.Owner as ILexEntry;
											   var entryRef = entry.EntryRefsOS.First();
											   var vet = entryRef.VariantEntryTypesRS.First() as ILexEntryInflType;
											   return vet;
										   };
				var wmb = MakeBundle(wa, options);

				var para = (IStTxtPara)mockText.ContentsOA.ParagraphsOS[0];
				var seg = para.SegmentsOS[0];
				seg.AnalysesRS.Add(wa);
				return new AnalysisOccurrence(seg, 0);
			}))
			{
				var initialAnalysisStack = sandbox.CurrentAnalysisTree;
				using (var handler = GetComboHandler(sandbox, InterlinLineChoices.kflidLexEntries, 0) as SandboxBase.IhMissingEntry)
				{
					var imorphItemCurrentSandboxState = handler.IndexOfCurrentItem;
					var items = handler.MorphItems;
					var miCurrentSandboxState = items[imorphItemCurrentSandboxState];
					Assert.That(miCurrentSandboxState.m_hvoMorph,
								Is.EqualTo(initialAnalysisStack.WfiAnalysis.MorphBundlesOS[0].MorphRA.Hvo));
					Assert.That(miCurrentSandboxState.m_hvoSense,
								Is.EqualTo(initialAnalysisStack.WfiAnalysis.MorphBundlesOS[0].SenseRA.Hvo));
					Assert.That(miCurrentSandboxState.m_hvoMsa,
								Is.EqualTo(initialAnalysisStack.WfiAnalysis.MorphBundlesOS[0].MsaRA.Hvo));

					var variantEntry = initialAnalysisStack.WfiAnalysis.MorphBundlesOS[0].MorphRA.Owner as ILexEntry;
					var variantType = variantEntry.VariantEntryRefs.First().VariantEntryTypesRS.First();
					Assert.That(miCurrentSandboxState.m_inflType, Is.EqualTo(variantType));
					Assert.That(miCurrentSandboxState.m_hvoMainEntryOfVariant, Is.EqualTo(initialAnalysisStack.WfiAnalysis.MorphBundlesOS[0].SenseRA.Entry.Hvo));
				}
			}
		}

		[Test]
		public void LexEntriesComboHandler_InflTypeOptions_GlossAppendSenseNames_Ordered_PL_PST()
		{
			using (var sandbox = SetupSandbox(() =>
			{
				const string wff = "variantEntry";
				var mockText = MakeText(wff);
				var wf = MakeWordform(wff);
				var wa = MakeAnalysis(wf);
				var options = new MakeBundleOptions();
				options.LexEntryForm = wff;
				options.MakeMorph = (mff) =>
				{
					Guid slotType = GetSlotType(mff);
					IMoMorphSynAnalysis msa1;
					const string mainEntryForm = "mainEntry";
					var mainEntry = MakeEntry(mainEntryForm.Replace("-", ""), "V:(Imperative)", slotType, out msa1);
					var mainSense = MakeSense(mainEntry, "mainGloss", msa1);

					IMoMorphSynAnalysis msa2;
					var variantEntry = MakeEntry(mff.Replace("-", ""), "V:(Imperative)", slotType, out msa2);
					var letPlural =
						Cache.ServiceLocator.GetInstance<ILexEntryInflTypeRepository>().GetObject(
							LexEntryTypeTags.kguidLexTypPluralVar);
					// add types to entryRef in the order of "pl" followed by "pst"
					letPlural.GlossAppend.set_String(Cache.DefaultAnalWs, "pl");
					var ler = variantEntry.MakeVariantOf(mainSense, letPlural);
					var letPst =
						Cache.ServiceLocator.GetInstance<ILexEntryInflTypeRepository>().GetObject(
							LexEntryTypeTags.kguidLexTypPastVar);
					letPst.GlossAppend.set_String(Cache.DefaultAnalWs, "pst");
					ler.VariantEntryTypesRS.Add(letPst);
					return variantEntry.LexemeFormOA;
				};
				options.MakeSense = (entry) =>
				{
					var entryRef = entry.EntryRefsOS.First();
					return entryRef.ComponentLexemesRS.First() as ILexSense;
				};
				options.MakeMsa = (sense) => { return sense.MorphoSyntaxAnalysisRA; };
				options.MakeInflType = (mf) =>
				{
					var entry = mf.Owner as ILexEntry;
					var entryRef = entry.EntryRefsOS.First();
					var vet = entryRef.VariantEntryTypesRS.First() as ILexEntryInflType;
					return vet;
				};
				var wmb = MakeBundle(wa, options);

				var para = (IStTxtPara)mockText.ContentsOA.ParagraphsOS[0];
				var seg = para.SegmentsOS[0];
				seg.AnalysesRS.Add(wa);
				return new AnalysisOccurrence(seg, 0);
			}))
			{

				var letPlural =
					Cache.ServiceLocator.GetInstance<ILexEntryInflTypeRepository>().GetObject(
						LexEntryTypeTags.kguidLexTypPluralVar);
				var letPst =
					Cache.ServiceLocator.GetInstance<ILexEntryInflTypeRepository>().GetObject(
						LexEntryTypeTags.kguidLexTypPastVar);

				using (var handler = GetComboHandler(sandbox, InterlinLineChoices.kflidLexEntries, 0) as SandboxBase.IhMissingEntry)
				{
					var sortedMorphItems = handler.MorphItems;
					sortedMorphItems.Sort();
					// menu items should be ordered according to entryRef.VariantEntryTypesRS
					{
						var mi1 = sortedMorphItems[0];
						Assert.That(mi1.m_inflType, Is.EqualTo(letPlural));
						Assert.That(mi1.m_nameSense, Is.EqualTo("mainGloss.pl"));
					}
					{
						var mi2 = sortedMorphItems[1];
						Assert.That(mi2.m_inflType, Is.EqualTo(letPst));
						Assert.That(mi2.m_nameSense, Is.EqualTo("mainGloss.pst"));
					}
				}
			}
		}

		[Test]
		public void LexEntriesComboHandler_InflTypeOptions_GlossAppendSenseNames_Ordered_PST_PL()
		{
			using (var sandbox = SetupSandbox(() =>
			{
				const string wff = "variantEntry";
				var mockText = MakeText(wff);
				var wf = MakeWordform(wff);
				var wa = MakeAnalysis(wf);
				var options = new MakeBundleOptions();
				options.LexEntryForm = wff;
				options.MakeMorph = (mff) =>
				{
					Guid slotType = GetSlotType(mff);
					IMoMorphSynAnalysis msa1;
					const string mainEntryForm = "mainEntry";
					var mainEntry = MakeEntry(mainEntryForm.Replace("-", ""), "V:(Imperative)", slotType, out msa1);
					var mainSense = MakeSense(mainEntry, "mainGloss", msa1);

					IMoMorphSynAnalysis msa2;
					var variantEntry = MakeEntry(mff.Replace("-", ""), "V:(Imperative)", slotType, out msa2);
					var letPlural =
						Cache.ServiceLocator.GetInstance<ILexEntryInflTypeRepository>().GetObject(
							LexEntryTypeTags.kguidLexTypPluralVar);
					letPlural.GlossAppend.set_String(Cache.DefaultAnalWs, "pl");
					var letPst =
						Cache.ServiceLocator.GetInstance<ILexEntryInflTypeRepository>().GetObject(
							LexEntryTypeTags.kguidLexTypPastVar);
					letPst.GlossAppend.set_String(Cache.DefaultAnalWs, "pst");
					// add types to entryRef in the order of "pst" followed by "pl"
					var ler = variantEntry.MakeVariantOf(mainSense, letPst);
					ler.VariantEntryTypesRS.Add(letPlural);
					return variantEntry.LexemeFormOA;
				};
				options.MakeSense = (entry) =>
				{
					var entryRef = entry.EntryRefsOS.First();
					return entryRef.ComponentLexemesRS.First() as ILexSense;
				};
				options.MakeMsa = (sense) => { return sense.MorphoSyntaxAnalysisRA; };
				options.MakeInflType = (mf) =>
				{
					var entry = mf.Owner as ILexEntry;
					var entryRef = entry.EntryRefsOS.First();
					var vet = entryRef.VariantEntryTypesRS.First() as ILexEntryInflType;
					return vet;
				};
				var wmb = MakeBundle(wa, options);

				var para = (IStTxtPara)mockText.ContentsOA.ParagraphsOS[0];
				var seg = para.SegmentsOS[0];
				seg.AnalysesRS.Add(wa);
				return new AnalysisOccurrence(seg, 0);
			}))
			{

				var letPlural =
					Cache.ServiceLocator.GetInstance<ILexEntryInflTypeRepository>().GetObject(
						LexEntryTypeTags.kguidLexTypPluralVar);
				var letPst =
					Cache.ServiceLocator.GetInstance<ILexEntryInflTypeRepository>().GetObject(
						LexEntryTypeTags.kguidLexTypPastVar);

				using (var handler = GetComboHandler(sandbox, InterlinLineChoices.kflidLexEntries, 0) as SandboxBase.IhMissingEntry)
				{
					var sortedMorphItems = handler.MorphItems;
					sortedMorphItems.Sort();
					// menu items should be ordered according to entryRef.VariantEntryTypesRS
					{
						var mi0 = sortedMorphItems[0];
						Assert.That(mi0.m_inflType, Is.EqualTo(letPst));
						Assert.That(mi0.m_nameSense, Is.EqualTo("mainGloss.pst"));
					}
					{
						var mi1 = sortedMorphItems[1];
						Assert.That(mi1.m_inflType, Is.EqualTo(letPlural));
						Assert.That(mi1.m_nameSense, Is.EqualTo("mainGloss.pl"));
					}
				}
			}
		}

		[Test]
		public void ComboHandler_CreateCoreMorphItemBasedOnSandboxCurrentState_DeletedSense_DoesNotThrow()
		{
			// Make an entry with a morph and a sense with no MSA.
			var entry = Cache.ServiceLocator.GetInstance<ILexEntryFactory>().Create();
			var morph = Cache.ServiceLocator.GetInstance<IMoStemAllomorphFactory>().Create();
			entry.LexemeFormOA = morph;
			morph.Form.SetVernacularDefaultWritingSystem("kick");
			morph.MorphTypeRA =
				Cache.ServiceLocator.GetInstance<IMoMorphTypeRepository>().GetObject(MoMorphTypeTags.kguidMorphRoot);
			// Set up first sense
			var sense = Cache.ServiceLocator.GetInstance<ILexSenseFactory>().Create();
			entry.SensesOS.Add(sense);
			sense.Gloss.SetAnalysisDefaultWritingSystem("silly");

			// Make an analysis from that MSA.
			var wf = Cache.ServiceLocator.GetInstance<IWfiWordformFactory>().Create();
			wf.Form.SetVernacularDefaultWritingSystem("kick");
			var wa = Cache.ServiceLocator.GetInstance<IWfiAnalysisFactory>().Create();
			wf.AnalysesOC.Add(wa);
			var mb = Cache.ServiceLocator.GetInstance<IWfiMorphBundleFactory>().Create();
			wa.MorphBundlesOS.Add(mb);
			mb.SenseRA = sense;
			mb.MorphRA = morph;
			// Set up second sense
			var sense2 = Cache.ServiceLocator.GetInstance<ILexSenseFactory>().Create();
			entry.SensesOS.Add(sense2);
			sense2.Gloss.SetAnalysisDefaultWritingSystem("problem");

			// Make a sandbox and sut
			InterlinLineChoices lineChoices = InterlinLineChoices.DefaultChoices(Cache.LangProject,
				Cache.DefaultVernWs, Cache.DefaultAnalWs, InterlinLineChoices.InterlinMode.Analyze);
			using(var sandbox = new SandboxBase(Cache, null, m_propertyTable, null, lineChoices, wa.Hvo))
			{
				var mockList = new MockComboHandler();
				sandbox.m_ComboHandler = mockList;
				// Merge the first sense into the second (invalidating analysis and sandbox cache)
				using(var handler = GetComboHandler(sandbox, InterlinLineChoices.kflidLexEntries, 0))
				{
					// wipe out the sense that the morph bundle was based on.
					sense2.MergeObject(sense, true);
					Assert.AreEqual(entry.SensesOS[0], sense2);
					Assert.DoesNotThrow(()=>
					{
						// ReSharper disable once UnusedVariable - Assignment is SUT
						var i = handler.IndexOfCurrentItem;
					});
				}
			}
		}

		private SandboxBase.InterlinComboHandler GetComboHandler(SandboxBase sandbox, int flid, int morphIndex)
		{
			// first select the proper pull down icon.
			int tagIcon = 0;
			switch (flid)
			{
				case InterlinLineChoices.kflidMorphemes:
					tagIcon = SandboxBase.ktagMorphFormIcon;
					break;
				case InterlinLineChoices.kflidLexEntries:
					tagIcon = SandboxBase.ktagMorphEntryIcon;
					break;
				case InterlinLineChoices.kflidWordGloss:
					tagIcon = SandboxBase.ktagWordGlossIcon;
					break;
				case InterlinLineChoices.kflidWordPos:
					tagIcon = SandboxBase.ktagWordPosIcon;
					break;
			}
			return SandboxBase.InterlinComboHandler.MakeCombo(null, tagIcon, sandbox, morphIndex) as SandboxBase.InterlinComboHandler;
		}

		[SuppressMessage("Gendarme.Rules.Design", "UseCorrectDisposeSignaturesRule",
			Justification = "Nothing to dispose here, just needed to avoid a crash on TearDown.")]
		public class MockComboHandler : IComboHandler, IDisposable
		{
			public void SetupCombo() { }

			public void Hide() { }

			public bool HandleReturnKey()
			{
				return true;
			}

			public void Activate(Rect loc) { }

			public int SelectedMorphHvo { get; private set; }
			public void HandleSelectIfActive() { }
			public void Dispose() { }
		}

		/// <summary>
		/// Make all the stuff we need to display Nihimbilira in the standard way.
		/// </summary>
		private SandboxBase SetupNihimbilira()
		{
			return SetupSandbox(MakeDataForNihimbilira);
		}

		private SandboxBase SetupSandbox(Func<AnalysisOccurrence> createDataForSandbox)
		{
			var occurrence = createDataForSandbox();
			var lineChoices = InterlinLineChoices.DefaultChoices(Cache.LangProject, Cache.DefaultVernWs, Cache.DefaultAnalWs);
			var sandbox = new SandboxBase(Cache, null, lineChoices, occurrence.Analysis.Hvo);
			sandbox.InitializeFlexComponent(m_propertyTable, m_publisher, m_subscriber);
			sandbox.MakeRoot();
			return sandbox;
		}

		void VerifySelection(SandboxBase sandbox, bool fPicture, int tagText, int tagObj, int morphIndex)
		{
			Assert.That(sandbox.RootBox.Selection, Is.Not.Null);
			Assert.That(sandbox.MorphIndex, Is.EqualTo(morphIndex));
			int ihvoRoot;
			int tagTextProp;
			int cpropPrevious;
			int ichAnchor;
			int ichEnd;
			int ws;
			bool fAssocPrev;
			int ihvoEnd;
			ITsTextProps ttpBogus;
			// Main array of information retrived from sel that made combo.
			SelLevInfo[] rgvsli;
			bool fIsPictureSel; // icon selected.

			IVwSelection sel = sandbox.RootBox.Selection;
			fIsPictureSel = sel.SelType == VwSelType.kstPicture;
			int cvsli = sel.CLevels(false) - 1;
			rgvsli = SelLevInfo.AllTextSelInfo(sel, cvsli,
				out ihvoRoot, out tagTextProp, out cpropPrevious, out ichAnchor, out ichEnd,
				out ws, out fAssocPrev, out ihvoEnd, out ttpBogus);
			Assert.That(fIsPictureSel, Is.EqualTo(fPicture));
			Assert.That(tagTextProp, Is.EqualTo(tagText));
			if (tagTextProp == SandboxBase.ktagSbNamedObjName)
			{
				int tagObjProp = rgvsli[0].tag;
				Assert.That(tagObjProp, Is.EqualTo(tagObj));
			}
			//sandbox.InterlinLineChoices.
		}

		private AnalysisOccurrence MakeDataForNihimbilira()
		{
			var greenMat = MakeText("nihimbilira");
			var wf = MakeWordform("nihimbilira");
			var wa = MakeAnalysis(wf);
			var wg = MakeGloss(wa, "I see");
			var ni = MakeBundle(wa, "ni-", "1SgSubj", "V:(Subject)");
			var him = MakeBundle(wa, "him-", "3SgObj", "V:Object");
			var bili = MakeBundle(wa, "bili", "to see", "trans (1)");
			var ra = MakeBundle(wa, "-ra", "Pres", "sta:Tense");
			var para = (IStTxtPara) greenMat.ContentsOA.ParagraphsOS[0];
			var seg = para.SegmentsOS[0];
			seg.AnalysesRS.Add(wg);
			return new AnalysisOccurrence(seg, 0);
		}

		private FDO.IText MakeText(string contents)
		{
			var text = Cache.ServiceLocator.GetInstance<ITextFactory>().Create();
			//Cache.LangProject.TextsOC.Add(text);
			var stText = Cache.ServiceLocator.GetInstance<IStTextFactory>().Create();
			text.ContentsOA = stText;
			var para = Cache.ServiceLocator.GetInstance<IStTxtParaFactory>().Create();
			stText.ParagraphsOS.Add(para);
			para.Contents = Cache.TsStrFactory.MakeString(contents, Cache.DefaultVernWs);
			var seg = Cache.ServiceLocator.GetInstance<ISegmentFactory>().Create();
			para.SegmentsOS.Add(seg);
			return text;
		}

		private ITsString MakeVernString(string content)
		{
			return Cache.TsStrFactory.MakeString(content, Cache.DefaultVernWs);
		}
		private ITsString MakeAnalysisString(string content)
		{
			return Cache.TsStrFactory.MakeString(content, Cache.DefaultAnalWs);
		}

		private IWfiWordform MakeWordform(string form)
		{
			var result = Cache.ServiceLocator.GetInstance<IWfiWordformFactory>().Create();
			result.Form.VernacularDefaultWritingSystem = MakeVernString(form);
			return result;
		}

		private IWfiAnalysis MakeAnalysis(IWfiWordform wf)
		{
			var wa = Cache.ServiceLocator.GetInstance<IWfiAnalysisFactory>().Create();
			wf.AnalysesOC.Add(wa);
			return wa;
		}

		private IWfiGloss MakeGloss(IWfiAnalysis wa, string gloss)
		{
			var wg = Cache.ServiceLocator.GetInstance<IWfiGlossFactory>().Create();
			wa.MeaningsOC.Add(wg);
			wg.Form.AnalysisDefaultWritingSystem = MakeAnalysisString("gloss");
			return wg;
		}

		private IWfiMorphBundle MakeBundle(IWfiAnalysis wa, string form, string gloss, string pos)
		{
			return MakeBundleDefault(wa, form, gloss, pos);
		}

		private IWfiMorphBundle MakeBundleDefault(IWfiAnalysis wa, string form, string gloss, string pos)
		{
			var options = new MakeBundleOptions();
			options.LexEntryForm = form;
			options.MakeMorph = (mff) =>
									{
										Guid slotType = GetSlotType(mff);
										IMoMorphSynAnalysis msa;
										var entry = MakeEntry(mff.Replace("-", ""), pos, slotType, out msa);
										return entry.LexemeFormOA;
									};
			options.MakeSense = (entry) =>
									{
										var msa = entry.MorphoSyntaxAnalysesOC.ToList()[0];
										var sense = MakeSense(entry, gloss, msa);
										return sense;
									};
			options.MakeMsa = (sense) => { return sense.MorphoSyntaxAnalysisRA; };
			return MakeBundle(wa, options);
		}

		private Guid GetSlotType(string form)
		{
			var slotType = MoMorphTypeTags.kguidMorphStem;
			if (form.StartsWith("-"))
				slotType = MoMorphTypeTags.kguidMorphSuffix;
			else if (form.EndsWith("-"))
				slotType = MoMorphTypeTags.kguidMorphPrefix;
			return slotType;
		}


		class MakeBundleOptions
		{
			internal string LexEntryForm;
			internal Func<string, IMoForm> MakeMorph;
			internal Func<ILexEntry, ILexSense> MakeSense;
			internal Func<ILexSense, IMoMorphSynAnalysis> MakeMsa;
			internal Func<IMoForm, ILexEntryInflType> MakeInflType;
		}

		private IWfiMorphBundle MakeBundle(IWfiAnalysis wa, MakeBundleOptions mbOptions)
		{
			var bundle = Cache.ServiceLocator.GetInstance<IWfiMorphBundleFactory>().Create();
			wa.MorphBundlesOS.Add(bundle);
			var morph = mbOptions.MakeMorph(mbOptions.LexEntryForm);
			bundle.MorphRA = morph;
			var sense = mbOptions.MakeSense(morph.Owner as ILexEntry);
			bundle.SenseRA = sense;
			var msa = mbOptions.MakeMsa(sense);
			bundle.MsaRA = msa;
			if (mbOptions.MakeInflType != null)
			{
				var inflType = mbOptions.MakeInflType(morph);
				bundle.InflTypeRA = inflType;
			}

			return bundle;
		}

		private IPartOfSpeech MakePartOfSpeech(string name)
		{
			var partOfSpeech = Cache.ServiceLocator.GetInstance<IPartOfSpeechFactory>().Create();
			Cache.LangProject.PartsOfSpeechOA.PossibilitiesOS.Add(partOfSpeech);
			partOfSpeech.Name.AnalysisDefaultWritingSystem = MakeAnalysisString(name);
			partOfSpeech.Abbreviation.AnalysisDefaultWritingSystem = partOfSpeech.Name.AnalysisDefaultWritingSystem;
			return partOfSpeech;
		}

		/// <summary>
		/// Make an entry with the specified lexeme form of the specified slot type, a sense with the specified gloss,
		/// an MSA with the specified part of speech, and generally hook things up as expected.
		/// Assumes all of the required objects need to be created; in general this might not be true, but it works
		/// for the test data here.
		/// </summary>
		private ILexEntry MakeEntry(string lf, string pos, Guid slotType, out IMoMorphSynAnalysis msa)
		{
			// The entry itself.
			ILexEntry entry = Cache.ServiceLocator.GetInstance<ILexEntryFactory>().Create();
			// Lexeme Form and MSA.
			IMoForm form;
			msa = GetMsaAndMoForm(entry, slotType, pos, out form);
			entry.LexemeFormOA = form;
			form.Form.VernacularDefaultWritingSystem = MakeVernString(lf);
			form.MorphTypeRA = Cache.ServiceLocator.GetInstance<IMoMorphTypeRepository>().GetObject(slotType);
			return entry;
		}

		private ILexSense MakeSense(ILexEntry entry, string gloss, IMoMorphSynAnalysis msa)
		{
			// Bare bones of Sense
			var sense = Cache.ServiceLocator.GetInstance<ILexSenseFactory>().Create();
			entry.SensesOS.Add(sense);
			sense.Gloss.AnalysisDefaultWritingSystem = MakeAnalysisString(gloss);
			sense.MorphoSyntaxAnalysisRA = msa;
			return sense;
		}

		private IMoMorphSynAnalysis GetMsaAndMoForm(ILexEntry entry, Guid slotType, string pos, out IMoForm form)
		{
			IMoMorphSynAnalysis msa;
			if (slotType == MoMorphTypeTags.kguidMorphStem)
			{
				form = Cache.ServiceLocator.GetInstance<IMoStemAllomorphFactory>().Create();
				var stemMsa = Cache.ServiceLocator.GetInstance<IMoStemMsaFactory>().Create();
				msa = stemMsa;
				entry.MorphoSyntaxAnalysesOC.Add(msa);
				stemMsa.PartOfSpeechRA = MakePartOfSpeech(pos);
			}
			else
			{
				form = Cache.ServiceLocator.GetInstance<IMoAffixAllomorphFactory>().Create();
				var affixMsa = Cache.ServiceLocator.GetInstance<IMoInflAffMsaFactory>().Create();
				msa = affixMsa;
				entry.MorphoSyntaxAnalysesOC.Add(msa);
				affixMsa.PartOfSpeechRA = MakePartOfSpeech(pos);
			}
			return msa;
		}
	}
}<|MERGE_RESOLUTION|>--- conflicted
+++ resolved
@@ -11,12 +11,8 @@
 using SIL.FieldWorks.FDO.DomainServices;
 using SIL.FieldWorks.FDO.FDOTests;
 using System.Diagnostics.CodeAnalysis;
-<<<<<<< HEAD
 using SIL.CoreImpl;
-=======
 using SIL.Utils;
-using XCore;
->>>>>>> f36077e3
 
 namespace SIL.FieldWorks.IText
 {
@@ -57,7 +53,7 @@
 			{
 				m_propertyTable.Dispose();
 			}
-			m_propertyTable = null;
+				m_propertyTable = null;
 			m_publisher = null;
 			m_subscriber = null;
 			base.TestTearDown();
@@ -702,7 +698,7 @@
 			// Make a sandbox and sut
 			InterlinLineChoices lineChoices = InterlinLineChoices.DefaultChoices(Cache.LangProject,
 				Cache.DefaultVernWs, Cache.DefaultAnalWs, InterlinLineChoices.InterlinMode.Analyze);
-			using(var sandbox = new SandboxBase(Cache, null, m_propertyTable, null, lineChoices, wa.Hvo))
+			using(var sandbox = new SandboxBase(Cache, null, lineChoices, wa.Hvo))
 			{
 				var mockList = new MockComboHandler();
 				sandbox.m_ComboHandler = mockList;
