﻿using System.Collections.Generic;
using System.Diagnostics.CodeAnalysis;
using System.IO;
using System.Linq;
using System.Text;
using System.Xml.Linq;
using System.Xml.XPath;
using NUnit.Framework;
using SIL.FieldWorks.Common.FwUtils;
using Sfm2Xml;
using SIL.CoreImpl;
using SIL.FieldWorks.FDO.DomainServices;
using SIL.FieldWorks.LexText.Controls;
using SIL.FieldWorks.Test.TestUtils;
using SilEncConverters40;

namespace SIL.FieldWorks.IText
{
	[TestFixture]
	public class InterlinSfmImportTests : BaseTest
	{
		[SuppressMessage("Gendarme.Rules.Portability", "NewLineLiteralRule",
			Justification="New lines in input strings are different depending on platform")]
		public InterlinSfmImportTests()
		{
		}

		private string input1 =
			@"\_sh v3.0  943  S Texts
\id Abu
\name Abu Nawas

\au Guna Bte Rintal
\com a funny story (folk tale?) about the relationship between Abu Nawas and a king
\comp Edith Mirafuentes (and revised by Kaili Bte Said)

\p
\ref Abu Nawas 001
\t $$Uun   kono'      serita', dau-dau  (tu)   kisa  Abu Nawas.
\m uun   kono'      serita' dau dau  tu   kisa  Abu Nawas
\ge exist it_is_said story   long_ago this story Abu Nawas
\ps vi    adv        n       adv      deic n     propN

\f There was, it is said, a story about Abu Nawas.
\f JT added some more.
\lt There existed, it is said, long ago, this story about Abu Nawas
\nt sentence adjunct: reported speech
\nt Example hacked by JohnT to exemplify more cases

\ref Abu Nawas 002
\t Abu Nawas kerjo ta'  rojo
\m Abu Nawas kerjo ta'  rojo
\ge Abu Nawas work  at   king
\ps propN     vi    prep n

\f Abu Nawas worked for the king.

\p
\ref Abu Nawas 003
\t John added this
\f and this

\id Jt

\ref Jt 001
\t A second text
\unk some unknown dat to ignore
\t in two parts
\f its free translation
\lt its literal translation
\f an orphan FT
\p
\t second para
\f ft of second para first seg
\t second para second sentence
";

		/// <summary>
		/// This tests out most aspects of the conversion.
		/// </summary>
		[Test]
		public void BasicConversion()
		{
			var mappings = GetMappings();
			mappings.Add(new InterlinearMapping() { Marker = "id", Destination = InterlinDestination.Abbreviation, WritingSystem = "en" });
			var wsf = GetWsf();
			var input = new ByteReader("input1", Encoding.UTF8.GetBytes(input1));
			var converter = new Sfm2FlexText();
			var output = converter.Convert(input, mappings, wsf);
			using (var outputStream = new MemoryStream(output))
			{
				using (var reader = new StreamReader(outputStream))
				{
					var outputElt = XElement.Load(reader);
					Assert.That(outputElt.Name.LocalName, Is.EqualTo("document"));
					var textElt = outputElt.Element("interlinear-text");
					Assert.That(textElt, Is.Not.Null);
					VerifyItem(textElt, "./item[@type='title']", "fr", "Abu Nawas");
					VerifyItem(textElt, "./item[@type='title-abbreviation']", "en", "Abu");
					VerifyItem(textElt, "./item[@type='source']", "en", "Guna Bte Rintal");
					VerifyItem(textElt, "./item[@type='comment']", "en", "a funny story (folk tale?) about the relationship between Abu Nawas and a king");
					var paragraphs = textElt.Element("paragraphs");
					Assert.IsNotNull(paragraphs);
					var para = paragraphs.Element("paragraph");
					Assert.IsNotNull(para);
					var phrases = para.Element("phrases");
					Assert.IsNotNull(phrases);

					var phrase1 = phrases.Element("phrase");
					Assert.IsNotNull(phrase1);
					VerifyItem(phrase1, "./item[@type='reference-label']", "en", "Abu Nawas 001");
					VerifyText(phrase1, new[] {"$$", "Uun", "kono'", "serita'", ",", "dau-dau", "(", "tu",")", "kisa", "Abu", "Nawas", "."},
						new HashSet<string>(new[] {".", ",", "$$", "(", ")"}), "qaa-x-kal");
					VerifyItem(phrase1, "./item[@type='gls']", "en", "There was, it is said, a story about Abu Nawas. JT added some more.");
					VerifyItem(phrase1, "./item[@type='lit']", "en", "There existed, it is said, long ago, this story about Abu Nawas");
					VerifyItem(phrase1, "./item[@type='note']", "en", "sentence adjunct: reported speech");
					VerifyItem(phrase1, "./item[@type='note'][2]", "en", "Example hacked by JohnT to exemplify more cases");

					var phrase2 = phrases.Elements("phrase").Skip(1).First();
					VerifyItem(phrase2, "./item[@type='reference-label']", "en", "Abu Nawas 002");
					VerifyText(phrase2, new[] { "Abu", "Nawas", "kerjo", "ta'", "rojo" },
						new HashSet<string>(), "qaa-x-kal");
					VerifyItem(phrase2, "./item[@type='gls']", "en", "Abu Nawas worked for the king.");

					var phrase3 = paragraphs.XPathSelectElement("./paragraph[2]/phrases/phrase");
					VerifyItem(phrase3, "./item[@type='reference-label']", "en", "Abu Nawas 003");
					VerifyText(phrase3, new[] { "John", "added", "this" },
						new HashSet<string>(), "qaa-x-kal");
					VerifyItem(phrase3, "./item[@type='gls']", "en", "and this");

					var text2 = outputElt.Elements("interlinear-text").Skip(1).First();
					VerifyItem(text2, "./item[@type='title-abbreviation']", "en", "Jt");

					var phrase4 = text2.XPathSelectElement("./paragraphs/paragraph/phrases/phrase");
					VerifyItem(phrase4, "./item[@type='reference-label']", "en", "Jt 001");
					VerifyText(phrase4, new[] { "A", "second", "text", "in", "two", "parts" },
						new HashSet<string>(), "qaa-x-kal");
					VerifyItem(phrase4, "./item[@type='gls']", "en", "its free translation");
					Assert.That(phrase4.XPathSelectElements("./item[@type='gls']").Count(), Is.EqualTo(1));

					var phrase5 = text2.XPathSelectElement("./paragraphs/paragraph[2]/phrases/phrase");
					VerifyText(phrase5, new[] { "second", "para" },
						new HashSet<string>(), "qaa-x-kal");

					// If we unexpectedly get a second text line AFTER some other known field without a ref line, start a new phrase anyway.
					var phrase6 = text2.XPathSelectElement("./paragraphs/paragraph[2]/phrases/phrase[2]");
					VerifyText(phrase6, new[] { "second", "para", "second", "sentence"},
						new HashSet<string>(), "qaa-x-kal");
				}
			}
		}

		// \x85 is ellipsis in cp1252, \u2026
		private string input2 =
			@"\_sh v3.0  943  S Texts
" +
"\\id Abu\x2026" + @"
\name Abu Nawas

\au Guna Bte Rintal
\com a funny story (folk tale?) about the relationship between Abu Nawas and a king
\comp Edith Mirafuentes (and revised by Kaili Bte Said)

\p
\ref Abu Nawas 001
\t John added this" + "\x017D";

		/// <summary>
		/// Test the application of encoding converters.
		/// </summary>
		[Test]
		public void EncodingConverters()
		{
			var encConv = new EncConverters();
			encConv.AddConversionMap("XXYTestConverter", "1252",
						ECInterfaces.ConvType.Legacy_to_from_Unicode, "cp", "", "",
						ECInterfaces.ProcessTypeFlags.CodePageConversion);
			var mappings = new List<InterlinearMapping>();
			mappings.Add(new InterlinearMapping()
							{
								Marker = "id",
								Destination = InterlinDestination.Abbreviation	,
								WritingSystem = "en",
								Converter = "XXYTestConverter"
							});
			mappings.Add(new InterlinearMapping()
			{
				Marker = "t",
				Destination = InterlinDestination.Baseline,
				WritingSystem = "qaa-x-kal",
				Converter = "XXYTestConverter"
			});
			var wsf = GetWsf();
			var input = new ByteReader("input2", Encoding.GetEncoding(1252).GetBytes(input2));
			var converter = new Sfm2FlexText();
			var output = converter.Convert(input, mappings, wsf);
			using (var outputStream = new MemoryStream(output))
			{
				using (var reader = new StreamReader(outputStream))
				{
					var outputElt = XElement.Load(reader);
					var textElt = outputElt.Element("interlinear-text");
					VerifyItem(textElt, "./item[@type='title-abbreviation']", "en", "Abu\x2026");
					var phrase1 = textElt.XPathSelectElement("./paragraphs/paragraph/phrases/phrase");
					VerifyText(phrase1, new[] { "John", "added", "this\x017D" },
						new HashSet<string>(), "qaa-x-kal");
					encConv.Remove("XXYTestConverter");
				}
			}
		}

		private string input3 =
	@"\_sh v3.0  943  S Texts
\id
\ab Abu
\name Abu Nawas
\com a funny story (folk tale?) about the relationship between Abu Nawas and a king
\comp Edith Mirafuentes (and revised by Kaili Bte Said)

\p
\ref Abu Nawas 001
\t John added this

\id
\ab MyT
\name MyText
\com Some coments
\com more comments
\p
\ref MyText 001
\t Some text

\name Another
\name Text
\com More comments
\name this is ignored
\p
\ref AT 001
\t third text

\id
\ab Yet
\name Yet another
\p
\ref Yet 001
\t fourth text
";

		/// <summary>
		/// Test reading multiple texts from a single file (and multiple adjcant lines of header)
		/// </summary>
		[Test]
		public void MultipleTexts()
		{
			var mappings = GetMappings();
			mappings.Add(new InterlinearMapping() { Marker = "id", Destination = InterlinDestination.Id, WritingSystem = "en" });
			mappings.Add(new InterlinearMapping() { Marker = "ab", Destination = InterlinDestination.Abbreviation, WritingSystem = "en" });
			var wsf = GetWsf();
			var input = new ByteReader("input3", Encoding.GetEncoding(1252).GetBytes(input3));
			var converter = new Sfm2FlexText();
			var output = converter.Convert(input, mappings, wsf);
			using (var outputStream = new MemoryStream(output))
			{
				using (var reader = new StreamReader(outputStream))
				{
					var outputElt = XElement.Load(reader);
					var textElt = outputElt.Element("interlinear-text");
					VerifyItem(textElt, "./item[@type='title-abbreviation']", "en", "Abu");
					var phrase1 = textElt.XPathSelectElement("./paragraphs/paragraph/phrases/phrase");
					VerifyText(phrase1, new[] { "John", "added", "this" },
						new HashSet<string>(), "qaa-x-kal");

					//\id
					//\ab MyT
					//\name MyText
					//\com Some coments
					//\com more comments
					//\p
					//\ref MyText 001
					//\t Some text
					textElt = outputElt.Elements("interlinear-text").Skip(1).First();
					VerifyItem(textElt, "./item[@type='title-abbreviation']", "en", "MyT");
					VerifyItem(textElt, "./item[@type='title']", "fr", "MyText");
					VerifyItem(textElt, "./item[@type='comment']", "en", "Some coments more comments");
					phrase1 = textElt.XPathSelectElement("./paragraphs/paragraph/phrases/phrase");
					VerifyText(phrase1, new[] { "Some", "text" }, new HashSet<string>(), "qaa-x-kal");

					// Verifies that:
					//	- \name can occur twice and be concatenated
					//	- \name can force the start of a new text
					//	- a subsequent \name not following some content is ignored
					//\name Another
					//\name Text
					//\com More comments
					//\name this is ignored
					//\p
					//\ref AT 001
					//\t third text
					textElt = outputElt.Elements("interlinear-text").Skip(2).First();
					VerifyItem(textElt, "./item[@type='title']", "fr", "Another Text");
					VerifyItem(textElt, "./item[@type='comment']", "en", "More comments");
					phrase1 = textElt.XPathSelectElement("./paragraphs/paragraph/phrases/phrase");
					VerifyText(phrase1, new[] { "third", "text" }, new HashSet<string>(), "qaa-x-kal");

					// Verifies that:
					//	- \id can force the start of a new text
					//  - \ab does not start yet another (when no intervening content)
					//\id
					//\ab Yet
					//\name Yet another
					//\p
					//\ref Yet 001
					//\t fourth text			textElt = outputElt.Elements("interlinear-text").Skip(2).First();
					textElt = outputElt.Elements("interlinear-text").Skip(3).First();
					VerifyItem(textElt, "./item[@type='title']", "fr", "Yet another");
					VerifyItem(textElt, "./item[@type='title-abbreviation']", "en", "Yet");
					phrase1 = textElt.XPathSelectElement("./paragraphs/paragraph/phrases/phrase");
					VerifyText(phrase1, new[] { "fourth", "text" }, new HashSet<string>(), "qaa-x-kal");
				}
			}
		}

<<<<<<< HEAD
		private WritingSystemManager GetWsf()
=======
		[Test]
		public void MultipleFileSplitAndJoin()
		{
			// I've chosen not to test what it does with empty strings because we really don't care. Path names won't be empty.
			string[][] inputs =
			{
				new string[0], // empty
				new [] {"abc"}, // simple
				new []{"abc", "def", "xyz"}, // simple list
				new []{"a b", "c  d", "4%f ", " ab"}, // spaces in various places
				new []{"ab", "a b", "cd", "ef", "q d", "t,f", "34"}, // mix of things with and without problem characters
				new []{",file", "name,", "a,b", "c;d;e", "~`@#$%^&() /-_=\\+{}[]'", @"C:\Users\John\AppData\Roaming\Favorite Files\\Myfile.sfm"} // edge cases and a realistic path
			};
			foreach (var list in inputs)
			{
				var combined = InterlinearSfmImportWizard.JoinPaths(list);
				var split = InterlinearSfmImportWizard.SplitPaths(combined);
				Assert.That(split.Length, Is.EqualTo(list.Length));
				for (int i = 0; i < split.Length; i++)
					Assert.That(split[i], Is.EqualTo(list[i]));
			}
			var output = InterlinearSfmImportWizard.SplitPaths("ab, \"unterminated");
			Assert.That(output.Length, Is.EqualTo(2));
			Assert.That(output[0], Is.EqualTo("ab"));
			Assert.That(output[1], Is.EqualTo("unterminated"));
		}

		private PalasoWritingSystemManager GetWsf()
>>>>>>> d1c43833
		{
			var wsf = new WritingSystemManager();
			CoreWritingSystemDefinition wsObj;
			wsf.GetOrSet("qaa-x-kal", out wsObj);
			EnsureQuoteAndHyphenWordForming(wsObj);
			return wsf;
		}

		private List<InterlinearMapping> GetMappings()
		{
			var mappings = new List<InterlinearMapping>();
			mappings.Add(new InterlinearMapping() { Marker = "name", Destination = InterlinDestination.Title, WritingSystem = "fr" });
			mappings.Add(new InterlinearMapping() { Marker = "au", Destination = InterlinDestination.Source, WritingSystem = "en" });
			mappings.Add(new InterlinearMapping() { Marker = "com", Destination = InterlinDestination.Comment, WritingSystem = "en" });
			mappings.Add(new InterlinearMapping() { Marker = "p", Destination = InterlinDestination.ParagraphBreak });
			mappings.Add(new InterlinearMapping() { Marker = "ref", Destination = InterlinDestination.Reference, WritingSystem = "en" });
			mappings.Add(new InterlinearMapping() { Marker = "t", Destination = InterlinDestination.Baseline, WritingSystem = "qaa-x-kal" });
			mappings.Add(new InterlinearMapping() { Marker = "f", Destination = InterlinDestination.FreeTranslation, WritingSystem = "en" });
			mappings.Add(new InterlinearMapping() { Marker = "lt", Destination = InterlinDestination.LiteralTranslation, WritingSystem = "en" });
			mappings.Add(new InterlinearMapping() { Marker = "nt", Destination = InterlinDestination.Note, WritingSystem = "en" });
			return mappings;
		}

		private void EnsureQuoteAndHyphenWordForming(CoreWritingSystemDefinition wsObj)
		{
			ValidCharacters validChars = ValidCharacters.Load(wsObj, null, FwDirectoryFinder.LegacyWordformingCharOverridesFile);
			var fChangedSomething = false;
			if (!validChars.IsWordForming('-'))
			{
				validChars.AddCharacter("-");
				validChars.MoveBetweenWordFormingAndOther(new List<string>(new[] { "-" }), true);
				fChangedSomething = true;
			}
			if (!validChars.IsWordForming('\''))
			{
				validChars.AddCharacter("'");
				validChars.MoveBetweenWordFormingAndOther(new List<string>(new[] { "'" }), true);
				fChangedSomething = true;
			}
			if (!fChangedSomething)
				return;
			validChars.SaveTo(wsObj);
		}

		private void VerifyText(XElement phrase, string[] items, HashSet<string> punctItems, string lang)
		{
			var words = phrase.Element("words").Elements("word");
			Assert.That(words.Count(), Is.EqualTo(items.Length));
			int i = 0;
			foreach (var word in words)
			{
				var text = items[i];
				i++;
				var itemType = punctItems.Contains(text) ? "punct" : "txt";
				VerifyItem(word, "./item[@type='" + itemType + "']", lang, text);
			}
		}

		private void VerifyItem(XElement textElt, string xpath, string expectedLang, string expectedValue)
		{
			var item = textElt.XPathSelectElements(xpath).FirstOrDefault();
			Assert.That(item, Is.Not.Null);
			Assert.That(item.Attribute("lang").Value, Is.EqualTo(expectedLang));
			Assert.That(item.Value, Is.EqualTo(expectedValue));
		}
	}
}<|MERGE_RESOLUTION|>--- conflicted
+++ resolved
@@ -320,9 +320,6 @@
 			}
 		}
 
-<<<<<<< HEAD
-		private WritingSystemManager GetWsf()
-=======
 		[Test]
 		public void MultipleFileSplitAndJoin()
 		{
@@ -350,8 +347,7 @@
 			Assert.That(output[1], Is.EqualTo("unterminated"));
 		}
 
-		private PalasoWritingSystemManager GetWsf()
->>>>>>> d1c43833
+		private WritingSystemManager GetWsf()
 		{
 			var wsf = new WritingSystemManager();
 			CoreWritingSystemDefinition wsObj;
