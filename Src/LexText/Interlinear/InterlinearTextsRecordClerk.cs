﻿// Copyright (c) 2015-2017 SIL International
// This software is licensed under the LGPL, version 2.1 or later
// (http://www.gnu.org/licenses/lgpl-2.1.html)

using System;
using System.Collections.Generic;
using System.Linq;
using System.Windows.Forms;
using Paratext;
using SIL.LCModel.Core.Scripture;
using SIL.LCModel.Core.Text;
using SIL.FieldWorks.Common.Controls;
using SIL.FieldWorks.Common.Framework;
using SIL.FieldWorks.Common.FwUtils;
using SIL.FieldWorks.Common.RootSites;
using SIL.FieldWorks.Common.ScriptureUtils;
using SIL.LCModel;
using SIL.LCModel.DomainServices;
using SIL.LCModel.Infrastructure;
using SIL.FieldWorks.XWorks;
using SIL.LCModel.Utils;
using XCore;

namespace SIL.FieldWorks.IText
{
	public class InterlinearTextsRecordClerk : RecordClerk, IBookImporter
	{
		private LcmStyleSheet m_stylesheet;

		// The following is used in the process of selecting the ws for a new text.  See LT-6692.
		private int m_wsPrevText;
		public int PrevTextWs
		{
			get { return m_wsPrevText; }
			set { m_wsPrevText = value; }
		}

		/// <summary>
		/// Get the list of currently selected Scripture section ids.
		/// </summary>
		/// <returns></returns>
		public List<int> GetScriptureIds()
		{
			return (from st in GetInterestingTextList().ScriptureTexts select st.Hvo).ToList();
		}

		protected override string FilterStatusContents(bool listIsFiltered)
		{
			var baseStatus = base.FilterStatusContents(listIsFiltered);
			var interestingTexts = GetInterestingTextList();
			if (interestingTexts.AllCoreTextsAreIncluded)
				return baseStatus;
			return string.Format(ITextStrings.ksSomeTexts, interestingTexts.CoreTexts.Count,
				interestingTexts.AllCoreTexts.Count()) + (string.IsNullOrEmpty(baseStatus) ? "" : "; " + baseStatus);
		}

		/// <summary>
		/// The current object in this view is either a WfiWordform or an StText, and if we can delete
		/// an StText at all, we want to delete its owning Text.
		/// </summary>
		/// <param name="currentObject"></param>
		/// <returns></returns>
		protected override ICmObject GetObjectToDelete(ICmObject currentObject)
		{
			if (currentObject is IWfiWordform)
				return currentObject;
			return currentObject.Owner;
		}

		/// <summary>
		/// We can only delete Texts in this view, not scripture sections.
		/// </summary>
		/// <returns></returns>
		protected override bool CanDelete()
		{
			if (CurrentObject is IWfiWordform)
				return true;
			return CurrentObject.Owner is LCModel.IText;
		}

		public override void ReloadIfNeeded()
		{
			if (m_list as ConcordanceWordList != null)
			{
				((ConcordanceWordList)m_list).RequestRefresh();
			}
			base.ReloadIfNeeded();
		}

		public override bool OnRefresh(object sender)
		{
			if(m_list as ConcordanceWordList != null)
			{
				((ConcordanceWordList)m_list).RequestRefresh();
			}
			return base.OnRefresh(sender);
		}

		protected override void ReportCannotDelete()
		{
			if (CurrentObject is IWfiWordform)
				MessageBox.Show(Form.ActiveForm, ITextStrings.ksCannotDeleteWordform, ITextStrings.ksError,
								MessageBoxButtons.OK, MessageBoxIcon.Error);
			else
				MessageBox.Show(Form.ActiveForm, ITextStrings.ksCannotDeleteScripture, ITextStrings.ksError,
								MessageBoxButtons.OK, MessageBoxIcon.Error);
		}

		protected override bool AddItemToList(int hvoItem)
		{

			IStText stText;
			if (!Cache.ServiceLocator.GetInstance<IStTextRepository>().TryGetObject(hvoItem, out stText))
			{
				// Not an StText; we have no idea how to add it (possibly a WfiWordform?).
				return base.AddItemToList(hvoItem);
			}
			var interestingTexts = GetInterestingTextList();
			return interestingTexts.AddChapterToInterestingTexts(stText);
		}

		/// <summary>
		/// This toolbar option no longer applies only to Scripture.
		/// Any scripture related control function is handled in the IFilterTextsDialog implementation.
		/// Simply test that there is an active clerk before enabling.
		/// </summary>
		/// <param name="commandObject"></param>
		/// <param name="display"></param>
		/// <returns></returns>
		public bool OnDisplayAddTexts(object commandObject, ref UIItemDisplayProperties display)
		{
			CheckDisposed();
			display.Enabled = IsActiveClerk;
			display.Visible = display.Enabled;
			return true;
		}

		/// <summary>
		/// This method should cause all paragraphs in interesting texts which do not have the ParseIsCurrent flag set
		/// to be Parsed. Created for use with ConcordanceWordList lists.
		/// </summary>
		public void ParseInterstingTextsIfNeeded()
		{
			//Optimize(JT): The reload is overkill, all we want to do is reparse those texts who are not up to date.
			if(m_list != null)
			{
				m_list.ForceReloadList();
			}
		}

		protected internal bool OnAddTexts(object args)
		{
			CheckDisposed();
			// get saved scripture choices
			var interestingTextsList = GetInterestingTextList();
			var interestingTexts = interestingTextsList.InterestingTexts.ToArray();

			IFilterTextsDialog<IStText> dlg = null;
			try
			{
				if (Cache.ServiceLocator.GetInstance<IScrBookRepository>().AllInstances().Any())
				{
					dlg = new FilterTextsDialogTE(Cache, interestingTexts, m_propertyTable.GetValue<IHelpTopicProvider>("HelpTopicProvider"), this);
				}
				else
				{
					dlg = new FilterTextsDialog(Cache, interestingTexts, m_propertyTable.GetValue<IHelpTopicProvider>("HelpTopicProvider"));
				}
				if (dlg.ShowDialog(m_propertyTable.GetValue<IApp>("App").ActiveMainWindow) == DialogResult.OK)
				{
					interestingTextsList.SetInterestingTexts(dlg.GetListOfIncludedTexts());
					UpdateFilterStatusBarPanel();
				}
			}
			finally
			{
				if (dlg != null)
					((IDisposable)dlg).Dispose();
			}

			return true;
		}

		private InterestingTextList GetInterestingTextList()
		{
			return InterestingTextsDecorator.GetInterestingTextList(m_mediator, m_propertyTable, Cache.ServiceLocator);
		}

		/// <summary>
		/// Always enable the 'InsertInterlinText' command by default for this class, but allow
		/// subclasses to override this behavior.
		/// </summary>
		public virtual bool OnDisplayInsertInterlinText(object commandObject,
														ref UIItemDisplayProperties display)
		{
			CheckDisposed();

			display.Visible = IsActiveClerk && InDesiredArea("textsWords");
			if (!display.Visible)
			{
				display.Enabled = false;
				return true; // or should we just say, we don't know? But this command definitely should only be possible when this IS active.
			}

			RecordClerk clrk = m_propertyTable.GetValue<RecordClerk>("ActiveClerk");
			if (clrk != null && clrk.Id == "interlinearTexts")
			{
				display.Enabled = true;
				return true;
			}
			display.Enabled = false;
			return true;
		}

		/// <summary>
		/// We use a unique method name for inserting a text, which could otherwise be handled simply
		/// by letting the Clerk handle InsertItemInVector, because after it is inserted we may
		/// want to switch tools.
		/// The argument should be the XmlNode for <parameters className="Text"/>.
		/// </summary>
		/// <param name="argument"></param>
		/// <returns></returns>
		public bool OnInsertInterlinText(object argument)
		{
			if (!IsActiveClerk || !InDesiredArea("textsWords"))
				return false;
			return AddNewText(argument as Command);
		}

		/// <summary>
		/// Add a new text (but don't make it undoable)
		/// </summary>
		/// <returns></returns>
		internal bool AddNewTextNonUndoable()
		{
			return AddNewText(null);
		}

		private bool AddNewText(Command command)
		{
			// Get the default writing system for the new text.  See LT-6692.
			m_wsPrevText = Cache.DefaultVernWs;
			if (CurrentObject != null && Cache.ServiceLocator.WritingSystems.VernacularWritingSystems.Count > 1)
			{
				m_wsPrevText = WritingSystemServices.ActualWs(Cache, WritingSystemServices.kwsVernInParagraph,
															  CurrentObject.Hvo, StTextTags.kflidParagraphs);
			}
			if (m_list.Filter != null)
			{
				// Tell the user we're turning off the filter, and then do it.
				MessageBox.Show(ITextStrings.ksTurningOffFilter, ITextStrings.ksNote, MessageBoxButtons.OK);
				m_mediator.SendMessage("RemoveFilters", this);
				m_activeMenuBarFilter = null;
			}
			SaveOnChangeRecord(); // commit any changes before we create a new text.
			RecordList.ICreateAndInsert<IStText> createAndInsertMethodObj;
			if (command != null)
				createAndInsertMethodObj = new UndoableCreateAndInsertStText(Cache, command, this);
			else
				createAndInsertMethodObj = new NonUndoableCreateAndInsertStText(Cache, this);
			var newText = m_list.DoCreateAndInsert(createAndInsertMethodObj);

			// Check to if a genre was assigned to this text
			// (when selected from the text list: ie a genre w/o a text was sellected)
			string property = GetCorrespondingPropertyName("DelayedGenreAssignment");
			var genreList = m_propertyTable.GetValue<List<TreeNode>>(property, null);
			var ownerText = newText.Owner as LCModel.IText;
			if (genreList != null && genreList.Count > 0 && ownerText != null)
			{
				foreach (var node in genreList)
				{
					ownerText.GenresRC.Add((ICmPossibility)node.Tag);
				}
				m_propertyTable.RemoveProperty(property);
			}

			if (CurrentObject == null || CurrentObject.Hvo == 0)
				return false;
			if (!InDesiredTool("interlinearEdit"))
				m_mediator.SendMessage("FollowLink", new FwLinkArgs("interlinearEdit", CurrentObject.Guid));
			// This is a workable alternative (where link is the one created above), but means this code has to know about the FwXApp class.
			//(FwXApp.App as FwXApp).OnIncomingLink(link);
			// This alternative does NOT work; it produces a deadlock...I think the remote code is waiting for the target app
			// to return to its message loop, but it never does, because it is the same app that is trying to send the link, so it is busy
			// waiting for 'Activate' to return!
			//link.Activate();
			return true;
		}

		internal abstract class CreateAndInsertStText : RecordList.ICreateAndInsert<IStText>
		{
			internal CreateAndInsertStText(LcmCache cache, InterlinearTextsRecordClerk clerk)
			{
				Cache = cache;
				Clerk = clerk;
			}

			protected InterlinearTextsRecordClerk Clerk;
			protected LcmCache Cache;
			protected IStText NewStText;

			#region ICreateAndInsert<IStText> Members

			public abstract IStText Create();

			/// <summary>
			/// updates NewStText
			/// </summary>
			protected void CreateNewTextWithEmptyParagraph(int wsText)
			{
				var newText =
					Cache.ServiceLocator.GetInstance<ITextFactory>().Create();
				NewStText =
					Cache.ServiceLocator.GetInstance<IStTextFactory>().Create();
				newText.ContentsOA = NewStText;
				Clerk.CreateFirstParagraph(NewStText, wsText);
				InterlinMaster.LoadParagraphAnnotationsAndGenerateEntryGuessesIfNeeded(NewStText, false);
			}

			#endregion
		}

		internal class UndoableCreateAndInsertStText : CreateAndInsertStText
		{
			internal UndoableCreateAndInsertStText(LcmCache cache, Command command, InterlinearTextsRecordClerk clerk)
				: base(cache, clerk)
			{
				CommandArgs = command;
			}
			private Command CommandArgs;

			public override IStText Create()
			{
				// don't inline this, it launches a dialog and should be done BEFORE starting the UOW.
				int wsText = Clerk.GetWsForNewText();

				UndoableUnitOfWorkHelper.Do(CommandArgs.UndoText, CommandArgs.RedoText, Cache.ActionHandlerAccessor,
											()=> CreateNewTextWithEmptyParagraph(wsText));
				return NewStText;
			}
		}

		internal class NonUndoableCreateAndInsertStText : CreateAndInsertStText
		{
			internal NonUndoableCreateAndInsertStText(LcmCache cache, InterlinearTextsRecordClerk clerk)
				: base(cache, clerk)
			{
			}

			public override IStText Create()
			{
				// don't inline this, it launches a dialog and should be done BEFORE starting the UOW.
				int wsText = Clerk.GetWsForNewText();

				NonUndoableUnitOfWorkHelper.DoUsingNewOrCurrentUOW(Cache.ActionHandlerAccessor,
																   () => CreateNewTextWithEmptyParagraph(wsText));
				return NewStText;
			}
		}

		/// <summary>
		/// Establish the writing system of the new text by filling its first paragraph with
		/// an empty string in the proper writing system.
		/// </summary>
		internal void CreateFirstParagraph(IStText stText, int wsText)
		{
			var txtPara = stText.AddNewTextPara(null);
			txtPara.Contents = TsStringUtils.MakeString(string.Empty, wsText);
		}

		private int GetWsForNewText()
		{
			int wsText = PrevTextWs;
			if (wsText != 0)
			{
				if (Cache.ServiceLocator.WritingSystems.CurrentVernacularWritingSystems.Count == 1)
				{
					wsText = Cache.DefaultVernWs;
				}
				else
				{
					using (var dlg = new ChooseTextWritingSystemDlg())
					{
						dlg.Initialize(Cache, m_propertyTable.GetValue<IHelpTopicProvider>("HelpTopicProvider"), wsText);
						dlg.ShowDialog(Form.ActiveForm);
						wsText = dlg.TextWs;
					}
				}
				PrevTextWs = 0;
			}
			else
			{
				wsText = Cache.DefaultVernWs;
			}
			return wsText;
		}

		/// <summary>
		/// This class creates text, it must delete it here when UNDO is commanded
		/// so it can update InterestingTexts.
		/// </summary>
/*		public override void PropChanged(int hvo, int tag, int ivMin, int cvIns, int cvDel)
		{
			if (cvDel != 1)
				return;
			SaveOnChangeRecord();
			SuppressSaveOnChangeRecord = true;
			try
			{
				m_list.DeleteCurrentObject();
			}
			finally
			{
				SuppressSaveOnChangeRecord = false;
			}
			GetInterestingTextList().UpdateInterestingTexts();
		} */

		#region IBookImporter Members
		/// ------------------------------------------------------------------------------------
		/// <summary>
		/// Imports the specified book.
		/// </summary>
		/// <param name="bookNum">The canonical book number.</param>
		/// <param name="owningForm">Form that can be used as the owner of progress dialogs and
		/// message boxes.</param>
		/// <param name="importBt">True to import only the back translation, false to import
		/// only the main translation</param>
		/// <returns>
		/// The ScrBook created to hold the imported data
		/// </returns>
		/// ------------------------------------------------------------------------------------
		public IScrBook Import(int bookNum, Form owningForm, bool importBt)
		{
			IScripture scr = Cache.LangProject.TranslatedScriptureOA;
			bool haveSomethingToImport = NonUndoableUnitOfWorkHelper.Do(Cache.ActionHandlerAccessor, () =>
				{
<<<<<<< HEAD
					IScrImportSet importSettings = scr.FindOrCreateDefaultImportSettings(TypeOfImport.Paratext6, ScriptureStylesheet,
						FwDirectoryFinder.TeStylesPath);
					ScrText paratextProj = ParatextHelper.GetAssociatedProject(Cache.ProjectId);
=======
					IScrImportSet importSettings = scr.FindOrCreateDefaultImportSettings(TypeOfImport.Paratext6);
					importSettings.StyleSheet = ScriptureStylesheet;
					IScrText paratextProj = ParatextHelper.GetAssociatedProject(Cache.ProjectId);
>>>>>>> b2dd58ff
					importSettings.ParatextScrProj = paratextProj.Name;
					importSettings.StartRef = new BCVRef(bookNum, 0, 0);
					int chapter = paratextProj.Versification.LastChapter(bookNum);
					importSettings.EndRef = new BCVRef(bookNum, chapter, paratextProj.Versification.LastVerse(bookNum, chapter));
					if (!importBt)
					{
						importSettings.ImportTranslation = true;
						importSettings.ImportBackTranslation = false;
					}
					else
					{
						List<IScrText> btProjects = ParatextHelper.GetBtsForProject(paratextProj).ToList();
						if (btProjects.Count > 0 && (string.IsNullOrEmpty(importSettings.ParatextBTProj) ||
							!btProjects.Any(st => st.Name == importSettings.ParatextBTProj)))
						{
							importSettings.ParatextBTProj = btProjects[0].Name;
						}
						if (string.IsNullOrEmpty(importSettings.ParatextBTProj))
							return false;
						importSettings.ImportTranslation = false;
						importSettings.ImportBackTranslation = true;
					}
					ParatextHelper.LoadProjectMappings(importSettings);
					ScrMappingList importMap = importSettings.GetMappingListForDomain(ImportDomain.Main);
					ImportMappingInfo figureInfo = importMap[@"\fig"];
					if (figureInfo != null)
						figureInfo.IsExcluded = true;
					importSettings.SaveSettings();
					return true;
				});

			if (haveSomethingToImport && ReflectionHelper.GetBoolResult(ReflectionHelper.GetType("TeImportExport.dll",
				"SIL.FieldWorks.TE.TeImportManager"), "ImportParatext", owningForm, ScriptureStylesheet,
				m_propertyTable.GetValue<FwApp>("App")))
			{
				return scr.FindBook(bookNum);
			}
			return null;
		}

		/// ------------------------------------------------------------------------------------
		/// <summary>
		/// Gets the Scripture stylesheet.
		/// </summary>
		/// ------------------------------------------------------------------------------------
		private LcmStyleSheet ScriptureStylesheet
		{
			get
			{
				if (m_stylesheet == null)
				{
					m_stylesheet = new LcmStyleSheet();
					m_stylesheet.Init(Cache, Cache.LangProject.TranslatedScriptureOA.Hvo, ScriptureTags.kflidStyles);
				}
				return m_stylesheet;
			}
		}
		#endregion
	}
}<|MERGE_RESOLUTION|>--- conflicted
+++ resolved
@@ -435,15 +435,9 @@
 			IScripture scr = Cache.LangProject.TranslatedScriptureOA;
 			bool haveSomethingToImport = NonUndoableUnitOfWorkHelper.Do(Cache.ActionHandlerAccessor, () =>
 				{
-<<<<<<< HEAD
 					IScrImportSet importSettings = scr.FindOrCreateDefaultImportSettings(TypeOfImport.Paratext6, ScriptureStylesheet,
 						FwDirectoryFinder.TeStylesPath);
-					ScrText paratextProj = ParatextHelper.GetAssociatedProject(Cache.ProjectId);
-=======
-					IScrImportSet importSettings = scr.FindOrCreateDefaultImportSettings(TypeOfImport.Paratext6);
-					importSettings.StyleSheet = ScriptureStylesheet;
 					IScrText paratextProj = ParatextHelper.GetAssociatedProject(Cache.ProjectId);
->>>>>>> b2dd58ff
 					importSettings.ParatextScrProj = paratextProj.Name;
 					importSettings.StartRef = new BCVRef(bookNum, 0, 0);
 					int chapter = paratextProj.Versification.LastChapter(bookNum);
