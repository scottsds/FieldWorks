--- conflicted
+++ resolved
@@ -1011,11 +1011,6 @@
 			m_stylesheet = ss; // this is really redundant now it inherits a StyleSheet property.
 			StyleSheet = ss;
 			m_editMonitor = new SandboxEditMonitor(this); // after creating sec cache.
-<<<<<<< HEAD
-=======
-			m_propertyTable.SetProperty("FirstControlToHandleMessages", this, PropertyTable.SettingsGroup.LocalSettings, false);
-			m_propertyTable.SetPropertyPersistence("FirstControlToHandleMessages", false);
->>>>>>> 81ad6710
 		}
 
 		public SandboxBase(FdoCache cache, IVwStylesheet ss, InterlinLineChoices choices, int hvoAnalysis)
@@ -1038,9 +1033,6 @@
 			base.InitializeFlexComponent(propertyTable, publisher, subscriber);
 
 			PropertyTable.SetProperty("FirstControlToHandleMessages", this, SettingsGroup.LocalSettings, false, false);
-
-			UIAutomationServerProviderFactory = () => new SimpleRootSiteDataProvider(this,
-				fragmentRoot => RootSiteServices.CreateUIAutomationInvokeButtons(fragmentRoot, RootBox, OpenComboBox));
 		}
 
 		#endregion
