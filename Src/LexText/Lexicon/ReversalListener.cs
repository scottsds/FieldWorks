--- conflicted
+++ resolved
@@ -587,38 +587,6 @@
 		}
 
 		/// <summary>
-<<<<<<< HEAD
-		///
-		/// </summary>
-		/// <param name="argument"></param>
-		public virtual void OnInsertReversalIndex(object argument)
-		{
-			CheckDisposed();
-
-			Guid newGuid = CreateNewReversalIndex();
-			if (newGuid != Guid.Empty)
-			{
-				ChangeOwningObject(newGuid);
-				var guid = ReversalIndexEntryUi.GetObjectGuidIfValid(m_propertyTable, "ReversalIndexGuid");
-				if (guid.Equals(Guid.Empty) || !guid.Equals(newGuid))
-					SetReversalIndexGuid(newGuid);
-			}
-		}
-
-		private Guid CreateNewReversalIndex()
-		{
-			if (Cache == null)
-				return Guid.Empty;
-			if (Cache.LanguageProject == null)
-				return Guid.Empty;
-			if (Cache.LanguageProject.LexDbOA == null)
-				return Guid.Empty;
-			return Guid.Empty;
-		}
-
-		/// <summary>
-=======
->>>>>>> 04c8d1b5
 		/// This is enabled whenever the ReversalClerk is active.
 		/// </summary>
 		/// <param name="commandObject"></param>
