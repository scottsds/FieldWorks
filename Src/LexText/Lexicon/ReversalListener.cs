--- conflicted
+++ resolved
@@ -451,37 +451,6 @@
 		}
 
 		/// <summary>
-<<<<<<< HEAD
-		/// Resets the sorter so that it will use the writing system of the given reversal index.
-		/// </summary>
-		/// <param name="ri"></param>
-		private void ResetListSorter(IReversalIndex ri)
-		{
-			var sorter = Sorter as GenRecordSorter;
-			var writingSystem = (CoreWritingSystemDefinition) Cache.WritingSystemFactory.get_Engine(ri.WritingSystem);
-			if(sorter != null)
-			{
-				var stringFinderComparer = sorter.Comparer as StringFinderCompare;
-				if(stringFinderComparer != null)
-				{
-					var comparer = new StringFinderCompare(stringFinderComparer.Finder, new WritingSystemComparer(writingSystem));
-					sorter.Comparer = comparer;
-				}
-			}
-			else if(Sorter == null)
-			{
-				var fakevc = new XmlBrowseViewBaseVc { SuppressPictures = true, Cache = Cache}; // SuppressPictures to make sure that we don't leak anything as this will not be disposed.
-				m_list.Sorter = new GenRecordSorter(new StringFinderCompare(LayoutFinder.CreateFinder(Cache,
-																									  BrowseViewFormCol,
-																									  fakevc,
-																									  (IApp)m_mediator.PropertyTable.GetValue("App")),
-																		   new WritingSystemComparer(writingSystem)));
-			}
-		}
-
-		/// <summary>
-=======
->>>>>>> d1c43833
 		/// returns the XmlNode which configures the FormColumn in the BrowseView associated with BulkEdit of ReversalEntries
 		/// </summary>
 		protected XmlNode BrowseViewFormCol
@@ -556,7 +525,7 @@
 			var ri = cache.ServiceLocator.GetObject(newGuid) as IReversalIndex;
 			if(ri == null)
 				return false;
-			var writingSystem = (IWritingSystem)Cache.WritingSystemFactory.get_Engine(ri.WritingSystem);
+			var writingSystem = (CoreWritingSystemDefinition) Cache.WritingSystemFactory.get_Engine(ri.WritingSystem);
 			m_list.Sorter = new GenRecordSorter(new StringFinderCompare(LayoutFinder.CreateFinder(Cache, BrowseViewFormCol, fakevc,
 																								(IApp)m_mediator.PropertyTable.GetValue("App")),
 																		new WritingSystemComparer(writingSystem)));
