﻿<?xml version="1.0" encoding="utf-8"?>
<Project DefaultTargets="Build" xmlns="http://schemas.microsoft.com/developer/msbuild/2003" ToolsVersion="4.0">
  <PropertyGroup>
    <Configuration Condition=" '$(Configuration)' == '' ">Debug</Configuration>
    <Platform Condition=" '$(Platform)' == '' ">AnyCPU</Platform>
    <ProductVersion>9.0.30729</ProductVersion>
    <SchemaVersion>2.0</SchemaVersion>
    <ProjectGuid>{76AFA6AB-D2A6-4437-AC22-5D8ABE348057}</ProjectGuid>
    <OutputType>Library</OutputType>
    <AppDesignerFolder>Properties</AppDesignerFolder>
    <RootNamespace>SIL.FieldWorks.Discourse</RootNamespace>
    <AssemblyName>DiscourseTests</AssemblyName>
    <FileUpgradeFlags>
    </FileUpgradeFlags>
    <OldToolsVersion>3.5</OldToolsVersion>
    <UpgradeBackupLocation>
    </UpgradeBackupLocation>
    <IsWebBootstrapper>false</IsWebBootstrapper>
    <TargetFrameworkVersion>v4.0</TargetFrameworkVersion>
    <PublishUrl>publish\</PublishUrl>
    <Install>true</Install>
    <InstallFrom>Disk</InstallFrom>
    <UpdateEnabled>false</UpdateEnabled>
    <UpdateMode>Foreground</UpdateMode>
    <UpdateInterval>7</UpdateInterval>
    <UpdateIntervalUnits>Days</UpdateIntervalUnits>
    <UpdatePeriodically>false</UpdatePeriodically>
    <UpdateRequired>false</UpdateRequired>
    <MapFileExtensions>true</MapFileExtensions>
    <ApplicationRevision>0</ApplicationRevision>
    <ApplicationVersion>1.0.0.%2a</ApplicationVersion>
    <UseApplicationTrust>false</UseApplicationTrust>
    <BootstrapperEnabled>true</BootstrapperEnabled>
    <TargetFrameworkProfile />
  </PropertyGroup>
  <PropertyGroup Condition=" '$(Configuration)|$(Platform)' == 'Debug|AnyCPU' ">
    <DebugSymbols>true</DebugSymbols>
    <DebugType>full</DebugType>
    <Optimize>false</Optimize>
    <NoWarn>168,169,219,414,649,1635,1702,1701</NoWarn>
    <OutputPath>..\..\..\..\Output\Debug\</OutputPath>
    <DefineConstants>DEBUG;TRACE</DefineConstants>
    <ErrorReport>prompt</ErrorReport>
    <WarningLevel>4</WarningLevel>
    <PlatformTarget>x86</PlatformTarget>
    <TreatWarningsAsErrors>true</TreatWarningsAsErrors>
    <CodeAnalysisRuleSet>AllRules.ruleset</CodeAnalysisRuleSet>
  </PropertyGroup>
  <PropertyGroup Condition=" '$(Configuration)|$(Platform)' == 'Release|AnyCPU' ">
    <DebugType>pdbonly</DebugType>
    <Optimize>true</Optimize>
    <NoWarn>168,169,219,414,649,1635,1702,1701</NoWarn>
    <OutputPath>..\..\..\..\Output\Release\</OutputPath>
    <DefineConstants>TRACE</DefineConstants>
    <ErrorReport>prompt</ErrorReport>
    <WarningLevel>4</WarningLevel>
    <CodeAnalysisRuleSet>AllRules.ruleset</CodeAnalysisRuleSet>
    <PlatformTarget>x86</PlatformTarget>
  </PropertyGroup>
  <ItemGroup>
    <Reference Include="BasicUtils, Version=5.1.0.19828, Culture=neutral, processorArchitecture=MSIL">
      <SpecificVersion>False</SpecificVersion>
      <HintPath>..\..\..\..\Output\Debug\BasicUtils.dll</HintPath>
    </Reference>
    <Reference Include="BasicUtilsTests, Version=0.0.0.0, Culture=neutral, processorArchitecture=x86">
      <SpecificVersion>False</SpecificVersion>
      <HintPath>..\..\..\..\Output\Debug\BasicUtilsTests.dll</HintPath>
    </Reference>
    <Reference Include="COMInterfaces, Version=5.1.0.19833, Culture=neutral, processorArchitecture=MSIL">
      <SpecificVersion>False</SpecificVersion>
      <HintPath>..\..\..\..\Output\Debug\COMInterfaces.dll</HintPath>
    </Reference>
    <Reference Include="COMInterfacesTests, Version=0.0.0.0, Culture=neutral, processorArchitecture=x86">
      <SpecificVersion>False</SpecificVersion>
      <HintPath>..\..\..\..\Output\Debug\COMInterfacesTests.dll</HintPath>
    </Reference>
    <Reference Include="CoreImpl, Version=7.1.0.23468, Culture=neutral, processorArchitecture=MSIL">
      <SpecificVersion>False</SpecificVersion>
    </Reference>
    <Reference Include="Discourse, Version=1.0.0.0, Culture=neutral, processorArchitecture=MSIL">
      <SpecificVersion>False</SpecificVersion>
      <HintPath>..\..\..\..\Output\Debug\Discourse.dll</HintPath>
    </Reference>
    <Reference Include="FDO, Version=5.1.0.19873, Culture=neutral, processorArchitecture=MSIL">
      <SpecificVersion>False</SpecificVersion>
      <HintPath>..\..\..\..\Output\Debug\FDO.dll</HintPath>
    </Reference>
    <Reference Include="FDOTests, Version=5.1.0.19875, Culture=neutral, processorArchitecture=MSIL">
      <SpecificVersion>False</SpecificVersion>
      <HintPath>..\..\..\..\Output\Debug\FDOTests.dll</HintPath>
    </Reference>
    <Reference Include="ITextDll, Version=5.3.0.32071, Culture=neutral, processorArchitecture=MSIL">
      <SpecificVersion>False</SpecificVersion>
      <HintPath>..\..\..\..\Output\Debug\ITextDll.dll</HintPath>
    </Reference>
    <Reference Include="Microsoft.Practices.ServiceLocation, Version=1.0.0.0, Culture=neutral, processorArchitecture=MSIL">
      <SpecificVersion>False</SpecificVersion>
      <HintPath>..\..\..\..\Output\Debug\Microsoft.Practices.ServiceLocation.dll</HintPath>
    </Reference>
    <Reference Include="nunit.framework">
      <Name>nunit.framework</Name>
      <HintPath>..\..\..\..\Bin\NUnit\bin\nunit.framework.dll</HintPath>
    </Reference>
    <Reference Include="RootSite, Version=5.3.0.30794, Culture=neutral, processorArchitecture=MSIL">
      <SpecificVersion>False</SpecificVersion>
      <HintPath>..\..\..\..\Output\Debug\RootSite.dll</HintPath>
    </Reference>
    <Reference Include="SilUtils, Version=7.2.0.28885, Culture=neutral, processorArchitecture=MSIL">
      <SpecificVersion>False</SpecificVersion>
    </Reference>
    <Reference Include="SimpleRootSite, Version=5.1.0.19925, Culture=neutral, processorArchitecture=MSIL">
      <SpecificVersion>False</SpecificVersion>
      <HintPath>..\..\..\..\Output\Debug\SimpleRootSite.dll</HintPath>
    </Reference>
    <Reference Include="System" />
    <Reference Include="System.Core" />
    <Reference Include="System.Drawing" />
    <Reference Include="System.Windows.Forms" />
    <Reference Include="System.Xml" />
    <Reference Include="TestUtils, Version=5.1.0.19857, Culture=neutral, processorArchitecture=MSIL">
      <SpecificVersion>False</SpecificVersion>
      <HintPath>..\..\..\..\Output\Debug\TestUtils.dll</HintPath>
    </Reference>
    <Reference Include="xCoreInterfaces, Version=5.1.0.19889, Culture=neutral, processorArchitecture=MSIL">
      <SpecificVersion>False</SpecificVersion>
      <HintPath>..\..\..\..\Output\Debug\xCoreInterfaces.dll</HintPath>
    </Reference>
    <Reference Include="XMLUtils, Version=5.1.0.15712, Culture=neutral, processorArchitecture=MSIL">
      <SpecificVersion>False</SpecificVersion>
      <HintPath>..\..\..\..\Output\Debug\XMLUtils.dll</HintPath>
    </Reference>
    <Reference Include="xWorks, Version=6.1.1.16174, Culture=neutral, processorArchitecture=MSIL">
      <SpecificVersion>False</SpecificVersion>
      <HintPath>..\..\..\..\Output\Debug\xWorks.dll</HintPath>
    </Reference>
<<<<<<< HEAD
    <Reference Include="SilUtils">
      <HintPath>..\..\..\..\Output\Debug\SilUtils.dll</HintPath>
    </Reference>
=======
	<Reference Include="SilUtils">
	  <HintPath>..\..\..\..\Output\Debug\SilUtils.dll</HintPath>
	</Reference>
>>>>>>> 5139e2c3
  </ItemGroup>
  <ItemGroup>
    <Compile Include="..\..\..\AssemblyInfoForTests.cs">
      <Link>AssemblyInfoForTests.cs</Link>
    </Compile>
    <Compile Include="AdvancedMTDialogLogicTests.cs" />
    <Compile Include="ConstChartRowDecoratorTests.cs">
    </Compile>
    <Compile Include="ConstituentChartDatabaseTests.cs" />
<<<<<<< HEAD
    <Compile Include="ConstituentChartTests.cs" />
=======
	<Compile Include="ConstituentChartTests.cs" />
>>>>>>> 5139e2c3
    <Compile Include="DiscourseExportTests.cs" />
    <Compile Include="InMemoryMovedTextTests.cs" />
    <Compile Include="DiscourseTestHelper.cs" />
    <Compile Include="InMemoryDiscourseTestBase.cs">
    </Compile>
    <Compile Include="InMemoryLogicTest.cs" />
    <Compile Include="InMemoryMoveEditTests.cs" />
    <Compile Include="InterlinRibbonTests.cs">
      <SubType>UserControl</SubType>
    </Compile>
    <Compile Include="LogicTest.cs">
      <SubType>Code</SubType>
    </Compile>
    <Compile Include="NotifyChangeSpy.cs" />
    <Compile Include="Properties\AssemblyInfo.cs" />
    <Compile Include="TestCCLogic.cs" />
  </ItemGroup>
  <ItemGroup>
    <None Include="App.config" />
  </ItemGroup>
  <ItemGroup>
    <BootstrapperPackage Include="Microsoft.Net.Client.3.5">
      <Visible>False</Visible>
      <ProductName>.NET Framework 3.5 SP1 Client Profile</ProductName>
      <Install>false</Install>
    </BootstrapperPackage>
    <BootstrapperPackage Include="Microsoft.Net.Framework.2.0">
      <Visible>False</Visible>
      <ProductName>.NET Framework 2.0 %28x86%29</ProductName>
      <Install>true</Install>
    </BootstrapperPackage>
    <BootstrapperPackage Include="Microsoft.Net.Framework.3.0">
      <Visible>False</Visible>
      <ProductName>.NET Framework 3.0 %28x86%29</ProductName>
      <Install>false</Install>
    </BootstrapperPackage>
    <BootstrapperPackage Include="Microsoft.Net.Framework.3.5">
      <Visible>False</Visible>
      <ProductName>.NET Framework 3.5</ProductName>
      <Install>false</Install>
    </BootstrapperPackage>
    <BootstrapperPackage Include="Microsoft.Net.Framework.3.5.SP1">
      <Visible>False</Visible>
      <ProductName>.NET Framework 3.5 SP1</ProductName>
      <Install>false</Install>
    </BootstrapperPackage>
  </ItemGroup>
  <Import Project="$(MSBuildBinPath)\Microsoft.CSharp.targets" />
  <!-- To modify your build process, add your task inside one of the targets below and uncomment it.
	   Other similar extension points exist, see Microsoft.Common.targets.
  <Target Name="BeforeBuild">
  </Target>
  <Target Name="AfterBuild">
  </Target>
  -->
</Project><|MERGE_RESOLUTION|>--- conflicted
+++ resolved
@@ -1,4 +1,4 @@
-﻿<?xml version="1.0" encoding="utf-8"?>
+<?xml version="1.0" encoding="utf-8"?>
 <Project DefaultTargets="Build" xmlns="http://schemas.microsoft.com/developer/msbuild/2003" ToolsVersion="4.0">
   <PropertyGroup>
     <Configuration Condition=" '$(Configuration)' == '' ">Debug</Configuration>
@@ -133,15 +133,9 @@
       <SpecificVersion>False</SpecificVersion>
       <HintPath>..\..\..\..\Output\Debug\xWorks.dll</HintPath>
     </Reference>
-<<<<<<< HEAD
     <Reference Include="SilUtils">
       <HintPath>..\..\..\..\Output\Debug\SilUtils.dll</HintPath>
     </Reference>
-=======
-	<Reference Include="SilUtils">
-	  <HintPath>..\..\..\..\Output\Debug\SilUtils.dll</HintPath>
-	</Reference>
->>>>>>> 5139e2c3
   </ItemGroup>
   <ItemGroup>
     <Compile Include="..\..\..\AssemblyInfoForTests.cs">
@@ -151,11 +145,7 @@
     <Compile Include="ConstChartRowDecoratorTests.cs">
     </Compile>
     <Compile Include="ConstituentChartDatabaseTests.cs" />
-<<<<<<< HEAD
     <Compile Include="ConstituentChartTests.cs" />
-=======
-	<Compile Include="ConstituentChartTests.cs" />
->>>>>>> 5139e2c3
     <Compile Include="DiscourseExportTests.cs" />
     <Compile Include="InMemoryMovedTextTests.cs" />
     <Compile Include="DiscourseTestHelper.cs" />
