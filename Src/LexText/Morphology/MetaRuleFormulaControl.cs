--- conflicted
+++ resolved
@@ -3,17 +3,10 @@
 // (http://www.gnu.org/licenses/lgpl-2.1.html)
 
 using System;
-<<<<<<< HEAD
-using System.Drawing;
 using System.Linq;
 using System.Xml;
-
 using SIL.CoreImpl;
 using SIL.FieldWorks.Common.COMInterfaces;
-=======
-using System.Linq;
-using System.Xml;
->>>>>>> d2ded4d6
 using SIL.FieldWorks.Common.RootSites;
 using SIL.FieldWorks.FDO;
 using SIL.Utils;
@@ -61,11 +54,7 @@
 			CheckDisposed();
 			base.Initialize(cache, obj, flid, fieldName, persistProvider, mediator, propertyTable, displayNameProperty, displayWs);
 
-<<<<<<< HEAD
-			m_view.Init(mediator, propertyTable, obj, this, new MetaRuleFormulaVc(mediator, propertyTable), MetaRuleFormulaVc.kfragRule);
-=======
-			m_view.Init(mediator, obj.Hvo, this, new MetaRuleFormulaVc(cache, mediator), MetaRuleFormulaVc.kfragRule, cache.MainCacheAccessor);
->>>>>>> d2ded4d6
+			m_view.Init(mediator, propertyTable, obj.Hvo, this, new MetaRuleFormulaVc(cache, propertyTable), MetaRuleFormulaVc.kfragRule, cache.MainCacheAccessor);
 
 			m_insertionControl.AddOption(new InsertOption(RuleInsertType.Phoneme), DisplayOption);
 			m_insertionControl.AddOption(new InsertOption(RuleInsertType.NaturalClass), DisplayOption);
@@ -493,354 +482,4 @@
 			}
 		}
 	}
-<<<<<<< HEAD
-
-	class MetaRuleFormulaVc : RuleFormulaVc
-	{
-		public const int kfragRule = 100;
-
-		public const int ktagLeftEnv = -200;
-		public const int ktagRightEnv = -201;
-		public const int ktagLeftSwitch = -202;
-		public const int ktagRightSwitch = -203;
-
-		ITsTextProps m_inputCtxtProps;
-		ITsTextProps m_resultCtxtProps;
-		ITsTextProps m_colHeaderProps;
-		ITsTextProps m_rowHeaderProps;
-
-		ITsString m_inputStr;
-		ITsString m_resultStr;
-		ITsString m_leftEnvStr;
-		ITsString m_rightEnvStr;
-		ITsString m_switchStr;
-
-		IPhMetathesisRule m_rule = null;
-
-		public MetaRuleFormulaVc(Mediator mediator, PropertyTable propertyTable)
-			: base(mediator, propertyTable)
-		{
-			ITsPropsBldr tpb = TsPropsBldrClass.Create();
-			tpb.SetIntPropValues((int)FwTextPropType.ktptBorderColor, (int)FwTextPropVar.ktpvDefault,
-				(int)ColorUtil.ConvertColorToBGR(Color.Gray));
-			tpb.SetIntPropValues((int)FwTextPropType.ktptAlign, (int)FwTextPropVar.ktpvEnum, (int)FwTextAlign.ktalCenter);
-			m_inputCtxtProps = tpb.GetTextProps();
-
-			tpb = TsPropsBldrClass.Create();
-			tpb.SetIntPropValues((int)FwTextPropType.ktptBorderColor, (int)FwTextPropVar.ktpvDefault,
-				(int)ColorUtil.ConvertColorToBGR(Color.Gray));
-			tpb.SetIntPropValues((int)FwTextPropType.ktptAlign, (int)FwTextPropVar.ktpvEnum, (int)FwTextAlign.ktalCenter);
-			tpb.SetIntPropValues((int)FwTextPropType.ktptEditable, (int)FwTextPropVar.ktpvEnum, (int)TptEditable.ktptNotEditable);
-			tpb.SetIntPropValues((int)FwTextPropType.ktptForeColor, (int)FwTextPropVar.ktpvDefault,
-				(int)ColorUtil.ConvertColorToBGR(Color.Gray));
-			m_resultCtxtProps = tpb.GetTextProps();
-
-			tpb = TsPropsBldrClass.Create();
-			tpb.SetStrPropValue((int)FwTextPropType.ktptFontFamily, MiscUtils.StandardSansSerif);
-			tpb.SetIntPropValues((int)FwTextPropType.ktptFontSize, (int)FwTextPropVar.ktpvMilliPoint, 10000);
-			tpb.SetIntPropValues((int)FwTextPropType.ktptBorderColor, (int)FwTextPropVar.ktpvDefault,
-				(int)ColorUtil.ConvertColorToBGR(Color.Gray));
-			tpb.SetIntPropValues((int)FwTextPropType.ktptForeColor, (int)FwTextPropVar.ktpvDefault,
-				(int)ColorUtil.ConvertColorToBGR(Color.Gray));
-			tpb.SetIntPropValues((int)FwTextPropType.ktptAlign, (int)FwTextPropVar.ktpvEnum, (int)FwTextAlign.ktalCenter);
-			tpb.SetIntPropValues((int)FwTextPropType.ktptEditable, (int)FwTextPropVar.ktpvEnum, (int)TptEditable.ktptNotEditable);
-			m_colHeaderProps = tpb.GetTextProps();
-
-			tpb = TsPropsBldrClass.Create();
-			tpb.SetStrPropValue((int)FwTextPropType.ktptFontFamily, MiscUtils.StandardSansSerif);
-			tpb.SetIntPropValues((int)FwTextPropType.ktptFontSize, (int)FwTextPropVar.ktpvMilliPoint, 10000);
-			tpb.SetIntPropValues((int)FwTextPropType.ktptForeColor, (int)FwTextPropVar.ktpvDefault,
-				(int)ColorUtil.ConvertColorToBGR(Color.Gray));
-			tpb.SetIntPropValues((int)FwTextPropType.ktptAlign, (int)FwTextPropVar.ktpvEnum, (int)FwTextAlign.ktalLeft);
-			tpb.SetIntPropValues((int)FwTextPropType.ktptEditable, (int)FwTextPropVar.ktpvEnum, (int)TptEditable.ktptNotEditable);
-			m_rowHeaderProps = tpb.GetTextProps();
-
-			var tsf = m_cache.TsStrFactory;
-			var userWs = m_cache.DefaultUserWs;
-			m_inputStr = tsf.MakeString(MEStrings.ksMetaRuleInput, userWs);
-			m_resultStr = tsf.MakeString(MEStrings.ksMetaRuleResult, userWs);
-			m_leftEnvStr = tsf.MakeString(MEStrings.ksMetaRuleLeftEnv, userWs);
-			m_rightEnvStr = tsf.MakeString(MEStrings.ksMetaRuleRightEnv, userWs);
-			m_switchStr = tsf.MakeString(MEStrings.ksMetaRuleSwitch, userWs);
-		}
-
-		protected override int MaxNumLines
-		{
-			get
-			{
-				return GetNumLines(m_rule.StrucDescOS);
-			}
-		}
-
-		protected override int GetVarIndex(IPhFeatureConstraint var)
-		{
-			return -1;
-		}
-
-		public override void Display(IVwEnv vwenv, int hvo, int frag)
-		{
-			switch (frag)
-			{
-				case kfragRule:
-					m_rule = m_cache.ServiceLocator.GetInstance<IPhMetathesisRuleRepository>().GetObject(hvo);
-					if (m_rule.Disabled)
-					{
-						vwenv.set_StringProperty((int)FwTextPropType.ktptNamedStyle, "Disabled Text");
-					}
-
-					VwLength tableLen;
-					tableLen.nVal = 10000;
-					tableLen.unit = VwUnit.kunPercent100;
-					vwenv.OpenTable(5, tableLen, 0, VwAlignment.kvaCenter, VwFramePosition.kvfpVoid, VwRule.kvrlNone, 0, 4000, false);
-
-					VwLength ctxtLen;
-					ctxtLen.nVal = 1;
-					ctxtLen.unit = VwUnit.kunRelative;
-
-					int resultx, inputx, dmpy;
-					vwenv.get_StringWidth(m_resultStr, m_colHeaderProps, out resultx, out dmpy);
-					vwenv.get_StringWidth(m_inputStr, m_colHeaderProps, out inputx, out dmpy);
-					VwLength headerLen;
-					headerLen.nVal = Math.Max(resultx, inputx) + 8000;
-					headerLen.unit = VwUnit.kunPoint1000;
-
-					vwenv.MakeColumns(1, headerLen);
-					vwenv.MakeColumns(4, ctxtLen);
-
-					vwenv.OpenTableBody();
-
-					vwenv.OpenTableRow();
-
-					vwenv.OpenTableCell(1, 1);
-					vwenv.CloseTableCell();
-
-					// left context header cell
-					vwenv.Props = m_colHeaderProps;
-					vwenv.set_IntProperty((int)FwTextPropType.ktptBorderTop, (int)FwTextPropVar.ktpvMilliPoint, 1000);
-					vwenv.set_IntProperty((int)FwTextPropType.ktptBorderLeading, (int)FwTextPropVar.ktpvMilliPoint, 1000);
-					vwenv.OpenTableCell(1, 1);
-					vwenv.AddString(m_leftEnvStr);
-					vwenv.CloseTableCell();
-
-					// switch header cell
-					vwenv.Props = m_colHeaderProps;
-					vwenv.set_IntProperty((int)FwTextPropType.ktptBorderTop, (int)FwTextPropVar.ktpvMilliPoint, 2000);
-					vwenv.set_IntProperty((int)FwTextPropType.ktptBorderLeading, (int)FwTextPropVar.ktpvMilliPoint, 2000);
-					vwenv.set_IntProperty((int)FwTextPropType.ktptBorderTrailing, (int)FwTextPropVar.ktpvMilliPoint, 2000);
-					vwenv.OpenTableCell(1, 2);
-					vwenv.AddString(m_switchStr);
-					vwenv.CloseTableCell();
-
-					// right context header cell
-					vwenv.Props = m_colHeaderProps;
-					vwenv.set_IntProperty((int)FwTextPropType.ktptBorderTop, (int)FwTextPropVar.ktpvMilliPoint, 1000);
-					vwenv.set_IntProperty((int)FwTextPropType.ktptBorderTrailing, (int)FwTextPropVar.ktpvMilliPoint, 1000);
-					vwenv.OpenTableCell(1, 1);
-					vwenv.AddString(m_rightEnvStr);
-					vwenv.CloseTableCell();
-
-					vwenv.CloseTableRow();
-
-					vwenv.OpenTableRow();
-
-					// input header cell
-					vwenv.Props = m_rowHeaderProps;
-					vwenv.OpenTableCell(1, 1);
-					vwenv.AddString(m_inputStr);
-					vwenv.CloseTableCell();
-
-					// input left context cell
-					vwenv.Props = m_inputCtxtProps;
-					vwenv.set_IntProperty((int)FwTextPropType.ktptBorderTop, (int)FwTextPropVar.ktpvMilliPoint, 1000);
-					vwenv.set_IntProperty((int)FwTextPropType.ktptBorderLeading, (int)FwTextPropVar.ktpvMilliPoint, 1000);
-					vwenv.set_IntProperty((int)FwTextPropType.ktptBorderBottom, (int)FwTextPropVar.ktpvMilliPoint, 1000);
-					vwenv.OpenTableCell(1, 1);
-					vwenv.OpenParagraph();
-					if (m_rule.LeftEnvIndex == -1)
-					{
-						OpenContextPile(vwenv, false);
-						vwenv.Props = m_bracketProps;
-						vwenv.AddProp(ktagLeftEnv, this, kfragEmpty);
-						CloseContextPile(vwenv, false);
-					}
-					else
-					{
-						for (int i = 0; i < m_rule.LeftEnvLimit; i++)
-							vwenv.AddObj(m_rule.StrucDescOS[i].Hvo, this, kfragContext);
-					}
-					vwenv.CloseParagraph();
-					vwenv.CloseTableCell();
-
-					// input left switch cell
-					vwenv.Props = m_inputCtxtProps;
-					vwenv.set_IntProperty((int)FwTextPropType.ktptBorderTop, (int)FwTextPropVar.ktpvMilliPoint, 1000);
-					vwenv.set_IntProperty((int)FwTextPropType.ktptBorderLeading, (int)FwTextPropVar.ktpvMilliPoint, 2000);
-					vwenv.set_IntProperty((int)FwTextPropType.ktptBorderTrailing, (int)FwTextPropVar.ktpvMilliPoint, 1000);
-					vwenv.set_IntProperty((int)FwTextPropType.ktptBorderBottom, (int)FwTextPropVar.ktpvMilliPoint, 1000);
-					vwenv.OpenTableCell(1, 1);
-					vwenv.OpenParagraph();
-					if (m_rule.LeftSwitchIndex == -1)
-					{
-						OpenContextPile(vwenv, false);
-						vwenv.Props = m_bracketProps;
-						vwenv.AddProp(ktagLeftSwitch, this, kfragEmpty);
-						CloseContextPile(vwenv, false);
-					}
-					else
-					{
-						for (int i = m_rule.LeftSwitchIndex; i < m_rule.LeftSwitchLimit; i++)
-							vwenv.AddObj(m_rule.StrucDescOS[i].Hvo, this, kfragContext);
-
-						if (m_rule.MiddleIndex != -1 && m_rule.IsMiddleWithLeftSwitch)
-						{
-							for (int i = m_rule.MiddleIndex; i < m_rule.MiddleLimit; i++)
-								vwenv.AddObj(m_rule.StrucDescOS[i].Hvo, this, kfragContext);
-						}
-					}
-					vwenv.CloseParagraph();
-					vwenv.CloseTableCell();
-
-					// input right switch cell
-					vwenv.Props = m_inputCtxtProps;
-					vwenv.set_IntProperty((int)FwTextPropType.ktptBorderTop, (int)FwTextPropVar.ktpvMilliPoint, 1000);
-					vwenv.set_IntProperty((int)FwTextPropType.ktptBorderTrailing, (int)FwTextPropVar.ktpvMilliPoint, 2000);
-					vwenv.set_IntProperty((int)FwTextPropType.ktptBorderBottom, (int)FwTextPropVar.ktpvMilliPoint, 1000);
-					vwenv.OpenTableCell(1, 1);
-					vwenv.OpenParagraph();
-					if (m_rule.RightSwitchIndex == -1)
-					{
-						OpenContextPile(vwenv, false);
-						vwenv.Props = m_bracketProps;
-						vwenv.AddProp(ktagRightSwitch, this, kfragEmpty);
-						CloseContextPile(vwenv, false);
-					}
-					else
-					{
-						if (m_rule.MiddleIndex != -1 && !m_rule.IsMiddleWithLeftSwitch)
-						{
-							for (int i = m_rule.MiddleIndex; i < m_rule.MiddleLimit; i++)
-								vwenv.AddObj(m_rule.StrucDescOS[i].Hvo, this, kfragContext);
-						}
-
-						for (int i = m_rule.RightSwitchIndex; i < m_rule.RightSwitchLimit; i++)
-							vwenv.AddObj(m_rule.StrucDescOS[i].Hvo, this, kfragContext);
-					}
-					vwenv.CloseParagraph();
-					vwenv.CloseTableCell();
-
-					// input right context cell
-					vwenv.Props = m_inputCtxtProps;
-					vwenv.set_IntProperty((int)FwTextPropType.ktptBorderTop, (int)FwTextPropVar.ktpvMilliPoint, 1000);
-					vwenv.set_IntProperty((int)FwTextPropType.ktptBorderTrailing, (int)FwTextPropVar.ktpvMilliPoint, 1000);
-					vwenv.set_IntProperty((int)FwTextPropType.ktptBorderBottom, (int)FwTextPropVar.ktpvMilliPoint, 1000);
-					vwenv.OpenTableCell(1, 1);
-					vwenv.OpenParagraph();
-					if (m_rule.RightEnvIndex == -1)
-					{
-						OpenContextPile(vwenv, false);
-						vwenv.Props = m_bracketProps;
-						vwenv.AddProp(ktagRightEnv, this, kfragEmpty);
-						CloseContextPile(vwenv, false);
-					}
-					else
-					{
-						for (int i = m_rule.RightEnvIndex; i < m_rule.RightEnvLimit; i++)
-							vwenv.AddObj(m_rule.StrucDescOS[i].Hvo, this, kfragContext);
-					}
-					vwenv.CloseParagraph();
-					vwenv.CloseTableCell();
-
-					vwenv.CloseTableRow();
-
-					vwenv.OpenTableRow();
-
-					// input result header cell
-					vwenv.Props = m_rowHeaderProps;
-					vwenv.OpenTableCell(1, 1);
-					vwenv.AddString(m_resultStr);
-					vwenv.CloseTableCell();
-
-					// result left context cell
-					vwenv.Props = m_resultCtxtProps;
-					vwenv.set_IntProperty((int)FwTextPropType.ktptBorderLeading, (int)FwTextPropVar.ktpvMilliPoint, 1000);
-					vwenv.set_IntProperty((int)FwTextPropType.ktptBorderBottom, (int)FwTextPropVar.ktpvMilliPoint, 1000);
-					vwenv.OpenTableCell(1, 1);
-					vwenv.OpenParagraph();
-					if (m_rule.LeftEnvIndex != -1)
-					{
-						for (int i = 0; i < m_rule.LeftEnvLimit; i++)
-							vwenv.AddObj(m_rule.StrucDescOS[i].Hvo, this, kfragContext);
-					}
-					vwenv.CloseParagraph();
-					vwenv.CloseTableCell();
-
-					// result right switch cell
-					vwenv.Props = m_resultCtxtProps;
-					vwenv.set_IntProperty((int)FwTextPropType.ktptBorderLeading, (int)FwTextPropVar.ktpvMilliPoint, 2000);
-					vwenv.set_IntProperty((int)FwTextPropType.ktptBorderTrailing, (int)FwTextPropVar.ktpvMilliPoint, 1000);
-					vwenv.set_IntProperty((int)FwTextPropType.ktptBorderBottom, (int)FwTextPropVar.ktpvMilliPoint, 2000);
-					vwenv.OpenTableCell(1, 1);
-					vwenv.OpenParagraph();
-					if (m_rule.RightSwitchIndex != -1)
-					{
-						for (int i = m_rule.RightSwitchIndex; i < m_rule.RightSwitchLimit; i++)
-							vwenv.AddObj(m_rule.StrucDescOS[i].Hvo, this, kfragContext);
-					}
-					if (m_rule.MiddleIndex != -1 && m_rule.IsMiddleWithLeftSwitch)
-					{
-						for (int i = m_rule.MiddleIndex; i < m_rule.MiddleLimit; i++)
-							vwenv.AddObj(m_rule.StrucDescOS[i].Hvo, this, kfragContext);
-					}
-					vwenv.CloseParagraph();
-					vwenv.CloseTableCell();
-
-					// result left switch cell
-					vwenv.Props = m_resultCtxtProps;
-					vwenv.set_IntProperty((int)FwTextPropType.ktptBorderTrailing, (int)FwTextPropVar.ktpvMilliPoint, 2000);
-					vwenv.set_IntProperty((int)FwTextPropType.ktptBorderBottom, (int)FwTextPropVar.ktpvMilliPoint, 2000);
-					vwenv.OpenTableCell(1, 1);
-					vwenv.OpenParagraph();
-
-					if (m_rule.MiddleIndex != -1 && !m_rule.IsMiddleWithLeftSwitch)
-					{
-						for (int i = m_rule.MiddleIndex; i < m_rule.MiddleLimit; i++)
-							vwenv.AddObj(m_rule.StrucDescOS[i].Hvo, this, kfragContext);
-					}
-					if (m_rule.LeftSwitchIndex != -1)
-					{
-						for (int i = m_rule.LeftSwitchIndex; i < m_rule.LeftSwitchLimit; i++)
-							vwenv.AddObj(m_rule.StrucDescOS[i].Hvo, this, kfragContext);
-					}
-					vwenv.CloseParagraph();
-					vwenv.CloseTableCell();
-
-					// result right context cell
-					vwenv.Props = m_resultCtxtProps;
-					vwenv.set_IntProperty((int)FwTextPropType.ktptBorderTrailing, (int)FwTextPropVar.ktpvMilliPoint, 1000);
-					vwenv.set_IntProperty((int)FwTextPropType.ktptBorderBottom, (int)FwTextPropVar.ktpvMilliPoint, 1000);
-					vwenv.OpenTableCell(1, 1);
-					vwenv.OpenParagraph();
-					if (m_rule.RightEnvIndex != -1)
-					{
-						for (int i = m_rule.RightEnvIndex; i < m_rule.RightEnvLimit; i++)
-							vwenv.AddObj(m_rule.StrucDescOS[i].Hvo, this, kfragContext);
-					}
-					vwenv.CloseParagraph();
-					vwenv.CloseTableCell();
-
-					vwenv.CloseTableRow();
-
-					vwenv.CloseTableBody();
-
-					vwenv.CloseTable();
-					break;
-
-				default:
-					base.Display(vwenv, hvo, frag);
-					break;
-			}
-		}
-	}
-=======
->>>>>>> d2ded4d6
 }