﻿<?xml version="1.0" encoding="utf-8"?>
<Project DefaultTargets="Build" xmlns="http://schemas.microsoft.com/developer/msbuild/2003" ToolsVersion="4.0">
  <PropertyGroup>
    <ProjectType>Local</ProjectType>
    <ProductVersion>9.0.30729</ProductVersion>
    <SchemaVersion>2.0</SchemaVersion>
    <ProjectGuid>{85474E25-9808-4D9B-91A2-F3940305AC59}</ProjectGuid>
    <Configuration Condition=" '$(Configuration)' == '' ">Debug</Configuration>
    <Platform Condition=" '$(Platform)' == '' ">AnyCPU</Platform>
    <ApplicationIcon>
    </ApplicationIcon>
    <AssemblyKeyContainerName>
    </AssemblyKeyContainerName>
    <AssemblyName>MGA</AssemblyName>
    <AssemblyOriginatorKeyFile>
    </AssemblyOriginatorKeyFile>
    <DefaultClientScript>JScript</DefaultClientScript>
    <DefaultHTMLPageLayout>Grid</DefaultHTMLPageLayout>
    <DefaultTargetSchema>IE50</DefaultTargetSchema>
    <DelaySign>false</DelaySign>
    <OutputType>Library</OutputType>
    <RootNamespace>SIL.FieldWorks.LexText.Controls.MGA</RootNamespace>
    <RunPostBuildEvent>OnBuildSuccess</RunPostBuildEvent>
    <StartupObject>
    </StartupObject>
    <FileUpgradeFlags>
    </FileUpgradeFlags>
    <UpgradeBackupLocation>
    </UpgradeBackupLocation>
    <OldToolsVersion>3.5</OldToolsVersion>
    <IsWebBootstrapper>false</IsWebBootstrapper>
    <TargetFrameworkVersion>v4.0</TargetFrameworkVersion>
    <TargetFrameworkProfile />
    <PublishUrl>publish\</PublishUrl>
    <Install>true</Install>
    <InstallFrom>Disk</InstallFrom>
    <UpdateEnabled>false</UpdateEnabled>
    <UpdateMode>Foreground</UpdateMode>
    <UpdateInterval>7</UpdateInterval>
    <UpdateIntervalUnits>Days</UpdateIntervalUnits>
    <UpdatePeriodically>false</UpdatePeriodically>
    <UpdateRequired>false</UpdateRequired>
    <MapFileExtensions>true</MapFileExtensions>
    <ApplicationRevision>0</ApplicationRevision>
    <ApplicationVersion>1.0.0.%2a</ApplicationVersion>
    <UseApplicationTrust>false</UseApplicationTrust>
    <BootstrapperEnabled>true</BootstrapperEnabled>
  </PropertyGroup>
  <PropertyGroup Condition=" '$(Configuration)|$(Platform)' == 'Debug|AnyCPU' ">
    <OutputPath>..\..\..\..\Output\Debug\</OutputPath>
    <AllowUnsafeBlocks>false</AllowUnsafeBlocks>
    <BaseAddress>285212672</BaseAddress>
    <CheckForOverflowUnderflow>false</CheckForOverflowUnderflow>
    <ConfigurationOverrideFile>
    </ConfigurationOverrideFile>
    <DefineConstants>DEBUG;TRACE</DefineConstants>
    <DocumentationFile>
    </DocumentationFile>
    <DebugSymbols>true</DebugSymbols>
    <FileAlignment>4096</FileAlignment>
    <NoStdLib>false</NoStdLib>
    <NoWarn>168,169,219,414,649,1635,1702,1701</NoWarn>
    <Optimize>false</Optimize>
    <RegisterForComInterop>false</RegisterForComInterop>
    <RemoveIntegerChecks>false</RemoveIntegerChecks>
    <TreatWarningsAsErrors>false</TreatWarningsAsErrors>
    <WarningLevel>4</WarningLevel>
    <DebugType>full</DebugType>
    <ErrorReport>prompt</ErrorReport>
    <CodeAnalysisRuleSet>AllRules.ruleset</CodeAnalysisRuleSet>
    <PlatformTarget>x86</PlatformTarget>
  </PropertyGroup>
  <PropertyGroup Condition=" '$(Configuration)|$(Platform)' == 'Release|AnyCPU' ">
    <OutputPath>..\..\..\..\Output\Release\</OutputPath>
    <AllowUnsafeBlocks>false</AllowUnsafeBlocks>
    <BaseAddress>285212672</BaseAddress>
    <CheckForOverflowUnderflow>false</CheckForOverflowUnderflow>
    <ConfigurationOverrideFile>
    </ConfigurationOverrideFile>
    <DefineConstants>TRACE</DefineConstants>
    <DocumentationFile>
    </DocumentationFile>
    <DebugSymbols>true</DebugSymbols>
    <FileAlignment>4096</FileAlignment>
    <NoStdLib>false</NoStdLib>
    <NoWarn>168,169,219,414,649,1635,1702,1701</NoWarn>
    <Optimize>true</Optimize>
    <RegisterForComInterop>false</RegisterForComInterop>
    <RemoveIntegerChecks>false</RemoveIntegerChecks>
    <TreatWarningsAsErrors>false</TreatWarningsAsErrors>
    <WarningLevel>4</WarningLevel>
    <DebugType>full</DebugType>
    <ErrorReport>prompt</ErrorReport>
    <CodeAnalysisRuleSet>AllRules.ruleset</CodeAnalysisRuleSet>
    <PlatformTarget>x86</PlatformTarget>
  </PropertyGroup>
  <ItemGroup>
    <Reference Include="BasicUtils, Version=4.1.1.0, Culture=neutral, processorArchitecture=MSIL">
      <SpecificVersion>False</SpecificVersion>
      <HintPath>..\..\..\..\Output\Debug\BasicUtils.dll</HintPath>
    </Reference>
    <Reference Include="COMInterfaces, Version=3.2.0.9, Culture=neutral, processorArchitecture=MSIL">
      <SpecificVersion>False</SpecificVersion>
      <HintPath>..\..\..\..\Output\Debug\COMInterfaces.dll</HintPath>
    </Reference>
    <Reference Include="CoreImpl, Version=6.1.0.20182, Culture=neutral, processorArchitecture=MSIL">
      <SpecificVersion>False</SpecificVersion>
      <HintPath>..\..\..\..\Output\Debug\CoreImpl.dll</HintPath>
    </Reference>
    <Reference Include="FDO">
      <Name>FDO</Name>
      <HintPath>..\..\..\..\Output\Debug\FDO.dll</HintPath>
    </Reference>
    <Reference Include="Framework, Version=3.2.0.9, Culture=neutral, processorArchitecture=MSIL">
      <SpecificVersion>False</SpecificVersion>
      <HintPath>..\..\..\..\Output\Debug\Framework.dll</HintPath>
    </Reference>
    <Reference Include="FwControls, Version=3.2.0.9, Culture=neutral, processorArchitecture=MSIL">
      <SpecificVersion>False</SpecificVersion>
      <HintPath>..\..\..\..\Output\Debug\FwControls.dll</HintPath>
    </Reference>
    <Reference Include="FwUtils, Version=3.2.0.9, Culture=neutral, processorArchitecture=MSIL">
      <SpecificVersion>False</SpecificVersion>
      <HintPath>..\..\..\..\Output\Debug\FwUtils.dll</HintPath>
    </Reference>
<<<<<<< HEAD
=======
    <Reference Include="Geckofx-Core">
      <HintPath>..\..\..\..\Output\Debug\Geckofx-Core.dll</HintPath>
    </Reference>
    <Reference Include="Geckofx-Winforms">
      <HintPath>..\..\..\..\Output\Debug\Geckofx-Winforms.dll</HintPath>
    </Reference>
>>>>>>> cb0e4331
    <Reference Include="Microsoft.Practices.ServiceLocation, Version=1.0.0.0, Culture=neutral, processorArchitecture=MSIL">
      <SpecificVersion>False</SpecificVersion>
      <HintPath>..\..\..\..\DistFiles\Microsoft.Practices.ServiceLocation.dll</HintPath>
    </Reference>
    <Reference Include="RootSite, Version=3.2.0.9, Culture=neutral, processorArchitecture=MSIL">
      <SpecificVersion>False</SpecificVersion>
      <HintPath>..\..\..\..\Output\Debug\RootSite.dll</HintPath>
    </Reference>
<<<<<<< HEAD
    <Reference Include="SIL.Core, Version=2.6.0.0, Culture=neutral, PublicKeyToken=cab3c8c5232dfcf2, processorArchitecture=x86">
      <SpecificVersion>False</SpecificVersion>
      <HintPath>..\..\..\..\Downloads\SIL.Core.dll</HintPath>
    </Reference>
    <Reference Include="SIL.WritingSystems, Version=2.6.0.0, Culture=neutral, PublicKeyToken=cab3c8c5232dfcf2, processorArchitecture=x86">
      <SpecificVersion>False</SpecificVersion>
      <HintPath>..\..\..\..\Downloads\SIL.WritingSystems.dll</HintPath>
    </Reference>
=======
>>>>>>> cb0e4331
    <Reference Include="System" />
    <Reference Include="System.Core" />
    <Reference Include="System.Data">
      <Name>System.Data</Name>
    </Reference>
    <Reference Include="System.Drawing">
      <Name>System.Drawing</Name>
    </Reference>
    <Reference Include="System.Windows.Forms">
      <Name>System.Windows.Forms</Name>
    </Reference>
    <Reference Include="System.Xml">
      <Name>System.XML</Name>
    </Reference>
    <Reference Include="xCoreInterfaces">
      <Name>xCoreInterfaces</Name>
      <HintPath>..\..\..\..\Output\Debug\xCoreInterfaces.dll</HintPath>
    </Reference>
    <Reference Include="XMLUtils">
      <Name>XMLUtils</Name>
      <HintPath>..\..\..\..\Output\Debug\XMLUtils.dll</HintPath>
    </Reference>
<<<<<<< HEAD
	<Reference Include="Geckofx-Core">
	  <Package>Geckofx-Core</Package>
	  <HintPath>..\..\..\..\Downloads\Geckofx-Core.dll</HintPath>
    </Reference>
	<Reference Include="Geckofx-Winforms">
	  <Package>Geckofx-WinForms</Package>
	  <HintPath>..\..\..\..\Downloads\Geckofx-Winforms.dll</HintPath>
    </Reference>
=======
>>>>>>> cb0e4331
  </ItemGroup>
  <ItemGroup>
    <Compile Include="..\..\..\CommonAssemblyInfo.cs">
      <Link>CommonAssemblyInfo.cs</Link>
    </Compile>
    <Compile Include="AssemblyInfo.cs" />
    <EmbeddedResource Include="CheckBox.bmp" />
    <EmbeddedResource Include="CheckedBox.bmp" />
    <EmbeddedResource Include="CLSDFOLD.BMP" />
    <EmbeddedResource Include="Complex.bmp" />
    <EmbeddedResource Include="FSType.bmp" />
    <EmbeddedResource Include="GlossListBox.resx">
      <DependentUpon>GlossListBox.cs</DependentUpon>
      <SubType>Designer</SubType>
    </EmbeddedResource>
    <EmbeddedResource Include="MGADialog.resx">
      <DependentUpon>MGADialog.cs</DependentUpon>
    </EmbeddedResource>
    <EmbeddedResource Include="MGAStrings.resx">
      <SubType>Designer</SubType>
      <Generator>ResXFileCodeGenerator</Generator>
      <LastGenOutput>MGAStrings.Designer.cs</LastGenOutput>
    </EmbeddedResource>
    <EmbeddedResource Include="OPENFOLD.BMP" />
    <EmbeddedResource Include="Radio.bmp" />
    <EmbeddedResource Include="RadioSelected.bmp" />
    <EmbeddedResource Include="UserChoice.bmp" />
    <Compile Include="GlossListBox.cs">
      <SubType>Component</SubType>
    </Compile>
    <Compile Include="GlossListBoxItem.cs">
      <SubType>Code</SubType>
    </Compile>
    <Compile Include="GlossListEventArgs.cs">
      <SubType>Code</SubType>
    </Compile>
    <Compile Include="GlossListTreeView.cs">
      <SubType>Component</SubType>
    </Compile>
    <Compile Include="MasterInflectionFeature.cs" />
    <Compile Include="MasterItem.cs" />
    <Compile Include="MasterPhonologicalFeature.cs" />
    <Compile Include="MGADialog.cs">
      <SubType>Form</SubType>
    </Compile>
    <Compile Include="MGAHtmlHelpDialog.cs">
      <SubType>Form</SubType>
    </Compile>
    <Compile Include="MGAStrings.Designer.cs">
      <AutoGen>True</AutoGen>
      <DesignTime>True</DesignTime>
      <DependentUpon>MGAStrings.resx</DependentUpon>
    </Compile>
    <Compile Include="PhonologicalFeaturesTreeView.cs">
      <SubType>Component</SubType>
    </Compile>
  </ItemGroup>
  <ItemGroup>
    <BootstrapperPackage Include="Microsoft.Net.Client.3.5">
      <Visible>False</Visible>
      <ProductName>.NET Framework 3.5 SP1 Client Profile</ProductName>
      <Install>false</Install>
    </BootstrapperPackage>
    <BootstrapperPackage Include="Microsoft.Net.Framework.2.0">
      <Visible>False</Visible>
      <ProductName>.NET Framework 2.0 %28x86%29</ProductName>
      <Install>true</Install>
    </BootstrapperPackage>
    <BootstrapperPackage Include="Microsoft.Net.Framework.3.0">
      <Visible>False</Visible>
      <ProductName>.NET Framework 3.0 %28x86%29</ProductName>
      <Install>false</Install>
    </BootstrapperPackage>
    <BootstrapperPackage Include="Microsoft.Net.Framework.3.5">
      <Visible>False</Visible>
      <ProductName>.NET Framework 3.5</ProductName>
      <Install>false</Install>
    </BootstrapperPackage>
    <BootstrapperPackage Include="Microsoft.Net.Framework.3.5.SP1">
      <Visible>False</Visible>
      <ProductName>.NET Framework 3.5 SP1</ProductName>
      <Install>false</Install>
    </BootstrapperPackage>
  </ItemGroup>
  <Import Project="$(MSBuildBinPath)\Microsoft.CSharp.targets" />
  <PropertyGroup>
    <PreBuildEvent>
    </PreBuildEvent>
    <PostBuildEvent>
    </PostBuildEvent>
  </PropertyGroup>
</Project><|MERGE_RESOLUTION|>--- conflicted
+++ resolved
@@ -123,15 +123,12 @@
       <SpecificVersion>False</SpecificVersion>
       <HintPath>..\..\..\..\Output\Debug\FwUtils.dll</HintPath>
     </Reference>
-<<<<<<< HEAD
-=======
     <Reference Include="Geckofx-Core">
       <HintPath>..\..\..\..\Output\Debug\Geckofx-Core.dll</HintPath>
     </Reference>
     <Reference Include="Geckofx-Winforms">
       <HintPath>..\..\..\..\Output\Debug\Geckofx-Winforms.dll</HintPath>
     </Reference>
->>>>>>> cb0e4331
     <Reference Include="Microsoft.Practices.ServiceLocation, Version=1.0.0.0, Culture=neutral, processorArchitecture=MSIL">
       <SpecificVersion>False</SpecificVersion>
       <HintPath>..\..\..\..\DistFiles\Microsoft.Practices.ServiceLocation.dll</HintPath>
@@ -140,7 +137,6 @@
       <SpecificVersion>False</SpecificVersion>
       <HintPath>..\..\..\..\Output\Debug\RootSite.dll</HintPath>
     </Reference>
-<<<<<<< HEAD
     <Reference Include="SIL.Core, Version=2.6.0.0, Culture=neutral, PublicKeyToken=cab3c8c5232dfcf2, processorArchitecture=x86">
       <SpecificVersion>False</SpecificVersion>
       <HintPath>..\..\..\..\Downloads\SIL.Core.dll</HintPath>
@@ -149,8 +145,6 @@
       <SpecificVersion>False</SpecificVersion>
       <HintPath>..\..\..\..\Downloads\SIL.WritingSystems.dll</HintPath>
     </Reference>
-=======
->>>>>>> cb0e4331
     <Reference Include="System" />
     <Reference Include="System.Core" />
     <Reference Include="System.Data">
@@ -173,17 +167,6 @@
       <Name>XMLUtils</Name>
       <HintPath>..\..\..\..\Output\Debug\XMLUtils.dll</HintPath>
     </Reference>
-<<<<<<< HEAD
-	<Reference Include="Geckofx-Core">
-	  <Package>Geckofx-Core</Package>
-	  <HintPath>..\..\..\..\Downloads\Geckofx-Core.dll</HintPath>
-    </Reference>
-	<Reference Include="Geckofx-Winforms">
-	  <Package>Geckofx-WinForms</Package>
-	  <HintPath>..\..\..\..\Downloads\Geckofx-Winforms.dll</HintPath>
-    </Reference>
-=======
->>>>>>> cb0e4331
   </ItemGroup>
   <ItemGroup>
     <Compile Include="..\..\..\CommonAssemblyInfo.cs">
