using System;
using System.Collections;
using System.Collections.Generic;
using System.Windows.Forms;
using System.Xml;
using SIL.CoreImpl;
using SIL.FieldWorks.Common.COMInterfaces;
using SIL.FieldWorks.Common.RootSites;
using SIL.FieldWorks.FDO;
using SIL.FieldWorks.FDO.Infrastructure;
using SIL.FieldWorks.Filters;
using SIL.Utils;
using XCore;
using SIL.FieldWorks.FDO.Application;

namespace SIL.FieldWorks.XWorks.MorphologyEditor
{
	/// <summary>
	/// XCore listener for the Respeller dlg.
	/// </summary>
	public class RespellerDlgListener : DlgListenerBase
	{
		#region Properties

		/// <summary>
		/// Override to get a suitable label.
		/// </summary>
		protected override string PersistentLabel
		{
			get { return "RespellerDlg"; }
		}

		#endregion Properties

		#region Construction and Initialization

		#endregion Construction and Initialization

		#region XCORE Message Handlers

		/// <summary>
		/// Try to find a WfiWordform object corresponding the the focus selection.
		/// If successful return its guid, otherwise, return Guid.Empty.
		/// </summary>
		/// <returns></returns>
		private ITsString ActiveWord()
		{
			if (InFriendliestTool)
			{
				// we should be able to get our info from the current record clerk.
				// but return null if we can't get the info, otherwise we allow the user to
				// bring up the change spelling dialog and crash because no wordform can be found (LT-8766).
				var clerk = m_propertyTable.GetValue<RecordClerk>("ActiveClerk");
				if (clerk == null || clerk.CurrentObject == null)
					return null;
				var wfiWordform = clerk.CurrentObject as IWfiWordform;
				if (wfiWordform == null)
					return null;
				var tssVern = wfiWordform.Form.BestVernacularAlternative;
				return tssVern;
			}
			var app = m_propertyTable.GetValue<IApp>("App");
			if (app == null)
				return null;
			var window = app.ActiveMainWindow as FwXWindow;
			if (window == null)
				return null;
			var activeView = window.ActiveView;
			if (activeView == null)
				return null;
			var roots = activeView.AllRootBoxes();
			if (roots.Count < 1)
				return null;
			var helper = SelectionHelper.Create(roots[0].Site);
			if (helper == null)
				return null;
			var tssWord = helper.SelectedWord;
			if (tssWord != null)
			{
				// Check for a valid vernacular writing system.  (See LT-8892.)
				var ws = TsStringUtils.GetWsAtOffset(tssWord, 0);
<<<<<<< HEAD
				var cache = (FdoCache)m_mediator.PropertyTable.GetValue("cache");
				CoreWritingSystemDefinition wsObj = cache.ServiceLocator.WritingSystemManager.Get(ws);
=======
				var cache = m_propertyTable.GetValue<FdoCache>("cache");
				IWritingSystem wsObj = cache.ServiceLocator.WritingSystemManager.Get(ws);
>>>>>>> c6cab8dd
				if (cache.ServiceLocator.WritingSystems.VernacularWritingSystems.Contains(wsObj))
					return tssWord;
			}
			return null;
		}


		/// <summary>
		/// Determine whether to show (and enable) the command to launch the respeller dialog.
		/// </summary>
		/// <param name="commandObject"></param>
		/// <param name="display"></param>
		/// <returns></returns>
		public virtual bool OnDisplayLaunchRespellerDlg(object commandObject,
			ref UIItemDisplayProperties display)
		{
			CheckDisposed();

			display.Visible = InFriendlyArea;		// See LT-8641.
			display.Enabled = display.Visible && ActiveWord() != null;
			return true; //we've handled this
		}

		/// <summary>
		/// Launch the Respeller dlg.
		/// </summary>
		/// <param name="argument">The xCore Command object.</param>
		/// <returns>true</returns>
		public bool OnLaunchRespellerDlg(object argument)
		{
			CheckDisposed();
			if (!InFriendliestTool)		// See LT-8641.
			{
				LaunchRespellerDlgOnWord(ActiveWord());
				return true;
			}
			var clerk = m_propertyTable.GetValue<RecordClerk>("ActiveClerk");
			using (var luh = new RecordClerk.ListUpdateHelper(clerk))
			{
				var changesWereMade = false;
				// Launch the Respeller Dlg.
				using (var dlg = new RespellerDlg())
				{
					if (dlg.SetDlgInfo(m_mediator, m_propertyTable, m_configurationParameters))
					{
						dlg.ShowDialog(m_propertyTable.GetValue<XWindow>("window"));
						changesWereMade = dlg.ChangesWereMade;
					}
					else
					{
						MessageBox.Show(MEStrings.ksCannotRespellWordform);
					}
				}
				// The Respeller dialog can't make all necessary updates, since things like occurrence
				// counts depend on which texts are included, not just the data. So make sure we reload.
				luh.TriggerPendingReloadOnDispose = changesWereMade;
				if (changesWereMade)
				{
					// further try to refresh occurrence counts.
					var sda = clerk.VirtualListPublisher;
					while (sda != null)
					{
						if (sda is ConcDecorator)
						{
							((ConcDecorator)sda).Refresh();
							break;
						}
						if (!(sda is DomainDataByFlidDecoratorBase))
							break;
						sda = ((DomainDataByFlidDecoratorBase) sda).BaseSda;
					}
				}
			}
			return true;
		}

		private void LaunchRespellerDlgOnWord(ITsString tss)
		{
			if (tss == null || string.IsNullOrEmpty(tss.Text))
				return;

			var cache = m_propertyTable.GetValue<FdoCache>("cache");
			var wordform = WordformApplicationServices.GetWordformForForm(cache, tss);
			using (var luh = new RecordClerk.ListUpdateHelper(m_propertyTable.GetValue<RecordClerk>("ActiveClerk")))
			{
				// Launch the Respeller Dlg.
				using (var dlg = new RespellerDlg())
				{
					if (dlg.SetDlgInfo(wordform, m_mediator, m_propertyTable, m_configurationParameters))
					{
						dlg.ShowDialog(m_propertyTable.GetValue<XWindow>("window"));
					}
					else
					{
						MessageBox.Show(MEStrings.ksCannotRespellWordform);
					}
				}
				//// We assume that RespellerDlg made all the necessary changes to relevant lists.
				//// no need to reload due to a propchange (e.g. change in paragraph contents).
				//luh.TriggerPendingReloadOnDispose = false;
			}
		}

		#endregion XCORE Message Handlers

		/// <summary>
		/// The entire "Texts & Words" area is our friend.  See LT-8641.
		/// </summary>
		private bool InFriendlyArea
		{
			get
			{
				return (m_propertyTable.GetStringProperty("areaChoice", null) == "textsWords");
			}
		}

		/// <summary>
		/// Inside "Analyses" tool is handled differently than elsewhere in the "Texts & Words" area.
		/// (But of course we must be in that area to be in the friendliest tool.)
		/// </summary>
		private bool InFriendliestTool
		{
			get
			{
				return InFriendlyArea && m_propertyTable.GetStringProperty("ToolForAreaNamed_textsWords", null) == "Analyses";
			}
		}
	}

	public class RespellerTemporaryRecordClerk : TemporaryRecordClerk
	{
		public override bool IsControllingTheRecordTreeBar
		{
			get
			{
				return false; // assume this will be false.
			}
			set
			{
				// do not do anything here, unless you want to manage the "ActiveClerk" property.
			}
		}
	}

	public class OccurrenceComparer : IComparer
	{
		private readonly FdoCache m_cache;
		private ISilDataAccessManaged m_sda;

		public OccurrenceComparer(FdoCache cache, ISilDataAccessManaged sda)
		{
			m_cache = cache;
			m_sda = sda;
		}
		#region IComparer Members

		public int Compare(object x1, object y1)
		{
			var x = (IManyOnePathSortItem) x1;
			var y = (IManyOnePathSortItem) y1;
			int hvoX = m_sda.get_ObjectProp(x.KeyObject, ConcDecorator.kflidTextObject);
			int hvoY = m_sda.get_ObjectProp(y.KeyObject, ConcDecorator.kflidTextObject);
			if (hvoX == hvoY)
			{
				// In the same text object, we can compare offsets.
				int offsetX = m_sda.get_IntProp(x.KeyObject, ConcDecorator.kflidBeginOffset);
				int offsetY = m_sda.get_IntProp(y.KeyObject, ConcDecorator.kflidBeginOffset);
				return offsetX - offsetY;
			}
			hvoX = m_sda.get_ObjectProp(x.KeyObject, ConcDecorator.kflidParagraph);
			hvoY = m_sda.get_ObjectProp(y.KeyObject, ConcDecorator.kflidParagraph);
			if (hvoX == hvoY)
			{
				// In the same paragraph (and not nested in the same caption), we can compare offsets.
				int offsetX = m_sda.get_IntProp(x.KeyObject, ConcDecorator.kflidBeginOffset);
				int offsetY = m_sda.get_IntProp(y.KeyObject, ConcDecorator.kflidBeginOffset);
				return offsetX - offsetY;
			}

			// While owning objects are the same type, get the owner of each, if they are the same,
			// compare their position in owner. Special case to put heading before body.
			// If owners are not the same type, do some trick that will make FLEx texts come before Scripture.
			var paraRepo = m_cache.ServiceLocator.GetInstance<IStTxtParaRepository>();
			ICmObject objX = paraRepo.GetObject(hvoX);
			ICmObject objY = paraRepo.GetObject(hvoY);
			for (;;)
			{
				var ownerX = objX.Owner;
				var ownerY = objY.Owner;
				if (ownerX == null)
				{
					if (ownerY == null)
						return hvoY - hvoX; // totally arbitrary but at least consistent
					return -1; // also arbitrary
				}
				if (ownerY == null)
					return 1; // arbitrary, object with shorter chain comes first.
				if (ownerX == ownerY)
				{
					var flidX = objX.OwningFlid;
					var flidY = objY.OwningFlid;
					if (flidX != flidY)
					{
						return flidX - flidY; // typically body and heading.
					}
					var indexX = m_cache.MainCacheAccessor.GetObjIndex(ownerX.Hvo, flidX, objX.Hvo);
					var indexY = m_cache.MainCacheAccessor.GetObjIndex(ownerY.Hvo, flidX, objY.Hvo);
					return indexX - indexY;
				}
				var clsX = ownerX.ClassID;
				var clsY = ownerY.ClassID;
				if (clsX != clsY)
				{
					// Typically one is in Scripture, the other in a Text.
					// Arbitrarily order things by the kind of parent they're in.
					// Enhance JohnT: this will need improvement if we go to hierarchical
					// structures like nested sections or a folder organization of texts.
					// We could loop all the way up, and then back down till we find a pair
					// of owners that are different.
					// (We reverse the usual X - Y in order to put Texts before Scripture
					// in this list as in the Texts list in FLEx.)
					return clsY - clsX;
				}
				objX = ownerX;
				objY = ownerY;
			}
		}

		#endregion
	}

	public class OccurrenceSorter : RecordSorter
	{
		private FdoCache m_cache;
		public override FdoCache Cache
		{
			set
			{
				m_cache = value;
			}
		}
		private ISilDataAccessManaged m_sdaSpecial;
		public ISilDataAccessManaged SpecialDataAccess
		{
			get { return m_sdaSpecial; }
			set { m_sdaSpecial = value; }
		}

		protected override IComparer getComparer()
		{
			return new OccurrenceComparer(m_cache, m_sdaSpecial);
		}

		/// <summary>
		/// Do the actual sort.
		/// </summary>
		/// <param name="records"></param>
		public override void Sort(ArrayList records)
		{
			var comp = new OccurrenceComparer(m_cache, m_sdaSpecial);
			//foreach (IManyOnePathSortItem item in records)
			MergeSort.Sort(ref records, comp);
		}

		/// <summary>
		/// We only ever sort this list to start with, don't think we should need this,
		/// but it's an abstract method so we have to have it.
		/// </summary>
		/// <param name="records"></param>
		/// <param name="newRecords"></param>
		public override void MergeInto(ArrayList records, ArrayList newRecords)
		{
			throw new Exception("The method or operation is not implemented.");
		}
	}

	public class RespellerRecordList : RecordList
	{
		public override void Init(FdoCache cache, Mediator mediator, PropertyTable propertyTable, XmlNode recordListNode)
		{
			CheckDisposed();

			// <recordList class="WfiWordform" field="Occurrences"/>
			BaseInit(cache, mediator, propertyTable, recordListNode);
			IFwMetaDataCache mdc = VirtualListPublisher.MetaDataCache;
			m_flid = mdc.GetFieldId2(WfiWordformTags.kClassId, "Occurrences", false);
			Sorter = new OccurrenceSorter
						{
							Cache = cache, SpecialDataAccess = VirtualListPublisher
						};
		}

		public override void ReloadList()
		{
			base.ReloadList();
			if (SortedObjects.Count > 0)
			{
				CurrentIndex = 0;
			}
		}

		protected override IEnumerable<int> GetObjectSet()
		{
			// get the list from our decorated SDA.
			int[] objs = VirtualListPublisher.VecProp(m_owningObject.Hvo, m_flid);
			// copy the list to where it's expected to be found. (should this be necessary?)
			int chvo = VirtualListPublisher.get_VecSize(m_owningObject.Hvo, VirtualFlid);
			VirtualListPublisher.Replace(m_owningObject.Hvo, VirtualFlid, 0, chvo, objs, objs.Length);
			return objs;
		}

		#region IVwNotifyChange implementation

		public override void PropChanged(int hvo, int tag, int ivMin, int cvIns, int cvDel)
		{
			CheckDisposed();

			if (m_owningObject != null && hvo == m_owningObject.Hvo && tag == m_flid)
			{
				ReloadList();
			}
		}

		#endregion IVwNotifyChange implementation
	}

	/// <summary>
	/// Static application level service class for wordforms.
	/// </summary>
	public static class WordformApplicationServices
	{
		/// <summary>
		/// Find an extant wordform,
		/// or create one (with nonundoable UOW), if one does not exist.
		/// </summary>
		public static IWfiWordform GetWordformForForm(FdoCache cache, ITsString form)
		{
			var servLoc = cache.ServiceLocator;
			var wordformRepos = servLoc.GetInstance<IWfiWordformRepository>();
			IWfiWordform retval;
			if (!wordformRepos.TryGetObject(form, false, out retval))
			{
				// Have to make it.
				var wordformFactory = servLoc.GetInstance<IWfiWordformFactory>();
				NonUndoableUnitOfWorkHelper.Do(servLoc.GetInstance<IActionHandler>(), () =>
					{
						retval = wordformFactory.Create(form);
					});
			}
			return retval;
		}
	}
}<|MERGE_RESOLUTION|>--- conflicted
+++ resolved
@@ -79,13 +79,8 @@
 			{
 				// Check for a valid vernacular writing system.  (See LT-8892.)
 				var ws = TsStringUtils.GetWsAtOffset(tssWord, 0);
-<<<<<<< HEAD
-				var cache = (FdoCache)m_mediator.PropertyTable.GetValue("cache");
+				var cache = m_propertyTable.GetValue<FdoCache>("cache");
 				CoreWritingSystemDefinition wsObj = cache.ServiceLocator.WritingSystemManager.Get(ws);
-=======
-				var cache = m_propertyTable.GetValue<FdoCache>("cache");
-				IWritingSystem wsObj = cache.ServiceLocator.WritingSystemManager.Get(ws);
->>>>>>> c6cab8dd
 				if (cache.ServiceLocator.WritingSystems.VernacularWritingSystems.Contains(wsObj))
 					return tssWord;
 			}
