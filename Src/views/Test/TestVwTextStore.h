/*--------------------------------------------------------------------*//*:Ignore this sentence.
Copyright (c) 2003-2015 SIL International
This software is licensed under the LGPL, version 2.1 or later
(http://www.gnu.org/licenses/lgpl-2.1.html)

File: TestVwTextStore.h
Responsibility:
Last reviewed:

	Unit tests for the VwTextStore class.

	TODO JohnT: not yet testing unimplemented functionality for multi-paragraph selections
		or selections not entirely editable or selections where the end-point paragraph(s)
		are embedded in tables, interlinear texts, etc.

	TODO JohnT: Test that all applicable functions return something sensible (or at least a
		clean E_FAIL, rather than asserting or worse) if the view has no selection.  Consider
		not telling TSF we have focus in such a case.  (Can we get rid of focus by switching to
		the desktop window and back?)
-------------------------------------------------------------------------------*//*:End Ignore*/
#ifndef TestVwTextStore_H_INCLUDED
#define TestVwTextStore_H_INCLUDED

#pragma once

#include "testViews.h"

#ifdef WIN32
#undef ENABLE_TSF
#define ENABLE_TSF

namespace TestViews
{

#define assert_exception(msg, hrValue, func) \
		{ \
			HRESULT hr = S_OK; \
			try \
			{ \
				(func); \
			} \
			catch (Throwable& thr) \
			{ \
				hr = thr.Result(); \
			} \
			unitpp::assert_eq((msg), (hrValue), hr); \
		}

#define assert_exceptionHr(msg, hrValue, func) \
		{ \
			HRESULT hr = S_OK; \
			try \
			{ \
				CheckHr(func); \
			} \
			catch (Throwable& thr) \
			{ \
				hr = thr.Result(); \
			} \
			unitpp::assert_eq((msg), (hrValue), hr); \
		}

	//******************************************************************************************
	// Global variables.
	//******************************************************************************************

#define khvoParaBase 1000
#define khvoPara1 1
#define khvoPara2 2
#define khvoPara3 3
#define khvoPara4 4
#define khvoRootText 101
#define kflidFake 999
#define kfragRoot 1001
#define kfragPara 1002
#define kfragFake 1003
#define kfragRootLazy 1004

	static const OLECHAR * s_rgpsz1[] = {
		L"This is the first test paragraph",
		L"This is the second test paragraph",
		NULL
	};

	static const OLECHAR * s_rgpsz2[] = {
		L"This is the first test paragraph",
		L"This is the second test paragraph",
		L"This is the para 3",
		L"",
		L"This is the para 5 (para 4 is empty)",
		NULL
	};

	static const OLECHAR * s_rgpsz3[] = {
		L"\x1112\x1161\x11ab \x1112\x1161\x11ab",
		NULL
	};
	static const OLECHAR s_rgpszExpected3[] = L"\xd55c \xd55c";

	static TS_RUNINFO s_triExpected3[] = {
		{ 3, TS_RT_PLAIN },
	};

	static StrUni s_stuParaBreak;
	static long s_cchParaBreak;
	static long s_cchPara1;
	static long s_cchPara2;
	static long s_cchPara3;
	static long s_cchPara4;
	static long s_cchPara5;
	const OLECHAR chBound = (OLECHAR)-1;

	//******************************************************************************************
	// Mock Object Classes to support testing.
	//******************************************************************************************

	/*------------------------------------------------------------------------------------------
		Mock (simple, incomplete) implementation of the ITextStoreACPSink interface for use in
		testing.
	------------------------------------------------------------------------------------------*/
	class MockTextStoreACPSink : public ITextStoreACPSink
	{
	public:
		MockTextStoreACPSink(ITextStoreACP * ptsa, IUnknown * punkOldSink)
		{
			m_qtsa = ptsa;
			if (punkOldSink)
				CheckHr(ptsa->UnadviseSink(punkOldSink));
			CheckHr(ptsa->AdviseSink(IID_ITextStoreACPSink, this, TS_AS_ALL_SINKS));
			m_fLockGranted = false;
			m_dwLockFlags = 0;
		}
		MockTextStoreACPSink()
		{
			m_fLockGranted = false;
			m_dwLockFlags = 0;
		}
		virtual ~MockTextStoreACPSink()
		{
		}
		STDMETHOD(QueryInterface)(REFIID riid, void ** ppv)
		{
			AssertPtr(ppv);
			if (!ppv)
				return WarnHr(E_POINTER);
			*ppv = NULL;

			if (riid == IID_IUnknown)
				*ppv = static_cast<IUnknown *>(this);
			else if (riid == IID_ITextStoreACPSink)
				*ppv = static_cast<ITextStoreACPSink *>(this);
			else
				return E_NOINTERFACE;

			AddRef();
			return NOERROR;
		}
		STDMETHOD_(ULONG, AddRef)(void)
		{
			return 1;
		}
		STDMETHOD_(ULONG, Release)(void)
		{
			return 1;
		}
		STDMETHOD(OnTextChange)(DWORD dwFlags, const TS_TEXTCHANGE *pChange)
		{
			return S_OK;
		}
		STDMETHOD(OnSelectionChange)(void)
		{
			return S_OK;
		}
		STDMETHOD(OnLayoutChange)(TsLayoutCode lcode, TsViewCookie vcView)
		{
			return S_OK;
		}
		STDMETHOD(OnStatusChange)(DWORD dwFlags)
		{
			return S_OK;
		}
		STDMETHOD(OnAttrsChange)(LONG acpStart, LONG acpEnd, ULONG cAttrs,
			const TS_ATTRID *paAttrs)
		{
			return S_OK;
		}

		STDMETHOD(OnLockGranted)(DWORD dwLockFlags)
		{
			if (dwLockFlags & ~(TS_LF_READWRITE | TS_LF_SYNC))
				return E_INVALIDARG;
			m_fLockGranted = true;
			m_dwLockFlags = dwLockFlags;
			return S_OK;
		}

		STDMETHOD(OnStartEditTransaction)(void)
		{
			return E_NOTIMPL;
		}
		STDMETHOD(OnEndEditTransaction)(void)
		{
			return E_NOTIMPL;
		}

		bool GetLockGranted()
		{
			return m_fLockGranted;
		}
		DWORD GetLockFlags()
		{
			return m_dwLockFlags;
		}
		void ClearGrantedLock()
		{
			m_fLockGranted = false;
			m_dwLockFlags = 0;
		}
	protected:
		ITextStoreACPPtr m_qtsa;
		bool m_fLockGranted;
		DWORD m_dwLockFlags;
	};

	/*------------------------------------------------------------------------------------------
		This class exists to test error reporting on getting locks.
		The only way to request a lock when one is unavailable is to do it during another
		OnLockGranted. So this one does so and confirms that it gets an error message.
	------------------------------------------------------------------------------------------*/
	class MockTSDoubleLocker : public MockTextStoreACPSink
	{
	public:
		MockTSDoubleLocker(ITextStoreACP * ptsa)
		{
			m_qtsa = ptsa;
			m_hrSession = S_OK;
			m_hrCall = S_OK;
			m_nTestCase = 0;
		}

		STDMETHOD(OnLockGranted)(DWORD dwLockFlags)
		{
			switch(m_nTestCase)
			{
			case 1:
				try{
					CheckHr(m_hrCall = m_qtsa->RequestLock(TS_LF_READ | TS_LF_SYNC, &m_hrSession));
				}
				catch(Throwable& thr){
					m_hrCall = thr.Result();
				}
				break;

			case 2:
				try{
					CheckHr(m_hrCall = m_qtsa->RequestLock(TS_LF_READ, &m_hrSession));
				}
				catch(Throwable& thr){
					m_hrCall = thr.Result();
				}
				break;

			// Read-write async call will fail if already read-write locked, but
			// succeed if current lock is read-only.
			case 3:
				try{
					CheckHr(m_hrCall = m_qtsa->RequestLock(TS_LF_READWRITE, &m_hrSession));
				}
				catch(Throwable& thr){
					m_hrCall = thr.Result();
				}
				m_nTestCase = 4;
				break;
			case 4: // upgrade lock call automatically invoked after case 3 returns.
				MockTextStoreACPSink::OnLockGranted(dwLockFlags);
				m_nTestCase = 3;
				break;
			}

			return S_OK;
		}

	public:
		HRESULT m_hrSession;
		HRESULT m_hrCall;
		int m_nTestCase;
	};

	/*------------------------------------------------------------------------------------------
		Provide an ITextStoreACPSink class for testing VwTextStore::GetSelection().
	------------------------------------------------------------------------------------------*/
	class LockGetSelection : public MockTextStoreACPSink
	{
	public:
		LockGetSelection(ITextStoreACP * ptsa, TS_SELECTION_ACP * pSelection, ULONG * pcFetched)
			: MockTextStoreACPSink(ptsa, NULL)
		{
			m_pSelection = pSelection;
			m_pcFetched = pcFetched;
			CheckHr(ptsa->RequestLock(TS_LF_READ | TS_LF_SYNC, &m_hrLock));
			CheckHr(ptsa->UnadviseSink(this));
		}

		STDMETHOD(OnLockGranted)(DWORD dwLockFlags)
		{
			HRESULT hr;
			IgnoreHr(hr = m_qtsa->GetSelection(0, 1, m_pSelection, m_pcFetched));
			return hr;
		}

		TS_SELECTION_ACP * m_pSelection;
		ULONG * m_pcFetched;
		HRESULT m_hrLock;
	};

	/*------------------------------------------------------------------------------------------
		Provide an ITextStoreACPSink class for testing VwTextStore::SetSelection().
	------------------------------------------------------------------------------------------*/
	class LockSetSelection : public MockTextStoreACPSink
	{
	public:
		LockSetSelection(ITextStoreACP * ptsa, TS_SELECTION_ACP * pSelection)
			: MockTextStoreACPSink(ptsa, NULL)
		{
			m_pSelection = pSelection;
			CheckHr(ptsa->RequestLock(TS_LF_READWRITE | TS_LF_SYNC, &m_hrLock));
			CheckHr(ptsa->UnadviseSink(this));
		}

		STDMETHOD(OnLockGranted)(DWORD dwLockFlags)
		{
			HRESULT hr;
			IgnoreHr(hr = m_qtsa->SetSelection(1, m_pSelection));
			return hr;
		}

		TS_SELECTION_ACP * m_pSelection;
		HRESULT m_hrLock;
	};

	/*------------------------------------------------------------------------------------------
		Provide an ITextStoreACPSink class for testing VwTextStore::GetText().
	------------------------------------------------------------------------------------------*/
	class LockGetText : public MockTextStoreACPSink
	{
	public:
		LockGetText(ITextStoreACP * ptsa, int ichStart, int ichEnd,
			OLECHAR * prgchBuf, int cchBuf, TS_RUNINFO * ptri, int ctri)
			: MockTextStoreACPSink(ptsa, NULL)
		{
			m_ichStart = ichStart;
			m_ichEnd = ichEnd;
			m_ptri = ptri;
			m_ctri = ctri;
			m_prgchBuf = prgchBuf;
			m_cchBuf = cchBuf;
			m_cchOut = (ULONG)-1;
			m_ctriOut = (ULONG)-1;
			m_ichNext = (ULONG)-1;
			m_hrLock = S_OK;

			CheckHr(ptsa->RequestLock(TS_LF_READ | TS_LF_SYNC, &m_hrLock));
			CheckHr(ptsa->UnadviseSink(this));
		}

		STDMETHOD(OnLockGranted)(DWORD dwLockFlags)
		{
			HRESULT hr;
			IgnoreHr(hr = m_qtsa->GetText(m_ichStart, m_ichEnd, m_prgchBuf, m_cchBuf, &m_cchOut,
				m_ptri, m_ctri, &m_ctriOut, &m_ichNext));
			return hr;
		}

		LONG m_ichStart;
		LONG m_ichEnd;
		TS_RUNINFO * m_ptri;
		ULONG m_ctri;
		OLECHAR * m_prgchBuf;
		ULONG m_cchBuf;
		ULONG m_cchOut;
		ULONG m_ctriOut;
		LONG m_ichNext;
		HRESULT m_hrLock;
	};

	/*------------------------------------------------------------------------------------------
		Provide an ITextStoreACPSink class for testing VwTextStore::SetText().
	------------------------------------------------------------------------------------------*/
	class LockSetText : public MockTextStoreACPSink
	{
	public:
		LockSetText(ITextStoreACP * ptsa, int ichStart, int ichEnd, const OLECHAR * pszText,
			TS_TEXTCHANGE * pttc)
			: MockTextStoreACPSink(ptsa, NULL)
		{
			m_ichStart = ichStart;
			m_ichEnd = ichEnd;
			m_pszText = pszText;
			m_pttc = pttc;

			CheckHr(ptsa->RequestLock(TS_LF_READWRITE | TS_LF_SYNC, &m_hrLock));
			CheckHr(ptsa->UnadviseSink(this));
		}

		STDMETHOD(OnLockGranted)(DWORD dwLockFlags)
		{
			HRESULT hr;
			IgnoreHr(hr = m_qtsa->SetText(0, m_ichStart, m_ichEnd, m_pszText, wcslen(m_pszText),
				m_pttc));
			return hr;
		}

		int m_ichStart;
		int m_ichEnd;
		const OLECHAR * m_pszText;
		TS_TEXTCHANGE * m_pttc;
		HRESULT m_hrLock;
	};

	/*------------------------------------------------------------------------------------------
		Provide an ITextStoreACPSink class for testing VwTextStore::InsertTextAtSelection().
	------------------------------------------------------------------------------------------*/
	class LockInsertTextAtSelection : public MockTextStoreACPSink
	{
	public:
		LockInsertTextAtSelection(ITextStoreACP * ptsa, DWORD dwFlags,
			const OLECHAR * pszText, LONG * pichStart, LONG * pichEnd, TS_TEXTCHANGE * pChange)
			: MockTextStoreACPSink(ptsa, NULL)
		{
			m_dwFlags = dwFlags;
			m_pszText = pszText;
			m_pichStart = pichStart;
			m_pichEnd = pichEnd;
			m_pChange = pChange;

			CheckHr(ptsa->RequestLock(TS_LF_READWRITE | TS_LF_SYNC, &m_hrLock));
			CheckHr(ptsa->UnadviseSink(this));
		}

		STDMETHOD(OnLockGranted)(DWORD dwLockFlags)
		{
			HRESULT hr;
			IgnoreHr(hr = m_qtsa->InsertTextAtSelection(m_dwFlags, m_pszText, wcslen(m_pszText),
				m_pichStart, m_pichEnd, m_pChange));
			return hr;
		}

		DWORD m_dwFlags;
		const OLECHAR * m_pszText;
		LONG * m_pichStart;
		LONG * m_pichEnd;
		TS_TEXTCHANGE * m_pChange;
		HRESULT m_hrLock;
	};

	/*------------------------------------------------------------------------------------------
		Provide an ITextStoreACPSink class for testing VwTextStore::GetFormattedText().
	------------------------------------------------------------------------------------------*/
	class LockGetFormattedText : public MockTextStoreACPSink
	{
	public:
		LockGetFormattedText(ITextStoreACP * ptsa, int ichStart, int ichEnd,
			IDataObject ** ppdo)
			: MockTextStoreACPSink(ptsa, NULL)
		{
			m_ichStart = ichStart;
			m_ichEnd = ichEnd;
			m_ppdo = ppdo;
			CheckHr(ptsa->RequestLock(TS_LF_READWRITE | TS_LF_SYNC, &m_hrLock));
			CheckHr(ptsa->UnadviseSink(this));
		}

		STDMETHOD(OnLockGranted)(DWORD dwLockFlags)
		{
			HRESULT hr;
			IgnoreHr(hr = m_qtsa->GetFormattedText(m_ichStart, m_ichEnd, m_ppdo));
			return hr;
		}
		int m_ichStart;
		int m_ichEnd;
		IDataObject ** m_ppdo;
		HRESULT m_hrLock;
	};

	/*------------------------------------------------------------------------------------------
		Provide an ITextStoreACPSink class for testing VwTextStore::GetEndACP().
	------------------------------------------------------------------------------------------*/
	class LockGetEndACP : public MockTextStoreACPSink
	{
	public:
		LockGetEndACP(ITextStoreACP * ptsa, LONG * pcch)
			: MockTextStoreACPSink(ptsa, NULL)
		{
			m_pcch = pcch;

			CheckHr(ptsa->RequestLock(TS_LF_READ | TS_LF_SYNC, &m_hrLock));
			CheckHr(ptsa->UnadviseSink(this));
		}

		STDMETHOD(OnLockGranted)(DWORD dwLockFlags)
		{
			HRESULT hr;
			IgnoreHr(hr = m_qtsa->GetEndACP(m_pcch));
			return hr;
		}

		LONG * m_pcch;
		HRESULT m_hrLock;
	};

	/*------------------------------------------------------------------------------------------
		Provide an ITextStoreACPSink class for testing VwTextStore::GetTextExt().
	------------------------------------------------------------------------------------------*/
	class LockGetTextExt : public MockTextStoreACPSink
	{
	public:
		LockGetTextExt(ITextStoreACP * ptsa, TsViewCookie vcView, LONG acpStart, LONG acpEnd,
			RECT * prc, BOOL * pfClipped)
			: MockTextStoreACPSink(ptsa, NULL)
		{
			m_vcView = vcView;
			m_acpStart = acpStart;
			m_acpEnd = acpEnd;
			m_prc = prc;
			m_pfClipped = pfClipped;

			CheckHr(ptsa->RequestLock(TS_LF_READ | TS_LF_SYNC, &m_hrLock));
			CheckHr(ptsa->UnadviseSink(this));
		}

		STDMETHOD(OnLockGranted)(DWORD dwLockFlags)
		{
			HRESULT hr;
			IgnoreHr(hr = m_qtsa->GetTextExt(m_vcView, m_acpStart, m_acpEnd, m_prc, m_pfClipped));
			return hr;
		}

		TsViewCookie m_vcView;
		LONG m_acpStart;
		LONG m_acpEnd;
		RECT * m_prc;
		BOOL * m_pfClipped;
		HRESULT m_hrLock;
	};

	/*------------------------------------------------------------------------------------------
		Provide an ITextStoreACPSink class for testing VwTextStore::GetScreenExt().
	------------------------------------------------------------------------------------------*/
	class LockGetScreenExt : public MockTextStoreACPSink
	{
	public:
		LockGetScreenExt(ITextStoreACP * ptsa, TsViewCookie vcView, RECT * prc)
			: MockTextStoreACPSink(ptsa, NULL)
		{
			m_vcView = vcView;
			m_prc = prc;

			CheckHr(ptsa->RequestLock(TS_LF_READ | TS_LF_SYNC, &m_hrLock));
			CheckHr(ptsa->UnadviseSink(this));
		}

		STDMETHOD(OnLockGranted)(DWORD dwLockFlags)
		{
			HRESULT hr;
			IgnoreHr(hr = m_qtsa->GetScreenExt(m_vcView, m_prc));
			return hr;
		}

		TsViewCookie m_vcView;
		RECT * m_prc;
		HRESULT m_hrLock;
	};


	/*------------------------------------------------------------------------------------------
		Expose protected methods of VwTextStore for testing purposes
	------------------------------------------------------------------------------------------*/
	class VwTextStoreTestSub: public VwTextStore
	{
	public:
<<<<<<< HEAD
		int m_cCalledGetCurrentWS = 0;
=======
		int m_cCalledGetCurrentWS;
>>>>>>> 8c98069b

		VwTextStoreTestSub(VwRootBox * prootb): VwTextStore(prootb)
		{
			m_cCalledGetCurrentWS = 0;
		}

		void GetCurrentWritingSystem()
		{
			m_cCalledGetCurrentWS++;
			VwTextStore::GetCurrentWritingSystem();
		}

		void GetCurrentWritingSystem()
		{
			m_cCalledGetCurrentWS++;
			VwTextStore::GetCurrentWritingSystem();
		}

		int CallAcpToLog(int cchAcp)
		{
			return AcpToLog(cchAcp);
		}
		int CallLogToAcp(int cchLog)
		{
			return LogToAcp(cchLog);
		}
	};

	//******************************************************************************************
	// Test Suite Classes.
	//******************************************************************************************

	/*------------------------------------------------------------------------------------------
		Test suite class for testing VwTextStore.
	------------------------------------------------------------------------------------------*/
	class TestVwTextStore : public unitpp::suite
	{
		//**************************************************************************************
		// Data used by the tests.
		//**************************************************************************************

		bool m_fTestable; // true if we can initialize TSF thread manager.
		// Created by fixture setup
		ISilDataAccessPtr m_qsda;
		VwCacheDaPtr m_qcda;
		ITsStrFactoryPtr m_qtsf;
		IVwGraphicsWin32Ptr m_qvg32;
		HDC m_hdc;
		IVwViewConstructorPtr m_qvc;
		HVO m_hvoRoot;
		DummyRootSitePtr m_qdrs;
		// Created for each test
		VwRootBoxPtr m_qrootb;
		VwTextStorePtr m_qtxs;
		HWND m_hwnd; // the dummy window we make to host the view
		Vector<HVO> m_vhvo; // of paragraphs
		IUnknownPtr m_qunkSuspendedAdviseSink;
		DWORD m_dwSuspendedAdviseMask;

	public:
		TestVwTextStore();

#ifdef ENABLE_TSF
		//**************************************************************************************
		// Test methods.
		//**************************************************************************************

		/*--------------------------------------------------------------------------------------
			Test both VwTextStore::AdviseSink() and VwTextStore::UnadviseSink().
		--------------------------------------------------------------------------------------*/
		void testAdviseSink()
		{
			if (!m_fTestable)
				return;
			HRESULT hr = S_OK;
			MockTextStoreACPSink txsas1;
			DWORD dwMask1 = TS_AS_ALL_SINKS;
			MockTextStoreACPSink txsas2;
			DWORD dwMask2 = TS_AS_TEXT_CHANGE;

			CheckHr(hr = m_qtxs->AdviseSink(IID_ITextStoreACPSink, &txsas1, dwMask1));
			unitpp::assert_eq("First AdviseSink", S_OK, hr);
			IgnoreHr(hr = m_qtxs->AdviseSink(IID_ITextStoreACPSink, &txsas2, dwMask2));
			unitpp::assert_eq("Second AdviseSink", CONNECT_E_ADVISELIMIT, hr);
			CheckHr(hr = m_qtxs->UnadviseSink(&txsas1));
			unitpp::assert_eq("First UnadviseSink", S_OK, hr);
			CheckHr(hr = m_qtxs->AdviseSink(IID_ITextStoreACPSink, &txsas2, dwMask2));
			unitpp::assert_eq("Third AdviseSink", S_OK, hr);
			CheckHr(hr = m_qtxs->AdviseSink(IID_ITextStoreACPSink, &txsas2, dwMask1));
			unitpp::assert_eq("Fourth AdviseSink", S_OK, hr);

			assert_exceptionHr("Fifth AdviseSink", E_INVALIDARG,
				m_qtxs->AdviseSink(IID_ITextStoreACPServices, &txsas2, dwMask2));

			CheckHr(hr = m_qtxs->UnadviseSink(&txsas2));
			unitpp::assert_eq("Second UnadviseSink", S_OK, hr);

			// By this point, we've tested basic setting and unsetting of advise sinks.
			// The remaining tests verify that a sink actually gets called when appropriate.
		}

		/*--------------------------------------------------------------------------------------
			Test VwTextStore::RequestLock().
		--------------------------------------------------------------------------------------*/
		void testRequestLock()
		{
			if (!m_fTestable)
				return;
			HRESULT hr = S_OK;
			MockTextStoreACPSink txsas1;
			DWORD dwMask1 = TS_AS_ALL_SINKS;
			CheckHr(hr = m_qtxs->AdviseSink(IID_ITextStoreACPSink, &txsas1, dwMask1));
			unitpp::assert_eq("AdviseSink(&txsas1)", S_OK, hr);

			HRESULT hrLock = S_OK;
			DWORD dwLockFlags = TS_LF_READ | TS_LF_SYNC;
			CheckHr(hr = m_qtxs->RequestLock(dwLockFlags, &hrLock));
			unitpp::assert_eq("First RequestLock hr", S_OK, hr);
			unitpp::assert_eq("First RequestLock hrLock", S_OK, hrLock);
			DWORD dwLock = txsas1.GetLockFlags();
			unitpp::assert_eq("Sink's Lock Flags", dwLockFlags, dwLock);

			CheckHr(hr = m_qtxs->RequestLock(0xFFFFFFFF, &hrLock));
			unitpp::assert_eq("Second RequestLock hr", S_OK, hr);
			unitpp::assert_eq("Second RequestLock hrLock", E_INVALIDARG, hrLock);

			// Try double-locking.
			MockTSDoubleLocker tsdl(m_qtxs);
			CheckHr(hr = m_qtxs->UnadviseSink(&txsas1));
			unitpp::assert_eq("UnadviseSink(&txsas1)", S_OK, hr);
			CheckHr(hr = m_qtxs->AdviseSink(IID_ITextStoreACPSink, &tsdl, dwMask1));
			unitpp::assert_eq("AdviseSink(&tsdl)", S_OK, hr);

			// Trying to get a synchronous lock from within another lock should fail
			tsdl.m_nTestCase = 1;
			CheckHr(hr = m_qtxs->RequestLock(dwLockFlags, &hrLock));
			unitpp::assert_eq("Double lock call OK", S_OK, tsdl.m_hrCall);
			unitpp::assert_eq("Double lock failed", TS_E_SYNCHRONOUS, tsdl.m_hrSession);
			unitpp::assert_eq("Double lock outer call OK", S_OK, hr);

			// Trying to get an async read lock from within another lock should fail.
			tsdl.m_nTestCase = 2;
			CheckHr(hr = m_qtxs->RequestLock(dwLockFlags, &hrLock));
			unitpp::assert_eq("Double async Read lock call OK", E_FAIL, tsdl.m_hrCall);
			unitpp::assert_eq("Double async lock outer call OK", S_OK, hr);

			// Trying to get an async RW lock from within another RW lock should fail.
			CheckHr(hr = m_qtxs->RequestLock(TS_LF_READWRITE | TS_LF_SYNC, &hrLock));
			unitpp::assert_eq("Double async read-write lock fails", E_FAIL, tsdl.m_hrCall);
			unitpp::assert_eq("double locks so far didn't work",
				false, tsdl.GetLockGranted());

			// Trying to get an asychronous RW lock from within a read lock should succeed.
			tsdl.m_nTestCase = 3;
			CheckHr(hr = m_qtxs->RequestLock(dwLockFlags, &hrLock));
			unitpp::assert_eq("Upgrade lock OK", S_OK, tsdl.m_hrCall);
			unitpp::assert_eq("Upgrade lock information message",
				TS_S_ASYNC, tsdl.m_hrSession);
			unitpp::assert_eq("Double async lock outer call OK", S_OK, hr);
			unitpp::assert_true("lock upgrade worked", tsdl.GetLockGranted());

			CheckHr(hr = m_qtxs->UnadviseSink(&tsdl));
			unitpp::assert_eq("UnadviseSink(&tsdl)", S_OK, hr);
		}

		/*--------------------------------------------------------------------------------------
			Test VwTextStore::QueryInsert().
		--------------------------------------------------------------------------------------*/
		void testQueryInsert()
		{
			if (!m_fTestable)
				return;
			MakeStringList1();
			IVwSelectionPtr qselTemp;
			// Put insertion point at the beginning of the view
			CheckHr(m_qrootb->MakeSimpleSel(true, true, false, true, &qselTemp));

			HRESULT hr = S_OK;
			LONG ichStart;
			LONG ichEnd;
			CheckHr(hr = m_qtxs->QueryInsert(0, 0, 99, &ichStart, &ichEnd));
			unitpp::assert_eq("Simplest QueryInsert(0,0,99) hr", S_OK, hr);
			unitpp::assert_eq("Simplest QueryInsert(0,0,99) ichStart", 0, ichStart);
			unitpp::assert_eq("Simplest QueryInsert(0,0,99) ichEnd", 0, ichEnd);

			CheckHr(hr = m_qtxs->QueryInsert(s_cchPara1, s_cchPara1, 99, &ichStart, &ichEnd));
			unitpp::assert_eq("Simplest QueryInsert(s_cchPara1,s_cchPara1,99) hr", S_OK, hr);
			unitpp::assert_eq("Simplest QueryInsert(s_cchPara1,s_cchPara1,99) ichStart",
				s_cchPara1, ichStart);
			unitpp::assert_eq("Simplest QueryInsert(s_cchPara1,s_cchPara1,99) ichEnd",
				s_cchPara1, ichEnd);

			CheckHr(hr = m_qtxs->QueryInsert(0, s_cchPara1, 99, &ichStart, &ichEnd));
			unitpp::assert_eq("Simplest QueryInsert(0,s_cchPara1,99) hr", S_OK, hr);
			unitpp::assert_eq("Simplest QueryInsert(0,s_cchPara1,99) ichStart",
				0, ichStart);
			unitpp::assert_eq("Simplest QueryInsert(0,s_cchPara1,99) ichEnd",
				s_cchPara1, ichEnd);

			assert_exceptionHr("QueryInsert(999,1999,99) hr", E_INVALIDARG,
				m_qtxs->QueryInsert(999, 1999, 99, &ichStart, &ichEnd));

			Make2ParaSel(0, 0, 1, 1);
			CheckHr(hr = m_qtxs->QueryInsert(s_cchPara1 / 2, s_cchPara1 + s_cchPara2 / 2, 99,
				&ichStart, &ichEnd));
			unitpp::assert_eq("2 para QueryInsert(mid1st,mid2nd,99) hr", S_OK, hr);
			unitpp::assert_eq("2 para QueryInsert(mid1st,mid2nd,99) ichStart",
				s_cchPara1 / 2, ichStart);
			unitpp::assert_eq("2 para QueryInsert(mid1st,mid2nd,99) ichEnd",
				s_cchPara1 + s_cchPara2 / 2, ichEnd);

			// TODO JohnT: test cases (and implementation!) selections that can't be entirely
			// replaced, and (if in any way different) selections where the end point is a
			// paragraph embedded in another paragraph or in a table.
		}

		/*--------------------------------------------------------------------------------------
			Test VwTextStore::GetSelection() when we don't have a selection.
		--------------------------------------------------------------------------------------*/
		void testGetSelection_NoSelection()
		{
			if (!m_fTestable)
				return;
			MakeStringList1();

			TS_SELECTION_ACP tsa;
			ulong ctsa;
			IVwSelectionPtr qselTemp;

			// Verify that not having a selection doesn't cause a crash.
			LockGetSelection lgs0(m_qtxs, &tsa, &ctsa);
			unitpp::assert_eq("Premature GetSelection() hrLock", S_OK, lgs0.m_hrLock);
			unitpp::assert_eq("Premature GetSelection() start", 0, tsa.acpStart);
			unitpp::assert_eq("Premature GetSelection() end", 0, tsa.acpEnd);
		}

		/*--------------------------------------------------------------------------------------
			Test VwTextStore::GetSelection() when the IP is at the beginning of the view.
		--------------------------------------------------------------------------------------*/
		void testGetSelection_IpBeginning()
		{
			if (!m_fTestable)
				return;
			MakeStringList1();

			TS_SELECTION_ACP tsa;
			ulong ctsa;
			IVwSelectionPtr qselTemp;

			// IP at beginning of view.
			CheckHr(m_qrootb->MakeSimpleSel(true, true, false, true, &qselTemp));
			LockGetSelection lgs1(m_qtxs, &tsa, &ctsa);
			unitpp::assert_eq("GetSelection(0,0) hr", S_OK, lgs1.m_hrLock);
			unitpp::assert_eq("GetSelection(0,0) start", 0, tsa.acpStart);
			unitpp::assert_eq("GetSelection(0,0) end", 0, tsa.acpEnd);
		}

		/*--------------------------------------------------------------------------------------
			Test VwTextStore::GetSelection() when the IP is at the end of the view.
		--------------------------------------------------------------------------------------*/
		void testGetSelection_IpAtEnd()
		{
			if (!m_fTestable)
				return;
			MakeStringList1();

			TS_SELECTION_ACP tsa;
			ulong ctsa;
			IVwSelectionPtr qselTemp;

			// IP at end of view.
			CheckHr(m_qrootb->MakeSimpleSel(false, true, false, true, &qselTemp));
			//MakeSelection(1, s_cchPara2, s_cchPara2);
			LockGetSelection lgs2(m_qtxs, &tsa, &ctsa);
			unitpp::assert_eq("GetSelection(end,end) hr", S_OK, lgs2.m_hrLock);
			unitpp::assert_eq("GetSelection(end,end) start", s_cchPara2, tsa.acpStart);
			unitpp::assert_eq("GetSelection(end,end) end", s_cchPara2, tsa.acpEnd);
		}

		/*--------------------------------------------------------------------------------------
			Test VwTextStore::GetSelection() when all of the first paragraph is selected
		--------------------------------------------------------------------------------------*/
		void testGetSelection_FirstParagraph()
		{
			if (!m_fTestable)
				return;
			MakeStringList1();

			TS_SELECTION_ACP tsa;
			ulong ctsa;
			IVwSelectionPtr qselTemp;

			// Select all of first paragraph
			CheckHr(m_qrootb->MakeSimpleSel(true, true, true, true, &qselTemp));
			LockGetSelection lgs3(m_qtxs, &tsa, &ctsa);
			unitpp::assert_eq("GetSelection(para1) hr", S_OK, lgs3.m_hrLock);
			unitpp::assert_eq("GetSelection(para1) start", 0, tsa.acpStart);
			unitpp::assert_eq("GetSelection(para1) end", s_cchPara1, tsa.acpEnd);
			unitpp::assert_eq("GetSelection(para1) active end", TS_AE_END, tsa.style.ase);
		}

		/*--------------------------------------------------------------------------------------
			Test VwTextStore::GetSelection() with a selection in first para with end before
			anchor.
		--------------------------------------------------------------------------------------*/
		void testGetSelection_EndBeforeAnchor()
		{
			if (!m_fTestable)
				return;
			MakeStringList1();

			TS_SELECTION_ACP tsa;
			ulong ctsa;
			IVwSelectionPtr qselTemp;

			// Make an arbitrary selection in first para with end before anchor
			MakeSelection(0, 15, 10);
			LockGetSelection lgs4(m_qtxs, &tsa, &ctsa);
			unitpp::assert_eq("GetSelection(reverse) hr", S_OK, lgs4.m_hrLock);
			unitpp::assert_eq("GetSelection(reverse) start", 10, tsa.acpStart);
			unitpp::assert_eq("GetSelection(reverse) end", 15, tsa.acpEnd);
			unitpp::assert_eq("GetSelection(reverse) active end", TS_AE_START, tsa.style.ase);
		}

		/*--------------------------------------------------------------------------------------
			Test VwTextStore::GetSelection() for multi-paragraph selections starting and
			ending in the middle of a paragraph.
		--------------------------------------------------------------------------------------*/
		void testGetSelection_Sel2Para()
		{
			if (!m_fTestable)
				return;

			MakeStringList2();
			MakeSel2Para();	// 1, 4; 2, 10

			TS_SELECTION_ACP tsa;
			ulong ctsa;
			LockGetSelection lgs1(m_qtxs, &tsa, &ctsa);
			unitpp::assert_eq("GetSelection(Test2Para) hr", S_OK, lgs1.m_hrLock);
			unitpp::assert_eq("GetSelection(Test2Para) start", 4, tsa.acpStart);
			unitpp::assert_eq("GetSelection(Test2Para) end", s_cchPara2 + s_cchParaBreak + 10,
				tsa.acpEnd);
		}

		/*--------------------------------------------------------------------------------------
			Test VwTextStore::GetSelection() for multi-paragraph selections where the end is
			before the anchor.
		--------------------------------------------------------------------------------------*/
		void testGetSelection_Sel2ParaRev()
		{
			if (!m_fTestable)
				return;
			MakeStringList2();

			TS_SELECTION_ACP tsa;
			ulong ctsa;

			MakeSel2ParaRev();
			LockGetSelection lgs2(m_qtxs, &tsa, &ctsa);
			unitpp::assert_eq("GetSelection(Test2Para) hr", S_OK, lgs2.m_hrLock);
			unitpp::assert_eq("GetSelection(Test2Para) start", 4, tsa.acpStart);
			unitpp::assert_eq("GetSelection(Test2Para) end", s_cchPara2 + s_cchParaBreak + 10,
				tsa.acpEnd);
		}

		/*--------------------------------------------------------------------------------------
			Test VwTextStore::GetSelection() for multi-paragraph selections where the selection
			ends in an empty paragraph.
		--------------------------------------------------------------------------------------*/
		void testGetSelection_SelToEmpty()
		{
			if (!m_fTestable)
				return;
			MakeStringList2();

			TS_SELECTION_ACP tsa;
			ulong ctsa;

			MakeSelToEmpty();
			LockGetSelection lgs3(m_qtxs, &tsa, &ctsa);
			unitpp::assert_eq("GetSelection(Test2Para) hr", S_OK, lgs3.m_hrLock);
			unitpp::assert_eq("GetSelection(Test2Para) start", 5, tsa.acpStart);
			unitpp::assert_eq("GetSelection(Test2Para) end",
				s_cchPara2 + s_cchParaBreak, // impl leaves out contents of para 3
				tsa.acpEnd);
		}

		/*--------------------------------------------------------------------------------------
			Test VwTextStore::GetSelection() for multi-paragraph selections where the selection
			starts in an empty paragraph.
		--------------------------------------------------------------------------------------*/
		void testGetSelection_SelFromEmpty()
		{
			if (!m_fTestable)
				return;
			MakeStringList2();

			TS_SELECTION_ACP tsa;
			ulong ctsa;

			MakeSelFromEmpty();
			LockGetSelection lgs4(m_qtxs, &tsa, &ctsa);
			unitpp::assert_eq("GetSelection(Test2Para) hr", S_OK, lgs4.m_hrLock);
			unitpp::assert_eq("GetSelection(Test2Para) start", 0, tsa.acpStart);
			unitpp::assert_eq("GetSelection(Test2Para) end", s_cchPara4 + s_cchParaBreak + 6,
				tsa.acpEnd);
		}

		/*--------------------------------------------------------------------------------------
			Test VwTextStore::GetSelection() for multi-paragraph selections where the selection
			spans multiple paragraphs.
		--------------------------------------------------------------------------------------*/
		void testGetSelection_SelLong()
		{
			if (!m_fTestable)
				return;
			MakeStringList2();

			TS_SELECTION_ACP tsa;
			ulong ctsa;

			MakeSelLong();
			LockGetSelection lgs5(m_qtxs, &tsa, &ctsa);
			unitpp::assert_eq("GetSelection(Test2Para) hr", S_OK, lgs5.m_hrLock);
			unitpp::assert_eq("GetSelection(Test2Para) start", 1, tsa.acpStart);
			unitpp::assert_eq("GetSelection(Test2Para) end", s_cchPara1 + s_cchParaBreak + 7,
				tsa.acpEnd);
		}

		///*--------------------------------------------------------------------------------------
		//	Test VwTextStore::SetSelection().
		//--------------------------------------------------------------------------------------*/
		//void testSetSelection()
		//{
		//	if (!m_fTestable)
		//		return;
		//	MakeStringList2();
		//	TS_SELECTION_ACP tsa;

		//	// Verify what happens before we have a real selection.
		//	// This test is currently disabled because of TE-6420/LT-7487: this condition
		//	// can happen in real life and messes up if we throw an exception (see comment
		//	// in VwTextStore::CreateNewSelection)
		//	//tsa.acpStart = 0;
		//	//tsa.acpEnd = 1;
		//	//tsa.style.ase = TS_AE_END;
		//	//LockSetSelection lss0(m_qtxs, &tsa);
		//	//unitpp::assert_eq("Premature SetSelection(0,1) hrLock",
		//	//	TS_E_INVALIDPOS, lss0.m_hrLock);

		//	// This test is currently disabled because I (JT) decided to allow making a (0,0)
		//	// selection even when there is no current selection, since that is the state
		//	// that other methods simulate when there is no selection.
		//	//tsa.acpStart = 0;
		//	//tsa.acpEnd = 0;
		//	//tsa.style.ase = TS_AE_END;
		//	//LockSetSelection lss0a(m_qtxs, &tsa);
		//	//unitpp::assert_eq("Premature SetSelection(0,0) hrLock", E_FAIL, lss0a.m_hrLock);
		//}

		/*--------------------------------------------------------------------------------------
			Test VwTextStore::SetSelection() when we have a simple range selection inside of
			a paragraph.
		--------------------------------------------------------------------------------------*/
		void testSetSelection_SimpleRange()
		{
			if (!m_fTestable)
				return;
			MakeStringList2();
			TS_SELECTION_ACP tsa;

			// Need some selection to start with as it determines which paragraph.
			IVwSelectionPtr qselTemp;

			CheckHr(m_qrootb->MakeSimpleSel(true, true, false, true, &qselTemp));
			tsa.acpStart = 7;
			tsa.acpEnd = 9;
			tsa.style.ase = TS_AE_END;
			LockSetSelection lss1(m_qtxs, &tsa);
			VerifySelection(0, 7, 9, "First SetSelection");
		}

		/*--------------------------------------------------------------------------------------
			Test VwTextStore::SetSelection() when we have a simple range selection inside of
			a paragraph that has then end before the anchor.
		--------------------------------------------------------------------------------------*/
		void testSetSelection_ReverseRange()
		{
			if (!m_fTestable)
				return;
			MakeStringList2();
			TS_SELECTION_ACP tsa;

			// Need some selection to start with as it determines which paragraph.
			IVwSelectionPtr qselTemp;
			CheckHr(m_qrootb->MakeSimpleSel(true, true, false, true, &qselTemp));

			tsa.acpStart = 6;
			tsa.acpEnd = 10;
			tsa.style.ase = TS_AE_START;
			LockSetSelection lss2(m_qtxs, &tsa);
			VerifySelection(0, 10, 6, "Second SetSelection");
		}

		/*--------------------------------------------------------------------------------------
			Test VwTextStore::SetSelection() if we have a selection between two paragraphs.
		--------------------------------------------------------------------------------------*/
		void testSetSelection_Sel2Para()
		{
			if (!m_fTestable)
				return;
			MakeStringList2();
			TS_SELECTION_ACP tsa;

			MakeSel2Para();	// 1, 4; 2, 10
			tsa.acpStart = 3;
			tsa.acpEnd = s_cchPara2 + s_cchParaBreak + 11;
			tsa.style.ase = TS_AE_END;
			LockSetSelection lss3(m_qtxs, &tsa);
			unitpp::assert_eq("Third SetSelection hrLock", S_OK, lss3.m_hrLock);
			VerifySelection(1, 3, 2, 11, "Third SetSelection");
		}

		/*--------------------------------------------------------------------------------------
			Test VwTextStore::SetSelection() if we have a selection between two paragraphs with
			the end before the anchor.
		--------------------------------------------------------------------------------------*/
		void testSetSelection_Sel2ParaRev()
		{
			if (!m_fTestable)
				return;
			MakeStringList2();
			TS_SELECTION_ACP tsa;

			MakeSel2Para();	// 1, 4; 2, 10
			tsa.acpStart = 3;
			tsa.acpEnd = s_cchPara2 + s_cchParaBreak + 11;
			tsa.style.ase = TS_AE_START;
			LockSetSelection lss4(m_qtxs, &tsa);
			unitpp::assert_eq("hrLock", S_OK, lss4.m_hrLock);
			VerifySelection(2, 11, 1, 3, "Fourth SetSelection");
		}

		/*--------------------------------------------------------------------------------------
			Test VwTextStore::SetSelection() if we make a selection that ends in an empty
			paragraph.
		--------------------------------------------------------------------------------------*/
		void testSetSelection_SelToEmpty()
		{
			if (!m_fTestable)
				return;
			MakeStringList2();
			TS_SELECTION_ACP tsa;

			MakeSelToEmpty();
			tsa.acpStart = s_cchPara2 + s_cchParaBreak;
			tsa.acpEnd = s_cchPara2 + s_cchParaBreak;
			tsa.style.ase = TS_AE_START;
			LockSetSelection lss5(m_qtxs, &tsa);
			unitpp::assert_eq("hrLock", S_OK, lss5.m_hrLock);
			VerifySelection(3, 0, 3, 0, "Fifth SetSelection");
		}

		/*--------------------------------------------------------------------------------------
			Test VwTextStore::GetText(): Verify what happens before we have a real selection
		--------------------------------------------------------------------------------------*/
		void testGetText_NoSelection()
		{
			if (!m_fTestable)
				return;
			MakeStringList2();
			TS_RUNINFO tri;
			const ULONG kcch1 = 30;
			OLECHAR rgch1[kcch1 + 1];

			// Verify what happens before we have a real selection.
			LockGetText lgt0(m_qtxs, 0, -1, rgch1, kcch1, &tri, 1);
			unitpp::assert_eq("Should return E_FAIL if we don't have a seletion",
				E_FAIL, lgt0.m_hrLock);
		}

		/*--------------------------------------------------------------------------------------
			Test VwTextStore::GetText() when we try to get the entire text
		--------------------------------------------------------------------------------------*/
		void testGetText_AllAutoEnd_SmallBuffer()
		{
			if (!m_fTestable)
				return;
			MakeStringList2();
			TS_RUNINFO tri;
			const ULONG kcch1 = 30;
			OLECHAR rgch1[kcch1 + 1];
			ULONG cch;

			// Need some selection to start with as it determines which paragraph.
			IVwSelectionPtr qselTemp;
			CheckHr(m_qrootb->MakeSimpleSel(true, true, false, true, &qselTemp));
			cch = min( kcch1, (ULONG)wcslen(s_rgpsz1[0]));
			LockGetText lgt1(m_qtxs, 0, -1, rgch1, kcch1 + 1, &tri, 1);
			unitpp::assert_eq("Should succeed", S_OK, lgt1.m_hrLock);
			unitpp::assert_eq("GetText(0,-1) lim ichNext", (LONG)cch, lgt1.m_ichNext);
			unitpp::assert_true("GetText(0,-1) lim rgch1",
				wcsncmp(rgch1, s_rgpsz1[0], cch) == 0);
			unitpp::assert_eq("GetText(0,-1) lim cchOut", cch, lgt1.m_cchOut);
			unitpp::assert_eq("GetText(0,-1) lim ctriOut", (ULONG)1, lgt1.m_ctriOut);
			unitpp::assert_eq("GetText(0,-1) lim  run count", cch, tri.uCount);
			unitpp::assert_eq("GetText(0,-1) lim run type", TS_RT_PLAIN, tri.type);
		}

		/*--------------------------------------------------------------------------------------
			Test VwTextStore::GetText() when we try to get the entire text.
		--------------------------------------------------------------------------------------*/
		void testGetText_AllAutoEnd_LargeBuffer()
		{
			if (!m_fTestable)
				return;
			MakeStringList2();
			TS_RUNINFO tri;
			ULONG cch;
			const int kcch2 = 1000;
			OLECHAR rgch2[kcch2];

			// Need some selection to start with as it determines which paragraph.
			IVwSelectionPtr qselTemp;
			CheckHr(m_qrootb->MakeSimpleSel(true, true, false, true, &qselTemp));

			cch = wcslen(s_rgpsz1[0]);
			LockGetText lgt2(m_qtxs, 0, -1, rgch2, kcch2, &tri, 1);
			unitpp::assert_eq("Should succeed", S_OK, lgt2.m_hrLock);
			unitpp::assert_eq("GetText(0,-1) ichNext", (LONG)cch, lgt2.m_ichNext);
			unitpp::assert_true("GetText(0,-1) rgch2",
				wcsncmp(rgch2, s_rgpsz1[0], cch) == 0);
			unitpp::assert_eq("GetText(0,-1) cchOut", cch, lgt2.m_cchOut);
			unitpp::assert_eq("GetText(0,-1) ctriOut", (ULONG)1, lgt2.m_ctriOut);
			unitpp::assert_eq("GetText(0,-1) run count", cch, tri.uCount);
			unitpp::assert_eq("GetText(0,-1) run type", TS_RT_PLAIN, tri.type);
		}

		/*--------------------------------------------------------------------------------------
			Test VwTextStore::GetText() when we try to get only part of the text from the middle
			of the text.
		--------------------------------------------------------------------------------------*/
		void testGetText_PartOfText()
		{
			if (!m_fTestable)
				return;
			MakeStringList2();
			TS_RUNINFO tri;
			ULONG cch;
			const int kcch2 = 1000;
			OLECHAR rgch2[kcch2];

			// Need some selection to start with as it determines which paragraph.
			IVwSelectionPtr qselTemp;
			CheckHr(m_qrootb->MakeSimpleSel(true, true, false, true, &qselTemp));

			cch = 10 - 2;
			LockGetText lgt3(m_qtxs, 2, 10, rgch2, kcch2, &tri, 1);
			unitpp::assert_eq("Should succeed", S_OK, lgt3.m_hrLock);
			unitpp::assert_eq("GetText(2,10) ichNext", (LONG)10, lgt3.m_ichNext);
			unitpp::assert_true("GetText(2,10) rgch2",
				wcsncmp(rgch2, s_rgpsz1[0] + 2, cch) == 0);
			unitpp::assert_eq("GetText(2,10) cchOut", cch, lgt3.m_cchOut);
			unitpp::assert_eq("GetText(2,10) ctriOut", (ULONG)1, lgt3.m_ctriOut);
			unitpp::assert_eq("GetText(2,10) run count", cch, tri.uCount);
			unitpp::assert_eq("GetText(2,10) run type", TS_RT_PLAIN, tri.type);
		}

		/*--------------------------------------------------------------------------------------
			Test VwTextStore::GetText() when we try to get text where the start position is
			equal to the end position so that we get an empty string.
		--------------------------------------------------------------------------------------*/
		void testGetText_StartEqualsEnd()
		{
			if (!m_fTestable)
				return;
			MakeStringList2();
			TS_RUNINFO tri;
			ULONG cch;
			const int kcch2 = 1000;
			OLECHAR rgch2[kcch2];

			// Need some selection to start with as it determines which paragraph.
			IVwSelectionPtr qselTemp;
			CheckHr(m_qrootb->MakeSimpleSel(true, true, false, true, &qselTemp));
			cch = 0;
			LockGetText lgt4(m_qtxs, 3, 3, rgch2, kcch2, &tri, 1);
			unitpp::assert_eq("Should succeed", S_OK, lgt4.m_hrLock);
			unitpp::assert_eq("GetText(3,3) ichNext", (LONG)3, lgt4.m_ichNext);
			unitpp::assert_eq("GetText(3,3) cchOut", cch, lgt4.m_cchOut);
			unitpp::assert_eq("GetText(3,3) ctriOut", (ULONG)1, lgt4.m_ctriOut);
			unitpp::assert_eq("GetText(3,3) run count", cch, tri.uCount);
			unitpp::assert_eq("GetText(3,3) run type", TS_RT_PLAIN, tri.type);
		}

		/*--------------------------------------------------------------------------------------
			Test VwTextStore::GetText() when we try to get text from the end.
		--------------------------------------------------------------------------------------*/
		void testGetText_AtEnd()
		{
			if (!m_fTestable)
				return;
			MakeStringList2();
			TS_RUNINFO tri;
			ULONG cch;
			const int kcch2 = 1000;
			OLECHAR rgch2[kcch2];

			// Need some selection to start with as it determines which paragraph.
			IVwSelectionPtr qselTemp;
			CheckHr(m_qrootb->MakeSimpleSel(true, true, false, true, &qselTemp));
			ULONG cchDocLen =  wcslen(s_rgpsz1[0]);
			cch = 0;
			LockGetText lgt5(m_qtxs, cchDocLen, cchDocLen, rgch2, kcch2, &tri, 1);
			unitpp::assert_eq("Should succeed", S_OK, lgt5.m_hrLock);
			unitpp::assert_eq("GetText(lim,lim) ichNext", (LONG)cchDocLen, lgt5.m_ichNext);
			unitpp::assert_eq("GetText(lim,lim) cchOut", cch, lgt5.m_cchOut);
			unitpp::assert_eq("GetText(lim,lim) ctriOut", (ULONG)0, lgt5.m_ctriOut);
		}

		/*--------------------------------------------------------------------------------------
			Test VwTextStore::GetText() when the selection spans two paragraphs.
		--------------------------------------------------------------------------------------*/
		void testGetText_SelectionAcross2Paras()
		{
			if (!m_fTestable)
				return;
			MakeStringList2();
			const int kcch2 = 1000;
			OLECHAR rgch2[kcch2];

			StrUni stu;
			MakeSel2Para();
			verifyGetText2Para(kcch2 - 1, rgch2, "MakeSel2Para");
			verifyGetText2Para(100, rgch2, "MakeSel2Para");
			verifyGetText2Para(70, rgch2, "MakeSel2Para");
			verifyGetText2Para(60, rgch2, "MakeSel2Para");
			verifyGetText2Para(50, rgch2, "MakeSel2Para");
			verifyGetText2Para(40, rgch2, "MakeSel2Para");
			verifyGetText2Para(30, rgch2, "MakeSel2Para");
			verifyGetText2Para(20, rgch2, "MakeSel2Para");
			verifyGetText2Para(10, rgch2, "MakeSel2Para");
			verifyGetText2Para(8, rgch2, "MakeSel2Para");
			verifyGetText2Para(4, rgch2, "MakeSel2Para");
			verifyGetText2Para(2, rgch2, "MakeSel2Para");
			verifyGetText2Para(1, rgch2, "MakeSel2Para");
			// Test before, after, and in the middle of the paragraph break.
			verifyGetText2Para(s_cchPara2 - 7, rgch2, "MakeSel2Para");
			verifyGetText2Para(s_cchPara2 - 6, rgch2, "MakeSel2Para");
			verifyGetText2Para(s_cchPara2 - 5, rgch2, "MakeSel2Para");
			verifyGetText2Para(s_cchPara2 - 4, rgch2, "MakeSel2Para");
		}

		/*--------------------------------------------------------------------------------------
			Test VwTextStore::GetText() when we have a reverse (end before anchor) selection
			that spans two paragraphs.
		--------------------------------------------------------------------------------------*/
		void testGetText_SelectionSpan2ParasRev()
		{
			if (!m_fTestable)
				return;
			MakeStringList2();
			const int kcch2 = 1000;
			OLECHAR rgch2[kcch2];

			MakeSel2ParaRev();
			verifyGetText2Para(kcch2 - 1, rgch2, "MakeSel2ParaRev");
			verifyGetText2Para(10, rgch2, "MakeSel2ParaRev");
		}

		/*--------------------------------------------------------------------------------------
			Test VwTextStore::GetText() when we have a long selection.
		--------------------------------------------------------------------------------------*/
		void testGetText_MakeSelLong()
		{
			if (!m_fTestable)
				return;
			MakeStringList2();
			TS_RUNINFO tri;
			ULONG cch;
			const int kcch2 = 1000;
			OLECHAR rgch2[kcch2];

			StrUni stu;
			MakeSelLong();
			stu.Format(L"%s%n", s_rgpsz2[0]);
			stu.Append(s_rgpsz2[4], 10);
			cch = stu.Length();
			LockGetText lgt8(m_qtxs, 0, s_cchPara1 + s_cchParaBreak + 10, rgch2, kcch2, &tri,
				1);
			unitpp::assert_eq("Should succeed", S_OK, lgt8.m_hrLock);
			unitpp::assert_eq("GetText(MakeSelLong) ichNext", (LONG)cch, lgt8.m_ichNext);
			unitpp::assert_true("GetText(MakeSelLong) text",
				wcsncmp(rgch2, stu.Chars(), cch) == 0);
			unitpp::assert_eq("GetText(MakeSelLong) cchOut", cch, lgt8.m_cchOut);
			unitpp::assert_eq("GetText(MakeSelLong) ctriOut", (ULONG)1, lgt8.m_ctriOut);
			unitpp::assert_eq("GetText(MakeSelLong) run count", cch, tri.uCount);
			unitpp::assert_eq("GetText(MakeSelLong) run type", TS_RT_PLAIN, tri.type);
		}

		/*--------------------------------------------------------------------------------------
			Test VwTextStore::GetText().
		--------------------------------------------------------------------------------------*/
		void testGetText_MakeSelLong_Short()
		{
			if (!m_fTestable)
				return;
			MakeStringList2();
			TS_RUNINFO tri;
			ULONG cch;
			const int kcch2 = 1000;
			OLECHAR rgch2[kcch2];

			StrUni stu;
			MakeSelLong();
			stu.Assign(s_rgpsz2[0]);
			cch = stu.Length();
			LockGetText lgt9(m_qtxs, 0, s_cchPara1 + s_cchParaBreak + 10, rgch2, cch + 1, &tri, 1);
			unitpp::assert_eq("Should succeed", S_OK, lgt9.m_hrLock);
			unitpp::assert_eq("GetText(MakeSelLong) short ichNext", (LONG)cch, lgt9.m_ichNext);
			unitpp::assert_true("GetText(MakeSelLong) short text",
				wcsncmp(rgch2, stu.Chars(), cch) == 0);
			unitpp::assert_eq("GetText(MakeSelLong) short cchOut", cch, lgt9.m_cchOut);
			unitpp::assert_eq("GetText(MakeSelLong) short ctriOut", (ULONG)1, lgt9.m_ctriOut);
			unitpp::assert_eq("GetText(MakeSelLong) short run count", cch, tri.uCount);
			unitpp::assert_eq("GetText(MakeSelLong) short run type", TS_RT_PLAIN, tri.type);
		}

		/*--------------------------------------------------------------------------------------
			Test VwTextStore::GetText().
		--------------------------------------------------------------------------------------*/
		void testGetText_MakeSelLong_WithCrLf()
		{
			if (!m_fTestable)
				return;
			MakeStringList2();
			TS_RUNINFO tri;
			const int kcch2 = 1000;
			OLECHAR rgch2[kcch2];

			StrUni stu;
			MakeSelLong();
			LockGetText lgt10(m_qtxs, s_cchPara1, s_cchPara1 + s_cchParaBreak + 10, rgch2,
				s_cchParaBreak + 1, &tri, 1);
			unitpp::assert_eq("Should succeed", S_OK, lgt10.m_hrLock);
			unitpp::assert_eq("GetText(MakeSelLong) crlf ichNext",
				(LONG)s_cchPara1 + s_cchParaBreak, lgt10.m_ichNext);
			unitpp::assert_true("GetText(MakeSelLong) crlf text",
				wcsncmp(rgch2, s_stuParaBreak.Chars(), s_cchParaBreak) == 0);
			unitpp::assert_eq("GetText(MakeSelLong) crlf cchOut",
				(ULONG)s_cchParaBreak, lgt10.m_cchOut);
			unitpp::assert_eq("GetText(MakeSelLong) crlf ctriOut", (ULONG)1, lgt10.m_ctriOut);
			unitpp::assert_eq("GetText(MakeSelLong) crlf run count",
				(ULONG)s_cchParaBreak, tri.uCount);
			unitpp::assert_eq("GetText(MakeSelLong) crlf run type", TS_RT_PLAIN, tri.type);
		}

		/*--------------------------------------------------------------------------------------
			Test VwTextStore::GetText().
		--------------------------------------------------------------------------------------*/
		void testGetText_MakeSelLong_Range()
		{
			if (!m_fTestable)
				return;
			MakeStringList2();
			TS_RUNINFO tri;
			ULONG cch;
			const int kcch2 = 1000;
			OLECHAR rgch2[kcch2];

			StrUni stu;
			MakeSelLong();
			stu.Assign(s_rgpsz2[4] + 1, 9);
			cch = stu.Length();
			LockGetText lgt11(m_qtxs,
				s_cchPara1 + s_cchParaBreak + 1, s_cchPara1 + s_cchParaBreak + 10,
				rgch2, kcch2, &tri, 1);
			unitpp::assert_eq("Should succeed", S_OK, lgt11.m_hrLock);
			unitpp::assert_eq("GetText(MakeSelLong) ichNext",
				(LONG)(s_cchPara1 + s_cchParaBreak + 10), lgt11.m_ichNext);
			unitpp::assert_true("GetText(MakeSelLong) text",
				wcsncmp(rgch2, stu.Chars(), cch) == 0);
			unitpp::assert_eq("GetText(MakeSelLong) cchOut", cch, lgt11.m_cchOut);
			unitpp::assert_eq("GetText(MakeSelLong) ctriOut", (ULONG)1, lgt11.m_ctriOut);
			unitpp::assert_eq("GetText(MakeSelLong) run count", cch, tri.uCount);
			unitpp::assert_eq("GetText(MakeSelLong) run type", TS_RT_PLAIN, tri.type);
		}

		/*--------------------------------------------------------------------------------------
			Test VwTextStore::GetText(): should return NFC with proper run info.
		--------------------------------------------------------------------------------------*/
		void testGetText_ReturnsNfc()
		{
			if (!m_fTestable)
				return;
			// Test data:
			// index:	 0      1      2      3      4      5      6
			// NFD:      \U1112 \U1161 \U11ab \U0020 \U1112 \U1161 \U11ab
			// expected:
			// NFC:      \Ud55c               \U0020 \Ud55c
			// Run: len: 1      2             2             2
			//      typ: plain  hidden        plain         hidden

			MakeStringList(s_rgpsz3);
			TS_RUNINFO tri[10];
			ULONG cchNfd;
			const int kcch2 = 1000;
			OLECHAR rgch2[kcch2];

			// Need some selection to start with as it determines which paragraph.
			IVwSelectionPtr qselTemp;
			CheckHr(m_qrootb->MakeSimpleSel(true, true, false, true, &qselTemp));

			cchNfd = wcslen(s_rgpsz3[0]);
			ULONG cchNfc = wcslen(s_rgpszExpected3);
			LockGetText lgt(m_qtxs, 0, -1, rgch2, kcch2, tri, 10);
			unitpp::assert_eq("Should succeed", S_OK, lgt.m_hrLock);
			unitpp::assert_eq("GetText(0,-1) ichNext", (LONG)cchNfc, lgt.m_ichNext);
			unitpp::assert_eq("GetText(0,-1) cchOut", cchNfc, lgt.m_cchOut);
			unitpp::assert_true("GetText(0,-1) rgch2",
				wcsncmp(rgch2, s_rgpszExpected3, cchNfc) == 0);
			unitpp::assert_eq("GetText(0,-1) ctriOut", (ULONG)1, lgt.m_ctriOut);
			unitpp::assert_eq("GetText(0,-1) run 0 count",
				s_triExpected3[0].uCount, tri[0].uCount);
			unitpp::assert_eq("GetText(0,-1) run 0 type", s_triExpected3[0].type, tri[0].type);
		}

		/*--------------------------------------------------------------------------------------
			Test VwTextStore::GetText(): should return NFC with proper run info.
			This tests the case where we don't want to get any run info.
		--------------------------------------------------------------------------------------*/
		void testGetText_ReturnsNfc_NoRunInfo()
		{
			if (!m_fTestable)
				return;

			MakeStringList(s_rgpsz3);
			ULONG cchNfd;
			const int kcch2 = 1000;
			OLECHAR rgch2[kcch2];

			// Need some selection to start with as it determines which paragraph.
			IVwSelectionPtr qselTemp;
			CheckHr(m_qrootb->MakeSimpleSel(true, true, false, true, &qselTemp));

			cchNfd = wcslen(s_rgpsz3[0]);
			ULONG cchNfc = wcslen(s_rgpszExpected3);
			LockGetText lgt(m_qtxs, 0, -1, rgch2, kcch2, NULL, 0);
			unitpp::assert_eq("Should succeed", S_OK, lgt.m_hrLock);
			unitpp::assert_eq("GetText(0,-1) ichNext", (LONG)cchNfc, lgt.m_ichNext);
			unitpp::assert_eq("GetText(0,-1) cchOut", cchNfc, lgt.m_cchOut);
			unitpp::assert_true("GetText(0,-1) rgch2",
				wcsncmp(rgch2, s_rgpszExpected3, cchNfc) == 0);
			unitpp::assert_eq("GetText(0,-1) ctriOut", (ULONG)0, lgt.m_ctriOut);
		}

		/*--------------------------------------------------------------------------------------
			Test VwTextStore::SetText() with single paragraph selections.
		--------------------------------------------------------------------------------------*/
		void testSetText()
		{
			if (!m_fTestable)
				return;
			MakeStringList1();

			TS_TEXTCHANGE ttc1 = { 0 };

			// Verify that we don't have a document before we make a selection, and that it
			// doesn't cause a worse crash.
			const OLECHAR * pszText0 = L"Hello";
			LockSetText xlst0(m_qtxs, 0, 0, pszText0, &ttc1);
			unitpp::assert_eq("Premature SetText(0,0) hrLock", E_FAIL, xlst0.m_hrLock);

			// Need some selection to start with as it determines which paragraph.
			IVwSelectionPtr qselTemp;
			CheckHr(m_qrootb->MakeSimpleSel(true, true, false, true, &qselTemp));

			const OLECHAR * pszText1 = L"This is a test.";
			int cchText1 = wcslen(pszText1);
			int s_cchPara1 = wcslen(s_rgpsz1[0]);
			LockSetText xlst1(m_qtxs, 0, s_cchPara1, pszText1, &ttc1);
			unitpp::assert_eq("SetText(0, lim) acpStart", 0, ttc1.acpStart);
			unitpp::assert_eq("SetText(0, lim) acpOldEnd", s_cchPara1, ttc1.acpOldEnd);
			unitpp::assert_eq("SetText(0, lim) acpNewEnd", cchText1, ttc1.acpNewEnd);
			VerifySelection(0, 0, cchText1, "SetText(0, lim)");
			VerifyParaContents(0, pszText1, "SetText(0, lim)");

			const OLECHAR * pszText2 = L"abcde";
			int cchText2 = wcslen(pszText2);
			StrUni stuContents(pszText2);
			stuContents.Append(pszText1);
			LockSetText xlst2(m_qtxs, 0, 0, pszText2, &ttc1);
			unitpp::assert_eq("SetText(0, 0) acpStart", 0, ttc1.acpStart);
			unitpp::assert_eq("SetText(0, 0) acpOldEnd", 0, ttc1.acpOldEnd);
			unitpp::assert_eq("SetText(0, 0) acpNewEnd", cchText2, ttc1.acpNewEnd);
			VerifySelection(0, 0, cchText2, "SetText(0, 0)");
			VerifyParaContents(0, stuContents.Chars(), "SetText(0, 0)");

			const OLECHAR * pszText3 = L" xyz ";
			int cchText3 = wcslen(pszText3);
			stuContents.Replace(cchText2, cchText2, pszText3, cchText3);
			LockSetText xlst3(m_qtxs, cchText2, -1, pszText3, &ttc1);
			unitpp::assert_eq("SetText(5, -1) acpStart", cchText2, ttc1.acpStart);
			unitpp::assert_eq("SetText(5,-1) acpOldEnd", cchText2, ttc1.acpOldEnd);
			unitpp::assert_eq("SetText(5,-1) acpNewEnd", cchText2 + cchText3, ttc1.acpNewEnd);
			VerifySelection(0, cchText2, cchText2 + cchText3, "SetText(5,-1)");
			VerifyParaContents(0, stuContents.Chars(), "SetText(5,-1)");

			stuContents.Replace(cchText2, cchText2 + cchText3, L"", 0);
			LockSetText xlst4(m_qtxs, cchText2, cchText2 + cchText3, L"", &ttc1);
			unitpp::assert_eq("SetText(5, 10) acpStart", cchText2, ttc1.acpStart);
			unitpp::assert_eq("SetText(5,10) acpOldEnd", cchText2 + cchText3, ttc1.acpOldEnd);
			unitpp::assert_eq("SetText(5,10) acpNewEnd", cchText2, ttc1.acpNewEnd);
			VerifySelection(0, cchText2, cchText2, "SetText(5,10)");
			VerifyParaContents(0, stuContents.Chars(), "SetText(5,10)");

			const OLECHAR * pszText5 = L"Hello World";
			int cchText5 = wcslen(pszText5);
			int cchPara = stuContents.Length();
			stuContents.Replace(cchPara, cchPara, pszText5, cchText5);
			LockSetText xlst5(m_qtxs, cchPara, cchPara, pszText5, &ttc1);
			unitpp::assert_eq("SetText(lim,lim) acpStart", cchPara, ttc1.acpStart);
			unitpp::assert_eq("SetText(lim,lim) acpOldEnd", cchPara, ttc1.acpOldEnd);
			unitpp::assert_eq("SetText(lim,lim) acpNewEnd", cchPara + cchText5, ttc1.acpNewEnd);
			VerifySelection(0, cchPara, cchPara + cchText5, "SetText(lim,lim)");
			VerifyParaContents(0, stuContents.Chars(), "SetText(lim,lim)");
		}

		/*--------------------------------------------------------------------------------------
			Test VwTextStore::SetText() with multiparagraph selections.
		--------------------------------------------------------------------------------------*/
		void testSetTextMulti1()
		{
			if (!m_fTestable)
				return;
			MakeStringList2();
			const OLECHAR * pszText5 = L"Hello World";
			TS_TEXTCHANGE ttc1 = { 0 };
			MakeSel2Para();
			StrUni stuContents(s_rgpsz2[1]);
			stuContents.Append(pszText5);
			LockSetText xlst(m_qtxs, s_cchPara2, s_cchPara2, pszText5, &ttc1);
			VerifyParaContents(1, stuContents.Chars(), "SetText(insert end para 2)");
			VerifyParaContents(2, s_rgpsz2[2], "SetText(insert end para 2)");
			int chvo;
			CheckHr(m_qsda->get_VecSize(m_hvoRoot, kflidStText_Paragraphs, &chvo));
			unitpp::assert_eq("SetText(insert end para 2) para list", m_vhvo.Size(), chvo);
		}

		// This tests using InsertTextAtSelection to insert multiple lines. Since it is implemented using OnTyping,
		// that isn't currently supported. In practice I don't believe TSF ever inserts newlines this way.
		//void testSetTextMulti2()
		//{
		//	if (!m_fTestable)
		//		return;
		//	MakeStringList2();
		//	TS_TEXTCHANGE ttc1 = { 0 };
		//	MakeSelLong();
		//	const OLECHAR * psz6 = L"Goodbye paras";
		//	const OLECHAR * psz7 = L"Here's a new one";
		//	const OLECHAR * psz8 = L"Start of new last para";
		//	StrUni stuInsert6;
		//	stuInsert6.Format(L"%s%n%s%n%s", psz6, psz7, psz8);
		//	int cchFrom = 5;
		//	int cchTo = s_cchPara1 + s_cchParaBreak + 4;
		//	//int cch7 = wcslen(psz7);
		//	int cch8 = wcslen(psz8);
		//	LockSetText xlst2(m_qtxs, cchFrom, cchTo, stuInsert6.Chars(), &ttc1);
		//	StrUni stuContents;
		//	stuContents.Append(s_rgpsz2[0], cchFrom); // Keep first 5 chars of p1
		//	stuContents.Append(psz6);
		//	VerifyParaContents(0, stuContents.Chars(), "SetText(mangle para 1)");
		//	stuContents.Clear();
		//	stuContents.Append(psz8);
		//	stuContents.Append(s_rgpsz2[4] + 4); // Keep all but first 4 chars of p4
		//	VerifyParaContents(2, stuContents.Chars(), "SetText(mangle para 3)");
		//	VerifyParaContents(1, psz7, "SetText(add para 2)");
		//	int chvo;
		//	CheckHr(m_qsda->get_VecSize(m_hvoRoot, kflidStText_Paragraphs, &chvo));
		//	unitpp::assert_eq("SetText(mangle para list)", 3, chvo);
		//	// Note that only the last para counts for the revised document.
		//	unitpp::assert_eq("SetText(mangle) acpStart", cchFrom, ttc1.acpStart);
		//	unitpp::assert_eq("SetText(mangle) acpOldEnd", cchTo, ttc1.acpOldEnd);
		//	unitpp::assert_eq("SetText(mangle) acpNewEnd", cch8, ttc1.acpNewEnd);
		//}

		/*--------------------------------------------------------------------------------------
			Test VwTextStore::SetText() replacing a paragraph break with nothing to join two
			paragraphs.
		--------------------------------------------------------------------------------------*/
		void testSetTextEmpty()
		{
			//_CrtSetDbgFlag(_CRTDBG_CHECK_ALWAYS_DF | _CRTDBG_DELAY_FREE_MEM_DF );
			if (!m_fTestable)
				return;
			MakeStringList2();
			Make2ParaSel(1, s_cchPara2, 2, 0);
			TS_TEXTCHANGE ttc1 = { 0 };
			LockSetText xlst1(m_qtxs, s_cchPara2, s_cchPara2 + s_cchParaBreak, L"", &ttc1);
			_CrtCheckMemory();
			StrUni stuNew(s_rgpsz2[1]);
			stuNew.Append(s_rgpsz2[2]);	// no newline between them!
			VerifyParaContents(1, stuNew.Chars(), "SetText(join paras)");
			VerifyParaContents(0, s_rgpsz2[0], "SetText(join paras) prev para");
			VerifyParaContents(2, s_rgpsz2[3], "SetText(join paras) next para");
		}

		// We no longer implement this method in C++
		///*--------------------------------------------------------------------------------------
		//	Test VwTextStore::GetFormattedText().
		//	Enhance: test with multi-paragraph selections.  We're not sure it's ever being used
		//	in the real world (Keyman and other IMEs).
		//--------------------------------------------------------------------------------------*/
		//void testGetFormattedText()
		//{
		//	if (!m_fTestable)
		//		return;
		//	MakeStringList1();
		//	// Need some selection to start with as it determines which paragraph.
		//	IVwSelectionPtr qselTemp;
		//	CheckHr(m_qrootb->MakeSimpleSel(true, true, false, true, &qselTemp));

		//	IDataObjectPtr qdobj;
		//	int s_cchPara1 = wcslen(s_rgpsz1[0]);
		//	LockGetFormattedText lgft1(m_qtxs, 0, s_cchPara1, &qdobj);
		//	unitpp::assert_eq("GetFormattedText hr", S_OK, lgft1.m_hrLock);

		//	HRESULT hr = S_OK;
		//	FORMATETC format;
		//	STGMEDIUM medium = { TYMED_ISTORAGE, NULL, NULL };

		//	// GetData() does not work directly for TsString type data, and GetDataHere()
		//	// works only if medium.pstg is already allocated.
		//	CheckHr(hr = ::StgCreateStorageEx(NULL, // create a temporary storage
		//		STGM_CREATE | STGM_READWRITE | STGM_SHARE_EXCLUSIVE,
		//		STGFMT_STORAGE, 0, NULL, NULL, IID_IStorage, (void **)&medium.pstg));
		//	unitpp::assert_true("IStorage created ok", medium.pstg != NULL);
		//	uint uFormat;
		//	{
		//		ILgTsDataObjectPtr qtsdo;
		//		qtsdo.CreateInstance(CLSID_LgTsDataObject);
		//		CheckHr(qtsdo->GetClipboardType(&uFormat));
		//	}
		//	format.cfFormat = static_cast<unsigned short>(uFormat);
		//	format.ptd = NULL;
		//	format.dwAspect = DVASPECT_CONTENT;
		//	format.lindex = -1;
		//	format.tymed = TYMED_ISTORAGE;
		//	CheckHr(hr = qdobj->GetDataHere(&format, &medium));
		//	unitpp::assert_eq("Data Obj has tss data", S_OK, hr);

		//	ILgTsStringPlusWssPtr qtssencs;
		//	qtssencs.CreateInstance(CLSID_LgTsStringPlusWss);
		//	CheckHr(qtssencs->Deserialize(medium.pstg));
		//	ITsStringPtr qtssDo;
		//	CheckHr(qtssencs->get_String(g_qwsf, &qtssDo));
		//	// There's an extra newline added to end of qtssDo because we're getting the entire
		//	// paragraph.
		//	VerifyParaContents(0, qtssDo, "data obj contains first para tss",
		//		s_stuParaBreak.Bstr());
		//	::ReleaseStgMedium(&medium);

		//	format.cfFormat = CF_UNICODETEXT;
		//	format.ptd = NULL;
		//	format.dwAspect = DVASPECT_CONTENT;
		//	format.lindex = -1;
		//	format.tymed = TYMED_HGLOBAL;
		//	CheckHr(hr = qdobj->GetData(&format, &medium));
		//	unitpp::assert_eq("Data Obj has uni data", S_OK, hr);
		//	unitpp::assert_eq("Data Obj has uni data2", (DWORD)TYMED_HGLOBAL, medium.tymed);
		//	unitpp::assert_true("Data Obj has uni data3", medium.hGlobal != NULL);

		//	const wchar * pwszDo = (const wchar *)::GlobalLock(medium.hGlobal);
		//	StrUni stu(pwszDo);
		//	::GlobalUnlock(medium.hGlobal);
		//	::ReleaseStgMedium(&medium);
		//	// Strip off the CRLF that our code adds.
		//	// Enhance JohnT: if we go multi-paragraph, or anything really uses this function,
		//	// we may have to consider more carefully whether including the crlf in this
		//	// case is right.
		//	stu.Replace(stu.Length() - 2, stu.Length(), L"", 0);
		//	VerifyParaContents(0, stu.Chars(), "data obj contains first para uni");
		//}

		/*--------------------------------------------------------------------------------------
			Test VwTextStore::InsertTextAtSelection().	This is largely tested by testing
			SetText(), which calls it internally.
		--------------------------------------------------------------------------------------*/
		void testInsertTextAtSelection()
		{
			if (!m_fTestable)
				return;
			MakeStringList1();

			LONG ichStart = -1;
			LONG ichEnd = -1;
			TS_TEXTCHANGE ttc = { (LONG)-1, (LONG)-1, (LONG)-1 };

			// Verify that we don't have a document before we make a selection, and that it
			// doesn't cause a worse crash.
			const OLECHAR * pszText0 = L"Hello";
			LockInsertTextAtSelection litas0(m_qtxs, 0, pszText0, &ichStart, &ichEnd, &ttc);
			unitpp::assert_eq("Premature InsertTextAtSelection() hrLock",
				E_FAIL, litas0.m_hrLock);

			// Need some selection to start with as it determines which paragraph.
			IVwSelectionPtr qselTemp;
			CheckHr(m_qrootb->MakeSimpleSel(true, true, false, true, &qselTemp));

			OLECHAR * pszText1 = L"This is another test.";
			LockInsertTextAtSelection litas1(m_qtxs, TS_IAS_QUERYONLY, pszText1,
				&ichStart, &ichEnd, &ttc);
			VerifyParaContents(0, s_rgpsz1[0], "InsertTextAtSelection(TS_IAS_QUERYONLY) text");
			unitpp::assert_eq("InsertTextAtSelection(TS_IAS_QUERYONLY) ichStart",
				0, ichStart);
			unitpp::assert_eq("InsertTextAtSelection(TS_IAS_QUERYONLY) ichEnd",
				0, ichEnd);
			unitpp::assert_eq("InsertTextAtSelection(TS_IAS_QUERYONLY) acpStart",
				(LONG)-1, ttc.acpStart);
			unitpp::assert_eq("InsertTextAtSelection(TS_IAS_QUERYONLY) acpOldEnd",
				(LONG)-1, ttc.acpOldEnd);
			unitpp::assert_eq("InsertTextAtSelection(TS_IAS_QUERYONLY) acpNewEnd",
				(LONG)-1, ttc.acpNewEnd);

			OLECHAR * pszText2 = L"This is a test.";
			LONG cchText2 = wcslen(pszText2);
			ichStart = -1;
			ichEnd = -1;
			LockInsertTextAtSelection litas2(m_qtxs, TS_IAS_NOQUERY, pszText2,
				&ichStart, &ichEnd, &ttc);
			unitpp::assert_eq("InsertTextAtSelection(TS_IAS_NOQUERY) ichStart",
				(LONG)-1, ichStart);
			unitpp::assert_eq("InsertTextAtSelection(TS_IAS_NOQUERY) ichEnd",
				(LONG)-1, ichEnd);
			unitpp::assert_eq("InsertTextAtSelection(TS_IAS_NOQUERY) acpStart",
				0, ttc.acpStart);
			unitpp::assert_eq("InsertTextAtSelection(TS_IAS_NOQUERY) acpOldEnd",
				0, ttc.acpOldEnd);
			unitpp::assert_eq("InsertTextAtSelection(TS_IAS_NOQUERY) acpNewEnd",
				cchText2, ttc.acpNewEnd);
			StrUni stu(pszText2);
			stu.Append(s_rgpsz1[0]);
			VerifyParaContents(0, stu.Chars(), "InsertTextAtSelection(TS_IAS_NOQUERY) text");

			OLECHAR * pszText3 = L"This is still a test.";
			LONG cchText3 = wcslen(pszText3);
			ichStart = -1;
			ichEnd = -1;
			ttc.acpStart = -1;
			ttc.acpOldEnd = -1;
			ttc.acpNewEnd = -1;
			LockInsertTextAtSelection litas3(m_qtxs, 0, pszText3, &ichStart, &ichEnd, &ttc);
			unitpp::assert_eq("InsertTextAtSelection(0) ichStart", 0, ichStart);
			unitpp::assert_eq("InsertTextAtSelection(0) ichEnd", cchText3, ichEnd);
			unitpp::assert_eq("InsertTextAtSelection(0) acpStart", 0, ttc.acpStart);
			unitpp::assert_eq("InsertTextAtSelection(0) acpOldEnd", cchText2, ttc.acpOldEnd);
			unitpp::assert_eq("InsertTextAtSelection(0) acpNewEnd", cchText3, ttc.acpNewEnd);
			stu.Replace(0, cchText2, pszText3, cchText3);
			VerifyParaContents(0, stu.Chars(), "InsertTextAtSelection(0) text");
		}

		/*--------------------------------------------------------------------------------------
		Test VwRootBox::PropChanged(), that it calls NotifySelChange and resets the NormalizationCommitInProgress state
		iff m_fNormalizationCommitInProgress and HVO and PropTag both match what was those for the commit in progress.
		This is a test of VwRootBox, but it needs VwTextStoreTestSub, so we put it here.
		--------------------------------------------------------------------------------------*/
		void testVwRootBox_PropChanged()
		{
			HVO hvo = 1;
			PropTag tag = 2;
			VwRootBox* prootb = dynamic_cast<VwRootBox*>(m_qrootb.Ptr());
			VwTextStoreTestSub* ptxs = new VwTextStoreTestSub(prootb);
			prootb->m_qvim.Attach(ptxs);
			prootb->BeginNormalizationCommit(hvo, tag);
			ptxs->m_cCalledGetCurrentWS = 0;

			// NormalizationCommitInProgress and same HVO but different PropTag
			prootb->PropChanged(hvo, 10);
			unitpp::assert_eq("PropChanged(Different PropTag) ptxs->m_cCalledGetCurrentWS", 0, ptxs->m_cCalledGetCurrentWS);
			unitpp::assert_true("PropChanged(Different PropTag) prootb->m_fNormalizationCommitInProgress", prootb->m_fNormalizationCommitInProgress);

			// NormalizationCommitInProgress and same PropTag but different HVO
			prootb->PropChanged(10, tag);
			unitpp::assert_eq("PropChanged(Different HVO) ptxs->m_cCalledGetCurrentWS", 0, ptxs->m_cCalledGetCurrentWS);
			unitpp::assert_true("PropChanged(Different HVO) prootb->m_fNormalizationCommitInProgress", prootb->m_fNormalizationCommitInProgress);

			// test same HVO and PropTag, but no NormalizationCommitInProgress
			prootb->m_fNormalizationCommitInProgress = false;
			prootb->PropChanged(hvo, tag);
			unitpp::assert_eq("PropChanged(No NormalizationCommitInProgress) ptxs->m_cCalledGetCurrentWS",
				0, ptxs->m_cCalledGetCurrentWS);
			unitpp::assert_eq("PropChanged(No NormalizationCommitInProgress) prootb->m_hvoNormalizationCommitInProgress",
				hvo, prootb->m_hvoNormalizationCommitInProgress);
			unitpp::assert_eq("PropChanged(No NormalizationCommitInProgress) prootb->m_tagNormalizationCommitInProgress",
				tag, prootb->m_tagNormalizationCommitInProgress);
			prootb->m_fNormalizationCommitInProgress = true;

			// NormalizationCommitInProgress and same HVO and PropTag
			prootb->PropChanged(hvo, tag);
			unitpp::assert_eq("NormalizationCommitInProgress(correct) ptxs->m_cCalledGetCurrentWS",
				1, ptxs->m_cCalledGetCurrentWS);
			unitpp::assert_false("NormalizationCommitInProgress(correct) prootb->m_fNormalizationCommitInProgress",
				prootb->m_fNormalizationCommitInProgress);
		}

		/*--------------------------------------------------------------------------------------
		Test VwTextStore::OnSelectionChange() when the selection is near the end of a string
		that gets longer in normalization during commit.  This is really a test of VwRootBox,
		but it requires that we set up and monitor a Selection, which is more easily done here.
		--------------------------------------------------------------------------------------*/
		void testOnSelectionChange()
		{
			if (!m_fTestable)
				return;
			const OLECHAR * rgchKoreanTestData[] = {
				// These are Korean characters:
				L"\x110b\x1163" // the first two codepoints are one decomposed character
				L"\xbb44" // the third codepoint is one composed character; it will be decomposed into three codepoints
				// We will place the insertion point (IP) here (Anchor=End=3)
				L"\x110c", // the fourth codepoint is one atomic character.
				// This setup is important: We start with Anchor=End=3 (IP), Limit=4 (length).  When we NfdAndFixOffsets, the third codepoint is
				// decomposed into three, giving us       Anchor=End=5,      Limit=6.  This way, we can catch the following potential problems:
				// - Anchor is never adjusted and remains 3
				// - Anchor is adjusted twice, to 7, which will crash because 7 > Limit=6
				// - Anchor is bumped to the end of the string (possibly adjusted twice, but capped at Limit=6)
				NULL
			};
			MakeStringList(rgchKoreanTestData);

			// Select at the end of the string
			IVwSelectionPtr qselTemp;
			CheckHr(m_qrootb->MakeSimpleSel(false, true, false, true, &qselTemp));
			VwTextSelection *pselTemp = dynamic_cast<VwTextSelection *>(qselTemp.Ptr());

			int* pichLimEditProp = &(pselTemp->m_ichLimEditProp); // limit (end of the string)
			int* pichAnchor = &(pselTemp->m_ichAnchor); // Anchor ("selection start" or IP)
			int* pichEnd = &(pselTemp->m_ichEnd); // [selction] end (IP: same as Anchor for this test)
			*pichAnchor = *pichEnd = 3; // set the IP (hack)

			// Use the VwTextStoreTestSub to track whether we call GetWritingSystem (called by NotifySelChange) when we ResumePropChanges.
			VwTextStoreTestSub* ptxs = dynamic_cast<VwTextStoreTestSub*>(m_qtxs.Detach());
			m_qrootb->m_qvim.Attach(ptxs);

			pselTemp->StartEditing();
			ptxs->m_cCalledGetCurrentWS = 0;
			// suppressing immediate propChanged notifications makes the CachedDataAccess class behave
			// like the real FdoCache in a way that is crucial for the function we are testing here.
			m_qcda->SuppressPropChanges();
<<<<<<< HEAD
			CheckHr(pselTemp->CommitAndNotify(VwSelChangeType::ksctSamePara, m_qrootb));
=======
			CheckHr(pselTemp->CommitAndNotify(ksctSamePara, m_qrootb));
>>>>>>> 8c98069b
			m_qcda->ResumePropChanges(); // Resume retriggers NotifySelChange after it was postponed for a normalization commit.
			unitpp::assert_eq("OnSelectionChange(1) ptxs->m_cCalledGetCurrentWS", 1, ptxs->m_cCalledGetCurrentWS);
			unitpp::assert_false("OnSelectionChange(false) m_qrootb->m_fNormalizationCommitInProgress", m_qrootb->m_fNormalizationCommitInProgress);
			unitpp::assert_eq("OnSelectionChange(5) pichAnchor", 5, *pichAnchor);
			unitpp::assert_eq("OnSelectionChange(5) pichEnd", 5, *pichEnd);
			unitpp::assert_eq("OnSelectionChange(6) pichLimEditProp", 6, *pichLimEditProp);
		}

		/*--------------------------------------------------------------------------------------
		Test VwTextStore::GetEndACP() for single paragraph selections.
		--------------------------------------------------------------------------------------*/
		void testGetEndACP()
		{
			if (!m_fTestable)
				return;
			MakeStringList1();
			// Need some selection to start with as it determines which paragraph.
			IVwSelectionPtr qselTemp;
			CheckHr(m_qrootb->MakeSimpleSel(true, true, false, true, &qselTemp));

			LONG cch1 = -1;
			LockGetEndACP lgea1(m_qtxs, &cch1);
			unitpp::assert_eq("GetEndACP first para", (LONG)wcslen(s_rgpsz1[0]), cch1);

			CheckHr(m_qrootb->MakeSimpleSel(false, true, false, true, &qselTemp));
			LONG cch2 = -1;
			LockGetEndACP lgea2(m_qtxs, &cch2);
			unitpp::assert_eq("GetEndACP second para", (LONG)wcslen(s_rgpsz1[1]), cch2);
		}

		/*--------------------------------------------------------------------------------------
			Test VwTextStore::GetEndACP() for multiple paragraph selections.
		--------------------------------------------------------------------------------------*/
		void testGetEndACP2()
		{
			if (!m_fTestable)
				return;
			MakeStringList2();

			LONG cch0 = -1;
			LockGetEndACP lgea0(m_qtxs, &cch0);
			unitpp::assert_eq("Premature GetEndACP()", (LONG)0, cch0);

			MakeSel2Para();
			LONG cch1 = -1;
			LockGetEndACP lgea1(m_qtxs, &cch1);
			unitpp::assert_eq("GetEndACP first 2-para",
				(LONG)(s_cchPara2 + s_cchParaBreak + s_cchPara3), cch1);

			MakeSel2ParaRev();
			LONG cch2 = -1;
			LockGetEndACP lgea2(m_qtxs, &cch2);
			unitpp::assert_eq("GetEndACP second 2-para",
				(LONG)(s_cchPara2 + s_cchParaBreak + s_cchPara3), cch2);

			MakeSelLong();
			LONG cch3 = -1;
			LockGetEndACP lgea3(m_qtxs, &cch3);
			unitpp::assert_eq("GetEndACP second 2-para",
				(LONG)(s_cchPara1 + s_cchParaBreak + s_cchPara5), cch3);
		}

		/*--------------------------------------------------------------------------------------
			Test VwTextStore::GetActiveView() and VwTextStore::GetWnd()..
		--------------------------------------------------------------------------------------*/
		void testGetActiveView_GetWnd()
		{
			if (!m_fTestable)
				return;
			HRESULT hr = S_OK;
			TsViewCookie tvc;
			CheckHr(hr = m_qtxs->GetActiveView(&tvc));
			unitpp::assert_eq("GetActiveView hr", S_OK, hr);

			HWND hwnd;
			CheckHr(hr = m_qtxs->GetWnd(tvc, &hwnd));
			unitpp::assert_eq("GetWnd hr", S_OK, hr);
			unitpp::assert_eq("GetWnd hwnd", ::WindowFromDC(m_hdc), hwnd);
		}

	// If GetACPFromPoint is ever implemented, the following should be a good start for
	// testing it.
	//	/*--------------------------------------------------------------------------------------
	//		Test VwTextStore::GetACPFromPoint().
	//	--------------------------------------------------------------------------------------*/
		//void testGetACPFromPoint()
		//{
			//if (!m_fTestable)
			//	return;
		//	HRESULT hr = S_OK;
		//	MakeStringList1();
		//	VwTextSelectionPtr qsel;
		//	MakeSelection(0, 5, 6, false, true, &qsel);
		//	HoldGraphics hg(m_qrootb);
		//	RECT rcSel;
		//	RECT rcSecondary;
		//	ComBool fSplit;
		//	ComBool fEndBeforeAnchor;
		//	qsel->Location(hg.m_qvg, hg.m_rcSrcRoot, hg.m_rcDstRoot, &rcSel,
		//		&rcSecondary, &fSplit, &fEndBeforeAnchor);
		//	ClientRectToScreen(rcSel);
		//	POINT insideTopLeft = {rcSel.left + 1, rcSel.top + 1};
		//	// Now we have the boundary of this character in screen coordinates.
		//	int ich;
		//	TsViewCookie tvc;
		//	m_qtxs->GetActiveView(&tvc);
		//
		//	// With a point near the top left of the character, all variations find that
		//	// character.
		//	hr = m_qtxs->GetACPFromPoint(tvc, &insideTopLeft, 0, & ich);
		//	unitpp::assert_eq("GetACPFromPoint TL default", 5, ich);
		//
		//	hr = m_qtxs->GetACPFromPoint(tvc, &insideTopLeft, GXFPF_ROUND_NEAREST, & ich);
		//	unitpp::assert_eq("GetACPFromPoint TL default", 5, ich);
		//
		//	hr = m_qtxs->GetACPFromPoint(tvc, &insideTopLeft, GXFPF_NEAREST, & ich);
		//	unitpp::assert_eq("GetACPFromPoint TL default", 5, ich);
		//
		//	POINT insideBottomRight = {rcSel.right - 1, rcSel.bottom - 1};
		//
		//	// With a point near the bottom right of the character, default and nearest find that
		//	// character, but Round-nearest is based on the nearest char boundary, so it finds
		//	// the next.
		//	hr = m_qtxs->GetACPFromPoint(tvc, &insideBottomRight, 0, & ich);
		//	unitpp::assert_eq("GetACPFromPoint TL default", 5, ich);
		//
		//	hr = m_qtxs->GetACPFromPoint(tvc, &insideBottomRight, GXFPF_ROUND_NEAREST, & ich);
		//	unitpp::assert_eq("GetACPFromPoint TL default", 6, ich);
		//
		//	hr = m_qtxs->GetACPFromPoint(tvc, &insideBottomRight, GXFPF_NEAREST, & ich);
		//	unitpp::assert_eq("GetACPFromPoint TL default", 5, ich);
		//
		//	// With a point outside the bounding box, default and round-nearest fail, but nearest
		//	// still finds it.
		//	POINT aboveChar = {rcSel.left + 1, rcSel.top - 1};
		//	hr = m_qtxs->GetACPFromPoint(tvc, &aboveChar, 0, & ich);
		//	unitpp::assert_eq("GetACPFromPoint TL default", TF_E_INVALIDPOINT, hr);
		//
		//	hr = m_qtxs->GetACPFromPoint(tvc, &aboveChar, GXFPF_ROUND_NEAREST, & ich);
		//	unitpp::assert_eq("GetACPFromPoint TL default", TF_E_INVALIDPOINT, hr);
		//
		//	hr = m_qtxs->GetACPFromPoint(tvc, &aboveChar, GXFPF_NEAREST, & ich);
		//	unitpp::assert_eq("GetACPFromPoint TL default", 5, ich);
		//
		//	// Now try beyond last character
		//	int s_cchPara1 = wcslen(s_rgpsz1[0]);
		//	MakeSelection(0, s_cchPara1 - 1, s_cchPara1, false, false, &qsel);
		//	RECT rcSel2;
		//	qsel->Location(hg.m_qvg, hg.m_rcSrcRoot, hg.m_rcDstRoot, &rcSel2,
		//		&rcSecondary, &fSplit, &fEndBeforeAnchor);
		//	ClientRectToScreen(rcSel2);
		//	POINT beyondRight = {rcSel2.right + 1, rcSel2.top + 1};
		//
		//	hr = m_qtxs->GetACPFromPoint(tvc, &beyondRight, 0, & ich);
		//	unitpp::assert_eq("GetACPFromPoint TL default", TF_E_INVALIDPOINT, hr);
		//
		//	hr = m_qtxs->GetACPFromPoint(tvc, &beyondRight, GXFPF_ROUND_NEAREST, & ich);
		//	unitpp::assert_eq("GetACPFromPoint TL default", TF_E_INVALIDPOINT, hr);
		//
		//	hr = m_qtxs->GetACPFromPoint(tvc, &beyondRight, GXFPF_NEAREST, & ich);
		//	unitpp::assert_eq("GetACPFromPoint TL default", s_cchPara1, ich);
		//
		//	// Now try before first character
		//	int s_cchPara1 = wcslen(s_rgpsz1[0]);
		//	MakeSelection(0, 0, 1, false, false, &qsel);
		//	RECT rcSel3;
		//	qsel->Location(hg.m_qvg, hg.m_rcSrcRoot, hg.m_rcDstRoot, &rcSel3,
		//		&rcSecondary, &fSplit, &fEndBeforeAnchor);
		//	ClientRectToScreen(rcSel3);
		//	POINT beforeLeft = {rcSel3.left - 1, rcSel3.top + 1};
		//
		//	hr = m_qtxs->GetACPFromPoint(tvc, &beforeLeft, 0, & ich);
		//	unitpp::assert_eq("GetACPFromPoint TL default", TF_E_INVALIDPOINT, hr);
		//
		//	hr = m_qtxs->GetACPFromPoint(tvc, &beforeLeft, GXFPF_ROUND_NEAREST, & ich);
		//	unitpp::assert_eq("GetACPFromPoint TL default", TF_E_INVALIDPOINT, hr);
		//
		//	hr = m_qtxs->GetACPFromPoint(tvc, &beforeLeft, GXFPF_NEAREST, & ich);
		//	unitpp::assert_eq("GetACPFromPoint TL default", 0, ich);
		//}

		/*--------------------------------------------------------------------------------------
			Test VwTextStore::GetTextExt() for single paragraph selections.
		--------------------------------------------------------------------------------------*/
		void testGetTextExt()
		{
			if (!m_fTestable)
				return;
			HRESULT hr = S_OK;
			MakeStringList1();
			TsViewCookie tvc;
			CheckHr(hr = m_qtxs->GetActiveView(&tvc));

			VwTextSelectionPtr qsel;
			MakeSelection(0, 5, 6, false, true, &qsel);
			HoldGraphics hg(m_qrootb);
			RECT rcSel;
			RECT rcSecondary;
			ComBool fSplit;
			ComBool fEndBeforeAnchor;
			CheckHr(qsel->Location(hg.m_qvg, hg.m_rcSrcRoot, hg.m_rcDstRoot, &rcSel,
				&rcSecondary, &fSplit, &fEndBeforeAnchor));
			ClientRectToScreen(rcSel);

			RECT rc;
			BOOL fClipped;
			LockGetTextExt lgte1(m_qtxs, tvc, 5, 6, &rc, &fClipped);
			VerifyEqualRects(rcSel, rc, "GetTextExt 5, 6");

			int s_cchPara1 = wcslen(s_rgpsz1[0]);
			LockGetTextExt lgte2(m_qtxs, tvc, 0, s_cchPara1, &rc, &fClipped);
			MakeSelection(0, 0, s_cchPara1, false, false, &qsel);
			CheckHr(qsel->Location(hg.m_qvg, hg.m_rcSrcRoot, hg.m_rcDstRoot, &rcSel,
				&rcSecondary, &fSplit, &fEndBeforeAnchor));
			ClientRectToScreen(rcSel);
			VerifyEqualRects(rcSel, rc, "GetTextExt all");

			LockGetTextExt lgte3(m_qtxs, tvc, 2, 2, &rc, &fClipped);
			// TSF spec says that GetTextExt should fail when the selection is an IP.
			//unitpp::assert_eq("GetTextExt on IP fails", E_INVALIDARG, lgte3.m_hrLock);
			// However the Chinese IME expects it to succeed.
			unitpp::assert_eq("GetTextExt on IP fails", S_OK, lgte3.m_hrLock);
		}

		/*--------------------------------------------------------------------------------------
			Test VwTextStore::GetTextExt() for multi-paragraph selection.
		--------------------------------------------------------------------------------------*/
		void testGetTextExt2()
		{
			if (!m_fTestable)
				return;
			HRESULT hr = S_OK;
			MakeStringList2();
			TsViewCookie tvc;
			CheckHr(hr = m_qtxs->GetActiveView(&tvc));

			HoldGraphics hg(m_qrootb);
			RECT rcSel;
			RECT rcSecondary;
			ComBool fSplit;
			ComBool fEndBeforeAnchor;
			RECT rc;
			BOOL fClipped;

			MakeSel2Para();	// 1, 4; 2, 10
			CheckHr(m_qrootb->Selection()->Location(hg.m_qvg, hg.m_rcSrcRoot, hg.m_rcDstRoot,
				&rcSel, &rcSecondary, &fSplit, &fEndBeforeAnchor));
			ClientRectToScreen(rcSel);
			LockGetTextExt lgte1(m_qtxs, tvc, 4, s_cchPara2 + s_cchParaBreak + 10,
				&rc, &fClipped);
			VerifyEqualRects(rcSel, rc, "GetTextExt(MakeSel2Para)");
		}

		/*--------------------------------------------------------------------------------------
			Test VwTextStore::GetScreenExt() for single paragraph selection.
		--------------------------------------------------------------------------------------*/
		void testGetScreenExt()
		{
			if (!m_fTestable)
				return;
			HRESULT hr = S_OK;
			MakeStringList1();
			TsViewCookie tvc;
			CheckHr(hr = m_qtxs->GetActiveView(&tvc));

			VwTextSelectionPtr qsel;
			int s_cchPara1 = wcslen(s_rgpsz1[0]);
			// First select all the first paragraph, then get its bounds.
			MakeSelection(0, 0, s_cchPara1, false, true, &qsel);
			HoldGraphics hg(m_qrootb);
			RECT rcSel;
			RECT rcSecondary;
			ComBool fSplit;
			ComBool fEndBeforeAnchor;
			CheckHr(qsel->Location(hg.m_qvg, hg.m_rcSrcRoot, hg.m_rcDstRoot, &rcSel,
				&rcSecondary, &fSplit, &fEndBeforeAnchor));
			ClientRectToScreen(rcSel);
			MakeSelection(0, 2, 2, false, true, &qsel);	// Change selection to IP.

			RECT rc;
			LockGetScreenExt lgse1(m_qtxs, tvc, &rc);
			VerifyEqualRects(rcSel, rc, "GetScreenExt first para");
		}

		/*--------------------------------------------------------------------------------------
			Test VwTextStore::GetScreenExt() for multi-paragraph selection.
		--------------------------------------------------------------------------------------*/
		void testGetScreenExt2()
		{
			if (!m_fTestable)
				return;
			HRESULT hr = S_OK;
			MakeStringList2();
			TsViewCookie tvc;
			CheckHr(hr = m_qtxs->GetActiveView(&tvc));
			HoldGraphics hg(m_qrootb);
			RECT rcSel;
			RECT rcSecondary;
			ComBool fSplit;
			ComBool fEndBeforeAnchor;
			RECT rc;

			// Make a selection that covers the entire text.
			Make2ParaSel(0, 0, 4, wcslen(s_rgpsz2[4]));
			CheckHr(m_qrootb->Selection()->Location(hg.m_qvg, hg.m_rcSrcRoot, hg.m_rcDstRoot,
				&rcSel, &rcSecondary, &fSplit, &fEndBeforeAnchor));
			ClientRectToScreen(rcSel);
			LockGetScreenExt lgse1(m_qtxs, tvc, &rc);
			VerifyEqualRects(rcSel, rc, "GetScreenExt(MakeSel2Para)");
		}

		/*--------------------------------------------------------------------------------------
			Test VwTextStore::AcpToLog()
		--------------------------------------------------------------------------------------*/
		void testAcpToLog()
		{
			if (!m_fTestable)
				return;

			VwTextStoreTestSub* ptxs = dynamic_cast<VwTextStoreTestSub*>(m_qtxs.Ptr());
			MakeStringList(s_rgpsz3);

			// Need some selection to start with as it determines which paragraph.
			IVwSelectionPtr qselTemp;
			CheckHr(m_qrootb->MakeSimpleSel(true, true, false, true, &qselTemp));

			unitpp::assert_eq("Wrong index 0", 0, ptxs->CallAcpToLog(0));
			unitpp::assert_eq("Wrong index 1", 3, ptxs->CallAcpToLog(1));
			unitpp::assert_eq("Wrong index 2", 4, ptxs->CallAcpToLog(2));
			unitpp::assert_eq("Wrong index 3", 7, ptxs->CallAcpToLog(3));
		}

		/*--------------------------------------------------------------------------------------
			Test VwTextStore::AcpToLog() when we try to convert the index that points beyond
			the available text
		--------------------------------------------------------------------------------------*/
		void testAcpToLog_OutOfBounds()
		{
			if (!m_fTestable)
				return;

			VwTextStoreTestSub* ptxs = dynamic_cast<VwTextStoreTestSub*>(m_qtxs.Ptr());
			MakeStringList(s_rgpsz3);

			// Need some selection to start with as it determines which paragraph.
			IVwSelectionPtr qselTemp;
			CheckHr(m_qrootb->MakeSimpleSel(true, true, false, true, &qselTemp));

			unitpp::assert_true("Got wrong index for out-of-bounds condition",
				(unsigned)ptxs->CallAcpToLog(99) > wcslen(s_rgpsz3[0]));
		}

		/*--------------------------------------------------------------------------------------
			Test VwTextStore::AcpToLog() when we don't have a selection
		--------------------------------------------------------------------------------------*/
		void testAcpToLog_NoSelection()
		{
			if (!m_fTestable)
				return;

			VwTextStoreTestSub* ptxs = dynamic_cast<VwTextStoreTestSub*>(m_qtxs.Ptr());
			MakeStringList(s_rgpsz3);
			unitpp::assert_eq("AcpToLog should convert 0 even with no selection", 0, ptxs->CallAcpToLog(0));

			assert_exception("Got wrong exception on non-zero AcpToLog with no selection", E_FAIL, ptxs->CallAcpToLog(1));
		}

		/*--------------------------------------------------------------------------------------
			Test VwTextStore::LogToAcp()
		--------------------------------------------------------------------------------------*/
		void testLogToAcp()
		{
			if (!m_fTestable)
				return;

			VwTextStoreTestSub* ptxs = dynamic_cast<VwTextStoreTestSub*>(m_qtxs.Ptr());
			MakeStringList(s_rgpsz3);

			// Need some selection to start with as it determines which paragraph.
			IVwSelectionPtr qselTemp;
			CheckHr(m_qrootb->MakeSimpleSel(true, true, false, true, &qselTemp));

			unitpp::assert_eq("Wrong index 0", 0, ptxs->CallLogToAcp(0));
			unitpp::assert_eq("Wrong index 1", 0, ptxs->CallLogToAcp(1));
			unitpp::assert_eq("Wrong index 2", 0, ptxs->CallLogToAcp(2));
			unitpp::assert_eq("Wrong index 3", 1, ptxs->CallLogToAcp(3));
			unitpp::assert_eq("Wrong index 4", 2, ptxs->CallLogToAcp(4));
			unitpp::assert_eq("Wrong index 5", 2, ptxs->CallLogToAcp(5));
			unitpp::assert_eq("Wrong index 6", 2, ptxs->CallLogToAcp(6));
			unitpp::assert_eq("Wrong index 7", 3, ptxs->CallLogToAcp(7));
		}

		/*--------------------------------------------------------------------------------------
			Test VwTextStore::LogToAcp() when we try to convert the index that points beyond
			the available text
		--------------------------------------------------------------------------------------*/
		void testLogToAcp_OutOfBounds()
		{
			if (!m_fTestable)
				return;

			VwTextStoreTestSub* ptxs = dynamic_cast<VwTextStoreTestSub*>(m_qtxs.Ptr());
			MakeStringList(s_rgpsz3);

			// Need some selection to start with as it determines which paragraph.
			IVwSelectionPtr qselTemp;
			CheckHr(m_qrootb->MakeSimpleSel(true, true, false, true, &qselTemp));

			unitpp::assert_true("Got wrong index for out-of-bounds condition",
				(unsigned)ptxs->CallLogToAcp(99) > wcslen(s_rgpszExpected3));
		}

		/*--------------------------------------------------------------------------------------
			Test VwTextStore::LogToAcp() when we don't have a selection
		--------------------------------------------------------------------------------------*/
		void testLogToAcp_NoSelection()
		{
			if (!m_fTestable)
				return;

			VwTextStoreTestSub* ptxs = dynamic_cast<VwTextStoreTestSub*>(m_qtxs.Ptr());
			MakeStringList(s_rgpsz3);

			unitpp::assert_eq("Unexpected result when there is no selection", 0,
				ptxs->CallLogToAcp(0));
		}

		//**************************************************************************************
		// Various utility methods used by the tests.
		//**************************************************************************************

		/*--------------------------------------------------------------------------------------
			Utility function for testing VwTextStore::GetText() with a limited buffer size.
			This assumes that MakeSel2Para() or MakeSel2ParaRev() has been called.

			@param cchBuf Supposed length of the buffer (actual must be at least one greater).
			@param prgch Pointer to the output text buffer.
			@param pszMsg First part of the unitpp assert message
		--------------------------------------------------------------------------------------*/
		void verifyGetText2Para(int cchBuf, OLECHAR * prgch, const char * pszMsg)
		{
			StrUni stu;
			stu.Format(L"%s%n%s", s_rgpsz2[1] + 7, s_rgpsz2[2]);
			int cch = min(stu.Length(), cchBuf);
			//prgch[cch] = chBound;
			TS_RUNINFO tri;
			LockGetText lgt(m_qtxs, 7, -1, prgch, cchBuf + 1, &tri, 1);
			StrAnsi staMsg;
			staMsg.Format("GetText(%s) [bufsize=%d] ichNext", pszMsg, cchBuf);
			unitpp::assert_eq(staMsg.Chars(), (LONG)cch + 7, lgt.m_ichNext);
			staMsg.Format("GetText(%s) [bufsize=%d] text", pszMsg, cchBuf);
			unitpp::assert_true(staMsg.Chars(), wcsncmp(prgch, stu.Chars(), cch) == 0);
			staMsg.Format("GetText(%s) [bufsize=%d] cchOut", pszMsg, cchBuf);
			unitpp::assert_eq(staMsg.Chars(), (ULONG)cch, lgt.m_cchOut);
			// Disabled because there's no reason why GetText shouldn't zero out the available
			// buffer
			//staMsg.Format("GetText(%s) [bufsize=%d] output boundcheck", pszMsg, cchBuf);
			//unitpp::assert_eq(staMsg.Chars(), chBound, prgch[cch]);
			staMsg.Format("GetText(%s) [bufsize=%d] ctriOut", pszMsg, cchBuf);
			unitpp::assert_eq(staMsg.Chars(), (ULONG)1, lgt.m_ctriOut);
			staMsg.Format("GetText(%s) [bufsize=%d] run count", pszMsg, cchBuf);
			unitpp::assert_eq(staMsg.Chars(), (ULONG)cch, tri.uCount);
			staMsg.Format("GetText(%s) [bufsize=%d] run type", pszMsg, cchBuf);
			unitpp::assert_eq(staMsg.Chars(), TS_RT_PLAIN, tri.type);
		}

		/*--------------------------------------------------------------------------------------
			Verify that the two RECT objects contain the same coordinates.
		--------------------------------------------------------------------------------------*/
		void VerifyEqualRects(RECT & rcCorrect, RECT & rcTest, const char * pszMsg)
		{
			StrAnsi staMsg;
			staMsg.Format("%s left", pszMsg);
			unitpp::assert_eq(staMsg.Chars(), rcCorrect.left, rcTest.left);
			staMsg.Format("%s top", pszMsg);
			unitpp::assert_eq(staMsg.Chars(), rcCorrect.top, rcTest.top);
			staMsg.Format("%s right", pszMsg);
			unitpp::assert_eq(staMsg.Chars(), rcCorrect.right, rcTest.right);
			staMsg.Format("%s bottom", pszMsg);
			unitpp::assert_eq(staMsg.Chars(), rcCorrect.bottom, rcTest.bottom);
		}

		/*--------------------------------------------------------------------------------------
			Convert the RECT values from client coordinates to screen coordinates.
		--------------------------------------------------------------------------------------*/
		void ClientRectToScreen(RECT & rc)
		{
			POINT topLeft = {rc.left, rc.top};
			POINT bottomRight = {rc.right, rc.bottom};
			::ClientToScreen(m_hwnd, &topLeft);
			::ClientToScreen(m_hwnd, &bottomRight);
			rc.left = topLeft.x;
			rc.top = topLeft.y;
			rc.right = bottomRight.x;
			rc.bottom = bottomRight.y;
		}

		/*--------------------------------------------------------------------------------------
			Verify that the text string is the same as the indicated paragraph contents.
		--------------------------------------------------------------------------------------*/
		void VerifyParaContents(int ihvoPara, const OLECHAR * pszText, const char * pszMsg)
		{
			StrUni stu = pszText;
			ITsStringPtr qtss;
			CheckHr(m_qtsf->MakeString(stu.Bstr(), g_wsEng, &qtss));
			VerifyParaContents(ihvoPara, qtss, pszMsg);
		}

		/*--------------------------------------------------------------------------------------
			Verify that the TsString is the same as the indicated paragraph contents.
		--------------------------------------------------------------------------------------*/
		void VerifyParaContents(int ihvoPara, ITsString * ptss, const char * pszMsg,
			BSTR bstrEnd = NULL)
		{
			HRESULT hr = S_OK;
			VwTextSelectionPtr qsel;
			MakeSelection(ihvoPara, 0, 0, false, false, &qsel);
			ComBool fEndPoint;
			ITsStringPtr qtss;
			int ich;
			ComBool fAssocPrev;
			HVO hvoObj;
			PropTag tag;
			int ws;
			CheckHr(qsel->TextSelInfo(false, // Get anchor info
				&qtss, &ich, &fAssocPrev, &hvoObj, &tag, &ws));
			if (bstrEnd)
			{
				// Append these chars to the string for the test.
				int cch;
				ITsStrBldrPtr qtsb;
				CheckHr(hr = qtss->get_Length(&cch));
				CheckHr(hr = qtss->GetBldr(&qtsb));
				CheckHr(hr = qtsb->Replace(cch, cch, bstrEnd, NULL));
				CheckHr(qtsb->GetString(&qtss));
			}
			ComBool fEqual;
			StrAnsi sta;
			sta.Format("%s: strings equal", pszMsg);
			CheckHr(hr = ptss->Equals(qtss, &fEqual));
			unitpp::assert_eq(sta.Chars(), S_OK, hr);
			sta.Format("%s: para contents", pszMsg);
			unitpp::assert_true(sta.Chars(), fEqual);
		}

		/*--------------------------------------------------------------------------------------
			Verify that the given parameters match the current rootbox selection for a single
			paragraph selection.
		--------------------------------------------------------------------------------------*/
		void VerifySelection(int ihvoPara, int ichAnchor, int ichEnd, const char * pszMsg)
		{
			VerifySelection(ihvoPara, ichAnchor, ihvoPara,	ichEnd, pszMsg);
		}

		/*--------------------------------------------------------------------------------------
			Verify that the given parameters match the current rootbox selection.  This handles
			either single or multiple paragraph selections.
		--------------------------------------------------------------------------------------*/
		void VerifySelection(int ihvoPara, int ichAnchor, int ihvoEnd, int ichEnd,
			const char * pszMsg)
		{
			ComBool fEndPoint;
			ITsStringPtr qtss;
			int ich;
			ComBool fAssocPrev;
			HVO hvoObj;
			PropTag tag;
			int ws;
			StrAnsi sta;
			CheckHr(m_qrootb->Selection()->TextSelInfo(false, // Get anchor info
				&qtss, &ich, &fAssocPrev, &hvoObj, &tag, &ws));
			sta.Format("%s: Anchor", pszMsg);
			unitpp::assert_eq(sta.Chars(), ichAnchor, ich);
			sta.Format("%s: Anchor para", pszMsg);
			unitpp::assert_eq(sta.Chars(), m_vhvo[ihvoPara], hvoObj);
			CheckHr(m_qrootb->Selection()->TextSelInfo(true, // Get end info
				&qtss, &ich, &fAssocPrev, &hvoObj, &tag, &ws));
			sta.Format("%s: End", pszMsg);
			unitpp::assert_eq(sta.Chars(), ichEnd, ich);
			sta.Format("%s: End para", pszMsg);
			unitpp::assert_eq(sta.Chars(), m_vhvo[ihvoEnd], hvoObj);
		}

		/*--------------------------------------------------------------------------------------
			Make a selection from the 5th char of the second para to the 11th char of the third
			para.  (This range was chosen arbitrarily.)
		--------------------------------------------------------------------------------------*/
		void MakeSel2Para()
		{
			Make2ParaSel(1, 4, 2, 10);
		}

		/*--------------------------------------------------------------------------------------
			Make a selection from the 11th char of the third para to the 5th char of the second
			para.  (This range swaps the anchor and end point from the previous method.)
		--------------------------------------------------------------------------------------*/
		void MakeSel2ParaRev()
		{
			Make2ParaSel(2, 10, 1, 4);
		}

		/*--------------------------------------------------------------------------------------
			Make a selection from the 6th char of the second para to the 1st char of the fourth
			para.  This range ends on an empty paragraph.
		--------------------------------------------------------------------------------------*/
		void MakeSelToEmpty()
		{
			Make2ParaSel(1, 5, 3, 0);
		}

		/*--------------------------------------------------------------------------------------
			Make a selection from the 1st char of the fourth para to the 7th char of the fifth
			para.  This range starts on an empty paragraph.
		--------------------------------------------------------------------------------------*/
		void MakeSelFromEmpty()
		{
			Make2ParaSel(3, 0, 4, 6);
		}

		/*--------------------------------------------------------------------------------------
			Make a selection from the 2nd char of the first para to the 8th char of the fifth
			para.  This range spans several paragraphs.
		--------------------------------------------------------------------------------------*/
		void MakeSelLong()
		{
			Make2ParaSel(0, 1, 4, 7);
		}

		/*--------------------------------------------------------------------------------------
			Make a selection with the anchor and end in (possibly) different paragraphs.
		--------------------------------------------------------------------------------------*/
		void Make2ParaSel(int ihvoAnchor, int ichAnchor, int ihvoEnd, int ichEnd)
		{
			MakeSelection(ihvoAnchor, ichAnchor, ichEnd, true, true, NULL, ihvoEnd);
		}

		/*--------------------------------------------------------------------------------------
			Make a selection with the anchor and end in the same paragraph.
		--------------------------------------------------------------------------------------*/
		void MakeSelection(int ihvoPara, int ichAnchor, int ichEnd, bool fAssocPrev = true)
		{
			MakeSelection(ihvoPara, ichAnchor, ichEnd, fAssocPrev, true, NULL);
		}

		/*--------------------------------------------------------------------------------------
			Make the specified selection. Return it if ppsel is non-NULL.
		--------------------------------------------------------------------------------------*/
		void MakeSelection(int ihvoAnchor, int ichAnchor, int ichEnd, bool fAssocPrev,
			bool fInstall, VwTextSelection ** ppsel, int ihvoEnd = -1)
		{
			if (ihvoEnd == ihvoAnchor)
				ihvoEnd = -1;
			VwSelLevInfo vsli;
			vsli.tag = kflidStText_Paragraphs;
			vsli.cpropPrevious = 0; // first occurrence of that property
			vsli.ihvo = ihvoAnchor;
			IVwSelectionPtr qsel;
			CheckHr(m_qrootb->MakeTextSelection(0, // first top-level target
				1, // VwSelLevInfo object
				&vsli,
				kflidStTxtPara_Contents,
				0, // first occurrence of contents.
				ichAnchor, ichEnd,
				0, // ws doesn't matter, not multilingual.
				fAssocPrev,
				ihvoEnd, // end in same paragraph.
				NULL, // not overriding default props to type.
				fInstall, // go ahead and install it if true.
				ppsel ? &qsel : NULL));
			if (ppsel)
			{
				// convert to VwTextSelection
				*ppsel = dynamic_cast<VwTextSelection *>(qsel.Detach());
			}
		}

		/*--------------------------------------------------------------------------------------
			Make a list of paragraphs in the cache from the first array of strings.
		--------------------------------------------------------------------------------------*/
		void MakeStringList1()
		{
			MakeStringList(s_rgpsz1);
		}

		/*--------------------------------------------------------------------------------------
			Make a list of paragraphs in the cache from the second array of strings.
		--------------------------------------------------------------------------------------*/
		void MakeStringList2()
		{
			MakeStringList(s_rgpsz2);
		}

		/*--------------------------------------------------------------------------------------
			Make the list of strings passed be the contents of the document (each is a
			paragraph, which HVO's incrementing from khvoParaBase, in the kflidStText_Paragraphs
			property of m_hvoRoot).
		--------------------------------------------------------------------------------------*/
		void MakeStringList(const OLECHAR ** prgsz)
		{
			int isz;
			m_vhvo.Clear();
			for (isz = 0; prgsz[isz]; ++isz)
			{
				StrUni stu = prgsz[isz];
				ITsStringPtr qtss;
				CheckHr(m_qtsf->MakeString(stu.Bstr(), g_wsEng, &qtss));
				CheckHr(m_qcda->CacheStringProp(khvoParaBase + isz, kflidStTxtPara_Contents, qtss));
				m_vhvo.Push(khvoParaBase + isz);
			}
			CheckHr(m_qcda->CacheVecProp(m_hvoRoot, kflidStText_Paragraphs, m_vhvo.Begin(),
				m_vhvo.Size()));

			CheckHr(m_qrootb->Layout(m_qvg32, 300));
		}

		/*--------------------------------------------------------------------------------------
			Called before any of the test methods in the suite class.
		--------------------------------------------------------------------------------------*/
		virtual void SuiteSetup()
		{
			// Determine whether we can test. Testing is possible only on a computer that has
			// text services installed.
			ITfThreadMgrPtr qttmThreadMgr;
			HRESULT hr = S_OK;
			try{
				CheckHr(hr = ::CoCreateInstance(CLSID_TF_ThreadMgr, NULL, CLSCTX_INPROC_SERVER,
					IID_ITfThreadMgr, (void **)&qttmThreadMgr));
			}
			catch(Throwable& thr){
				hr = thr.Result();
			}
			m_fTestable = hr != E_FAIL;
			if (!m_fTestable)
			{
				printf("Text Services tests not really run...no text services installed\n");
				return;
			}
			CreateTestWritingSystemFactory();
			m_qcda.Attach(NewObj VwCacheDa());
			CheckHr(m_qcda->QueryInterface(IID_ISilDataAccess, (void **)&m_qsda));
			CheckHr(m_qsda->putref_WritingSystemFactory(g_qwsf));

			m_qtsf.CreateInstance(CLSID_TsStrFactory);
			m_qvg32.CreateInstance(CLSID_VwGraphicsWin32);
			// Create a dummy background window (never visible) to host the view.
			// This is mainly important for the functions that use screen coordinates,
			// to make sure that the conversions from screen to and from client coords
			// are being performed correctly.
			m_hwnd = ::CreateWindowW(L"STATIC", L"DUMMY",
				WS_OVERLAPPED , // nb NOT WS_VISIBLE! don't interfere with running programs
				20,
				40,
				300,
				200,
				NULL, // parent
				NULL, // default menu or none
				NULL, // hInstance ignored since NT
				NULL); // no extra data to WM_CREATE

			m_hdc = ::GetDC(m_hwnd);
			CheckHr(m_qvg32->Initialize(m_hdc));
			m_qvc.Attach(NewObj DummyParaVc());
			m_hvoRoot = 101;
			m_qdrs.Attach(NewObj DummyRootSite());
			Rect rcSrc(0, 0, 96, 96);
			m_qdrs->SetRects(rcSrc, rcSrc);
			m_qdrs->SetGraphics(m_qvg32);
			s_stuParaBreak.Format(L"%n");
			s_cchParaBreak = s_stuParaBreak.Length();
			s_cchPara1 = wcslen(s_rgpsz1[0]);
			s_cchPara2 = wcslen(s_rgpsz1[1]);
			s_cchPara3 = wcslen(s_rgpsz2[2]);
			s_cchPara4 = wcslen(s_rgpsz2[3]);
			s_cchPara5 = wcslen(s_rgpsz2[4]);
		}

		/*--------------------------------------------------------------------------------------
			Called after all the test methods in the suite class.
		--------------------------------------------------------------------------------------*/
		virtual void SuiteTeardown()
		{
			if (!m_fTestable)
				return;
			m_qtsf.Clear();
			m_qsda.Clear();
			m_qcda.Clear();
			if (m_qvg32)
				m_qvg32->ReleaseDC();
			if (m_hdc != 0)
				::ReleaseDC(NULL, m_hdc);
			m_qvc.Clear();
			m_qdrs.Clear();
			m_qvg32.Clear();
			::DestroyWindow(m_hwnd);
			CloseTestWritingSystemFactory();
		}

		/*--------------------------------------------------------------------------------------
			Called before each test method.
		--------------------------------------------------------------------------------------*/
		virtual void Setup()
		{
			if (!m_fTestable)
				return;
			// Make the root box and initialize it.
			VwRootBox::CreateCom(NULL, IID_IVwRootBox, (void **) &m_qrootb);
			CheckHr(m_qrootb->putref_DataAccess(m_qsda));
			CheckHr(m_qrootb->SetRootObject(m_hvoRoot, m_qvc, kfragStText, NULL));
			CheckHr(m_qrootb->SetSite(m_qdrs));
			m_qdrs->SetRootBox(m_qrootb);

			m_qtxs.Attach(NewObj VwTextStoreTestSub(m_qrootb));
			// Creating it calls Init(), which installs a context, which installs an AdviseSink.
			// This messes up our tests, so suspend the real sink for the duration of the test.
			m_dwSuspendedAdviseMask = m_qtxs->SuspendAdvise(&m_qunkSuspendedAdviseSink);
		}

		/*--------------------------------------------------------------------------------------
			Called after each test method.
		--------------------------------------------------------------------------------------*/
		virtual void Teardown()
		{
			if (!m_fTestable)
				return;
			if (m_qunkSuspendedAdviseSink)
			{
				m_qtxs->AdviseSink(IID_ITextStoreACPSink, m_qunkSuspendedAdviseSink,
					m_dwSuspendedAdviseMask);
				m_qunkSuspendedAdviseSink.Clear();
			}
			m_qtxs.Clear();
			m_qrootb->Close();
			m_qrootb.Clear();
		}
#endif /*ENABLE_TSF*/
	};
}
#endif /*WIN32*/

#endif /*TestVwTextStore_H_INCLUDED*/

// Local Variables:
// mode:C++
// compile-command:"cmd.exe /e:4096 /c c:\\FW\\Bin\\mkvw-tst.bat DONTRUN"
// End: (These 4 lines are useful to Steve McConnel.)<|MERGE_RESOLUTION|>--- conflicted
+++ resolved
@@ -578,21 +578,11 @@
 	class VwTextStoreTestSub: public VwTextStore
 	{
 	public:
-<<<<<<< HEAD
 		int m_cCalledGetCurrentWS = 0;
-=======
-		int m_cCalledGetCurrentWS;
->>>>>>> 8c98069b
 
 		VwTextStoreTestSub(VwRootBox * prootb): VwTextStore(prootb)
 		{
 			m_cCalledGetCurrentWS = 0;
-		}
-
-		void GetCurrentWritingSystem()
-		{
-			m_cCalledGetCurrentWS++;
-			VwTextStore::GetCurrentWritingSystem();
 		}
 
 		void GetCurrentWritingSystem()
@@ -1932,11 +1922,7 @@
 			// suppressing immediate propChanged notifications makes the CachedDataAccess class behave
 			// like the real FdoCache in a way that is crucial for the function we are testing here.
 			m_qcda->SuppressPropChanges();
-<<<<<<< HEAD
-			CheckHr(pselTemp->CommitAndNotify(VwSelChangeType::ksctSamePara, m_qrootb));
-=======
 			CheckHr(pselTemp->CommitAndNotify(ksctSamePara, m_qrootb));
->>>>>>> 8c98069b
 			m_qcda->ResumePropChanges(); // Resume retriggers NotifySelChange after it was postponed for a normalization commit.
 			unitpp::assert_eq("OnSelectionChange(1) ptxs->m_cCalledGetCurrentWS", 1, ptxs->m_cCalledGetCurrentWS);
 			unitpp::assert_false("OnSelectionChange(false) m_qrootb->m_fNormalizationCommitInProgress", m_qrootb->m_fNormalizationCommitInProgress);
