--- conflicted
+++ resolved
@@ -19,11 +19,8 @@
 	public class FirstAlphaMigrator : IDictionaryConfigurationMigrator
 	{
 		private SimpleLogger m_logger;
-<<<<<<< HEAD
-=======
 		internal const int VersionAlpha2 = 5;
 		internal const int VersionAlpha3 = 8;
->>>>>>> 412542a5
 
 		public FirstAlphaMigrator() : this(null, null)
 		{
@@ -43,11 +40,7 @@
 			Cache = (FdoCache)mediator.PropertyTable.GetValue("cache");
 			var foundOne = string.Format("{0}: Configuration was found in need of migration. - {1}",
 				appVersion, DateTime.Now.ToString("yyyy MMM d h:mm:ss"));
-<<<<<<< HEAD
-			foreach (var config in GetConfigsNeedingMigratingFrom83())
-=======
 			foreach (var config in DCM.GetConfigsNeedingMigration(Cache, VersionAlpha3))
->>>>>>> 412542a5
 			{
 				m_logger.WriteLine(foundOne);
 				m_logger.WriteLine(string.Format("Migrating {0} configuration '{1}' from version {2} to {3}.",
@@ -59,27 +52,10 @@
 			}
 		}
 
-<<<<<<< HEAD
-		internal List<DictionaryConfigurationModel> GetConfigsNeedingMigratingFrom83()
-		{
-			var configSettingsDir = FdoFileHelper.GetConfigSettingsDir(Path.GetDirectoryName(Cache.ProjectId.Path));
-			var dictionaryConfigLoc = Path.Combine(configSettingsDir, DictionaryConfigurationListener.DictionaryConfigurationDirectoryName);
-			var reversalIndexConfigLoc = Path.Combine(configSettingsDir, DictionaryConfigurationListener.ReversalIndexConfigurationDirectoryName);
-			var projectConfigPaths = new List<string>(DCM.ConfigFilesInDir(dictionaryConfigLoc));
-			projectConfigPaths.AddRange(DCM.ConfigFilesInDir(reversalIndexConfigLoc));
-			return projectConfigPaths.Select(path => new DictionaryConfigurationModel(path, null))
-				.Where(model => model.Version < DCM.VersionCurrent).ToList();
-		}
-
-		internal void MigrateFrom83Alpha(DictionaryConfigurationModel alphaModel)
-		{
-			if (alphaModel.Version == -1 || alphaModel.Version == 1) // original migration neglected to update the version number; -1 is the same as 1
-=======
 		internal void MigrateFrom83Alpha(DictionaryConfigurationModel alphaModel)
 		{
 			// original migration neglected to update the version number; -1 (Pre83) is the same as 1 (Alpha1)
 			if (alphaModel.Version == PreHistoricMigrator.VersionPre83 || alphaModel.Version == PreHistoricMigrator.VersionAlpha1)
->>>>>>> 412542a5
 				RemoveNonLoadableData(alphaModel.PartsAndSharedItems);
 			// now that it's safe to specify them, it would be helpful to have parents in certain steps:
 			DictionaryConfigurationModel.SpecifyParentsAndReferences(alphaModel.Parts, alphaModel.SharedItems);
@@ -97,8 +73,6 @@
 					goto case 4;
 				case 4:
 					HandleNodewiseChanges(alphaModel.PartsAndSharedItems, 4, alphaModel.IsReversal);
-<<<<<<< HEAD
-=======
 					goto case VersionAlpha2;
 				case VersionAlpha2:
 					HandleNodewiseChanges(alphaModel.PartsAndSharedItems, VersionAlpha2, alphaModel.IsReversal);
@@ -110,20 +84,18 @@
 					var fileName = Path.GetFileNameWithoutExtension(alphaModel.FilePath);
 					if (!alphaModel.IsRootBased)
 						alphaModel.IsRootBased = fileName == "Root";
->>>>>>> 412542a5
 					break;
 				default:
 					m_logger.WriteLine(string.Format(
 						"Unable to migrate {0}: no migration instructions for version {1}", alphaModel.Label, alphaModel.Version));
 					break;
 			}
-<<<<<<< HEAD
-			alphaModel.Version = DCM.VersionCurrent;
+			alphaModel.Version = VersionAlpha3;
 		}
 
 		private static void RemoveNonLoadableData(IEnumerable<ConfigurableDictionaryNode> nodes)
 		{
-			PerformActionOnNodes(nodes, node =>
+			DCM.PerformActionOnNodes(nodes, node =>
 			{
 				node.ReferenceItem = null;
 				var rsOptions = node.DictionaryNodeOptions as DictionaryNodeReferringSenseOptions;
@@ -132,22 +104,6 @@
 			});
 		}
 
-=======
-			alphaModel.Version = VersionAlpha3;
-		}
-
-		private static void RemoveNonLoadableData(IEnumerable<ConfigurableDictionaryNode> nodes)
-		{
-			DCM.PerformActionOnNodes(nodes, node =>
-			{
-				node.ReferenceItem = null;
-				var rsOptions = node.DictionaryNodeOptions as DictionaryNodeReferringSenseOptions;
-				if (rsOptions != null)
-					node.DictionaryNodeOptions = rsOptions.WritingSystemOptions;
-			});
-		}
-
->>>>>>> 412542a5
 		private void AddSharedNodesToAlphaConfigurations(DictionaryConfigurationModel model)
 		{
 			if (model.SharedItems.Any())
@@ -158,11 +114,7 @@
 				m_logger.DecreaseIndent();
 				return;
 			}
-<<<<<<< HEAD
-			PerformActionOnNodes(model.Parts, SetReferenceItem);
-=======
 			DCM.PerformActionOnNodes(model.Parts, SetReferenceItem);
->>>>>>> 412542a5
 			if (model.IsReversal)
 			{
 				var reversalSubEntries = FindMainEntryDescendant(model, "SubentriesOS");
@@ -179,11 +131,7 @@
 				DictionaryConfigurationController.ShareNodeAsReference(model.SharedItems, mainEntrySubEntries, "mainentrysubentries");
 			}
 			// Remove direct children from nodes with referenced children
-<<<<<<< HEAD
-			PerformActionOnNodes(model.PartsAndSharedItems, n => { if (!string.IsNullOrEmpty(n.ReferenceItem)) n.Children = null; });
-=======
 			DCM.PerformActionOnNodes(model.PartsAndSharedItems, n => { if (!string.IsNullOrEmpty(n.ReferenceItem)) n.Children = null; });
->>>>>>> 412542a5
 		}
 
 		private static void AddSubsubEntriesOptionsIfNeeded(ConfigurableDictionaryNode mainEntrySubEntries)
@@ -208,28 +156,6 @@
 					subNode.DictionaryNodeOptions = subNode.DictionaryNodeOptions ?? new DictionaryNodeSenseOptions();
 					// Add in the new subsubsenses node
 					subNode.Children.Add(new ConfigurableDictionaryNode
-<<<<<<< HEAD
-					{
-						Label = "Subsubsenses",
-						IsEnabled = true,
-						Style = "Dictionary-Sense",
-						FieldDescription = "SensesOS",
-						CSSClassNameOverride = "subsenses",
-						ReferenceItem = "MainEntrySubsenses",
-						DictionaryNodeOptions = subNode.DictionaryNodeOptions.DeepClone()
-					});
-					break;
-				case "SubentriesOS": // SubentriesOS uniquely identifies Reversal Index subentries
-					// Add in the new reversal subsubentries node
-					subNode.Children.Add(new ConfigurableDictionaryNode
-					{
-						Label = "Reversal Subsubentries",
-						IsEnabled = true,
-						Style = "Reversal-Subentry",
-						FieldDescription = "SubentriesOS",
-						CSSClassNameOverride = "subentries",
-						ReferenceItem = "AllReversalSubentries"
-=======
 					{
 						Label = "Subsubsenses",
 						IsEnabled = true,
@@ -431,131 +357,10 @@
 							n.After = " ";
 						}
 						UpdatePicturesChildren(n);
->>>>>>> 412542a5
-					});
-					break;
-			}
-		}
-<<<<<<< HEAD
-
-		/// <param name="model"></param>
-		/// <param name="ancestors">Fields in the desired node's ancestry, included the desired node's field, but not including Main Entry</param>
-		/// <remarks>Currently ignores nodes' subfields</remarks>
-		private ConfigurableDictionaryNode FindMainEntryDescendant(DictionaryConfigurationModel model, params string[] ancestors)
-		{
-			var failureMessage = "Unable to find 'Main Entry";
-			var nextNode = model.Parts.FirstOrDefault();
-			foreach (var ancestor in ancestors)
-			{
-				if (nextNode == null)
-					break;
-				failureMessage += DCM.NodePathSeparator + ancestor;
-				nextNode = nextNode.Children.Find(n => n.FieldDescription == ancestor && string.IsNullOrEmpty(n.LabelSuffix));
-			}
-			if (nextNode != null)
-				return nextNode;
-			// If we couldn't find the node, this is probably a test that didn't have a full model
-			m_logger.WriteLine(string.Format("Unable to find '{0}'", string.Join(DCM.NodePathSeparator, new[] { "Main Entry" }.Concat(ancestors))));
-			m_logger.WriteLine(failureMessage + "'");
-			return new ConfigurableDictionaryNode { Children = new List<ConfigurableDictionaryNode>() };
-		}
-
-		private static void SetReferenceItem(ConfigurableDictionaryNode configNode)
-		{
-			switch (configNode.FieldDescription)
-			{
-				case "Subentries":
-					configNode.ReferenceItem = "MainEntrySubentries";
-					if (configNode.DictionaryNodeOptions == null)
-					{
-						configNode.DictionaryNodeOptions = new DictionaryNodeComplexFormOptions
-						{
-							ListId = DictionaryNodeListOptions.ListIds.Complex
-						};
-					}
-					break;
-				case "SensesOS":
-					if (configNode.Parent.FieldDescription == "SensesOS") // update only subsenses
-						configNode.ReferenceItem = "MainEntrySubsenses";
-					break;
-				case "SubentriesOS": // uniquely identifies Reversal Index Subentries
-					configNode.ReferenceItem = "AllReversalSubentries";
-					break;
-			}
-		}
-
-		/// <remarks>If you add Label changes to this method, don't forget to modify HandleChildNodeRenaming() in PreHistoricMigrator, too</remarks>
-		private static void HandleNodewiseChanges(IEnumerable<ConfigurableDictionaryNode> nodes, int version, bool isReversal)
-		{
-			switch (version)
-			{
-				case 2:
-					var newHeadword = isReversal ? "ReversalName" : "HeadWordRef";
-					PerformActionOnNodes(nodes, n =>
-					{
-						if (n.Label == "Referenced Headword")
-						{
-							n.FieldDescription = newHeadword;
-							if (isReversal && n.DictionaryNodeOptions == null)
-								n.DictionaryNodeOptions = new DictionaryNodeWritingSystemOptions
-								{
-									WsType = DictionaryNodeWritingSystemOptions.WritingSystemType.Vernacular,
-									Options = new List<DictionaryNodeListOptions.DictionaryNodeOption>
-									{
-										new DictionaryNodeListOptions.DictionaryNodeOption { Id = "vernacular", IsEnabled = true }
-									}
-								};
-						}
-						else if (n.FieldDescription == "OwningEntry" && n.SubField == "MLHeadWord")
-							n.SubField = newHeadword;
-					});
-					break;
-				case 3:
-					PerformActionOnNodes(nodes, n =>
-					{
-						if (n.Label == "Gloss (or Summary Definition)")
-							n.FieldDescription = "GlossOrSummary";
-						if (n.Parent == null)
-							return;
-						if (n.Parent.FieldDescription == "ExamplesOS" && n.FieldDescription == "Example")
-							n.Label = "Example Sentence";
-						else if (n.Parent.FieldDescription == "ReferringSenses")
-						{
-							if (n.FieldDescription == "Owner" && n.SubField == "Bibliography")
-								n.Label = "Bibliography (Entry)";
-							else if (n.FieldDescription == "Bibliography")
-								n.Label = "Bibliography (Sense)";
-						}
-					});
-					break;
-				case 4:
-					PerformActionOnNodes(nodes, n =>
-					{
-						switch (n.FieldDescription)
-						{
-							case "TranslationsOC":
-								n.CSSClassNameOverride = "translationcontents";
-								break;
-							case "ExamplesOS":
-								n.CSSClassNameOverride = "examplescontents";
-								n.StyleType = ConfigurableDictionaryNode.StyleTypes.Character;
-								n.DictionaryNodeOptions = new DictionaryNodeComplexFormOptions(); // allow to be shown in paragraph
-								break;
-						}
-					});
-					break;
-			}
-		}
-
-		private static void PerformActionOnNodes(IEnumerable<ConfigurableDictionaryNode> nodes, Action<ConfigurableDictionaryNode> action)
-		{
-			foreach (var node in nodes)
-			{
-				action(node);
-				if (node.Children != null)
-					PerformActionOnNodes(node.Children, action);
-			}
-=======
+					});
+					break;
+			}
+		}
 
 		/// <summary>
 		/// If node is a Pictures node, update its child nodes by removing Sense Number and adding Headword and Gloss.
@@ -649,7 +454,6 @@
 			SwapOutNodeLabelAndField(abbrNode, ReversePrefix + Abbr, RevAbbr);
 			var nameNode = entryTypeNode.Children.Find(node => node.FieldDescription == Name);
 			SwapOutNodeLabelAndField(nameNode, ReversePrefix + Name, RevName);
->>>>>>> 412542a5
 		}
 	}
 }