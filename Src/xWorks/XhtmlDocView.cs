﻿// Copyright (c) 2014-2017 SIL International
// This software is licensed under the LGPL, version 2.1 or later
// (http://www.gnu.org/licenses/lgpl-2.1.html)

using System;
using System.Collections.Generic;
using System.Diagnostics;
using System.Drawing;
using System.IO;
using System.Linq;
using System.Windows.Forms;
using System.Xml;
using System.Xml.Linq;
using Gecko;
using Gecko.DOM;
using SIL.FieldWorks.Common.Framework;
using SIL.FieldWorks.Common.FwUtils;
using SIL.FieldWorks.Common.Widgets;
using SIL.LCModel;
using SIL.LCModel.DomainServices;
using SIL.FieldWorks.FwCoreDlgControls;
using SIL.FieldWorks.FwCoreDlgs;
using SIL.LCModel.Utils;
using SIL.Utils;
using SIL.Windows.Forms.HtmlBrowser;
using XCore;

namespace SIL.FieldWorks.XWorks
{
	/// <summary>
	/// This class handles the display of configured xhtml for a particular publication in a dynamically loadable XWorksView.
	/// </summary>
	internal class XhtmlDocView : XWorksViewBase, IFindAndReplaceContext, IPostLayoutInit
	{
		private XWebBrowser m_mainView;
		private DictionaryPublicationDecorator m_pubDecorator;
		private string m_selectedObjectID = string.Empty;
		internal string m_configObjectName;
		internal const string CurrentSelectedEntryClass = "currentSelectedEntry";
		private string m_currentConfigView; // used when this is a Dictionary view to store which view is active.

		public override void Init(Mediator mediator, PropertyTable propertyTable, XmlNode configurationParameters)
		{
			m_mediator = mediator;
			m_propertyTable = propertyTable;
			m_configurationParameters = configurationParameters;
			m_mainView = new XWebBrowser(XWebBrowser.BrowserType.GeckoFx);
			m_mainView.Dock = DockStyle.Fill;
			m_mainView.Location = new Point(0, 0);
			m_mainView.IsWebBrowserContextMenuEnabled = false;
			ReadParameters();
			// Use update helper to help with optimizations and special cases for list loading
			using(var luh = new RecordClerk.ListUpdateHelper(Clerk, Clerk.ListLoadingSuppressed))
			{
				m_mediator.AddColleague(this);
				Clerk.UpdateOwningObjectIfNeeded();
			}
			Controls.Add(m_mainView);

			var browser = m_mainView.NativeBrowser as GeckoWebBrowser;
			if (browser != null)
			{
				var clerk = XmlUtils.GetOptionalAttributeValue(configurationParameters, "clerk");
				if (clerk == "entries" || clerk == "AllReversalEntries")
				{
					browser.DomClick += OnDomClick;
					browser.DomKeyPress += OnDomKeyPress;
					browser.DocumentCompleted += OnDocumentCompleted;
					browser.DomMouseScroll += OnMouseWheel;
				}
			}
		}

		private void OnMouseWheel(object sender, DomMouseEventArgs domMouseEventArgs)
		{
			var scrollDelta = domMouseEventArgs.Detail;
			var browser = (GeckoWebBrowser)m_mainView.NativeBrowser;
			if (scrollDelta < 0 && browser.Window.ScrollY == 0)
			{
				AddMoreEntriesToPage(true, (GeckoWebBrowser)m_mainView.NativeBrowser);
			}
			else if (browser.Window.ScrollY >= browser.Window.ScrollMaxY)
			{
				AddMoreEntriesToPage(false, (GeckoWebBrowser)m_mainView.NativeBrowser);
			}
		}

		/// <summary>
		/// Handle a key press in the web browser displaying the xhtml. [TODO: LT-xxxxx]
		/// </summary>
		private void OnDomKeyPress(object sender, DomKeyEventArgs e)
		{
			var browser = (GeckoWebBrowser) m_mainView.NativeBrowser;
			const int UP = 38;
			const int DOWN = 40;
			const int PAGEUP = 33;
			const int PAGEDOWN = 34;
			switch (e.KeyCode)
			{
				case UP:
				{
					if (browser.Window.ScrollY == 0)
					{
						AddMoreEntriesToPage(true, (GeckoWebBrowser)m_mainView.NativeBrowser);
					}
					break;
				}
				case DOWN:
				{
					if (browser.Window.ScrollY >= browser.Window.ScrollMaxY)
					{
						AddMoreEntriesToPage(false, (GeckoWebBrowser)m_mainView.NativeBrowser);
					}
					break;
				}
				case PAGEUP:
				{
					if (browser.Window.ScrollY == 0)
					{
						var currentPage = GetTopCurrentPageButton(browser.Document.Body);
						if (currentPage.PreviousSibling != null)
						{
							var itemIndex = int.Parse(((GeckoHtmlElement)currentPage.PreviousSibling).Attributes["endIndex"].NodeValue);
							Clerk.JumpToRecord(PublicationDecorator.GetEntriesToPublish(m_propertyTable, Clerk.VirtualFlid)[itemIndex]);
						}
					}
					break;
				}
				case PAGEDOWN:
				{
					if (browser.Window.ScrollY >= browser.Window.ScrollMaxY)
					{
						var currentPage = GetTopCurrentPageButton(browser.Document.Body);
						if (currentPage.NextSibling != null)
						{
							var itemIndex = int.Parse(((GeckoHtmlElement)currentPage.NextSibling).Attributes["startIndex"].NodeValue);
							Clerk.JumpToRecord(PublicationDecorator.GetEntriesToPublish(m_propertyTable, Clerk.VirtualFlid)[itemIndex]);
						}
					}
					break;
				}
				default:
					break;
			}
		}



		/// <summary>
		/// Used to verify current content control so that Find Lexical Entry behaves differently
		/// in Dictionary View.
		/// </summary>
		private const string ksLexDictionary = "lexiconDictionary";

		/// <summary>
		/// Check to see if the user needs to be alerted that JumpToRecord is not possible.
		/// </summary>
		/// <param name="argument">the hvo of the record</param>
		/// <returns></returns>
		public bool OnJumpToRecord(object argument)
		{
			var hvoTarget = (int)argument;
			var currControl = m_propertyTable.GetStringProperty("currentContentControl", "");
			if (hvoTarget > 0 && currControl == ksLexDictionary)
			{
				DictionaryConfigurationController.ExclusionReasonCode xrc;
				// Make sure we explain to the user in case hvoTarget is not visible due to
				// the current Publication layout or Configuration view.
				if (!IsObjectVisible(hvoTarget, out xrc))
				{
					// Tell the user why we aren't jumping to his record
					GiveSimpleWarning(xrc);
				}
			}
			return false;
		}

		private void GiveSimpleWarning(DictionaryConfigurationController.ExclusionReasonCode xrc)
		{
			// Tell the user why we aren't jumping to his record
			var msg = xWorksStrings.ksSelectedEntryNotInDict;
			string caption;
			string reason;
			string shlpTopic;
			switch (xrc)
			{
				case DictionaryConfigurationController.ExclusionReasonCode.NotInPublication:
					caption = xWorksStrings.ksEntryNotPublished;
					reason = xWorksStrings.ksEntryNotPublishedReason;
					shlpTopic = "User_Interface/Menus/Edit/Find_a_lexical_entry.htm";		//khtpEntryNotPublished
					break;
				case DictionaryConfigurationController.ExclusionReasonCode.ExcludedHeadword:
					caption = xWorksStrings.ksMainNotShown;
					reason = xWorksStrings.ksMainNotShownReason;
					shlpTopic = "khtpMainEntryNotShown";
					break;
				case DictionaryConfigurationController.ExclusionReasonCode.ExcludedMinorEntry:
					caption = xWorksStrings.ksMinorNotShown;
					reason = xWorksStrings.ksMinorNotShownReason;
					shlpTopic = "khtpMinorEntryNotShown";
					break;
				default:
					throw new ArgumentException("Unknown ExclusionReasonCode");
			}
			msg = String.Format(msg, reason);
			// TODO-Linux: Help is not implemented on Mono
			MessageBox.Show(FindForm(), msg, caption, MessageBoxButtons.OK,
							MessageBoxIcon.Warning, MessageBoxDefaultButton.Button1, 0,
							m_propertyTable.GetValue<IHelpTopicProvider>("HelpTopicProvider").HelpFile,
							HelpNavigator.Topic, shlpTopic);
		}

		private bool IsObjectVisible(int hvoTarget, out DictionaryConfigurationController.ExclusionReasonCode xrc)
		{
			xrc = DictionaryConfigurationController.ExclusionReasonCode.NotExcluded;
			var objRepo = Cache.ServiceLocator.GetInstance<ICmObjectRepository>();
			Debug.Assert(objRepo.IsValidObjectId(hvoTarget), "Invalid hvoTarget!");
			if (!objRepo.IsValidObjectId(hvoTarget))
				throw new ArgumentException("Unknown object.");
			var entry = objRepo.GetObject(hvoTarget) as ILexEntry;
			Debug.Assert(entry != null, "HvoTarget is not a LexEntry!");
			if (entry == null)
				throw new ArgumentException("Target is not a LexEntry.");

			// Now we have our LexEntry
			// First deal with whether the active Publication excludes it.
			var m_currentPublication = m_propertyTable.GetValue<string>("SelectedPublication", null);
			var publications = Cache.LangProject.LexDbOA.PublicationTypesOA.PossibilitiesOS.Select(p => p).Where(p => p.NameHierarchyString == m_currentPublication.ToString()).FirstOrDefault();
			if (publications.NameHierarchyString != xWorksStrings.AllEntriesPublication)
			{
				var currentPubPoss = publications;
				if (!entry.PublishIn.Contains(currentPubPoss))
				{
					xrc = DictionaryConfigurationController.ExclusionReasonCode.NotInPublication;
					return false;
				}
				// Second deal with whether the entry shouldn't be shown as a headword
				if (!entry.ShowMainEntryIn.Contains(currentPubPoss))
				{
					xrc = DictionaryConfigurationController.ExclusionReasonCode.ExcludedHeadword;
					return false;
				}
			}
			// Third deal with whether the entry shouldn't be shown as a minor entry.
			// commented out until conditions are clarified (LT-11447)
			var configuration = new DictionaryConfigurationModel(GetCurrentConfiguration(false), Cache);
			if (entry.EntryRefsOS.Count > 0 && !entry.PublishAsMinorEntry && configuration.IsRootBased)
			{
				xrc = DictionaryConfigurationController.ExclusionReasonCode.ExcludedMinorEntry;
				return false;
			}
			// If we get here, we should be able to display it.
			return true;
		}

		/// <summary>
		/// Handle a mouse click in the web browser displaying the xhtml.
		/// </summary>
		private void OnDomClick(object sender, DomMouseEventArgs e)
		{
			CloseContextMenuIfOpen();
			var browser = m_mainView.NativeBrowser as GeckoWebBrowser;
			if (browser == null)
				return;
			var element = browser.DomDocument.ElementFromPoint(e.ClientX, e.ClientY);
			if (element == null || element.TagName == "html")
				return;
			if (e.Button == GeckoMouseButton.Left)
			{
				if (HandleClickOnPageButton(Clerk, element))
				{
					return;
				}
				// Handle button clicks or select the entry represented by the current element.
				HandleDomLeftClick(Clerk, e, element);
			}
			else if (e.Button == GeckoMouseButton.Right)
			{
				HandleDomRightClick(browser, e, element, m_propertyTable, m_mediator);
			}
		}

		/// <summary>
		/// Set the style attribute on the current entry to color the background after document completed.
		/// </summary>
		private void OnDocumentCompleted(object sender, EventArgs e)
		{
			var browser = m_mainView.NativeBrowser as GeckoWebBrowser;
			if (browser != null)
			{
				CloseContextMenuIfOpen();
				SetActiveSelectedEntryOnView(browser);
				// Without this we show the entry count in the status bar the first time we open the Dictionary or Rev. Index.
				Clerk.SelectedRecordChanged(true, true);
			}
		}

		/// <summary>
		/// Handle the user left clicking on the document view by jumping to an entry, playing a media element, or adjusting the view
		/// </summary>
		/// <remarks>internal so that it can be re-used by the XhtmlRecordDocView</remarks>
		internal static void HandleDomLeftClick(RecordClerk clerk, DomMouseEventArgs e, GeckoElement element)
		{
			GeckoElement dummy;
			var topLevelGuid = GetHrefFromGeckoDomElement(element);
			if (topLevelGuid == Guid.Empty)
				GetClassListFromGeckoElement(element, out topLevelGuid, out dummy);
			if (topLevelGuid != Guid.Empty)
			{
				var currentObj = clerk.CurrentObject;
				if (currentObj != null && currentObj.Guid == topLevelGuid)
				{
					// don't need to jump, we're already here...
					// unless this is a video link
					if (element is GeckoAnchorElement)
						return; // don't handle the click; gecko will jump to the link
				}
				else
				{
					clerk.JumpToRecord(topLevelGuid);
				}
			}
			e.Handled = true;
		}

		private void AddMoreEntriesToPage(bool goingUp, GeckoWebBrowser browser)
		{
			var browserElement = browser.Document.Body;
			var entriesToPublish = PublicationDecorator.GetEntriesToPublish(m_propertyTable, Clerk.VirtualFlid);
			// Right-to-Left for the overall layout is determined by Dictionary-Normal
			var dictionaryNormalStyle = new ExportStyleInfo(FontHeightAdjuster.StyleSheetFromPropertyTable(m_propertyTable).Styles["Dictionary-Normal"]);
			var isNormalRightToLeft = dictionaryNormalStyle.DirectionIsRightToLeft == TriStateBool.triTrue; // default is LTR
			// Get the current page
			if (goingUp)
			{
				// Use the up/down info to select the adjacentPage
				Tuple<int, int> newCurPageRange;
				Tuple<int, int> newAdjPageRange;
				// Gecko xpath seems to be sensitive to namespaces, using * instead of span helps
				var currentPageButton = GetTopCurrentPageButton(browserElement);
				if(currentPageButton == null)
					return;
				var adjacentPageButton = (GeckoHtmlElement)currentPageButton.PreviousSibling;
				if (adjacentPageButton == null)
					return;
				var oldCurPageRange = new Tuple<int, int>(int.Parse(currentPageButton.Attributes["startIndex"].NodeValue), int.Parse(currentPageButton.Attributes["endIndex"].NodeValue));
				var oldAdjPageRange = new Tuple<int, int>(int.Parse(adjacentPageButton.Attributes["startIndex"].NodeValue), int.Parse(adjacentPageButton.Attributes["endIndex"].NodeValue));
				var settings = new ConfiguredXHTMLGenerator.GeneratorSettings(Cache, m_propertyTable, false, false, "", isNormalRightToLeft);
				var entries = ConfiguredXHTMLGenerator.GenerateNextFewEntries(PublicationDecorator, entriesToPublish, GetCurrentConfiguration(false), settings, oldCurPageRange,
					oldAdjPageRange, ConfiguredXHTMLGenerator.EntriesToAddCount, out newCurPageRange, out newAdjPageRange);
				// Load entries above the first entry
				foreach (var entry in entries)
				{
					var entryElement = browserElement.OwnerDocument.CreateHtmlElement("div");
					var entryDoc = XDocument.Parse(entry);
					foreach (var attribute in entryDoc.Root.Attributes())
					{
						entryElement.SetAttribute(attribute.Name.ToString(), attribute.Value);
					}
					entryElement.InnerHtml = string.Join("", entryDoc.Root.Elements().Select(x => x.ToString(SaveOptions.DisableFormatting)));
					// Get the div of the first entry element
					var before = browserElement.SelectFirst("*[contains(@class, 'entry')]");
					before.ParentElement.InsertBefore(entryElement, before);
				}
				ChangeHtmlForCurrentAndAdjacentButtons(newCurPageRange, newAdjPageRange, currentPageButton, true);
			}
			else
			{
				// Use the up/down info to select the adjacentPage
				Tuple<int, int> newCurrentPageRange;
				Tuple<int, int> newAdjPageRange;
				// Gecko xpath seems to be sensitive to namespaces, using * instead of span helps
				var currentPageButton = GetBottomCurrentPageButton(browserElement);
				if (currentPageButton == null)
					return;
				var adjPage = (GeckoHtmlElement)currentPageButton.NextSibling;
				if (adjPage == null)
					return;
				var currentPageRange = new Tuple<int, int>(int.Parse(currentPageButton.Attributes["startIndex"].NodeValue), int.Parse(currentPageButton.Attributes["endIndex"].NodeValue));
				var adjacentPageRange = new Tuple<int, int>(int.Parse(adjPage.Attributes["startIndex"].NodeValue), int.Parse(adjPage.Attributes["endIndex"].NodeValue));
				var settings = new ConfiguredXHTMLGenerator.GeneratorSettings(Cache, m_propertyTable, false, false, "", isNormalRightToLeft);
				var entries = ConfiguredXHTMLGenerator.GenerateNextFewEntries(PublicationDecorator, entriesToPublish, GetCurrentConfiguration(false), settings, currentPageRange,
					adjacentPageRange, ConfiguredXHTMLGenerator.EntriesToAddCount, out newCurrentPageRange, out newAdjPageRange);
				// Load entries above the lower navigation buttons
				foreach (var entry in entries)
				{
					var entryElement = browserElement.OwnerDocument.CreateHtmlElement("div"); var entryDoc = XDocument.Parse(entry);
					foreach (var attribute in entryDoc.Root.Attributes())
					{
						entryElement.SetAttribute(attribute.Name.ToString(), attribute.Value);
					}
					entryElement.InnerHtml = string.Join("", entryDoc.Root.Elements().Select(x => x.ToString(SaveOptions.DisableFormatting)));

					var buttonDiv = currentPageButton.ParentElement;
					buttonDiv.ParentNode.InsertBefore(entryElement, buttonDiv);
				}
				ChangeHtmlForCurrentAndAdjacentButtons(newCurrentPageRange, newAdjPageRange, currentPageButton, false);
			}
			m_mainView.Refresh();
		}

		private void ChangeHtmlForCurrentAndAdjacentButtons(Tuple<int, int> newCurrentPageRange, Tuple<int, int> newAdjacentPageRange, GeckoElement pageButtonElement, bool goingUp)
		{
			GeckoHtmlElement currentPageTop = GetTopCurrentPageButton(pageButtonElement);
			var adjPageTop = goingUp ? (GeckoHtmlElement)currentPageTop.PreviousSibling : (GeckoHtmlElement)currentPageTop.NextSibling;
			GeckoHtmlElement currentPageBottom = GetBottomCurrentPageButton(pageButtonElement);
			var adjPageBottom = goingUp ? (GeckoHtmlElement)currentPageBottom.PreviousSibling : (GeckoHtmlElement)currentPageBottom.NextSibling;
			currentPageTop.SetAttribute("startIndex", newCurrentPageRange.Item1.ToString());
			currentPageBottom.SetAttribute("startIndex", newCurrentPageRange.Item1.ToString());
			currentPageTop.SetAttribute("endIndex", newCurrentPageRange.Item2.ToString());
			currentPageBottom.SetAttribute("endIndex", newCurrentPageRange.Item2.ToString());
			if (newAdjacentPageRange != null)
			{
				adjPageTop.SetAttribute("startIndex", newAdjacentPageRange.Item1.ToString());
				adjPageBottom.SetAttribute("startIndex", newAdjacentPageRange.Item1.ToString());
				adjPageTop.SetAttribute("endIndex", newAdjacentPageRange.Item2.ToString());
				adjPageBottom.SetAttribute("endIndex", newAdjacentPageRange.Item2.ToString());
			}
			else
			{
				adjPageTop.Parent.RemoveChild(adjPageTop);
				adjPageBottom.Parent.RemoveChild(adjPageBottom);
			}
		}

		private static GeckoHtmlElement GetBottomCurrentPageButton(GeckoElement pageButtonElement)
		{
			// from the parent node select the second instance of the current page (the one with the id)
			return (GeckoHtmlElement)pageButtonElement.OwnerDocument.Body.SelectFirst("(//*[@class='pagebutton' and @id])[2]");
		}

		private static GeckoHtmlElement GetTopCurrentPageButton(GeckoElement element)
		{
			// The page with the id is the current page, select the first one on the page
			return (GeckoHtmlElement)element.OwnerDocument.Body.SelectFirst("//*[@class='pagebutton' and @id]");
		}

		private static bool HandleClickOnPageButton(RecordClerk clerk, GeckoElement element)
		{
			if (element.HasAttribute("class") && element.Attributes["class"].NodeValue.Equals("pagebutton"))
			{
				if(!element.HasAttribute("firstEntryGuid"))
					throw new ArgumentException(@"The element passed to this method should have a firstEntryGuid.", "element");
				var firstEntryOnPage = element.Attributes["firstEntryGuid"].NodeValue;
				clerk.JumpToRecord(new Guid(firstEntryOnPage));
				return true;
			}
			return false;
		}

		/// <summary>
		/// Pop up a menu to allow the user to start the document configuration dialog, and
		/// start the dialog at the configuration node indicated by the current element.
		/// </summary>
		/// <remarks>
		/// This is static so that the method can be shared with XhtmlRecordDocView.
		/// </remarks>
		internal static void HandleDomRightClick(GeckoWebBrowser browser, DomMouseEventArgs e, GeckoElement element, PropertyTable propertyTable, Mediator mediator)
		{
			Guid topLevelGuid;
			GeckoElement entryElement;
			var classList = GetClassListFromGeckoElement(element, out topLevelGuid, out entryElement);
			var localizedName = DictionaryConfigurationListener.GetDictionaryConfigurationType(propertyTable);
			var label = string.Format(xWorksStrings.ksConfigure, localizedName);
			s_contextMenu = new ContextMenuStrip();
			var item = new DisposableToolStripMenuItem(label);
			s_contextMenu.Items.Add(item);
			item.Click += RunConfigureDialogAt;
			item.Tag = new object[] { propertyTable, mediator, classList, topLevelGuid };
			if (e.CtrlKey) // show hidden menu item for tech support
			{
				item = new DisposableToolStripMenuItem(xWorksStrings.ksInspect);
				s_contextMenu.Items.Add(item);
				item.Click += RunDiagnosticsDialogAt;
				item.Tag = new object[] { propertyTable, entryElement, topLevelGuid };
			}
			s_contextMenu.Show(browser, new Point(e.ClientX, e.ClientY));
			s_contextMenu.Closed += m_contextMenu_Closed;
			e.Handled = true;
		}

		/// <summary>
		/// Returns the class hierarchy for a GeckoElement
		/// </summary>
		/// <remarks>LT-17213 Internal for use in DictionaryConfigurationDlg</remarks>
		internal static List<string> GetClassListFromGeckoElement(GeckoElement element, out Guid topLevelGuid, out GeckoElement entryElement)
		{
			topLevelGuid = Guid.Empty;
			entryElement = element;
			var classList = new List<string>();
			if (entryElement.TagName == "body" || entryElement.TagName == "html")
				return classList;
			for (; entryElement != null; entryElement = entryElement.ParentElement)
			{
				var className = entryElement.GetAttribute("class");
				if (string.IsNullOrEmpty(className))
					continue;
				if (className == "letHead")
					break;
				classList.Insert(0, className);
				if (entryElement.TagName == "div" && entryElement.ParentElement.TagName == "body")
				{
					topLevelGuid = GetGuidFromGeckoDomElement(entryElement);
					break; // we have the element we want; continuing to loop will get its parent instead
				}
			}
			return classList;
		}

		internal static Guid GetHrefFromGeckoDomElement(GeckoElement element)
		{
			if (!element.HasAttribute("href"))
				return Guid.Empty;

			var hrefVal = element.GetAttribute("href");
			return !hrefVal.StartsWith("#g") ? Guid.Empty : new Guid(hrefVal.Substring(2));
		}

		private static Guid GetGuidFromGeckoDomElement(GeckoElement element)
		{
			if (!element.HasAttribute("id"))
				return Guid.Empty;

			var idVal = element.GetAttribute("id");
			return !idVal.StartsWith("g") ? Guid.Empty : new Guid(idVal.Substring(1));
		}

		/// <summary>
		/// Close and delete the context menu if it exists.  This appears to be needed (at least on Linux)
		/// if the user clicks somewhere in the browser other than the menu.
		/// </summary>
		internal static void CloseContextMenuIfOpen()
		{
			if (s_contextMenu != null)
			{
				s_contextMenu.Close();
				DisposeContextMenu(null, null);
			}
		}

		private static void m_contextMenu_Closed(object sender, ToolStripDropDownClosedEventArgs e)
		{
			Application.Idle += DisposeContextMenu;
		}

		private static void DisposeContextMenu(object sender, EventArgs e)
		{
			Application.Idle -= DisposeContextMenu;
			if (s_contextMenu != null)
			{
				s_contextMenu.Dispose();
				s_contextMenu = null;
			}
		}

		// Context menu exists just for one invocation (until idle).
		private static ContextMenuStrip s_contextMenu;

		private static void RunConfigureDialogAt(object sender, EventArgs e)
		{
			var item = (ToolStripMenuItem)sender;
			var tagObjects = (object[])item.Tag;
			var propertyTable = tagObjects[0] as PropertyTable;
			var mediator = tagObjects[1] as Mediator;
			var classList = tagObjects[2] as List<string>;
			var guid = (Guid)tagObjects[3];
			bool refreshNeeded;
			using (var dlg = new DictionaryConfigurationDlg(propertyTable))
			{
				var cache = propertyTable.GetValue<LcmCache>("cache");
				var clerk = propertyTable.GetValue<RecordClerk>("ActiveClerk", null);
				ICmObject current = null;
				if (guid != Guid.Empty && cache != null && cache.ServiceLocator.ObjectRepository.IsValidObjectId(guid))
					current = cache.ServiceLocator.GetObject(guid);
				else if (clerk != null)
					current = clerk.CurrentObject;
				var controller = new DictionaryConfigurationController(dlg, propertyTable, mediator, current);
				controller.SetStartingNode(classList);
				dlg.Text = String.Format(xWorksStrings.ConfigureTitle, DictionaryConfigurationListener.GetDictionaryConfigurationType(propertyTable));
				dlg.HelpTopic = DictionaryConfigurationListener.GetConfigDialogHelpTopic(propertyTable);
				dlg.ShowDialog(propertyTable.GetValue<IWin32Window>("window"));
				refreshNeeded = controller.MasterRefreshRequired;
			}
			if (refreshNeeded)
				mediator.SendMessage("MasterRefresh", null);
		}

		private static void RunDiagnosticsDialogAt(object sender, EventArgs e)
		{
			var item = (ToolStripMenuItem)sender;
			var tagObjects = (object[])item.Tag;
			var propTable = (PropertyTable)tagObjects[0];
			var element = (GeckoElement)tagObjects[1];
			var guid = (Guid)tagObjects[2];
			using (var dlg = new XmlDiagnosticsDlg(element, guid))
			{
				dlg.ShowDialog(propTable.GetValue<IWin32Window>("window"));
			}
		}

		public override int Priority
		{
			get { return (int)ColleaguePriority.High; }
		}

		/// <summary>
		/// We wait until containing controls are laid out to try to set the content
		/// </summary>
		public void PostLayoutInit()
		{
			// Tell the Clerk it is active so it will update the list of entries. Pass false as we have no toolbar to update.
			Clerk.ActivateUI(false);
			// Update the entry list if necessary
			if(!Clerk.ListLoadingSuppressed && Clerk.RequestedLoadWhileSuppressed)
			{
				Clerk.UpdateList(true, true);
			}
			// Grab the selected publication and make sure that we grab a valid configuration for it.
			// In some cases (e.g where a user reset their local settings) the stored configuration may no longer
			// exist on disk.
			var validConfiguration = SetCurrentDictionaryPublicationLayout();
			UpdateContent(PublicationDecorator, validConfiguration);
		}

		private string SetCurrentDictionaryPublicationLayout()
		{
			var pubName = GetCurrentPublication();
			var currentConfiguration = GetCurrentConfiguration(false);
			var validConfiguration = GetValidConfigurationForPublication(pubName);
			if(validConfiguration != currentConfiguration)
				SetCurrentConfiguration(validConfiguration, false);
			return validConfiguration;
		}

		/// <summary>
		/// Populate the list of publications for the first dictionary titlebar menu.
		/// </summary>
		public bool OnDisplayPublications(object parameter, ref UIListDisplayProperties display)
		{
			List<string> inConfig;
			List<string> notInConfig;
			SplitPublicationsByConfiguration(Cache.LangProject.LexDbOA.PublicationTypesOA.PossibilitiesOS,
														GetCurrentConfiguration(false),
														out inConfig, out notInConfig);
			foreach(var pub in inConfig)
			{
				display.List.Add(pub, pub, null, null);
			}
			if(notInConfig.Any())
			{
				display.List.Add(new SeparatorItem());
				foreach(var pub in notInConfig)
				{
					display.List.Add(pub, pub, null, null);
				}
			}
			return true;
		}

		/// <summary>
		/// Populate a list of reversal index configurations for display in the reversal index configuration
		/// chooser drop-down list in the Reversal Indexes area.
		/// Omit the "All Reversal Indexes" item (LT-17170).
		/// </summary>
		public bool OnDisplayReversalIndexList(object parameter, ref UIListDisplayProperties display)
		{
			var handled = OnDisplayConfigurations(parameter, ref display);
			DictionaryConfigurationUtils.RemoveAllReversalChoiceFromList(ref display);
			return handled;
		}

		/// <summary>
		/// Populate the list of dictionary configuration views for the second dictionary titlebar menu.
		/// </summary>
		/// <remarks>The areaconfiguration.xml defines the "Configurations" menu and the XWorksViews event handling calls this</remarks>
		public bool OnDisplayConfigurations(object parameter, ref UIListDisplayProperties display)
		{
			IDictionary<string, string> hasPub;
			IDictionary<string, string> doesNotHavePub;
			var allConfigurations = DictionaryConfigurationUtils.GatherBuiltInAndUserConfigurations(Cache, m_configObjectName);
			SplitConfigurationsByPublication(allConfigurations,
														GetCurrentPublication(),
														out hasPub, out doesNotHavePub);
			// Add menu items that display the configuration name and send PropChanges with
			// the configuration path.
			foreach(var config in hasPub)
			{
				display.List.Add(config.Key, config.Value, null, null);
			}
			if(doesNotHavePub.Count > 0)
			{
				display.List.Add(new SeparatorItem());
				foreach(var config in doesNotHavePub)
				{
					display.List.Add(config.Key, config.Value, null, null);
				}
			}
			return true;
		}

		/// <summary>
		/// Enable the 'File Print...' menu option for the Dictionary view
		/// </summary>
		public bool OnDisplayPrint(object parameter, UIItemDisplayProperties display)
		{
			display.Enabled = display.Visible = true;
			return true;
		}

		/// <summary>
		/// Handle the 'File Print...' menu item click (defined in the Lexicon areaConfiguration.xml)
		/// </summary>
		/// <param name="commandObject"></param>
		/// <returns></returns>
		public bool OnPrint(object commandObject)
		{
			CloseContextMenuIfOpen(); // not sure if this is necessary or not
			PrintPage(m_mainView);
			return true;
		}

		internal static void PrintPage(XWebBrowser browser)
		{
			var geckoBrowser = browser.NativeBrowser as GeckoWebBrowser;
			if (geckoBrowser == null)
				return;
			geckoBrowser.Window.Print();
		}

		/// <summary>
		/// Read in the parameters to determine which sequence/collection we are editing.
		/// </summary>
		protected override void ReadParameters()
		{
			base.ReadParameters();
			var backColorName = XmlUtils.GetOptionalAttributeValue(m_configurationParameters,
				"backColor", "Window");
			BackColor = Color.FromName(backColorName);
			m_configObjectName = XmlUtils.GetOptionalAttributeValue(m_configurationParameters, "configureObjectName", null);
		}

		/// <summary>
		/// We aren't using the record clerk for this view so we override this method to do nothing.
		/// </summary>
		protected override void SetupDataContext()
		{
		}

		/// <summary>
		/// Handle the 'Edit Publications' menu item click (defined in the Lexicon areaConfiguration.xml)
		/// </summary>
		/// <param name="commandObject"></param>
		/// <returns></returns>
		public virtual bool OnJumpToTool(object commandObject)
		{
			var coreCommand = commandObject as Command;
			if(coreCommand != null)
			{
				var tool = XmlUtils.GetMandatoryAttributeValue(coreCommand.Parameters[0], "tool");
				if(tool != "publicationsEdit")
					return false;

				var fwLink = new FwLinkArgs(tool, Guid.Empty);
				m_mediator.PostMessage("FollowLink", fwLink);
				return true;
			}
			return false;
		}

		/// <summary>
		/// All publications which the given configuration apply to will be placed in the inConfig collection.
		/// All publications which the configuration does not apply to will be placed in the notInConfig collection.
		/// </summary>
		internal void SplitPublicationsByConfiguration(ILcmOwningSequence<ICmPossibility> publications,
																	  string configurationPath,
																	  out List<string> inConfig,
																	  out List<string> notInConfig)
		{
			inConfig = new List<string>();
			notInConfig = new List<string>();
			var config = new DictionaryConfigurationModel(configurationPath, Cache);
			foreach(var pub in publications)
			{
				var name = pub.Name.UserDefaultWritingSystem.Text;
				if(config.AllPublications || config.Publications.Contains(name))
				{
					inConfig.Add(name);
				}
				else
				{
					notInConfig.Add(name);
				}
			}
		}

		/// <summary>
		/// All the configurations which apply to the given publication will be placed in the hasPub dictionary.
		/// All that do not apply to it will be placed in the doesNotHavePub dictionary.
		/// </summary>
		internal void SplitConfigurationsByPublication(IDictionary<string, string> configurations,
																	  string publication,
																	  out IDictionary<string, string> hasPub,
																	  out IDictionary<string, string> doesNotHavePub)
		{
			hasPub = new SortedDictionary<string, string>();
			doesNotHavePub = new SortedDictionary<string, string>();
			foreach(var config in configurations)
			{
				var model = new DictionaryConfigurationModel(config.Value, Cache);
				if(model.AllPublications || publication.Equals(xWorksStrings.AllEntriesPublication)
												 || model.Publications.Contains(publication))
				{
					hasPub[config.Key] = config.Value;
				}
				else
				{
					doesNotHavePub[config.Key] = config.Value;
				}
			}
		}

		internal string GetValidPublicationForConfiguration(string configuration)
		{
			var currentPub = GetCurrentPublication();
			List<string> inConfinguration;
			List<string> notInConfinguration;
			SplitPublicationsByConfiguration(Cache.LangProject.LexDbOA.PublicationTypesOA.PossibilitiesOS,
														configuration,
														out inConfinguration, out notInConfinguration);
			return inConfinguration.Contains(currentPub) ? currentPub : inConfinguration.FirstOrDefault();
		}

		internal string GetValidConfigurationForPublication(string publication)
		{
			if(publication == xWorksStrings.AllEntriesPublication)
				return GetCurrentConfiguration(false);
			var currentConfig = GetCurrentConfiguration(false);
			var allConfigurations = DictionaryConfigurationUtils.GatherBuiltInAndUserConfigurations(Cache,m_configObjectName);
			IDictionary<string, string> hasPub;
			IDictionary<string, string> doesNotHavePub;
			SplitConfigurationsByPublication(allConfigurations,
														publication,
														out hasPub, out doesNotHavePub);
			// If the current configuration is already valid use it otherwise return
			// the first valid one or null if no configurations have the publication.
			if(hasPub.Values.Contains(currentConfig))
			{
				return currentConfig;
			}
			return hasPub.Count > 0 ? hasPub.First().Value : null;
		}

		/// <summary>
		/// Receives the broadcast message "PropertyChanged"
		/// </summary>
		public void OnPropertyChanged(string name)
		{
			switch (name)
			{
				case "SelectedPublication":
					var pubDecorator = PublicationDecorator;
					var validConfiguration = SetCurrentDictionaryPublicationLayout();
					UpdateContent(pubDecorator, validConfiguration);
					break;
				case "DictionaryPublicationLayout":
				case "ReversalIndexPublicationLayout":
					var currentConfig = GetCurrentConfiguration(false);
					if (name == "ReversalIndexPublicationLayout")
						DictionaryConfigurationUtils.SetReversalIndexGuidBasedOnReversalIndexConfiguration(m_propertyTable, Cache);
					var currentPublication = GetCurrentPublication();
					var validPublication = GetValidPublicationForConfiguration(currentConfig) ?? xWorksStrings.AllEntriesPublication;
					if (validPublication != currentPublication)
					{
						m_propertyTable.SetProperty("SelectedPublication", validPublication, false);
					}
					UpdateContent(PublicationDecorator, currentConfig);
					break;
				case "ActiveClerkSelectedObject":
					var browser = m_mainView.NativeBrowser as GeckoWebBrowser;
					if (browser != null)
					{
						RemoveStyleFromPreviousSelectedEntryOnView(browser);
						LoadPageIfNecessary(browser);
						Clerk.SelectedRecordChanged(true);
						SetActiveSelectedEntryOnView(browser);
					}
					break;
				default:
					// Not sure what other properties might change, but I'm not doing anything.
					break;
			}
		}

		private void LoadPageIfNecessary(GeckoWebBrowser browser)
		{
			var currentObjectHvo = Clerk.CurrentObjectHvo;
			var currentObjectIndex = Array.IndexOf(PublicationDecorator.GetEntriesToPublish(m_propertyTable, Clerk.VirtualFlid), currentObjectHvo);
			if (currentObjectIndex < 0 || browser == null || browser.Document == null) // If the current item is not to be displayed (invalid, not in this publication) just quit
				return;
			var currentPage = GetTopCurrentPageButton(browser.Document.Body);
			if (currentPage == null)
				return;
			var currentPageRange = new Tuple<int, int>(int.Parse(currentPage.Attributes["startIndex"].NodeValue), int.Parse(currentPage.Attributes["endIndex"].NodeValue));
			if (currentObjectIndex < currentPageRange.Item1 || currentObjectIndex > currentPageRange.Item2)
			{
				OnMasterRefresh(this); // Reload the page
			}
		}

		/// <summary>
		/// Remove the style from the previously selected entry.
		/// </summary>
		private void RemoveStyleFromPreviousSelectedEntryOnView(GeckoWebBrowser browser)
		{
			if (string.IsNullOrEmpty(m_selectedObjectID))
			{
				return;
			}
			var prevSelectedByGuid = browser.Document.GetHtmlElementById("g" + m_selectedObjectID);
			if (prevSelectedByGuid != null)
			{
				RemoveClassFromHtmlElement(prevSelectedByGuid, CurrentSelectedEntryClass);
			}
		}

		/// <summary>
		/// Set the style attribute on the current entry to color the background.
		/// </summary>
		private void SetActiveSelectedEntryOnView(GeckoWebBrowser browser)
		{
			if (Clerk.CurrentObject == null)
				return;

			if (Clerk.Id == "AllReversalEntries")
			{
				var reversalentry = Clerk.CurrentObject as IReversalIndexEntry;
				if (reversalentry == null)
					return;
				var writingSystem = Cache.ServiceLocator.WritingSystemManager.Get(reversalentry.ReversalIndex.WritingSystem);
				if (writingSystem == null)
					return;
				var currReversalWs = writingSystem.Id;
				var currentConfig = m_propertyTable.GetStringProperty("ReversalIndexPublicationLayout", string.Empty);
				var configuration = File.Exists(currentConfig) ? new DictionaryConfigurationModel(currentConfig, Cache) : null;
				if (configuration == null || configuration.WritingSystem != currReversalWs)
				{
					var newConfig = Path.Combine(DictionaryConfigurationListener.GetProjectConfigurationDirectory(m_propertyTable),
						writingSystem.DisplayLabel + DictionaryConfigurationModel.FileExtension);
					m_propertyTable.SetProperty("ReversalIndexPublicationLayout", newConfig, true);
				}
			}
			var currentObjectGuid = Clerk.CurrentObject.Guid.ToString();
			var currSelectedByGuid = browser.Document.GetHtmlElementById("g" + currentObjectGuid);
			if (currSelectedByGuid == null)
				return;

			// Adjust active item to be lower down on the page.
			var currElementRect = currSelectedByGuid.GetBoundingClientRect();
			var currElementTop = currElementRect.Top + browser.Window.ScrollY;
			var currElementBottom = currElementRect.Bottom + browser.Window.ScrollY;
			var yPosition = currElementTop - (browser.Height / 4);

			// Scroll only if current element is not visible on browser window
			if (currElementTop < browser.Window.ScrollY || currElementBottom > (browser.Window.ScrollY + browser.Height))
				browser.Window.ScrollTo(0, yPosition);

			AddClassToHtmlElement(currSelectedByGuid, CurrentSelectedEntryClass);
			m_selectedObjectID = currentObjectGuid;
		}

		#region Add/Remove GeckoHtmlElement Class

		private const string Space = " ";

		/// <summary>
		/// Adds 'classToAdd' to the class attribute of 'element', preserving any existing classes.
		/// Changes nothing if 'classToAdd' is already present.
		/// </summary>
		private void AddClassToHtmlElement(GeckoHtmlElement element, string classToAdd)
		{
			var classList = element.ClassName.Split(' ');
			if (classList.Length == 0)
			{
				element.ClassName = classToAdd;
				return;
			}
			if (classList.Contains(classToAdd))
			{
				return;
			}
			element.ClassName += " " + classToAdd;
		}

		/// <summary>
		/// Removes 'classToRemove' from the class attribute, preserving any other existing classes.
		/// Quietly does nothing if 'classToRemove' is not found.
		/// </summary>
		private void RemoveClassFromHtmlElement(GeckoHtmlElement element, string classToRemove)
		{
			var classList = new List<string>();
			classList.AddRange(element.ClassName.Split(' '));
			classList.Remove(classToRemove);
			element.ClassName = string.Join(" ", classList);
		}

		#endregion

<<<<<<< HEAD
		/// <summary>
		/// Method which set the current writing system when selected in ConfigureReversalIndexDialog
		/// </summary>
		private void SetReversalIndexOnPropertyDlg() // REVIEW (Hasso) 2016.01: this seems to sabotage whatever is selected in the Config dialog
		{
			DictionaryConfigurationUtils.SetReversalIndexGuidBasedOnReversalIndexConfiguration(m_propertyTable, Cache);
		}

=======
>>>>>>> b2dd58ff
		public void OnMasterRefresh(object sender)
		{
			var currentConfig = GetCurrentConfiguration(false);
			var currentPublication = GetCurrentPublication();
			var validPublication = GetValidPublicationForConfiguration(currentConfig) ?? xWorksStrings.AllEntriesPublication;
			if (currentPublication != xWorksStrings.AllEntriesPublication && currentPublication != validPublication)
			{
				m_propertyTable.SetProperty("SelectedPublication", validPublication, true);
			}
			UpdateContent(PublicationDecorator, currentConfig);
		}

		public virtual bool OnDisplayShowAllEntries(object commandObject, ref UIItemDisplayProperties display)
		{
			var pubName = GetCurrentPublication();
			display.Enabled = true;
			display.Checked = (xWorksStrings.AllEntriesPublication == pubName);
			return true;
		}

		/// <summary>
		/// Implements the command that just does Find, without Replace.
		/// </summary>
		public bool OnFindAndReplaceText(object argument)
		{
			if (m_mainView != null)
			{
				var geckoBrowser = m_mainView.NativeBrowser as GeckoWebBrowser;
				if (geckoBrowser != null)
				{
					geckoBrowser.Window.Find(string.Empty, false, false, true, false, true, true);
				}
			}
			return true;
		}

		/// <summary>
		/// Enables the command that just does Find, without Replace.
		/// </summary>
		public virtual bool OnDisplayFindAndReplaceText(object commandObject, ref UIItemDisplayProperties display)
		{
			display.Enabled = display.Visible = true;
			return true; //we've handled this
		}

		public bool OnShowAllEntries(object args)
		{
			m_propertyTable.SetProperty("SelectedPublication", xWorksStrings.AllEntriesPublication, true);
			return true;
		}

		private void UpdateContent(DictionaryPublicationDecorator publicationDecorator, string configurationFile)
		{
			SetInfoBarText();
			var htmlErrorMessage = xWorksStrings.ksErrorDisplayingPublication;
			if (String.IsNullOrEmpty(configurationFile))
			{
				htmlErrorMessage = xWorksStrings.NoConfigsMatchPub;
			}
			else
			{
				using (new WaitCursor(ParentForm))
				using (var progressDlg = new Common.Controls.ProgressDialogWithTask(this.ParentForm))
				{
					progressDlg.AllowCancel = true;
					progressDlg.CancelLabelText = xWorksStrings.ksCancelingPublicationLabel;
					progressDlg.Title = xWorksStrings.ksPreparingPublicationDisplay;
					var xhtmlPath = progressDlg.RunTask(true, SaveConfiguredXhtmlAndDisplay, publicationDecorator, configurationFile) as string;
					if (xhtmlPath != null)
					{
						if (progressDlg.IsCanceling)
						{
							m_mediator.SendMessage("SetToolFromName", "lexiconEdit");
						}
						else
						{
							m_mainView.Url = new Uri(xhtmlPath);
							m_mainView.Refresh(WebBrowserRefreshOption.Completely);
						}
						return;
					}
				}
			}
			m_mainView.DocumentText = String.Format("<html><body>{0}</body></html>", htmlErrorMessage);
		}

		private object SaveConfiguredXhtmlAndDisplay(IThreadedProgress progress, object[] args)
		{
			if (args.Length != 2)
				return null;
			var publicationDecorator = (DictionaryPublicationDecorator)args[0];
			var configurationFile = (string)args[1];
			if (progress != null)
				progress.Message = xWorksStrings.ksObtainingEntriesToDisplay;
			var configuration = new DictionaryConfigurationModel(configurationFile, Cache);
			publicationDecorator.Refresh();
			var entriesToPublish = publicationDecorator.GetEntriesToPublish(m_propertyTable, Clerk.VirtualFlid);
			var start = DateTime.Now;
			if (progress != null)
			{
				progress.Minimum = 0;
				var entryCount = ConfiguredXHTMLGenerator.EntriesPerPage;
				progress.Maximum = entryCount + 1 + entryCount / 100;
				progress.Position++;
			}
			var xhtmlPath = ConfiguredXHTMLGenerator.SavePreviewHtmlWithStyles(entriesToPublish, publicationDecorator, configuration, m_propertyTable, progress);
			var end = DateTime.Now;
			System.Diagnostics.Debug.WriteLine(string.Format("saving xhtml/css took {0}", end - start));
			return xhtmlPath;
		}

		/// <summary>
		/// Interpreting the xhtml, gecko doesn't load css files with a # character in it.  (probably because it carries meaning in a URL)
		/// It's probably safe to assume that : and ? characters would also cause problems.
		/// </summary>
		public static string MakeFilenameSafeForHtml(string name)
		{
			if (name == null)
				return String.Empty;
			return name.Replace('#', '-').Replace('?', '-').Replace(':', '-');
		}

		private string GetCurrentPublication()
		{
			// Returns the current publication and use '$$all_entries$$' if none has yet been set
			return m_propertyTable.GetStringProperty("SelectedPublication",
			 xWorksStrings.AllEntriesPublication);
		}

		private string GetCurrentConfiguration(bool fUpdate)
		{
			return DictionaryConfigurationListener.GetCurrentConfiguration(m_propertyTable, fUpdate);
		}

		private void SetCurrentConfiguration(string currentConfig, bool fUpdate)
		{
			DictionaryConfigurationListener.SetCurrentConfiguration(m_propertyTable, currentConfig, fUpdate);
		}

		public DictionaryPublicationDecorator PublicationDecorator
		{
			get
			{
				if(m_pubDecorator == null)
				{
					m_pubDecorator = new DictionaryPublicationDecorator(Cache, Clerk.VirtualListPublisher, Clerk.VirtualFlid);
				}
				var pubName = GetCurrentPublication();
				if(xWorksStrings.AllEntriesPublication == pubName)
				{
					// A null publication means show everything
					m_pubDecorator.Publication = null;
				}
				else
				{
					// look up the publication object

					var pub = (from item in Cache.LangProject.LexDbOA.PublicationTypesOA.PossibilitiesOS
									where item.Name.UserDefaultWritingSystem.Text == pubName
									select item).FirstOrDefault();
					if(pub != null && pub != m_pubDecorator.Publication)
					{
						// change the publication if it is different from the current one
						m_pubDecorator.Publication = pub;
					}
				}
				return m_pubDecorator;
			}
		}

		private void SetConfigViewTitle()
		{
			var maxViewWidth = Width/2 - kSpaceForMenuButton;
			var allConfigurations = DictionaryConfigurationUtils.GatherBuiltInAndUserConfigurations(Cache, m_configObjectName);
			string curViewName;
			var currentConfig = GetCurrentConfiguration(false);
			if(allConfigurations.ContainsValue(currentConfig))
			{
				curViewName = allConfigurations.First(item => item.Value == currentConfig).Key;
			}
			else
			{
				curViewName = allConfigurations.First().Key;
			}
			// Limit length of View title to remaining available width
			curViewName = TrimToMaxPixelWidth(Math.Max(2, maxViewWidth), curViewName);
			var isReversalIndex = DictionaryConfigurationListener.GetDictionaryConfigurationType(m_propertyTable) == xWorksStrings.ReversalIndex;
			if (!isReversalIndex)
				ResetSpacer(maxViewWidth, curViewName);
			else
				((IPaneBar) m_informationBar).Text = curViewName;
		}

		/// <summary>
		/// Sets the text on the info bar that appears above the main view panel.
		/// The xml configuration file that this view is based on can configure the text in several ways.
		/// </summary>
		protected override void SetInfoBarText()
		{
			if(m_informationBar == null)
				return;
			var titleStr = GetBaseTitleStringFromConfig();
			if (titleStr == string.Empty)
			{
				base.SetInfoBarText();
				return;
			}
			// Set the configuration part of the title
			SetConfigViewTitle();
			//Set the publication part of the title
			var pubNameTitlePiece = GetCurrentPublication();
			if (pubNameTitlePiece == xWorksStrings.AllEntriesPublication)
				pubNameTitlePiece = xWorksStrings.ksAllEntries;
			titleStr = pubNameTitlePiece + " " + titleStr;
			var isReversalIndex = DictionaryConfigurationListener.GetDictionaryConfigurationType(m_propertyTable) == xWorksStrings.ReversalIndex;
			if (isReversalIndex)
			{
				var maxViewWidth = Width / 2 - kSpaceForMenuButton;
				// Limit length of View title to remaining available width
				titleStr = TrimToMaxPixelWidth(Math.Max(2, maxViewWidth), titleStr);
				ResetSpacer(maxViewWidth, titleStr);
			}
			else
				((IPaneBar) m_informationBar).Text = titleStr;
		}

		private const int kSpaceForMenuButton = 26;


		protected override void OnSizeChanged(EventArgs e)
		{
			base.OnSizeChanged(e);
			SetInfoBarText();
		}

		public string FindTabHelpId { get; private set; }
	}
}<|MERGE_RESOLUTION|>--- conflicted
+++ resolved
@@ -1005,17 +1005,6 @@
 
 		#endregion
 
-<<<<<<< HEAD
-		/// <summary>
-		/// Method which set the current writing system when selected in ConfigureReversalIndexDialog
-		/// </summary>
-		private void SetReversalIndexOnPropertyDlg() // REVIEW (Hasso) 2016.01: this seems to sabotage whatever is selected in the Config dialog
-		{
-			DictionaryConfigurationUtils.SetReversalIndexGuidBasedOnReversalIndexConfiguration(m_propertyTable, Cache);
-		}
-
-=======
->>>>>>> b2dd58ff
 		public void OnMasterRefresh(object sender)
 		{
 			var currentConfig = GetCurrentConfiguration(false);
