--- conflicted
+++ resolved
@@ -98,11 +98,7 @@
 			}
 			else if (e.Button == GeckoMouseButton.Right)
 			{
-<<<<<<< HEAD
 				HandleDomRightClick(browser, e, element, PropertyTable, Publisher, m_configObjectName);
-=======
-				HandleDomRightClick(browser, e, element, m_propertyTable, m_mediator, m_configObjectName);
->>>>>>> 314687bf
 			}
 		}
 
@@ -138,11 +134,7 @@
 		[SuppressMessage("Gendarme.Rules.Correctness", "EnsureLocalDisposalRule",
 			Justification = "ToolStripMenuItem gets added to m_contextMenu.Items; ContextMenuStrip is disposed in DisposeContextMenu()")]
 		internal static void HandleDomRightClick(GeckoWebBrowser browser, DomMouseEventArgs e,
-<<<<<<< HEAD
 			GeckoElement element, IPropertyTable propertyTable, IPublisher publisher, string configObjectName)
-=======
-			GeckoElement element, PropertyTable propertyTable, Mediator mediator, string configObjectName)
->>>>>>> 314687bf
 		{
 			Guid topLevelGuid;
 			var classList = GetClassListFromGeckoElement(element, out topLevelGuid);
@@ -151,11 +143,7 @@
 			var item = new ToolStripMenuItem(label);
 			s_contextMenu.Items.Add(item);
 			item.Click += RunConfigureDialogAt;
-<<<<<<< HEAD
 			item.Tag = new object[] { propertyTable, publisher, classList, topLevelGuid };
-=======
-			item.Tag = new object[] { propertyTable, mediator, classList, topLevelGuid };
->>>>>>> 314687bf
 			s_contextMenu.Show(browser, new Point(e.ClientX, e.ClientY));
 			s_contextMenu.Closed += m_contextMenu_Closed;
 			e.Handled = true;
@@ -828,13 +816,13 @@
 			}
 			if (!isReversalIndex)
 			{
-			// Set the configuration part of the title
-			SetConfigViewTitle();
-			//Set the publication part of the title
-			var pubNameTitlePiece = GetCurrentPublication();
+				// Set the configuration part of the title
+				SetConfigViewTitle();
+				//Set the publication part of the title
+				var pubNameTitlePiece = GetCurrentPublication();
 				if (pubNameTitlePiece == xWorksStrings.AllEntriesPublication)
-				pubNameTitlePiece = xWorksStrings.ksAllEntries;
-			titleStr = pubNameTitlePiece + " " + titleStr;
+					pubNameTitlePiece = xWorksStrings.ksAllEntries;
+				titleStr = pubNameTitlePiece + " " + titleStr;
 			}
 			((IPaneBar)m_informationBar).Text = titleStr;
 		}
