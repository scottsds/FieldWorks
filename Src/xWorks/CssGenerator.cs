--- conflicted
+++ resolved
@@ -52,12 +52,8 @@
 			var cache = propertyTable.GetValue<FdoCache>("cache");
 			LoadBulletUnicodes();
 			LoadNumberingStyles();
-<<<<<<< HEAD
+			GenerateLetterHeaderCss(propertyTable, propStyleSheet, styleSheet);
 			GenerateCssForDefaultStyles(propertyTable, propStyleSheet, styleSheet, model);
-=======
-			GenerateLetterHeaderCss(mediator, mediatorstyleSheet, styleSheet);
-			GenerateCssForDefaultStyles(mediator, mediatorstyleSheet, styleSheet, model);
->>>>>>> bb7cc4c5
 			MakeLinksLookLikePlainText(styleSheet);
 			GenerateBidirectionalCssShim(styleSheet);
 			GenerateCssForAudioWs(styleSheet, cache);
@@ -69,28 +65,24 @@
 			return Icu.Normalize(styleSheet.ToString(true, 1), Icu.UNormalizationMode.UNORM_NFC);
 		}
 
-		private static void GenerateCssForDefaultStyles(PropertyTable propertyTable, FwStyleSheet mediatorstyleSheet,
+		private static void GenerateCssForDefaultStyles(PropertyTable propertyTable, FwStyleSheet propStyleSheet,
 			StyleSheet styleSheet, DictionaryConfigurationModel model)
 		{
-			if (mediatorstyleSheet == null)
+			if (propStyleSheet == null)
 				return;
 
-			if (mediatorstyleSheet.Styles.Contains("Normal"))
+			if (propStyleSheet.Styles.Contains("Normal"))
 				GenerateCssForWsSpanWithNormalStyle(styleSheet, propertyTable);
 
-			if (mediatorstyleSheet.Styles.Contains(DictionaryNormal))
+			if (propStyleSheet.Styles.Contains(DictionaryNormal))
 				GenerateDictionaryNormalParagraphCss(styleSheet, propertyTable);
 
-<<<<<<< HEAD
+			if (propStyleSheet.Styles.Contains(LetterHeadingStyleName))
+			{
+				GenerateCssForWritingSystems(".letter", LetterHeadingStyleName, styleSheet, propertyTable);
+			}
+
 			GenerateDictionaryMinorParagraphCss(styleSheet, propertyTable, model);
-=======
-			if (mediatorstyleSheet.Styles.Contains(LetterHeadingStyleName))
-			{
-				GenerateCssForWritingSystems(".letter", LetterHeadingStyleName, styleSheet, mediator);
-			}
-
-			GenerateDictionaryMinorParagraphCss(styleSheet, mediator, model);
->>>>>>> bb7cc4c5
 		}
 
 		private static void MakeLinksLookLikePlainText(StyleSheet styleSheet)
@@ -221,24 +213,7 @@
 			}
 			else if (listAndParaOpts != null)
 			{
-<<<<<<< HEAD
 				GenerateCssFromListAndParaOptions(configNode, listAndParaOpts, styleSheet, ref baseSelection, cache, propertyTable);
-			}
-			else if (configNode.DictionaryNodeOptions is DictionaryNodeGroupingOptions
-					&& ((DictionaryNodeGroupingOptions)configNode.DictionaryNodeOptions).DisplayGroupInParagraph)
-			{
-				// In a grouping node with DisplayGroupInParagraph on we should add the block display
-				GenerateSelectorsFromNode(baseSelection, configNode, out baseSelection, cache, propertyTable);
-				rule.Value = baseSelection;
-				rule.Declarations.Add(new Property("display"){ Term = new PrimitiveTerm(UnitType.Ident, "block") });
-				// if the configuration node defines a style then add all the rules generated from that style
-				if (!String.IsNullOrEmpty(configNode.Style))
-				{
-					//Generate the rules for the paragraph style
-					rule.Declarations.Properties.AddRange(GetOnlyParagraphStyle(GenerateCssStyleFromFwStyleSheet(configNode.Style, DefaultStyle, configNode,
-						propertyTable)));
-=======
-				GenerateCssFromListAndParaOptions(configNode, listAndParaOpts, styleSheet, ref baseSelection, cache, mediator);
 				var wsOptions = configNode.DictionaryNodeOptions as DictionaryNodeWritingSystemOptions;
 				if (wsOptions != null && wsOptions.DisplayWritingSystemAbbreviations)
 				{
@@ -246,8 +221,7 @@
 					{
 						baseSelection = baseSelection + "> span";
 					}
-					GenerateCssForWritingSystemPrefix(configNode, styleSheet, baseSelection, mediator);
->>>>>>> bb7cc4c5
+					GenerateCssForWritingSystemPrefix(configNode, styleSheet, baseSelection, propertyTable);
 				}
 			}
 			else
@@ -257,21 +231,8 @@
 					GenerateCssFromPictureOptions(configNode, (DictionaryNodePictureOptions)configNode.DictionaryNodeOptions, styleSheet, baseSelection);
 				}
 				var selectors = GenerateSelectorsFromNode(baseSelection, configNode, out baseSelection,
-<<<<<<< HEAD
 					cache, propertyTable);
-				rule.Value = baseSelection;
-
-				// if the configuration node defines a style then add all the rules generated from that style
-				if (!String.IsNullOrEmpty(configNode.Style))
-				{
-					//Generate the rules for the default font info
-					rule.Declarations.Properties.AddRange(GenerateCssStyleFromFwStyleSheet(configNode.Style, DefaultStyle, configNode,
-						propertyTable));
-				}
-=======
-					cache, mediator);
-
->>>>>>> bb7cc4c5
+
 				var wsOptions = configNode.DictionaryNodeOptions as DictionaryNodeWritingSystemOptions;
 				if (wsOptions != null)
 				{
@@ -284,12 +245,12 @@
 				rule.Value = baseSelection;
 
 				// if the configuration node defines a style then add all the rules generated from that style
-				if (!String.IsNullOrEmpty(configNode.Style))
+				if (!string.IsNullOrEmpty(configNode.Style))
 				{
 					//Generate the rules for the default font info
 					rule.Declarations.Properties.AddRange(GenerateCssStyleFromFwStyleSheet(configNode.Style, DefaultStyle, configNode,
-						mediator));
-					GenerateCssForWritingSystems(baseSelection + " span", configNode.Style, styleSheet, mediator);
+						propertyTable));
+					GenerateCssForWritingSystems(baseSelection + " span", configNode.Style, styleSheet, propertyTable);
 				}
 				styleSheet.Rules.AddRange(CheckRangeOfRulesForEmpties(selectors));
 				if (!IsEmptyRule(rule))
@@ -470,17 +431,13 @@
 					};
 					styleSheet.Rules.Add(blockRule);
 					GenerateCssForCounterReset(styleSheet, baseSelection, declaration, true);
-<<<<<<< HEAD
 					var bulletRule = AdjustRuleIfParagraphNumberScheme(blockRule, configNode, propertyTable);
-=======
-					var bulletRule = AdjustRuleIfParagraphNumberScheme(blockRule, configNode, mediator);
 					// REVIEW (Hasso) 2016.10: could these two lines be moved outside the loop?
 					// REVIEW (Hasso) 2016.10: both of these following lines add all rules but BeforeAfter (so if the condition in the first line
 					// REVIEW (cont) is true, both excluded rule categories will nonetheless be added)
 					styleSheet.Rules.AddRange(DictionaryConfigurationModel.NoteInParaStyles.Contains(configNode.FieldDescription)
 						? RemoveBeforeAndAfterForNoteInParaRules(styleRules)
 						: RemoveBeforeAfterSelectorRules(styleRules));
->>>>>>> bb7cc4c5
 					styleSheet.Rules.AddRange(RemoveBeforeAfterSelectorRules(styleRules));
 					styleSheet.Rules.Add(bulletRule);
 				}
@@ -655,12 +612,8 @@
 		/// </summary>
 		private static IEnumerable<StyleRule> GenerateSelectorsFromNode(
 			string parentSelector, ConfigurableDictionaryNode configNode,
-<<<<<<< HEAD
 			out string baseSelection, FdoCache cache, PropertyTable propertyTable)
-=======
-			out string baseSelection, FdoCache cache, Mediator mediator)
 			// REVIEW (Hasso) 2016.10: parentSelector and baseSelector could be combined into a single `ref` parameter
->>>>>>> bb7cc4c5
 		{
 			// TODO: REFACTOR this method to handle certain nodes more specifically. The options type should be used to branch into node specific code.
 			parentSelector = GetParentForFactoredReference(parentSelector, configNode);
@@ -1528,11 +1481,7 @@
 			}
 		}
 
-<<<<<<< HEAD
-		public static string GenerateLetterHeaderCss(PropertyTable propertyTable)
-=======
-		public static void GenerateLetterHeaderCss(Mediator mediator, FwStyleSheet mediatorStyleSheet, StyleSheet styleSheet)
->>>>>>> bb7cc4c5
+		public static void GenerateLetterHeaderCss(PropertyTable propertyTable, FwStyleSheet mediatorStyleSheet, StyleSheet styleSheet)
 		{
 			var letHeadRule = new StyleRule { Value = ".letHead" };
 			letHeadRule.Declarations.Properties.Add(new Property("-moz-column-count") { Term = new PrimitiveTerm(UnitType.Number, 1) });
@@ -1540,16 +1489,9 @@
 			letHeadRule.Declarations.Properties.Add(new Property("column-count") { Term = new PrimitiveTerm(UnitType.Number, 1) });
 			letHeadRule.Declarations.Properties.Add(new Property("clear") { Term = new PrimitiveTerm(UnitType.Ident, "both") });
 			letHeadRule.Declarations.Properties.Add(new Property("width") { Term = new PrimitiveTerm(UnitType.Percentage, 100) });
-			letHeadRule.Declarations.Properties.AddRange(GetOnlyParagraphStyle(GenerateCssStyleFromFwStyleSheet(LetterHeadingStyleName, 0, mediator)));
-
-<<<<<<< HEAD
-			var letterRule = new StyleRule { Value = ".letter" };
-			var cache = propertyTable.GetValue<FdoCache>("cache");
-			letterRule.Declarations.Properties.AddRange(GenerateCssStyleFromFwStyleSheet(LetterHeadingStyleName, cache.DefaultVernWs, propertyTable));
-			return letHeadRule.ToString(true) + Environment.NewLine + letterRule.ToString(true) + Environment.NewLine;
-=======
+			letHeadRule.Declarations.Properties.AddRange(GetOnlyParagraphStyle(GenerateCssStyleFromFwStyleSheet(LetterHeadingStyleName, 0, propertyTable)));
+
 			styleSheet.Rules.Add(letHeadRule);
->>>>>>> bb7cc4c5
 		}
 
 		public static string GenerateCssForPageButtons()
