--- conflicted
+++ resolved
@@ -791,7 +791,12 @@
 
 (There is one other special case. If you are adding a temporary custom field for a special purpose and will delete it before you next Send/Receive, you may proceed safely.)</value>
   </data>
-<<<<<<< HEAD
+  <data name="ksCustomFieldsCanNotBeAddedDueToOtherAppsCaption" xml:space="preserve">
+    <value>Cannot Add Custom Fields</value>
+  </data>
+  <data name="ksCustomFieldsCanNotBeAddedDueToOtherAppsText" xml:space="preserve">
+    <value>Custom Fields cannot be added when there is more than one application using this project.</value>
+  </data>
   <data name="FailedToRename" xml:space="preserve">
     <value>Failed to rename. Use a name that is not already in use.</value>
     <comment>String similar 'Failed to rename. Use a name that is not already in use'
@@ -839,12 +844,5 @@
   <data name="WantContinue" xml:space="preserve">
     <value>Do you want to continue?</value>
     <comment>whether to continue with the resetting of a configuration</comment>
-=======
-  <data name="ksCustomFieldsCanNotBeAddedDueToOtherAppsCaption" xml:space="preserve">
-    <value>Cannot Add Custom Fields</value>
-  </data>
-  <data name="ksCustomFieldsCanNotBeAddedDueToOtherAppsText" xml:space="preserve">
-    <value>Custom Fields cannot be added when there is more than one application using this project.</value>
->>>>>>> 96a3e2b2
   </data>
 </root>