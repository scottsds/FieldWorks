--- conflicted
+++ resolved
@@ -3,50 +3,26 @@
 // (http://www.gnu.org/licenses/lgpl-2.1.html)
 
 using System;
-using System.Collections.Generic;
 using System.Diagnostics;
 using System.Diagnostics.CodeAnalysis;
-using System.Drawing;
 using System.IO;
 using System.Linq;
-<<<<<<< HEAD
-using System.Xml;
-using System.Windows.Forms;
-=======
 using System.Windows.Forms;
 using System.Xml;
 using SIL.CoreImpl;
-using SIL.FieldWorks.Common.COMInterfaces;
 using SIL.FieldWorks.Common.Controls.FileDialog;
+using SIL.FieldWorks.Common.Framework;
 using SIL.FieldWorks.Common.Framework.DetailControls;
 using SIL.FieldWorks.Common.FwUtils;
 using SIL.FieldWorks.Common.RootSites;
 using SIL.FieldWorks.Common.Widgets;
->>>>>>> 5a77a746
 using SIL.FieldWorks.FDO;
 using SIL.FieldWorks.FDO.DomainServices;
 using SIL.FieldWorks.FDO.Infrastructure;
 using SIL.FieldWorks.FdoUi;
-<<<<<<< HEAD
-using SIL.FieldWorks.Common.Framework.DetailControls;
-using SIL.FieldWorks.Common.FwUtils;
-using SIL.FieldWorks.Common.RootSites;
-=======
->>>>>>> 5a77a746
 using SIL.FieldWorks.FwCoreDlgs;
 using SIL.FieldWorks.Resources;
-using SIL.Reporting;
 using SIL.Utils;
-<<<<<<< HEAD
-using SIL.Utils.FileDialog;
-using SIL.FieldWorks.Common.Widgets;
-using System.Diagnostics.CodeAnalysis;
-using System.IO;
-using SIL.FieldWorks.Common.Framework;
-=======
-using XCore;
-using ConfigurationException = SIL.Utils.ConfigurationException;
->>>>>>> 5a77a746
 
 namespace SIL.FieldWorks.XWorks
 {
@@ -316,7 +292,7 @@
 							{
 								foreach (string fileName in fileNames.Where(f => !string.IsNullOrEmpty(f)))
 								{
-								int hvo = obj.Cache.DomainDataByFlid.MakeNewObject(CmMediaTags.kClassId, obj.Hvo, flid, chvo);
+									int hvo = obj.Cache.DomainDataByFlid.MakeNewObject(CmMediaTags.kClassId, obj.Hvo, flid, chvo);
 									ICmMedia media = Cache.ServiceLocator.GetInstance<ICmMediaRepository>().GetObject(hvo);
 									ICmFolder folder = DomainObjectServices.FindOrCreateFolder(obj.Cache, LangProjectTags.kflidMedia, sFolderName);
 									media.MediaFileRA = DomainObjectServices.FindOrCreateFile(folder, fileName);
