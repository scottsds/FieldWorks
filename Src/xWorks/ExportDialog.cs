--- conflicted
+++ resolved
@@ -386,21 +386,15 @@
 		/// </summary>
 		private Control EnsureViewInfo()
 		{
-<<<<<<< HEAD
-			string area = "lexicon";
-			string tool = "lexiconDictionary";
+			string area, tool;
 			m_areaOrig = PropertyTable.GetValue<string>("areaChoice");
-=======
-			string area, tool;
-			m_areaOrig = m_propertyTable.GetStringProperty("areaChoice", null);
->>>>>>> 32707667
 			if (m_rgFxtTypes.Count == 0)
 				return null; // only non-Fxt exports available (like Discourse chart?)
 			var ft = m_rgFxtTypes[FxtIndex((string)m_exportItems[0].Tag)].m_ft;
 			if (m_areaOrig == "notebook")
 			{
 				if (ft != FxtTypes.kftConfigured) // Different from Configured Dictionary; Notebook uses a subclass of ExportDialog
-					return null; // nothing to do.
+					return null;	// nothing to do.
 				area = m_areaOrig;
 				tool = "notebookDocument";
 			}
@@ -409,14 +403,6 @@
 				area = "lexicon";
 				switch (ft)
 				{
-<<<<<<< HEAD
-					case FxtTypes.kftConfigured:
-						break;
-					case FxtTypes.kftReversal:
-						tool = "reversalEditComplete";
-						break;
-=======
->>>>>>> 32707667
 					case FxtTypes.kftClassifiedDict:
 						// Should match the tool in DistFiles/Language Explorer/Configuration/RDE/toolConfiguration.xml, the value attribute in
 						// <tool label="Classified Dictionary" value="lexiconClassifiedDictionary" icon="DocumentView">.
@@ -673,82 +659,79 @@
 			string fxtPath = (string)m_exportItems[0].Tag;
 			FxtType ft = m_rgFxtTypes[FxtIndex(fxtPath)];
 			using (new WaitCursor(this))
-			using (var progressDlg = new ProgressDialogWithTask(this))
-			{
-				try
-				{
-					progressDlg.Title = String.Format(xWorksStrings.Exporting0,
-						m_exportItems[0].SubItems[0].Text);
-					progressDlg.Message = xWorksStrings.Exporting_;
-
-					switch (ft.m_ft)
+				using (var progressDlg = new ProgressDialogWithTask(this))
+				{
+					try
 					{
-						case FxtTypes.kftFxt:
-							m_dumper = new XDumper(m_cache);
-							m_dumper.UpdateProgress += OnDumperUpdateProgress;
-							m_dumper.SetProgressMessage += OnDumperSetProgressMessage;
-							progressDlg.Minimum = 0;
-							progressDlg.Maximum = m_dumper.GetProgressMaximum();
-							progressDlg.AllowCancel = true;
-							progressDlg.Restartable = true;
-
-							progressDlg.RunTask(true, ExportFxt, outPath, fxtPath, fLiftOutput);
-							break;
-						case FxtTypes.kftConfigured:
-						case FxtTypes.kftReversal:
-							progressDlg.Minimum = 0;
+						progressDlg.Title = String.Format(xWorksStrings.Exporting0,
+							m_exportItems[0].SubItems[0].Text);
+						progressDlg.Message = xWorksStrings.Exporting_;
+
+						switch (ft.m_ft)
+						{
+							case FxtTypes.kftFxt:
+								m_dumper = new XDumper(m_cache);
+								m_dumper.UpdateProgress += OnDumperUpdateProgress;
+								m_dumper.SetProgressMessage += OnDumperSetProgressMessage;
+								progressDlg.Minimum = 0;
+								progressDlg.Maximum = m_dumper.GetProgressMaximum();
+								progressDlg.AllowCancel = true;
+								progressDlg.Restartable = true;
+
+								progressDlg.RunTask(true, ExportFxt, outPath, fxtPath, fLiftOutput);
+								break;
+							case FxtTypes.kftConfigured:
+							case FxtTypes.kftReversal:
+								progressDlg.Minimum = 0;
 							progressDlg.Maximum = 1; // max will be set by the task, since only it knows how many entries it will export
-							progressDlg.AllowCancel = true;
-							progressDlg.RunTask(true, ExportConfiguredXhtml, outPath);
-							break;
-						case FxtTypes.kftClassifiedDict:
-							progressDlg.Minimum = 0;
-							progressDlg.Maximum = m_seqView.ObjectCount;
-							progressDlg.AllowCancel = true;
-
-							IVwStylesheet vss = m_seqView.RootBox == null ? null : m_seqView.RootBox.Stylesheet;
-							progressDlg.RunTask(true, ExportConfiguredDocView,
-								outPath, fxtPath, ft, vss);
-							break;
-						case FxtTypes.kftTranslatedLists:
-							progressDlg.Minimum = 0;
-							progressDlg.Maximum = m_translatedLists.Count;
-							progressDlg.AllowCancel = true;
-
-							progressDlg.RunTask(true, ExportTranslatedLists, outPath);
-							break;
-						case FxtTypes.kftSemanticDomains:
-							// Potentially, we could count semantic domains and try to make the export update for each.
-							// In practice this only takes a second or two on a typical modern computer
-							// an the main export routine is borrowed from kftTranslatedLists and set up to count each
-							// list as one step. For now, claiming this export just has one step seems good enough.
-							progressDlg.Minimum = 0;
-							progressDlg.Maximum = 1;
-							progressDlg.AllowCancel = true;
-
-							progressDlg.RunTask(true, ExportSemanticDomains, outPath, ft, fxtPath, m_allQuestions);
-							break;
-						case FxtTypes.kftLift:
-							progressDlg.Minimum = 0;
-							progressDlg.Maximum = 1000;
-							progressDlg.AllowCancel = true;
-							progressDlg.Restartable = true;
-							progressDlg.RunTask(true, ExportLift, outPath, ft.m_filtered);
-							break;
-						case FxtTypes.kftGrammarSketch:
-							progressDlg.Minimum = 0;
-							progressDlg.Maximum = 1000;
-							progressDlg.AllowCancel = true;
-							progressDlg.Restartable = true;
-							progressDlg.RunTask(true, ExportGrammarSketch, outPath, ft.m_sDataType, ft.m_sXsltFiles);
-							break;
+								progressDlg.AllowCancel = true;
+								progressDlg.RunTask(true, ExportConfiguredXhtml, outPath);
+								break;
+							case FxtTypes.kftClassifiedDict:
+								progressDlg.Minimum = 0;
+								progressDlg.Maximum = m_seqView.ObjectCount;
+								progressDlg.AllowCancel = true;
+
+								IVwStylesheet vss = m_seqView.RootBox == null ? null : m_seqView.RootBox.Stylesheet;
+								progressDlg.RunTask(true, ExportConfiguredDocView,
+									outPath, fxtPath, ft, vss);
+								break;
+							case FxtTypes.kftTranslatedLists:
+								progressDlg.Minimum = 0;
+								progressDlg.Maximum = m_translatedLists.Count;
+								progressDlg.AllowCancel = true;
+
+								progressDlg.RunTask(true, ExportTranslatedLists, outPath);
+								break;
+							case FxtTypes.kftSemanticDomains:
+								// Potentially, we could count semantic domains and try to make the export update for each.
+								// In practice this only takes a second or two on a typical modern computer
+								// an the main export routine is borrowed from kftTranslatedLists and set up to count each
+								// list as one step. For now, claiming this export just has one step seems good enough.
+								progressDlg.Minimum = 0;
+								progressDlg.Maximum = 1;
+								progressDlg.AllowCancel = true;
+
+								progressDlg.RunTask(true, ExportSemanticDomains, outPath, ft, fxtPath, m_allQuestions);
+								break;
+							case FxtTypes.kftLift:
+								progressDlg.Minimum = 0;
+								progressDlg.Maximum = 1000;
+								progressDlg.AllowCancel = true;
+								progressDlg.Restartable = true;
+								progressDlg.RunTask(true, ExportLift, outPath, ft.m_filtered);
+								break;
+							case FxtTypes.kftGrammarSketch:
+								progressDlg.Minimum = 0;
+								progressDlg.Maximum = 1000;
+								progressDlg.AllowCancel = true;
+								progressDlg.Restartable = true;
+								progressDlg.RunTask(true, ExportGrammarSketch, outPath, ft.m_sDataType, ft.m_sXsltFiles);
+								break;
+						}
 					}
-				}
-				catch (WorkerThreadException e)
-				{
-					if (e.InnerException is CancelException)
+					catch (WorkerThreadException e)
 					{
-<<<<<<< HEAD
 						if (e.InnerException is CancelException)
 						{
 							MessageBox.Show(this, e.InnerException.Message);
@@ -767,57 +750,32 @@
 							string msg = xWorksStrings.ErrorExporting_ProbablyBug + Environment.NewLine + e.InnerException.Message;
 							MessageBox.Show(this, msg);
 						}
-=======
-						MessageBox.Show(this, e.InnerException.Message);
-						m_ce = null;
->>>>>>> 32707667
 					}
-					else if (e.InnerException is LiftFormatException)
+					finally
 					{
-						// Show the pretty yellow semi-crash dialog box, with instructions for the
-						// user to report the bug.
-						var app = m_propertyTable.GetValue<IApp>("App");
-						ErrorReporter.ReportException(new Exception(xWorksStrings.ksLiftExportBugReport, e.InnerException),
-							app.SettingsKey, m_propertyTable.GetValue<IFeedbackInfoProvider>("FeedbackInfoProvider").SupportEmailAddress, this, false);
+						m_progressDlg = null;
+						m_dumper = null;
+						Close();
 					}
-					else
-					{
-						string msg = xWorksStrings.ErrorExporting_ProbablyBug + Environment.NewLine + e.InnerException.Message;
-						MessageBox.Show(this, msg);
-					}
-				}
-				finally
-				{
-					m_progressDlg = null;
-					m_dumper = null;
-					Close();
-				}
-			}
-		}
+				}
+			}
 
 		private object ExportConfiguredXhtml(IThreadedProgress progress, object[] args)
 		{
 			if(args.Length < 1)
+			{
 				return null;
+			}
 			var xhtmlPath = (string)args[0];
-<<<<<<< HEAD
-			var cssPath = Path.Combine(Path.GetDirectoryName(xhtmlPath), Path.GetFileNameWithoutExtension(xhtmlPath) + ".css");
-			int[] entriesToSave;
-			var publicationDecorator = ConfiguredXHTMLGenerator.GetPublicationDecoratorAndEntries(PropertyTable, out entriesToSave);
-			progress.Maximum = entriesToSave.Length;
-			var configuration = new DictionaryConfigurationModel(DictionaryConfigurationListener.GetCurrentConfiguration(PropertyTable), m_cache);
-			ConfiguredXHTMLGenerator.SavePublishedHtmlWithStyles(entriesToSave, publicationDecorator, configuration, PropertyTable, xhtmlPath, cssPath, progress);
-=======
 			switch (m_rgFxtTypes[FxtIndex((string)m_exportItems[0].Tag)].m_ft)
 			{
 				case FxtTypes.kftConfigured:
-					new DictionaryExportService(m_propertyTable, m_mediator).ExportDictionaryContent(xhtmlPath, progress: progress);
+					new DictionaryExportService(PropertyTable, Publisher).ExportDictionaryContent(xhtmlPath, progress: progress);
 					break;
 				case FxtTypes.kftReversal:
-					new DictionaryExportService(m_propertyTable, m_mediator).ExportReversalContent(xhtmlPath, progress: progress);
+					new DictionaryExportService(PropertyTable, Publisher).ExportReversalContent(xhtmlPath, progress: progress);
 					break;
 			}
->>>>>>> 32707667
 			return null;
 		}
 
