// Copyright (c) 2005-2013 SIL International
// This software is licensed under the LGPL, version 2.1 or later
// (http://www.gnu.org/licenses/lgpl-2.1.html)
//
// File: ExportDialog.cs
// Responsibility: Steve McConnel
// Last reviewed:
//
// <remarks>
// </remarks>
using System;
using System.Collections.Generic;
using System.Diagnostics;
using System.Diagnostics.CodeAnalysis;
using System.Drawing;
using System.IO;
using System.Linq;
using System.Reflection;
using System.Text;
using System.Windows.Forms;
using System.Xml;
using System.Xml.Xsl;
using Microsoft.Win32;
<<<<<<< HEAD
using SIL.Lift;
using SIL.Lift.Validation;
using SIL.CoreImpl;
using SIL.FieldWorks.FdoUi;
using SIL.Utils;
using SIL.Utils.FileDialog;
using SIL.FieldWorks.FDO;
using SIL.FieldWorks.FDO.DomainImpl;
=======
>>>>>>> 5a77a746
using SIL.FieldWorks.Common.COMInterfaces;
using SIL.FieldWorks.Common.Controls;
using SIL.FieldWorks.Common.Controls.FileDialog;
using SIL.FieldWorks.Common.FwUtils;
using SIL.FieldWorks.Common.FwUtils.Pathway;
using SIL.FieldWorks.Common.FXT;
using SIL.FieldWorks.Common.RootSites;
using SIL.FieldWorks.FDO;
using SIL.FieldWorks.FDO.DomainImpl;
using SIL.FieldWorks.FdoUi;
using SIL.FieldWorks.LexText.Controls;
<<<<<<< HEAD
=======
using SIL.FieldWorks.Resources;
using SIL.Lift;
using SIL.Lift.Validation;
using SIL.Utils;
using SIL.Windows.Forms;
using XCore;
using ReflectionHelper = SIL.Utils.ReflectionHelper;
>>>>>>> 5a77a746

namespace SIL.FieldWorks.XWorks
{
	/// <summary>
	/// ExportDialog implements an XML-configurable set of export choices.
	/// The base class here implements the main lexicon export (and thus has some specific
	/// behavior we may want to refactor into a subclass one day).
	/// Override ConfigurationFilePath to give the path to a file (like the one in the example here)
	/// from the FW root directory. This file specifies what will appear in the export options.
	/// You will typically also need to override the actual Export process, unless it is
	/// a standard FXT export.
	/// </summary>
	public class ExportDialog : Form, IFlexComponent, IFWDisposable
	{
		protected FdoCache m_cache;
<<<<<<< HEAD
=======
		protected Mediator m_mediator;
		protected XCore.PropertyTable m_propertyTable;
>>>>>>> 5a77a746
		private Label label1;
		protected ColumnHeader columnHeader1;
		protected ColumnHeader columnHeader2;
		private Button btnExport;
		private Button btnCancel;
		protected ListView m_exportList;
		private RichTextBox m_description;
		private XDumper m_dumper;
		protected IThreadedProgress m_progressDlg;
		private Button buttonHelp;

		protected string m_helpTopic;
		private HelpProvider helpProvider;

		// ReSharper disable InconsistentNaming
		// This stores the values of the format, configured, filtered, and sorted attributes of
		// the toplevel <template> element.
		protected internal enum FxtTypes
		{
			kftFxt = 0,
			kftConfigured = 1,
			kftReversal = 2,
			kftTranslatedLists = 3,
			kftPathway = 4,
			kftLift = 5,
			kftGrammarSketch,
			kftClassifiedDict,
			kftSemanticDomains,
			kftWebonary
		}
		// ReSharper restore InconsistentNaming
		protected internal struct FxtType
		{
			public string m_sFormat;
			public FxtTypes m_ft;
			public bool m_filtered;
			public string m_sDataType;
			public string m_sXsltFiles;
			public string m_path; // Used to keep track of items after they are sorted.
		}
		protected List<FxtType> m_rgFxtTypes = new List<FxtType>(8);

		protected ConfiguredExport m_ce = null;
		protected XmlSeqView m_seqView = null;
		private XmlVc m_xvc = null;
		private int m_hvoRootObj = 0;
		private int m_clidRootObj = 0;
		private CheckBox m_chkExportPictures;
		/// <summary>Flag whether to include picture and media files in the export.</summary>
		private bool m_fExportPicturesAndMedia = false;
		/// <summary>
		/// This is set true whenever the check value for m_chkExportPictures is retrieved
		/// for a LIFT export.
		/// </summary>
		private bool m_fLiftExportPicturesSet = false;
		/// <summary>
		/// The data access is needed if we're doing a filtered FXT export.  (See FWR-1223.)
		/// </summary>
		ISilDataAccess m_sda = null;
		/// <summary>
		/// The clerk is needed if we're doing a filtered FXT export.  (See FWR-1223.)
		/// </summary>
		RecordClerk m_clerk = null;

		private const string ksLiftExportPicturesPropertyName = "LIFT-ExportPictures";
		/// <summary>
		/// Store the active area from which this dialog was called.
		/// </summary>
		string m_areaOrig;
		private CheckBox m_chkShowInFolder;

		/// <summary>
		/// Required designer variable.
		/// </summary>
		private System.ComponentModel.Container components = null;

		private List<ListViewItem> m_exportItems;

		/// <summary />
		public ExportDialog()
		{
<<<<<<< HEAD
=======
		}

		public ExportDialog(Mediator mediator, XCore.PropertyTable propertyTable)
		{
			m_mediator = mediator;
			m_propertyTable = propertyTable;
			m_cache = m_propertyTable.GetValue<FdoCache>("cache");

>>>>>>> 5a77a746
			//
			// Required for Windows Form Designer support
			//
			InitializeComponent();
<<<<<<< HEAD
=======
			AccessibleName = GetType().Name;

			// Figure out where to locate the dlg.
			object obj = SettingsKey.GetValue("InsertX");
			if (obj != null)
			{
				var x = (int) obj;
				var y = (int) SettingsKey.GetValue("InsertY");
				var width = (int) SettingsKey.GetValue("InsertWidth", Width);
				var height = (int) SettingsKey.GetValue("InsertHeight", Height);
				var rect = new Rectangle(x, y, width, height);
				ScreenHelper.EnsureVisibleRect(ref rect);
				DesktopBounds = rect;
				StartPosition = FormStartPosition.Manual;
			}

			m_helpTopic = "khtpExportLexicon";

			var helpTopicProvider = m_propertyTable.GetValue<IHelpTopicProvider>("HelpTopicProvider");
			helpProvider = new HelpProvider();
			helpProvider.HelpNamespace = helpTopicProvider.HelpFile;
			helpProvider.SetHelpKeyword(this, helpTopicProvider.GetHelpString(m_helpTopic));
			helpProvider.SetHelpNavigator(this, HelpNavigator.Topic);

			// Determine whether we can support "configured" type export by trying to obtain
			// the XmlVc for an XmlDocView.  Also obtain the database id and class id of the
			// root object.

			InitFromMainControl(m_propertyTable.GetValue<object>("currentContentControlObject", null));
			m_clerk = m_propertyTable.GetValue<RecordClerk>("ActiveClerk", null);

			m_chkExportPictures.Checked = false;
			m_chkExportPictures.Visible = false;
			m_chkExportPictures.Enabled = false;
			m_fExportPicturesAndMedia = false;

			//Set  m_chkShowInFolder to it's last state.
			var showInFolder = m_propertyTable.GetStringProperty("ExportDlgShowInFolder", "true");
			if (showInFolder.Equals("true"))
				m_chkShowInFolder.Checked = true;
			else
				m_chkShowInFolder.Checked = false;

			m_exportItems = new List<ListViewItem>();
>>>>>>> 5a77a746
		}

		private void InitFromMainControl(object objCurrentControl)
		{
			XmlDocView docView = FindXmlDocView(objCurrentControl as Control);
			if (docView != null)
				m_seqView = docView.Controls[0] as XmlSeqView;
			if (m_seqView != null)
			{
				m_xvc = m_seqView.Vc;
				m_sda = m_seqView.RootBox.DataAccess;
			}
			var cmo = PropertyTable.GetValue<ICmObject>("ActiveClerkSelectedObject", null);
			if (cmo != null)
			{
				int clidRoot;
				var newHvoRoot = SetRoot(cmo, out clidRoot);
				if (newHvoRoot > 0)
				{
					m_hvoRootObj = newHvoRoot;
					m_clidRootObj = clidRoot;
				}
			}

			XmlBrowseView browseView = FindXmlBrowseView(objCurrentControl as Control);
			if (browseView != null)
				m_sda = browseView.RootBox.DataAccess;
		}

		/// <summary>
		/// Allows process to find an appropriate root hvo and change the current root.
		/// Subclasses (e.g. NotebookExportDialog) can override.
		/// </summary>
		/// <param name="cmo"></param>
		/// <param name="clidRoot"></param>
		/// <returns>Returns -1 if root hvo doesn't need changing.</returns>
		protected virtual int SetRoot(ICmObject cmo, out int clidRoot)
		{
			clidRoot = -1;
			var hvoRoot = -1;
			// Handle LexEntries that no longer have owners.
			if (cmo is ILexEntry)
			{
				hvoRoot = m_cache.LanguageProject.LexDbOA.Hvo;
				clidRoot = m_cache.ServiceLocator.GetInstance<Virtuals>().LexDbEntries;
			}
			else if (cmo is ICmSemanticDomain)
			{
				hvoRoot = cmo.OwnerOfClass<ICmPossibilityList>().Hvo;
				clidRoot = CmPossibilityListTags.kClassId;
			}
			else if (cmo.Owner != null)
			{
				hvoRoot = cmo.Owner.Hvo;
				clidRoot = cmo.Owner.ClassID;
			}
			return hvoRoot;
		}

		/// <summary>
		/// If one exists, find an XmlDocView control no matter how deeply it's embedded.
		/// </summary>
		private XmlDocView FindXmlDocView(Control control)
		{
			if (control == null)
				return null;
			if (control is XmlDocView)
				return control as XmlDocView;
			foreach (Control c in control.Controls)
			{
				XmlDocView xdv = FindXmlDocView(c);
				if (xdv != null)
					return xdv;
			}
			return null;
		}

		/// <summary>
		/// If one exists, find an XmlBrowseView control no matter how deeply it's embedded.
		/// </summary>
		private XmlBrowseView FindXmlBrowseView(Control control)
		{
			if (control == null)
				return null;
			if (control is XmlBrowseView)
				return control as XmlBrowseView;
			foreach (Control c in control.Controls)
			{
				XmlBrowseView xbv = FindXmlBrowseView(c);
				if (xbv != null)
					return xbv;
			}
			return null;
		}

		/// <summary>
		/// Check to see if the object has been disposed.
		/// All public Properties and Methods should call this
		/// before doing anything else.
		/// </summary>
		public void CheckDisposed()
		{
			if (IsDisposed)
				throw new ObjectDisposedException(String.Format("'{0}' in use after being disposed.", GetType().Name));
		}

		/// <summary>
		/// Clean up any resources being used.
		/// </summary>
		protected override void Dispose( bool disposing )
		{
			System.Diagnostics.Debug.WriteLineIf(!disposing, "****** Missing Dispose() call for " + GetType().Name + ". ****** ");
			// Must not be run more than once.
			if (IsDisposed)
				return;

			if( disposing )
			{
				if(components != null)
				{
					components.Dispose();
				}
			}

			PropertyTable = null;
			Publisher = null;
			Subscriber = null;

			base.Dispose( disposing );
		}

		#region Windows Form Designer generated code
		/// <summary>
		/// Required method for Designer support - do not modify
		/// the contents of this method with the code editor.
		/// </summary>
		private void InitializeComponent()
		{
			System.ComponentModel.ComponentResourceManager resources = new System.ComponentModel.ComponentResourceManager(typeof(ExportDialog));
			this.btnExport = new System.Windows.Forms.Button();
			this.btnCancel = new System.Windows.Forms.Button();
			this.m_exportList = new System.Windows.Forms.ListView();
			this.columnHeader1 = new System.Windows.Forms.ColumnHeader();
			this.columnHeader2 = new System.Windows.Forms.ColumnHeader();
			this.m_description = new System.Windows.Forms.RichTextBox();
			this.label1 = new System.Windows.Forms.Label();
			this.buttonHelp = new System.Windows.Forms.Button();
			this.m_chkExportPictures = new System.Windows.Forms.CheckBox();
			this.m_chkShowInFolder = new System.Windows.Forms.CheckBox();
			this.SuspendLayout();
			//
			// btnExport
			//
			resources.ApplyResources(this.btnExport, "btnExport");
			this.btnExport.Name = "btnExport";
			this.btnExport.Click += new System.EventHandler(this.btnExport_Click);
			//
			// btnCancel
			//
			resources.ApplyResources(this.btnCancel, "btnCancel");
			this.btnCancel.DialogResult = System.Windows.Forms.DialogResult.Cancel;
			this.btnCancel.Name = "btnCancel";
			this.btnCancel.Click += new System.EventHandler(this.btnCancel_Click);
			//
			// m_exportList
			//
			resources.ApplyResources(this.m_exportList, "m_exportList");
			this.m_exportList.Columns.AddRange(new System.Windows.Forms.ColumnHeader[] {
			this.columnHeader1,
			this.columnHeader2});
			this.m_exportList.FullRowSelect = true;
			this.m_exportList.HideSelection = false;
			this.m_exportList.MinimumSize = new System.Drawing.Size(256, 183);
			this.m_exportList.MultiSelect = false;
			this.m_exportList.Name = "m_exportList";
			this.m_exportList.Sorting = System.Windows.Forms.SortOrder.Ascending;
			this.m_exportList.UseCompatibleStateImageBehavior = false;
			this.m_exportList.View = System.Windows.Forms.View.Details;
			this.m_exportList.SelectedIndexChanged += new System.EventHandler(this.m_exportList_SelectedIndexChanged);
			//
			// columnHeader1
			//
			resources.ApplyResources(this.columnHeader1, "columnHeader1");
			//
			// columnHeader2
			//
			resources.ApplyResources(this.columnHeader2, "columnHeader2");
			//
			// m_description
			//
			resources.ApplyResources(this.m_description, "m_description");
			this.m_description.Name = "m_description";
			this.m_description.ReadOnly = true;
			this.m_description.LinkClicked += new System.Windows.Forms.LinkClickedEventHandler(this.m_description_LinkClicked);
			//
			// label1
			//
			resources.ApplyResources(this.label1, "label1");
			this.label1.Name = "label1";
			//
			// buttonHelp
			//
			resources.ApplyResources(this.buttonHelp, "buttonHelp");
			this.buttonHelp.Name = "buttonHelp";
			this.buttonHelp.Click += new System.EventHandler(this.buttonHelp_Click);
			//
			// m_chkExportPictures
			//
			resources.ApplyResources(this.m_chkExportPictures, "m_chkExportPictures");
			this.m_chkExportPictures.Name = "m_chkExportPictures";
			this.m_chkExportPictures.UseVisualStyleBackColor = true;
			this.m_chkExportPictures.CheckedChanged += new System.EventHandler(this.m_chkExportPictures_CheckedChanged);
			//
			// m_chkShowInFolder
			//
			resources.ApplyResources(this.m_chkShowInFolder, "m_chkShowInFolder");
			this.m_chkShowInFolder.Checked = true;
			this.m_chkShowInFolder.CheckState = System.Windows.Forms.CheckState.Checked;
			this.m_chkShowInFolder.Name = "m_chkShowInFolder";
			this.m_chkShowInFolder.UseVisualStyleBackColor = true;
			//
			// ExportDialog
			//
			this.AcceptButton = this.btnExport;
			resources.ApplyResources(this, "$this");
			this.CancelButton = this.btnCancel;
			this.Controls.Add(this.m_chkShowInFolder);
			this.Controls.Add(this.m_chkExportPictures);
			this.Controls.Add(this.buttonHelp);
			this.Controls.Add(this.label1);
			this.Controls.Add(this.m_description);
			this.Controls.Add(this.m_exportList);
			this.Controls.Add(this.btnCancel);
			this.Controls.Add(this.btnExport);
			this.MaximizeBox = false;
			this.MinimizeBox = false;
			this.Name = "ExportDialog";
			this.ShowIcon = false;
			this.Load += new System.EventHandler(this.ExportDialog_Load);
			this.Closed += new System.EventHandler(this.ExportDialog_Closed);
			this.ResumeLayout(false);
			this.PerformLayout();

		}
		#endregion

		/// <summary>
		/// In case the requested export requires a particular view and we aren't showing it, create a temporary one
		/// and update the appropriate variables from it.
		/// If this returns a non-null value, it is a newly created object which must be disposed. (See LT-11066.)
		/// </summary>
		Control EnsureViewInfo()
		{
			string area = "lexicon";
			string tool = "lexiconDictionary";
			m_areaOrig = PropertyTable.GetValue<string>("areaChoice");
			if (m_rgFxtTypes.Count == 0)
				return null; // only non-Fxt exports available (like Discourse chart?)
			// var ft = m_rgFxtTypes[FxtIndex((string) m_exportList.SelectedItems[0].Tag)].m_ft;
			var ft = m_rgFxtTypes[FxtIndex((string)m_exportItems[0].Tag)].m_ft;
			if (m_areaOrig == "notebook")
			{
				if (ft != FxtTypes.kftConfigured)
					return null;	// nothing to do.
				area = m_areaOrig;
				tool = "notebookDocument";
			}
			else
			{
				switch (ft)
				{
					case FxtTypes.kftConfigured:
						break;
					case FxtTypes.kftReversal:
						tool = "reversalEditComplete";
						break;
					case FxtTypes.kftClassifiedDict:
						// Should match the tool in DistFiles/Language Explorer/Configuration/RDE/toolConfiguration.xml, the value attribute in
						// <tool label="Classified Dictionary" value="lexiconClassifiedDictionary" icon="DocumentView">.
						// We use this to create that tool and base this export on its objects and saved configuration.
						tool = "lexiconClassifiedDictionary";
						break;
					case FxtTypes.kftGrammarSketch:
						area = "grammar";
						tool = "grammarSketch";
						break;
					default:
						return null; // nothing to do.
				}
			}
			var collector = new XmlNode[1];
			var parameter = new Tuple<string, string, XmlNode[]>(area, tool, collector);
			Publisher.Publish("GetContentControlParameters", parameter);
			var controlNode = collector[0];
			Debug.Assert(controlNode != null);
			XmlNode dynLoaderNode = controlNode.SelectSingleNode("dynamicloaderinfo");
			var contentAssemblyPath = XmlUtils.GetAttributeValue(dynLoaderNode, "assemblyPath");
			var contentClass = XmlUtils.GetAttributeValue(dynLoaderNode, "class");
			Control mainControl = (Control)DynamicLoader.CreateObject(contentAssemblyPath, contentClass);
			var parameters = controlNode.SelectSingleNode("parameters");
			((IFlexComponent)mainControl).InitializeFlexComponent(PropertyTable, Publisher, Subscriber);
			InitFromMainControl(mainControl);
			return mainControl;
		}

		List<int> m_translationWritingSystems;
		List<ICmPossibilityList> m_translatedLists;
		private bool m_allQuestions; // For semantic domains, export missing translations as English?

		private void btnExport_Click(object sender, EventArgs e)
		{
			if (m_exportList.SelectedItems.Count == 0)
				return;

			//if (ItemDisabled((string)m_exportList.SelectedItems[0].Tag))
			//    return;
			m_exportItems.Clear();
			foreach (ListViewItem sel in m_exportList.SelectedItems)
				m_exportItems.Add(sel);
			var mainControl = EnsureViewInfo();
			try
			{

				if (!PrepareForExport())
					return;

				bool fLiftExport = m_exportItems[0].SubItems[2].Text == "lift";
				string sFileName;
				string sDirectory;
				if (fLiftExport)
				{
					using (var dlg = new FolderBrowserDialogAdapter())
					{
						dlg.Tag = xWorksStrings.ksChooseLIFTFolderTitle; // can't set title !!??
						dlg.Description = String.Format(xWorksStrings.ksChooseLIFTExportFolder,
							m_exportItems[0].SubItems[1].Text);
						dlg.ShowNewFolderButton = true;
						dlg.RootFolder = Environment.SpecialFolder.Desktop;
						dlg.SelectedPath = PropertyTable.GetValue("ExportDir", Environment.GetFolderPath(Environment.SpecialFolder.Personal));
						if (dlg.ShowDialog(this) != DialogResult.OK)
							return;
						sDirectory = dlg.SelectedPath;
					}
					string sFile = Path.GetFileName(sDirectory);
					sFileName = Path.Combine(sDirectory, sFile + FwFileExtensions.ksLexiconInterchangeFormat);
					string sMsg = null;
					MessageBoxButtons btns = MessageBoxButtons.OKCancel;
					if (File.Exists(sFileName))
					{
						sMsg = xWorksStrings.ksLIFTAlreadyExists;
						btns = MessageBoxButtons.OKCancel;
					}
					else
					{
						string[] rgfiles = Directory.GetFiles(sDirectory);
						if (rgfiles.Length > 0)
						{
							sMsg = xWorksStrings.ksLIFTFolderNotEmpty;
							btns = MessageBoxButtons.YesNo;
						}
					}
					if (!String.IsNullOrEmpty(sMsg))
					{
						using (LiftExportMessageDlg dlg = new LiftExportMessageDlg(sMsg, btns))
						{
							if (dlg.ShowDialog(this) != DialogResult.OK)
								return;
						}
					}
				}
				else
				{
					FxtType ft;
					// Note that DiscourseExportDialog doesn't add anything to m_rgFxtTypes.
					// See FWR-2506.
					if (m_rgFxtTypes.Count > 0)
					{
						string fxtPath = (string) m_exportItems[0].Tag;
						ft = m_rgFxtTypes[FxtIndex(fxtPath)];
					}
					else
					{
						// Choose a dummy value that will take the default branch of merely choosing
						// an output file.
						ft.m_ft = FxtTypes.kftConfigured;
					}
					switch (ft.m_ft)
					{
						case FxtTypes.kftTranslatedLists:
							using (var dlg = new ExportTranslatedListsDlg())
							{
								dlg.Initialize(PropertyTable, m_cache,
									m_exportItems[0].SubItems[1].Text,
									m_exportItems[0].SubItems[2].Text,
									m_exportItems[0].SubItems[3].Text);
								if (dlg.ShowDialog(this) != DialogResult.OK)
									return;
								sFileName = dlg.FileName;
								sDirectory = Path.GetDirectoryName(sFileName);
								m_translationWritingSystems = dlg.SelectedWritingSystems;
								m_translatedLists = dlg.SelectedLists;
							}
							break;
						case FxtTypes.kftSemanticDomains:
							using (var dlg = new ExportSemanticDomainsDlg())
							{
								dlg.Initialize(m_cache);
								if (dlg.ShowDialog(this) != DialogResult.OK)
									return;
								m_translationWritingSystems = new List<int>();
								m_translationWritingSystems.Add(dlg.SelectedWs);
								m_allQuestions = dlg.AllQuestions;
							}
							goto default;
						case FxtTypes.kftPathway:
							ProcessPathwayExport();
							return;
						case FxtTypes.kftWebonary:
							ProcessWebonaryExport();
							return;
						default:
							using (var dlg = new SaveFileDialogAdapter())
							{
								dlg.AddExtension = true;
								dlg.DefaultExt = m_exportItems[0].SubItems[2].Text;
								dlg.Filter = m_exportItems[0].SubItems[3].Text;
								dlg.Title = String.Format(xWorksStrings.ExportTo0, m_exportItems[0].SubItems[1].Text);
								dlg.InitialDirectory = PropertyTable.GetValue("ExportDir", Environment.GetFolderPath(Environment.SpecialFolder.Personal));
								if (dlg.ShowDialog(this) != DialogResult.OK)
									return;
								sFileName = dlg.FileName;
								sDirectory = Path.GetDirectoryName(sFileName);
							}
							break;
					}
				}
				if (sDirectory != null)
				{
					PropertyTable.SetProperty("ExportDir", sDirectory, true, true);
				}
				if (fLiftExport) // Fixes LT-9437 Crash exporting a discourse chart (or interlinear too!)
				{
					DoExport(sFileName, true);
				}
				else
				{
					DoExport(sFileName); // Musn't use the 2 parameter version here or overrides get messed up.
				}
				if (m_chkShowInFolder.Checked)
				{
					OpenExportFolder(sDirectory, sFileName);
					PropertyTable.SetProperty("ExportDlgShowInFolder", "true", true, true);
				}
				else
				{
					PropertyTable.SetProperty("ExportDlgShowInFolder", "false", true, true);
				}
			}
			finally
			{
				if (mainControl != null)
					mainControl.Dispose();
			}
		}

		private static void OpenExportFolder(string sDirectory, string sFileName)
		{
			ProcessStartInfo processInfo = null;
			if (Environment.OSVersion.Platform == PlatformID.Unix)
			{
				// if it exists, xdg-open uses the user's preference for opening directories
				if (File.Exists("/usr/bin/xdg-open"))
				{
					processInfo = new ProcessStartInfo("/usr/bin/xdg-open", String.Format("\"{0}\"", sDirectory));
				}
				else if (File.Exists("/usr/bin/nautilus"))
				{
					processInfo = new ProcessStartInfo("/usr/bin/nautilus", String.Format("\"{0}\"", sDirectory));
				}
				else if (File.Exists("/usr/bin/krusader"))
				{
					processInfo = new ProcessStartInfo("/usr/bin/krusader", String.Format("\"{0}\"", sDirectory));
				}
				else if (File.Exists("/usr/bin/pcmanfm"))
				{
					processInfo = new ProcessStartInfo("/usr/bin/pcmanfm", String.Format("\"{0}\"", sDirectory));
				}
				else if (File.Exists("/usr/bin/gnome-commander"))
				{
					processInfo = new ProcessStartInfo("/usr/bin/gnome-commander",
						String.Format("-l \"{0}\" -r \"{1}\"", Path.GetDirectoryName(sDirectory), sDirectory));
				}
				// If the user doesn't have one of these programs installed, I give up!
			}
			else
			{
				// REVIEW: What happens if directory or filename contain spaces?
				var program = Environment.ExpandEnvironmentVariables(@"%WINDIR%\explorer.exe");
				if (program == @"\explorer.exe")
					program = @"C:\windows\explorer.exe";
				if (String.IsNullOrEmpty(sFileName))
				{
					processInfo = new ProcessStartInfo(program, String.Format(" /select,{0}", sDirectory));
				}
				else
				{
					processInfo = new ProcessStartInfo(program, String.Format(" /select,{0}", sFileName));
				}
			}
			if (processInfo != null)
			{
				using (Process.Start(processInfo))
				{
				}
			}
		}

		/// <summary>
		/// Allow custom final preparation before asking for file.  See LT-8403.
		/// </summary>
		/// <returns>true iff export can proceed further</returns>
		protected virtual bool PrepareForExport()
		{
			return true;
		}

		/// <summary>
		/// This version is overridden by (currently) Interlinear and Discourse Chart exports.
		/// </summary>
		/// <param name="outPath"></param>
		protected virtual void DoExport(string outPath)
		{
			DoExport(outPath, false);
		}

		protected void DoExport(string outPath, bool fLiftOutput)
		{
			string fxtPath = (string)m_exportItems[0].Tag;
			FxtType ft = m_rgFxtTypes[FxtIndex(fxtPath)];
			using (new WaitCursor(this))
			{
				using (var progressDlg = new ProgressDialogWithTask(this))
				{
					try
					{
						progressDlg.Title = String.Format(xWorksStrings.Exporting0,
							m_exportItems[0].SubItems[0].Text);
						progressDlg.Message = xWorksStrings.Exporting_;

						switch (ft.m_ft)
						{
							case FxtTypes.kftFxt:
								m_dumper = new XDumper(m_cache);
								m_dumper.UpdateProgress += OnDumperUpdateProgress;
								m_dumper.SetProgressMessage += OnDumperSetProgressMessage;
								progressDlg.Minimum = 0;
								progressDlg.Maximum = m_dumper.GetProgressMaximum();
								progressDlg.AllowCancel = true;
								progressDlg.Restartable = true;

								progressDlg.RunTask(true, ExportFxt, outPath, fxtPath, fLiftOutput);
								break;
							case FxtTypes.kftConfigured:
							case FxtTypes.kftReversal:
								progressDlg.Minimum = 0;
								progressDlg.Maximum = 1; // todo: pick something legit
								progressDlg.AllowCancel = true;
								progressDlg.RunTask(true, ExportConfiguredXhtml, outPath);
								break;
							case FxtTypes.kftClassifiedDict:
								progressDlg.Minimum = 0;
								progressDlg.Maximum = m_seqView.ObjectCount;
								progressDlg.AllowCancel = true;

								IVwStylesheet vss = m_seqView.RootBox == null ? null : m_seqView.RootBox.Stylesheet;
								progressDlg.RunTask(true, ExportConfiguredDocView,
									outPath, fxtPath, ft, vss);
								break;
							case FxtTypes.kftTranslatedLists:
								progressDlg.Minimum = 0;
								progressDlg.Maximum = m_translatedLists.Count;
								progressDlg.AllowCancel = true;

								progressDlg.RunTask(true, ExportTranslatedLists, outPath);
								break;
							case FxtTypes.kftSemanticDomains:
								// Potentially, we could count semantic domains and try to make the export update for each.
								// In practice this only takes a second or two on a typical modern computer
								// an the main export routine is borrowed from kftTranslatedLists and set up to count each
								// list as one step. For now, claiming this export just has one step seems good enough.
								progressDlg.Minimum = 0;
								progressDlg.Maximum = 1;
								progressDlg.AllowCancel = true;

								progressDlg.RunTask(true, ExportSemanticDomains, outPath, ft, fxtPath, m_allQuestions);
								break;
							case FxtTypes.kftPathway:
								break;
							case FxtTypes.kftWebonary:
								break;
							case FxtTypes.kftLift:
								progressDlg.Minimum = 0;
								progressDlg.Maximum = 1000;
								progressDlg.AllowCancel = true;
								progressDlg.Restartable = true;
								progressDlg.RunTask(true, ExportLift, outPath, ft.m_filtered);
								break;
							case FxtTypes.kftGrammarSketch:
								progressDlg.Minimum = 0;
								progressDlg.Maximum = 1000;
								progressDlg.AllowCancel = true;
								progressDlg.Restartable = true;
								progressDlg.RunTask(true, ExportGrammarSketch, outPath, ft.m_sDataType, ft.m_sXsltFiles);
								break;
						}
					}
					catch (WorkerThreadException e)
					{
						if (e.InnerException is CancelException)
						{
							MessageBox.Show(this, e.InnerException.Message);
							m_ce = null;
						}
						else if (e.InnerException is LiftFormatException)
						{
							// Show the pretty yellow semi-crash dialog box, with instructions for the
							// user to report the bug.
							var app = PropertyTable.GetValue<IApp>("App");
							ErrorReporter.ReportException(new Exception(xWorksStrings.ksLiftExportBugReport, e.InnerException),
								app.SettingsKey, PropertyTable.GetValue<IFeedbackInfoProvider>("FeedbackInfoProvider").SupportEmailAddress, this, false);
						}
						else
						{
							string msg = xWorksStrings.ErrorExporting_ProbablyBug + Environment.NewLine + e.InnerException.Message;
							MessageBox.Show(this, msg);
						}
					}
					finally
					{
						m_progressDlg = null;
						m_dumper = null;
						Close();
					}
				}
			}
		}

		private object ExportConfiguredXhtml(IThreadedProgress progress, object[] args)
		{
			if(args.Length < 1)
			{
				return null;
			}
			var xhtmlPath = (string)args[0];
			var cssPath = Path.Combine(Path.GetDirectoryName(xhtmlPath), Path.GetFileNameWithoutExtension(xhtmlPath) + ".css");
			int[] entriesToSave;
			var publicationDecorator = ConfiguredXHTMLGenerator.GetPublicationDecoratorAndEntries(PropertyTable, out entriesToSave);
			progress.Maximum = entriesToSave.Length;
			var configuration = new DictionaryConfigurationModel(DictionaryConfigurationListener.GetCurrentConfiguration(PropertyTable), m_cache);
			ConfiguredXHTMLGenerator.SavePublishedHtmlWithStyles(entriesToSave, publicationDecorator, configuration, PropertyTable, xhtmlPath, cssPath, progress);
			return null;
		}

		private object ExportGrammarSketch(IThreadedProgress progress, object[] args)
		{
			var outPath = (string)args[0];
			var sDataType = (string) args[1];
			var sXslts = (string) args[2];
			m_progressDlg = progress;
			var parameter = new Tuple<string, string, string>(sDataType, outPath, sXslts);
			Publisher.Publish("SaveAsWebpage", parameter);
			m_progressDlg.Step(1000);
			return null;
		}

		/// ------------------------------------------------------------------------------------
		/// <summary>
		/// Exports as a LIFT file (possibly with one or more range files.
		/// </summary>
		/// <param name="progress">The progress dialog.</param>
		/// <param name="args">The parameters: (only 1) the output file pathname.
		/// </param>
		/// <returns>Always null.</returns>
		/// ------------------------------------------------------------------------------------
		private object ExportLift(IThreadedProgress progress, object[] args)
		{
			var outPath = (string)args[0];
			var filtered = (bool)args[1];
			m_progressDlg = progress;
			var exporter = new LiftExporter(m_cache);
			exporter.UpdateProgress += OnDumperUpdateProgress;
			exporter.SetProgressMessage += OnDumperSetProgressMessage;
			exporter.ExportPicturesAndMedia = m_fExportPicturesAndMedia;
#if DEBUG
			var dtStart = DateTime.Now;
#endif
			using (TextWriter w = new StreamWriter(outPath))
			{
				if (filtered)
				{
					exporter.ExportLift(w, Path.GetDirectoryName(outPath), m_clerk.VirtualListPublisher, m_clerk.VirtualFlid);
				}
				else
				{
					exporter.ExportLift(w, Path.GetDirectoryName(outPath));
				}
			}
			var outPathRanges = Path.ChangeExtension(outPath, ".lift-ranges");
			using (var w =  new StringWriter())
			{
				exporter.ExportLiftRanges(w);
				using (var sw = new StreamWriter(outPathRanges))
				{
					//actually write out to file
					sw.Write(w.GetStringBuilder().ToString());
					sw.Close();
				}
			}
#if DEBUG
			var dtExport = DateTime.Now;
#endif
			progress.Message = String.Format(xWorksStrings.ksValidatingOutputFile,
					Path.GetFileName(outPath));
			Validator.CheckLiftWithPossibleThrow(outPath);
#if DEBUG
			var dtValidate = DateTime.Now;
			var exportDelta = new TimeSpan(dtExport.Ticks - dtStart.Ticks);
			var validateDelta = new TimeSpan(dtValidate.Ticks - dtExport.Ticks);
			Debug.WriteLine(String.Format("Export time = {0}, Validation time = {1}",
				exportDelta, validateDelta));
#endif
			return null;
		}

		/// ------------------------------------------------------------------------------------
		/// <summary>
		/// Exports as FXT.
		/// </summary>
		/// <param name="progressDialog">The progress dialog.</param>
		/// <param name="parameters">The parameters: 1) output file, 2) template file path.
		/// </param>
		/// <returns>Always null.</returns>
		/// ------------------------------------------------------------------------------------
		private object ExportFxt(IThreadedProgress progressDialog, object[] parameters)
		{
			Debug.Assert(parameters.Length == 3);
			m_progressDlg = progressDialog;
			string outPath = (string)parameters[0];
			string fxtPath = (string)parameters[1];
			bool fLiftOutput = (bool)parameters[2];
#if DEBUG
			DateTime dtStart = DateTime.Now;
#endif
			using (TextWriter w = new StreamWriter(outPath))
			{
				m_dumper.ExportPicturesAndMedia = m_fExportPicturesAndMedia;
				if (m_sda != null && m_clerk != null)
				{
					m_dumper.VirtualDataAccess = m_sda;
					m_dumper.VirtualFlid = m_clerk.VirtualFlid;
				}
				m_dumper.Go(m_cache.LangProject, fxtPath, w);
			}
#if DEBUG
			DateTime dtExport = DateTime.Now;
#endif
			if (fLiftOutput)
			{
				progressDialog.Message = String.Format(xWorksStrings.ksValidatingOutputFile,
					Path.GetFileName(outPath));
				Validator.CheckLiftWithPossibleThrow(outPath);
			}
#if DEBUG
			DateTime dtValidate = DateTime.Now;
			TimeSpan exportDelta = new TimeSpan(dtExport.Ticks - dtStart.Ticks);
			TimeSpan validateDelta = new TimeSpan(dtValidate.Ticks - dtExport.Ticks);
			Debug.WriteLine(String.Format("Export time = {0}, Validation time = {1}",
				exportDelta, validateDelta));
#endif
			return null;
		}

		/// ------------------------------------------------------------------------------------
		/// <summary>
		/// Exports the configured doc view.
		/// </summary>
		/// <param name="progressDlg">The progress dialog.</param>
		/// <param name="parameters">The parameters.</param>
		/// <returns>Always null.</returns>
		/// ------------------------------------------------------------------------------------
		protected object ExportConfiguredDocView(IThreadedProgress progressDlg, object[] parameters)
		{
			Debug.Assert(parameters.Length == 4);
			m_progressDlg = progressDlg;
			if (m_xvc == null)
				return null;

			var outPath = (string) parameters[0];
			var fxtPath = (string) parameters[1];
			var ft = (FxtType) parameters[2];
			var vss = (IVwStylesheet) parameters[3];

			using (TextWriter w = new StreamWriter(outPath))
			{
				// FileInfo outFile = new FileInfo(outPath); // CS 219
#if DEBUG
				string dirPath = Path.GetTempPath();
				int copyCount = 1;
				string s = string.Format("Starting Configured Export at {0}",
					DateTime.Now.ToLongTimeString());
				Debug.WriteLine(s);
#endif
				m_ce = new ConfiguredExport(null, m_xvc.DataAccess, m_hvoRootObj);
				string sBodyClass = (m_areaOrig == "notebook") ? "notebookBody" : "dicBody";
				m_ce.Initialize(m_cache, PropertyTable, w, ft.m_sDataType, ft.m_sFormat, outPath, sBodyClass);
				m_ce.UpdateProgress += ce_UpdateProgress;
				m_xvc.Display(m_ce, m_hvoRootObj, m_seqView.RootFrag);
				m_ce.Finish(ft.m_sDataType);
				w.Close();
#if DEBUG
				s = string.Format("Finished Configured Export Dump at {0}",
					DateTime.Now.ToLongTimeString());
				Debug.WriteLine(s);
#endif
				if (!string.IsNullOrEmpty(ft.m_sXsltFiles))
				{
					string[] rgsXslts = ft.m_sXsltFiles.Split(new[] { ';' });
					int cXslts = rgsXslts.GetLength(0);
					progressDlg.Position = 0;
					progressDlg.Minimum = 0;
					progressDlg.Maximum = cXslts;
					progressDlg.Message = xWorksStrings.ProcessingIntoFinalForm;
					int idx = fxtPath.LastIndexOfAny(new[] { '/', '\\' });
					if (idx < 0)
						idx = 0;
					else
						++idx;
					string basePath = fxtPath.Substring(0, idx);
					for (int ix = 0; ix <= cXslts; ++ix)
					{
#if DEBUG
						File.Copy(outPath, Path.Combine(dirPath, "DebugOnlyExportStage" + copyCount + ".txt"), true);
						copyCount++;
						if (ix < cXslts)
							s = String.Format("Starting Configured Export XSLT file {0} at {1}",
								rgsXslts[ix], DateTime.Now.ToLongTimeString());
						else
							s = String.Format("Starting final postprocess phase at {0}",
								DateTime.Now.ToLongTimeString());
						Debug.WriteLine(s);
#endif
						if (ix < cXslts)
						{
							string sXsltPath = basePath + rgsXslts[ix];
							m_ce.PostProcess(sXsltPath, outPath, ix + 1);
						}
						else
						{
							m_ce.PostProcess(null, outPath, ix + 1);
						}
						progressDlg.Step(0);
					}
				}

				if (ft.m_sFormat.ToLowerInvariant() == "xhtml")
				{
					m_ce.WriteCssFile(Path.ChangeExtension(outPath, ".css"), vss, AllowDictionaryParagraphIndent(ft));
				}
				m_ce = null;
#if DEBUG
				File.Copy(outPath, Path.Combine(dirPath, "DebugOnlyExportStage" + copyCount + ".txt"), true);
				s = string.Format("Totally Finished Configured Export at {0}",
					DateTime.Now.ToLongTimeString());
				Debug.WriteLine(s);
#endif
			}

			return null;
		}

		// Currently we allow indented paragraph styles only for classified dictionary.
		// See the comment on XhtmlHelper.AllowDictionaryParagraphIndent for more info.
		private static bool AllowDictionaryParagraphIndent(FxtType ft)
		{
			return ft.m_ft == FxtTypes.kftClassifiedDict;
		}

		private void btnCancel_Click(object sender, EventArgs e)
		{
			Close();
		}

		/// -----------------------------------------------------------------------------------
		/// <summary>
		/// Registry key for settings for this Dialog.
		/// </summary>
		/// -----------------------------------------------------------------------------------
		[SuppressMessage("Gendarme.Rules.Correctness", "EnsureLocalDisposalRule",
			Justification = "We're returning an object - caller responsible to dispose")]
		public RegistryKey SettingsKey
		{
			get
			{
				CheckDisposed();
				using (var regKey = FwRegistryHelper.FieldWorksRegistryKey)
					return regKey.CreateSubKey("ExportInterlinearDialog");
			}
		}

		private void ExportDialog_Closed(object sender, EventArgs e)
		{
			// Save location.
			SettingsKey.SetValue("InsertX", Location.X);
			SettingsKey.SetValue("InsertY", Location.Y);
			SettingsKey.SetValue("InsertWidth", Width);
			SettingsKey.SetValue("InsertHeight", Height);
		}

		/// <summary>
		/// Overridden to defeat the standard .NET behavior of adjusting size by
		/// screen resolution. That is bad for this dialog because we remember the size,
		/// and if we remember the enlarged size, it just keeps growing.
		/// If we defeat it, it may look a bit small the first time at high resolution,
		/// but at least it will stay the size the user sets.
		/// </summary>
		/// <param name="e"></param>
		protected override void OnLoad(EventArgs e)
		{
			Size size = Size;
			base.OnLoad(e);
			if (Size != size)
				Size = size;
		}

		private void ExportDialog_Load(object sender, EventArgs e)
		{
			string p = FxtDirectory;
			if (Directory.Exists(p))
				AddFxts(Directory.GetFiles(p, "*.xml"));
		}

		internal string FxtDirectory
		{
			get { return Path.Combine(FwDirectoryFinder.CodeDirectory, ConfigurationFilePath); }
		}

		protected virtual string ConfigurationFilePath
		{
			get { return String.Format("Language Explorer{0}Export Templates", Path.DirectorySeparatorChar); }
		}

		protected void AddFxts(string[] filePaths)
		{
			Debug.Assert(filePaths != null);

			foreach (string path in filePaths)
			{
				if (path.EndsWith(".xml~"))
					continue;	// ignore editor backup files.
				XmlDocument document = new XmlDocument();
				// If we have an xml file that can't be loaded, ignore it.
				try
				{
					document.Load(path);
				}
				catch
				{
					continue;
				}
				XmlNode node = document.SelectSingleNode("//FxtDocumentDescription");
				if (node == null)
					continue;
				string dataLabel = XmlUtils.GetOptionalAttributeValue(node,"dataLabel", "unknown");
				string formatLabel = XmlUtils.GetOptionalAttributeValue(node,"formatLabel", "unknown");
				string defaultExtension = XmlUtils.GetOptionalAttributeValue(node,"defaultExtension", "txt");
				string sDefaultFilter = ResourceHelper.FileFilter(FileFilterType.AllFiles);
				string filter = XmlUtils.GetOptionalAttributeValue(node,"filter", sDefaultFilter);
				string description = node.InnerText;
				if (description!=null)
					description = description.Trim();
				if (string.IsNullOrEmpty(description))
					description = xWorksStrings.NoDescriptionForItem;
				var item = new ListViewItem(new[]{dataLabel, formatLabel, defaultExtension, filter, description});
				item.Tag = path;
				m_exportList.Items.Add(item);
				ConfigureItem(document, item, node);
			}

			// Select the first available one
			foreach (ListViewItem lvi in m_exportList.Items)
			{
				if (!ItemDisabled((string)lvi.Tag))
				{
					lvi.Selected = true;
					m_exportItems.Add(lvi);
					break;
				}
			}

		}

		/// <summary>
		/// Store the attributes of the <template> element.
		/// Override (often to do nothing) if not configuring an FXT export process.
		/// </summary>
		/// <param name="document"></param>
		/// <param name="item"></param>
		/// <param name="ddNode"></param>
		protected virtual void ConfigureItem(XmlDocument document, ListViewItem item, XmlNode ddNode)
		{
			XmlNode templateRootNode = document.SelectSingleNode("//template");
			Debug.Assert(templateRootNode != null, "FXT files must always have a <template> node somewhere.");
			FxtType ft;
			ft.m_sFormat = XmlUtils.GetOptionalAttributeValue(templateRootNode, "format", "xml");
			string sType = XmlUtils.GetOptionalAttributeValue(templateRootNode, "type", "fxt");
			switch (sType)
			{
				case "fxt":
					ft.m_ft = FxtTypes.kftFxt;
					break;
				case "configured":
					ft.m_ft = FxtTypes.kftConfigured;
					break;
				case "classified":
					ft.m_ft = FxtTypes.kftClassifiedDict;
					break;
				case "reversal":
					ft.m_ft = FxtTypes.kftReversal;
					break;
				case "translatedList":
					ft.m_ft = FxtTypes.kftTranslatedLists;
					break;
				case "pathway":
					ft.m_ft = FxtTypes.kftPathway;
					break;
				case "webonary":
					ft.m_ft = FxtTypes.kftWebonary;
					break;
				case "LIFT":
					ft.m_ft = FxtTypes.kftLift;
					break;
				case "grammarSketch":
					ft.m_ft = FxtTypes.kftGrammarSketch;
					break;
				case "semanticDomains":
					ft.m_ft = FxtTypes.kftSemanticDomains;
					break;
				default:
					Debug.Assert(false, "Invalid type attribute value for the template element");
					ft.m_ft = FxtTypes.kftFxt;
					break;
			}
			ft.m_sDataType = XmlUtils.GetOptionalAttributeValue(templateRootNode, "datatype", "UNKNOWN");
			ft.m_sXsltFiles = XmlUtils.GetOptionalAttributeValue(templateRootNode, "xslt", null);
			ft.m_filtered = XmlUtils.GetOptionalBooleanAttributeValue(templateRootNode, "filtered", false);
			ft.m_path = (string)item.Tag;
			m_rgFxtTypes.Add(ft);
			// We can't actually disable a list item, but we can make it look and act like it's
			// disabled.
			if (ItemDisabled(ft.m_ft, ft.m_filtered))
				item.ForeColor = SystemColors.GrayText;
		}

		private void m_exportList_SelectedIndexChanged(object sender, EventArgs e)
		{
			if (m_exportList.SelectedItems.Count == 0)
				return;

			m_fExportPicturesAndMedia = false;
			m_description.Text = m_exportList.SelectedItems[0].SubItems[4].Text;
			if (ItemDisabled((string)m_exportList.SelectedItems[0].Tag))
			{
				m_description.ForeColor = SystemColors.GrayText;
				btnExport.Enabled = false;
				m_chkExportPictures.Visible = false;
				m_chkExportPictures.Enabled = false;
			}
			else
			{
				m_description.ForeColor = SystemColors.ControlText;
				btnExport.Enabled = true;
				if (m_exportList.SelectedItems[0].SubItems[2].Text == "lift")
				{
					m_chkExportPictures.Visible = true;
					m_chkExportPictures.Enabled = true;
					if (!m_fLiftExportPicturesSet)
					{
						m_chkExportPictures.Checked = PropertyTable.GetValue(ksLiftExportPicturesPropertyName, true);
						m_fLiftExportPicturesSet = true;
					}
					m_fExportPicturesAndMedia = m_chkExportPictures.Checked;
				}
				else
				{
					m_chkExportPictures.Visible = false;
					m_chkExportPictures.Enabled = false;
				}
			}
		}

		protected int FxtIndex(string tag)
		{
			for (int i = 0; i < m_rgFxtTypes.Count; i++)
			{
				if (m_rgFxtTypes[i].m_path == tag)
					return i;
			}
			return 0;
		}

		protected virtual bool ItemDisabled(string tag)
		{
			return ItemDisabled(m_rgFxtTypes[FxtIndex(tag)].m_ft, m_rgFxtTypes[FxtIndex(tag)].m_filtered);
		}

		private bool ItemDisabled(FxtTypes ft, bool isFiltered)
		{
			//enable unless the type is pathway & pathway is not installed, or if the type is lift and it is filtered, but there is no filter available, or if the filter excludes all items
			bool fFilterAvailable = DetermineIfFilterIsAvailable();
			return (ft == FxtTypes.kftPathway && !PathwayUtils.IsPathwayInstalled) ||
				   (ft == FxtTypes.kftLift && isFiltered && fFilterAvailable);
		}

		private bool DetermineIfFilterIsAvailable()
		{
			if (m_clerk == null)
			{
				return false;
			}
			return (m_clerk.VirtualListPublisher.get_VecSize(m_cache.LangProject.LexDbOA.Hvo, m_clerk.VirtualFlid) < 1);
		}
		private void OnDumperUpdateProgress(object sender)
		{
			Debug.Assert(m_progressDlg != null);
			m_progressDlg.Step(0);
			if (m_progressDlg.Canceled)
				m_dumper.Cancel();
		}

		private void OnDumperSetProgressMessage(object sender, ProgressMessageArgs e)
		{
			Debug.Assert(m_progressDlg != null);
			string sMsg = xWorksStrings.ResourceManager.GetString(e.MessageId, xWorksStrings.Culture);
			if (!String.IsNullOrEmpty(sMsg))
				m_progressDlg.Message = sMsg;
			m_progressDlg.Position = 0;
			m_progressDlg.Minimum = 0;
			m_progressDlg.Maximum = e.Max;
			if (m_progressDlg.Canceled)
				m_dumper.Cancel();
		}

		private void buttonHelp_Click(object sender, EventArgs e)
		{
			ShowHelp.ShowHelpTopic(PropertyTable.GetValue<IHelpTopicProvider>("HelpTopicProvider"), m_helpTopic);
		}

		private void ce_UpdateProgress(object sender)
		{
			Debug.Assert(m_progressDlg != null);
			m_progressDlg.Step(0);
			if (m_progressDlg.Canceled)
				m_ce.Cancel();
		}

		protected object ExportTranslatedLists(IThreadedProgress progressDlg, object[] parameters)
		{
			string outPath = (string)parameters[0];
			m_progressDlg = progressDlg;
			if (m_translatedLists.Count == 0 || m_translationWritingSystems.Count == 0)
				return null;
			TranslatedListsExporter exporter = new TranslatedListsExporter(m_translatedLists,
				m_translationWritingSystems, progressDlg);
			exporter.ExportLists(outPath);
			return null;
		}

		/// <summary>
		/// For testing.
		/// </summary>
		/// <param name="wss"></param>
		internal void SetTranslationWritingSystems(List<int> wss)
		{
			m_translationWritingSystems = wss;
		}

		/// <summary>
		/// for testing
		/// </summary>
		/// <param name="cache"></param>
		internal void SetCache(FdoCache cache)
		{
			m_cache = cache;
		}

		/// <summary>
		/// Do the export of the semantic domains list to an HTML document (which is given extension .doc
		/// since it is mainly intended to be opened as a Word document, since Word understands the
		/// 'page break before' concept).
		/// The signature of this method is required by the way it is used as the task of the ProgressDialog.
		/// See the first few lines for the required parameters.
		/// </summary>
		/// <param name="progressDlg"></param>
		/// <param name="parameters"></param>
		/// <returns></returns>
		internal object ExportSemanticDomains(IThreadedProgress progressDlg, object[] parameters)
		{
			string outPath = (string) parameters[0];
			var ft = (FxtType) parameters[1];
			var fxtPath = (string) parameters[2];
			bool allQuestions = (bool) parameters[3];
			m_progressDlg = progressDlg;
			var lists = new List<ICmPossibilityList>();
			lists.Add(m_cache.LangProject.SemanticDomainListOA);
			var exporter = new TranslatedListsExporter(lists, m_translationWritingSystems, progressDlg);
			exporter.ExportLists(outPath);
			FxtType ft1 = ft;
#if DEBUG
			string dirPath = Path.GetTempPath();
#endif
			string xslt = ft1.m_sXsltFiles;
			progressDlg.Position = 0;
			progressDlg.Minimum = 0;
			progressDlg.Maximum = 1;
			progressDlg.Message = xWorksStrings.ProcessingIntoFinalForm;
			int idx = fxtPath.LastIndexOfAny(new[] {'/', '\\'});
			if (idx < 0)
				idx = 0;
			else
				++idx;
			string basePath = fxtPath.Substring(0, idx);
			string sXsltPath = basePath + xslt;
			string sIntermediateFile = ConfiguredExport.RenameOutputToPassN(outPath, 0);

			// The semantic domain xslt uses document('folderStart.xml') to retrieve the list of H1 topics.
			// This is not allowed by default so we must use a settings object to enable it.
			var settings = new XsltSettings(enableDocumentFunction: true, enableScript: false);
			XslCompiledTransform xsl = new XslCompiledTransform();
			xsl.Load(sXsltPath, settings, new XmlUrlResolver());
			var arguments = new XsltArgumentList();
			// If we aren't outputting english we need to ignore it (except possibly for missing items)
			bool ignoreEn = m_translationWritingSystems[0] != m_cache.LanguageWritingSystemFactoryAccessor.GetWsFromStr("en");
			arguments.AddParam(@"ignoreLang", @"", (ignoreEn ? @"en" : @""));
			arguments.AddParam(@"allQuestions", @"", (allQuestions ? @"1" : @"0"));
			using (var writer = FileUtils.OpenFileForWrite(outPath, Encoding.UTF8))
				xsl.Transform(sIntermediateFile, arguments, writer);
			// Deleting them deals with LT-6345,
			// which asked that they be put in the temp folder.
			// But moving them to the temp directory is better for debugging errors.
			FileUtils.MoveFileToTempDirectory(sIntermediateFile, "FieldWorks-Export");
			progressDlg.Step(0);

#if DEBUG
			string s = string.Format("Totally Finished Export Semantic domains at {0}",
				DateTime.Now.ToLongTimeString());
			Debug.WriteLine(s);
#endif
			return null; // method signature is required by ProgressDialog
		}

		/// ------------------------------------------------------------------------------------
		/// <summary>
		/// This encapsulates exporting one or more CmPossibilityLists in one or more writing
		/// systems.
		/// </summary>
		/// ------------------------------------------------------------------------------------
		public class TranslatedListsExporter
		{
			FdoCache m_cache;
			List<ICmPossibilityList> m_lists;
			Dictionary<int, string> m_mapWsCode = new Dictionary<int,string>();
			IProgress m_progress;
			int m_wsEn = 0;

			Dictionary<int, bool> m_flidsForGuids = new Dictionary<int, bool>();

			/// --------------------------------------------------------------------------------
			/// <summary>
			/// Constructor.
			/// </summary>
			/// --------------------------------------------------------------------------------
			public TranslatedListsExporter(List<ICmPossibilityList> lists,
				List<int> writingSystems, IProgress progress)
			{
				m_lists = lists;
				if (m_lists.Count > 0)
					m_cache = m_lists[0].Cache;
				if (m_cache != null)
				{
					foreach (int ws in writingSystems)
						m_mapWsCode.Add(ws, m_cache.WritingSystemFactory.GetStrFromWs(ws));
					m_wsEn = m_cache.WritingSystemFactory.GetWsFromStr("en");
					Debug.Assert(m_wsEn != 0);
				}
				m_progress = progress;

				// These flids for List fields indicate lists that use fixed guids for their
				// (predefined) items.
				m_flidsForGuids.Add(LangProjectTags.kflidTranslationTags, true);
				m_flidsForGuids.Add(LangProjectTags.kflidAnthroList, true);
				m_flidsForGuids.Add(LangProjectTags.kflidSemanticDomainList, true);
				m_flidsForGuids.Add(LexDbTags.kflidComplexEntryTypes, true);
				m_flidsForGuids.Add(LexDbTags.kflidVariantEntryTypes, true);
				m_flidsForGuids.Add(LexDbTags.kflidMorphTypes, true);
				m_flidsForGuids.Add(RnResearchNbkTags.kflidRecTypes, true);
			}

			/// --------------------------------------------------------------------------------
			/// <summary>
			/// Export the list(s) to the given file.
			/// </summary>
			/// --------------------------------------------------------------------------------
			public void ExportLists(string outputFile)
			{
				if (m_wsEn == 0)
					return;
				using (TextWriter w = new StreamWriter(outputFile))
				{
					ExportTranslatedLists(w);
				}
			}

			/// --------------------------------------------------------------------------------
			/// <summary>
			/// Export the list(s) to the given TextWriter.
			/// </summary>
			/// --------------------------------------------------------------------------------
			public void ExportTranslatedLists(TextWriter w)
			{
				// Writing out TsStrings requires a Stream, not a Writer...
				var stream = new TextWriterStream(w);
				w.WriteLine("<?xml version=\"1.0\" encoding=\"UTF-8\"?>");
				w.WriteLine(String.Format("<Lists date=\"{0}\">", DateTime.Now.ToString()));
				foreach (var list in m_lists)
					ExportTranslatedList(w, stream, list);
				w.WriteLine("</Lists>");
			}

			private void ExportTranslatedList(TextWriter w, TextWriterStream stream,
				ICmPossibilityList list)
			{
				string owner = list.Owner.ClassName;
				string field = m_cache.MetaDataCacheAccessor.GetFieldName(list.OwningFlid);
				string itemClass = m_cache.MetaDataCacheAccessor.GetClassName(list.ItemClsid);
				w.WriteLine(String.Format("<List owner=\"{0}\" field=\"{1}\" itemClass=\"{2}\">",
					owner, field, itemClass));
				ExportMultiUnicode(w, list.Name);
				ExportMultiUnicode(w, list.Abbreviation);
				ExportMultiString(w, stream, list.Description);
				w.WriteLine("<Possibilities>");
				foreach (var item in list.PossibilitiesOS)
					ExportTranslatedItem(w, stream, item, list.OwningFlid);
				w.WriteLine("</Possibilities>");
				w.WriteLine("</List>");
			}

			private void ExportMultiUnicode(TextWriter w, IMultiUnicode mu)
			{
				string sEnglish = mu.get_String(m_wsEn).Text;
				if (String.IsNullOrEmpty(sEnglish))
					return;
				string sField = m_cache.MetaDataCacheAccessor.GetFieldName(mu.Flid);
				w.WriteLine(String.Format("<{0}>", sField));
				w.WriteLine(String.Format("<AUni ws=\"en\">{0}</AUni>",
					XmlUtils.MakeSafeXml(sEnglish)));
				foreach (int ws in m_mapWsCode.Keys)
				{
					string sValue = mu.get_String(ws).Text;
					if (sValue == null)
						sValue = String.Empty;
					else
						sValue = Icu.Normalize(sValue, Icu.UNormalizationMode.UNORM_NFC);
					w.WriteLine(String.Format("<AUni ws=\"{0}\">{1}</AUni>",
						m_mapWsCode[ws], XmlUtils.MakeSafeXml(sValue)));
				}
				w.WriteLine(String.Format("</{0}>", sField));
			}

			private void ExportMultiString(TextWriter w, TextWriterStream stream,
				IMultiString ms)
			{
				ITsString tssEnglish = ms.get_String(m_wsEn);
				if (tssEnglish.Length == 0)
					return;
				string sField = m_cache.MetaDataCacheAccessor.GetFieldName(ms.Flid);
				w.WriteLine(String.Format("<{0}>", sField));
				tssEnglish.WriteAsXml(stream, m_cache.WritingSystemFactory, 0, m_wsEn, false);
				foreach (int ws in m_mapWsCode.Keys)
				{
					ITsString tssValue = ms.get_String(ws);
					tssValue.WriteAsXml(stream, m_cache.WritingSystemFactory, 0, ws, false);
				}
				w.WriteLine(String.Format("</{0}>", sField));
			}

			private void ExportTranslatedItem(TextWriter w, TextWriterStream stream,
				ICmPossibility item, int listFlid)
			{
				if (m_flidsForGuids.ContainsKey(listFlid))
					w.WriteLine(String.Format("<{0} guid=\"{1}\">", item.ClassName, item.Guid));
				else
					w.WriteLine(String.Format("<{0}>", item.ClassName));
				ExportMultiUnicode(w, item.Name);
				ExportMultiUnicode(w, item.Abbreviation);
				ExportMultiString(w, stream, item.Description);
				switch (item.ClassID)
				{
					case CmLocationTags.kClassId:
						ExportLocationFields(w, item as ICmLocation);
						break;
					case CmPersonTags.kClassId:
						ExportPersonFields(w, item as ICmPerson);
						break;
					case CmSemanticDomainTags.kClassId:
						ExportSemanticDomainFields(w, stream, item as ICmSemanticDomain);
						break;
					case LexEntryTypeTags.kClassId:
						ExportLexEntryTypeFields(w, item as ILexEntryType);
						break;
					case LexRefTypeTags.kClassId:
						ExportLexRefTypeFields(w, item as ILexRefType);
						break;
					case PartOfSpeechTags.kClassId:
						ExportPartOfSpeechFields(w, item as IPartOfSpeech);
						break;
				}
				if (item.SubPossibilitiesOS.Count > 0)
				{
					w.WriteLine("<SubPossibilities>");
					foreach (var subItem in item.SubPossibilitiesOS)
						ExportTranslatedItem(w, stream, subItem, listFlid);
					w.WriteLine("</SubPossibilities>");
				}
				w.WriteLine(String.Format("</{0}>", item.ClassName));
			}

			private void ExportLocationFields(TextWriter w, ICmLocation item)
			{
				if (item != null)
					ExportMultiUnicode(w, item.Alias);
			}

			private void ExportPersonFields(TextWriter w, ICmPerson item)
			{
				if (item != null)
					ExportMultiUnicode(w, item.Alias);
			}

			private void ExportSemanticDomainFields(TextWriter w, TextWriterStream stream,
				ICmSemanticDomain item)
			{
				if (item != null && item.QuestionsOS.Count > 0)
				{
					w.WriteLine("<Questions>");
					foreach (var domainQ in item.QuestionsOS)
					{
						w.WriteLine("<CmDomainQ>");
						ExportMultiUnicode(w, domainQ.Question);
						ExportMultiUnicode(w, domainQ.ExampleWords);
						ExportMultiString(w, stream, domainQ.ExampleSentences);
						w.WriteLine("</CmDomainQ>");
					}
					w.WriteLine("</Questions>");
				}
			}

			private void ExportLexEntryTypeFields(TextWriter w, ILexEntryType item)
			{
				if (item != null)
					ExportMultiUnicode(w, item.ReverseAbbr);
			}

			private void ExportLexRefTypeFields(TextWriter w, ILexRefType item)
			{
				if (item != null)
				{
					ExportMultiUnicode(w, item.ReverseName);
					ExportMultiUnicode(w, item.ReverseAbbreviation);
				}
			}

			private void ExportPartOfSpeechFields(TextWriter w, IPartOfSpeech item)
			{
				// TODO: handle any other part of speech fields that we decide need to
				// be localizable.
			}
		}

		private void m_chkExportPictures_CheckedChanged(object sender, EventArgs e)
		{
			PropertyTable.SetProperty(ksLiftExportPicturesPropertyName, m_chkExportPictures.Checked, true, true);
			m_fExportPicturesAndMedia = m_chkExportPictures.Checked;
		}

		private void m_description_LinkClicked(object sender, LinkClickedEventArgs e)
		{
			using (Process.Start(e.LinkText))
			{
			}
		}

		/// <summary>
		/// Perform a Pathway export, bringing up the Pathway configuration dialog, exporting
		/// one or more XHTML files, and then postprocessing as requested.
		/// </summary>
		[SuppressMessage("Gendarme.Rules.Correctness", "EnsureLocalDisposalRule",
			Justification = "applicationKey is a reference")]
		private void ProcessPathwayExport()
		{
			IApp app = PropertyTable.GetValue<IApp>("App");
			string cssDialog = Path.Combine(PathwayUtils.PathwayInstallDirectory, "CssDialog.dll");
			var sf = ReflectionHelper.CreateObject(cssDialog, "SIL.PublishingSolution.Contents", null);
			Debug.Assert(sf != null);
			FdoCache cache = PropertyTable.GetValue<FdoCache>("cache");
			ReflectionHelper.SetProperty(sf, "DatabaseName", cache.ProjectId.Name);
			bool fContentsExists = SelectOption("ReversalIndexXHTML");
			if (fContentsExists)
			{
				// Inform Pathway if the reversal index is empty (or doesn't exist).  See FWR-3283.
				var riGuid = ReversalIndexEntryUi.GetObjectGuidIfValid(PropertyTable, "ReversalIndexGuid");
				if (!riGuid.Equals(Guid.Empty))
				{
					try
					{
						IReversalIndex ri = m_cache.ServiceLocator.GetObject(riGuid) as IReversalIndex;
						fContentsExists = ri.EntriesOC.Count > 0;
					}
					catch
					{
						fContentsExists = false; // Can't get an index if we have a bad guid.
					}
				}
			}
			ReflectionHelper.SetProperty(sf, "ExportReversal", fContentsExists);
			ReflectionHelper.SetProperty(sf, "ReversalExists", fContentsExists);
			ReflectionHelper.SetProperty(sf, "GrammarExists", false);

			DialogResult result = (DialogResult)ReflectionHelper.GetResult(sf, "ShowDialog");
			if (result == DialogResult.Cancel)
				return;

			const string MainXhtml = "main.xhtml";
			const string ExpCss = "main.css";
			const string RevXhtml = "FlexRev.xhtml";

			string strOutputPath = (string)ReflectionHelper.GetProperty(sf, "OutputLocationPath");
			string strDictionaryName = (string)ReflectionHelper.GetProperty(sf, "DictionaryName");
			string outPath = Path.Combine(strOutputPath, strDictionaryName);

			bool fExistingDirectoryInput = (bool)ReflectionHelper.GetProperty(sf, "ExistingDirectoryInput");
			if (fExistingDirectoryInput)
			{
				string inputPath = (string)ReflectionHelper.GetProperty(sf, "ExistingDirectoryLocationPath");
				if (inputPath != outPath)
				{
					string dirFilter = string.Empty;
					if (strOutputPath == inputPath)
					{
						dirFilter = strDictionaryName;
					}
					try
					{
						if (!Folders.Copy(inputPath, outPath, dirFilter, app.ApplicationName))
							return;
					}
					catch (Exception ex)
					{

						MessageBox.Show(ex.Message);
						return;
					}
				}
			}

			if (!Folders.CreateDirectory(outPath, app.ApplicationName))
				return;

			string mainFullName = Path.Combine(outPath, MainXhtml);
			string revFullXhtml = Path.Combine(outPath, RevXhtml);
			if (!(bool)ReflectionHelper.GetProperty(sf, "ExportMain"))
				mainFullName = "";
			if (!(bool)ReflectionHelper.GetProperty(sf, "ExportReversal"))
				revFullXhtml = "";

			switch (result)
			{
				// No = Skip export of data from Flex but still prepare exported output (ODT, PDF or whatever)
				case DialogResult.No:
					break;

				case DialogResult.Yes:
					if (!DoFlexExports(ExpCss, mainFullName, revFullXhtml))
					{
						this.Close();
						return;
					}
					break;
			}

			string psExport = Path.Combine(PathwayUtils.PathwayInstallDirectory, "PsExport.dll");
			var exporter = ReflectionHelper.CreateObject(psExport, "SIL.PublishingSolution.PsExport", null);
			Debug.Assert(exporter != null);
			ReflectionHelper.SetProperty(exporter, "DataType", "Dictionary");
			ReflectionHelper.SetProperty(exporter, "ProgressBar", null);
			ReflectionHelper.CallMethod(exporter, "Export", mainFullName != "" ? mainFullName : revFullXhtml);

			RegistryKey applicationKey = app.SettingsKey;
			UsageEmailDialog.IncrementLaunchCount(applicationKey);
			Assembly assembly = exporter.GetType().Assembly;

			const string FeedbackEmailAddress = "pathway@sil.org";
			const string utilityLabel = "Pathway";

			UsageEmailDialog.DoTrivialUsageReport(utilityLabel, applicationKey, FeedbackEmailAddress,
				string.Format("1. What do you hope {0} will do for you?%0A%0A2. What languages are you working on?", utilityLabel),
				false, 1, assembly);
			UsageEmailDialog.DoTrivialUsageReport(utilityLabel, applicationKey, FeedbackEmailAddress,
				string.Format("1. Do you have suggestions to improve the program?%0A%0A2. What are you happy with?"),
				false, 10, assembly);
			UsageEmailDialog.DoTrivialUsageReport(utilityLabel, applicationKey, FeedbackEmailAddress,
				string.Format("1. What would you like to say to others about {0}?%0A%0A2. What languages have you used with {0}", utilityLabel),
				false, 40, assembly);

			this.Close();
		}

		/// <summary>
		/// Hand off to Webonary publishing area.
		/// </summary>
		private void ProcessWebonaryExport()
		{
#if RANDYTODO
			FwXWindow.ShowPublishToWebonaryDialog(m_mediator, m_propertyTable);
#endif
		}

		private bool SelectOption(string exportFormat)
		{
			// LT-12279 selected a user disturbing, different menu item
			// return m_exportList.Items.Cast<ListViewItem>().Where(lvi => lvi.Tag.ToString().Contains(exportFormat));
			foreach (ListViewItem lvi in
				m_exportList.Items.Cast<ListViewItem>().Where(lvi => lvi.Tag.ToString().Contains(exportFormat)))
			{
				if (!ItemDisabled(lvi.Tag.ToString()))
				{
					m_exportItems.Insert(0, lvi);
					return true;
				}
				return false;
			}
			return false;
			/* foreach (ListViewItem lvi in m_exportList.Items)
			{
				if (lvi.Tag.ToString().Contains(exportFormat))
				{
					if (ItemDisabled(lvi.Tag.ToString()))
						return false;
					lvi.Selected = true;
					return true;
				}
			}
			return false; */
		}

		/// <summary>
		/// Export process from Fieldworks Language explorer
		/// </summary>
		/// <param name="expCss">Style sheet exported</param>
		/// <param name="mainFullName">Source of main dictionary</param>
		/// <param name="revFullXhtml">source of reversal Index if available in Xhtml format</param>
		/// <returns>True if there is something to do</returns>
		protected bool DoFlexExports(string expCss, string mainFullName, string revFullXhtml)
		{
			if (File.Exists(mainFullName))
				File.Delete(mainFullName);

			if (File.Exists(revFullXhtml))
				File.Delete(revFullXhtml);

			string currInput = string.Empty;
			try
			{
				if (mainFullName != "")
					ExportFor("ConfiguredXHTML", mainFullName);
				if (revFullXhtml != "")
					ExportFor("ReversalIndexXHTML", revFullXhtml);
			}
			catch (FileNotFoundException)
			{
				IApp app = PropertyTable.GetValue<IApp>("App");
				MessageBox.Show(@"The " + currInput + @" Section may be Empty (or) Not exported", app.ApplicationName, MessageBoxButtons.OK, MessageBoxIcon.Error);
				return false;

			}
			catch (Exception)
			{
				return false;
			}

			return true;
		}

		private void ExportFor(string type, string file)
		{
			if (SelectOption(type))
			{
				Control main = EnsureViewInfo();
				try
				{
					DoExport(file);
					ValidXmlFile(file);
				}
				finally
				{
					if (main != null)
						main.Dispose();
				}
			}
		}

		/// <summary>
		/// Validating the xml file with xmldocument to avoid further processing.
		/// </summary>
		/// <param name="xml">Xml file Name for Validating</param>
		/// <exception cref="FileNotFoundException">if xml file missing</exception>
		/// <exception cref="XmlException">if xml file won't load</exception>
		protected static void ValidXmlFile(string xml)
		{
			if (!File.Exists(xml))
				throw new FileNotFoundException();
			XmlDocument xDoc = new XmlDocument();
			xDoc.XmlResolver = FileStreamXmlResolver.GetNullResolver();
			xDoc.Load(xml);
		}

		#region Implementation of IPropertyTableProvider

		/// <summary>
		/// Placement in the IPropertyTableProvider interface lets FwApp call IPropertyTable.DoStuff.
		/// </summary>
		public IPropertyTable PropertyTable { get; private set; }

		#endregion

		#region Implementation of IPublisherProvider

		/// <summary>
		/// Get the IPublisher.
		/// </summary>
		public IPublisher Publisher { get; private set; }

		#endregion

		#region Implementation of ISubscriberProvider

		/// <summary>
		/// Get the ISubscriber.
		/// </summary>
		public ISubscriber Subscriber { get; private set; }

		/// <summary>
		/// Initialize a FLEx component with the basic interfaces.
		/// </summary>
		/// <param name="propertyTable">Interface to a property table.</param>
		/// <param name="publisher">Interface to the publisher.</param>
		/// <param name="subscriber">Interface to the subscriber.</param>
		public virtual void InitializeFlexComponent(IPropertyTable propertyTable, IPublisher publisher, ISubscriber subscriber)
		{
			FlexComponentCheckingService.CheckInitializationValues(propertyTable, publisher, subscriber, PropertyTable, Publisher, Subscriber);

			PropertyTable = propertyTable;
			Publisher = publisher;
			Subscriber = subscriber;

			m_cache = PropertyTable.GetValue<FdoCache>("cache");

			AccessibleName = GetType().Name;

			// Figure out where to locate the dlg.
			object obj = SettingsKey.GetValue("InsertX");
			if (obj != null)
			{
				var x = (int)obj;
				var y = (int)SettingsKey.GetValue("InsertY");
				var width = (int)SettingsKey.GetValue("InsertWidth", Width);
				var height = (int)SettingsKey.GetValue("InsertHeight", Height);
				var rect = new Rectangle(x, y, width, height);
				ScreenUtils.EnsureVisibleRect(ref rect);
				DesktopBounds = rect;
				StartPosition = FormStartPosition.Manual;
			}

			m_helpTopic = "khtpExportLexicon";

			var helpTopicProvider = PropertyTable.GetValue<IHelpTopicProvider>("HelpTopicProvider");
			helpProvider = new HelpProvider();
			helpProvider.HelpNamespace = helpTopicProvider.HelpFile;
			helpProvider.SetHelpKeyword(this, helpTopicProvider.GetHelpString(m_helpTopic));
			helpProvider.SetHelpNavigator(this, HelpNavigator.Topic);

			// Determine whether we can support "configured" type export by trying to obtain
			// the XmlVc for an XmlDocView.  Also obtain the database id and class id of the
			// root object.

			InitFromMainControl(PropertyTable.GetValue<object>("currentContentControlObject", null));
			m_clerk = PropertyTable.GetValue<RecordClerk>("ActiveClerk", null);

			m_chkExportPictures.Checked = false;
			m_chkExportPictures.Visible = false;
			m_chkExportPictures.Enabled = false;
			m_fExportPicturesAndMedia = false;

			//Set  m_chkShowInFolder to it's last state.
			var showInFolder = PropertyTable.GetValue("ExportDlgShowInFolder", "true");
			if (showInFolder.Equals("true"))
				m_chkShowInFolder.Checked = true;
			else
				m_chkShowInFolder.Checked = false;

			m_exportItems = new List<ListViewItem>();
		}

		#endregion
	}
}<|MERGE_RESOLUTION|>--- conflicted
+++ resolved
@@ -21,17 +21,7 @@
 using System.Xml;
 using System.Xml.Xsl;
 using Microsoft.Win32;
-<<<<<<< HEAD
-using SIL.Lift;
-using SIL.Lift.Validation;
 using SIL.CoreImpl;
-using SIL.FieldWorks.FdoUi;
-using SIL.Utils;
-using SIL.Utils.FileDialog;
-using SIL.FieldWorks.FDO;
-using SIL.FieldWorks.FDO.DomainImpl;
-=======
->>>>>>> 5a77a746
 using SIL.FieldWorks.Common.COMInterfaces;
 using SIL.FieldWorks.Common.Controls;
 using SIL.FieldWorks.Common.Controls.FileDialog;
@@ -43,16 +33,12 @@
 using SIL.FieldWorks.FDO.DomainImpl;
 using SIL.FieldWorks.FdoUi;
 using SIL.FieldWorks.LexText.Controls;
-<<<<<<< HEAD
-=======
 using SIL.FieldWorks.Resources;
 using SIL.Lift;
 using SIL.Lift.Validation;
 using SIL.Utils;
 using SIL.Windows.Forms;
-using XCore;
 using ReflectionHelper = SIL.Utils.ReflectionHelper;
->>>>>>> 5a77a746
 
 namespace SIL.FieldWorks.XWorks
 {
@@ -68,11 +54,6 @@
 	public class ExportDialog : Form, IFlexComponent, IFWDisposable
 	{
 		protected FdoCache m_cache;
-<<<<<<< HEAD
-=======
-		protected Mediator m_mediator;
-		protected XCore.PropertyTable m_propertyTable;
->>>>>>> 5a77a746
 		private Label label1;
 		protected ColumnHeader columnHeader1;
 		protected ColumnHeader columnHeader2;
@@ -154,68 +135,10 @@
 		/// <summary />
 		public ExportDialog()
 		{
-<<<<<<< HEAD
-=======
-		}
-
-		public ExportDialog(Mediator mediator, XCore.PropertyTable propertyTable)
-		{
-			m_mediator = mediator;
-			m_propertyTable = propertyTable;
-			m_cache = m_propertyTable.GetValue<FdoCache>("cache");
-
->>>>>>> 5a77a746
 			//
 			// Required for Windows Form Designer support
 			//
 			InitializeComponent();
-<<<<<<< HEAD
-=======
-			AccessibleName = GetType().Name;
-
-			// Figure out where to locate the dlg.
-			object obj = SettingsKey.GetValue("InsertX");
-			if (obj != null)
-			{
-				var x = (int) obj;
-				var y = (int) SettingsKey.GetValue("InsertY");
-				var width = (int) SettingsKey.GetValue("InsertWidth", Width);
-				var height = (int) SettingsKey.GetValue("InsertHeight", Height);
-				var rect = new Rectangle(x, y, width, height);
-				ScreenHelper.EnsureVisibleRect(ref rect);
-				DesktopBounds = rect;
-				StartPosition = FormStartPosition.Manual;
-			}
-
-			m_helpTopic = "khtpExportLexicon";
-
-			var helpTopicProvider = m_propertyTable.GetValue<IHelpTopicProvider>("HelpTopicProvider");
-			helpProvider = new HelpProvider();
-			helpProvider.HelpNamespace = helpTopicProvider.HelpFile;
-			helpProvider.SetHelpKeyword(this, helpTopicProvider.GetHelpString(m_helpTopic));
-			helpProvider.SetHelpNavigator(this, HelpNavigator.Topic);
-
-			// Determine whether we can support "configured" type export by trying to obtain
-			// the XmlVc for an XmlDocView.  Also obtain the database id and class id of the
-			// root object.
-
-			InitFromMainControl(m_propertyTable.GetValue<object>("currentContentControlObject", null));
-			m_clerk = m_propertyTable.GetValue<RecordClerk>("ActiveClerk", null);
-
-			m_chkExportPictures.Checked = false;
-			m_chkExportPictures.Visible = false;
-			m_chkExportPictures.Enabled = false;
-			m_fExportPicturesAndMedia = false;
-
-			//Set  m_chkShowInFolder to it's last state.
-			var showInFolder = m_propertyTable.GetStringProperty("ExportDlgShowInFolder", "true");
-			if (showInFolder.Equals("true"))
-				m_chkShowInFolder.Checked = true;
-			else
-				m_chkShowInFolder.Checked = false;
-
-			m_exportItems = new List<ListViewItem>();
->>>>>>> 5a77a746
 		}
 
 		private void InitFromMainControl(object objCurrentControl)
@@ -2003,7 +1926,7 @@
 				var width = (int)SettingsKey.GetValue("InsertWidth", Width);
 				var height = (int)SettingsKey.GetValue("InsertHeight", Height);
 				var rect = new Rectangle(x, y, width, height);
-				ScreenUtils.EnsureVisibleRect(ref rect);
+				ScreenHelper.EnsureVisibleRect(ref rect);
 				DesktopBounds = rect;
 				StartPosition = FormStartPosition.Manual;
 			}
