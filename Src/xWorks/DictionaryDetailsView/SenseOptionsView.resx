﻿<?xml version="1.0" encoding="utf-8"?>
<root>
  <!-- 
    Microsoft ResX Schema 
    
    Version 2.0
    
    The primary goals of this format is to allow a simple XML format 
    that is mostly human readable. The generation and parsing of the 
    various data types are done through the TypeConverter classes 
    associated with the data types.
    
    Example:
    
    ... ado.net/XML headers & schema ...
    <resheader name="resmimetype">text/microsoft-resx</resheader>
    <resheader name="version">2.0</resheader>
    <resheader name="reader">System.Resources.ResXResourceReader, System.Windows.Forms, ...</resheader>
    <resheader name="writer">System.Resources.ResXResourceWriter, System.Windows.Forms, ...</resheader>
    <data name="Name1"><value>this is my long string</value><comment>this is a comment</comment></data>
    <data name="Color1" type="System.Drawing.Color, System.Drawing">Blue</data>
    <data name="Bitmap1" mimetype="application/x-microsoft.net.object.binary.base64">
        <value>[base64 mime encoded serialized .NET Framework object]</value>
    </data>
    <data name="Icon1" type="System.Drawing.Icon, System.Drawing" mimetype="application/x-microsoft.net.object.bytearray.base64">
        <value>[base64 mime encoded string representing a byte array form of the .NET Framework object]</value>
        <comment>This is a comment</comment>
    </data>
                
    There are any number of "resheader" rows that contain simple 
    name/value pairs.
    
    Each data row contains a name, and value. The row also contains a 
    type or mimetype. Type corresponds to a .NET class that support 
    text/value conversion through the TypeConverter architecture. 
    Classes that don't support this are serialized and stored with the 
    mimetype set.
    
    The mimetype is used for serialized objects, and tells the 
    ResXResourceReader how to depersist the object. This is currently not 
    extensible. For a given mimetype the value must be set accordingly:
    
    Note - application/x-microsoft.net.object.binary.base64 is the format 
    that the ResXResourceWriter will generate, however the reader can 
    read any of the formats listed below.
    
    mimetype: application/x-microsoft.net.object.binary.base64
    value   : The object must be serialized with 
            : System.Runtime.Serialization.Formatters.Binary.BinaryFormatter
            : and then encoded with base64 encoding.
    
    mimetype: application/x-microsoft.net.object.soap.base64
    value   : The object must be serialized with 
            : System.Runtime.Serialization.Formatters.Soap.SoapFormatter
            : and then encoded with base64 encoding.

    mimetype: application/x-microsoft.net.object.bytearray.base64
    value   : The object must be serialized into a byte array 
            : using a System.ComponentModel.TypeConverter
            : and then encoded with base64 encoding.
    -->
  <xsd:schema id="root" xmlns="" xmlns:xsd="http://www.w3.org/2001/XMLSchema" xmlns:msdata="urn:schemas-microsoft-com:xml-msdata">
    <xsd:import namespace="http://www.w3.org/XML/1998/namespace" />
    <xsd:element name="root" msdata:IsDataSet="true">
      <xsd:complexType>
        <xsd:choice maxOccurs="unbounded">
          <xsd:element name="metadata">
            <xsd:complexType>
              <xsd:sequence>
                <xsd:element name="value" type="xsd:string" minOccurs="0" />
              </xsd:sequence>
              <xsd:attribute name="name" use="required" type="xsd:string" />
              <xsd:attribute name="type" type="xsd:string" />
              <xsd:attribute name="mimetype" type="xsd:string" />
              <xsd:attribute ref="xml:space" />
            </xsd:complexType>
          </xsd:element>
          <xsd:element name="assembly">
            <xsd:complexType>
              <xsd:attribute name="alias" type="xsd:string" />
              <xsd:attribute name="name" type="xsd:string" />
            </xsd:complexType>
          </xsd:element>
          <xsd:element name="data">
            <xsd:complexType>
              <xsd:sequence>
                <xsd:element name="value" type="xsd:string" minOccurs="0" msdata:Ordinal="1" />
                <xsd:element name="comment" type="xsd:string" minOccurs="0" msdata:Ordinal="2" />
              </xsd:sequence>
              <xsd:attribute name="name" type="xsd:string" use="required" msdata:Ordinal="1" />
              <xsd:attribute name="type" type="xsd:string" msdata:Ordinal="3" />
              <xsd:attribute name="mimetype" type="xsd:string" msdata:Ordinal="4" />
              <xsd:attribute ref="xml:space" />
            </xsd:complexType>
          </xsd:element>
          <xsd:element name="resheader">
            <xsd:complexType>
              <xsd:sequence>
                <xsd:element name="value" type="xsd:string" minOccurs="0" msdata:Ordinal="1" />
              </xsd:sequence>
              <xsd:attribute name="name" type="xsd:string" use="required" />
            </xsd:complexType>
          </xsd:element>
        </xsd:choice>
      </xsd:complexType>
    </xsd:element>
  </xsd:schema>
  <resheader name="resmimetype">
    <value>text/microsoft-resx</value>
  </resheader>
  <resheader name="version">
    <value>2.0</value>
  </resheader>
  <resheader name="reader">
    <value>System.Resources.ResXResourceReader, System.Windows.Forms, Version=4.0.0.0, Culture=neutral, PublicKeyToken=b77a5c561934e089</value>
  </resheader>
  <resheader name="writer">
    <value>System.Resources.ResXResourceWriter, System.Windows.Forms, Version=4.0.0.0, Culture=neutral, PublicKeyToken=b77a5c561934e089</value>
  </resheader>
  <assembly alias="System.Windows.Forms" name="System.Windows.Forms, Version=4.0.0.0, Culture=neutral, PublicKeyToken=b77a5c561934e089" />
  <data name="checkBoxSenseInPara.Anchor" type="System.Windows.Forms.AnchorStyles, System.Windows.Forms">
    <value>Bottom, Left</value>
  </data>
  <assembly alias="mscorlib" name="mscorlib, Version=4.0.0.0, Culture=neutral, PublicKeyToken=b77a5c561934e089" />
  <data name="checkBoxSenseInPara.AutoSize" type="System.Boolean, mscorlib">
    <value>True</value>
  </data>
  <assembly alias="System.Drawing" name="System.Drawing, Version=4.0.0.0, Culture=neutral, PublicKeyToken=b03f5f7f11d50a3a" />
  <data name="checkBoxSenseInPara.Location" type="System.Drawing.Point, System.Drawing">
    <value>3, 177</value>
  </data>
  <data name="checkBoxSenseInPara.Size" type="System.Drawing.Size, System.Drawing">
    <value>189, 17</value>
  </data>
  <data name="checkBoxSenseInPara.TabIndex" type="System.Int32, mscorlib">
    <value>3</value>
  </data>
  <data name="checkBoxSenseInPara.Text" xml:space="preserve">
    <value>Display each sense in a paragraph</value>
  </data>
  <data name="&gt;&gt;checkBoxSenseInPara.Name" xml:space="preserve">
    <value>checkBoxSenseInPara</value>
  </data>
  <data name="&gt;&gt;checkBoxSenseInPara.Type" xml:space="preserve">
    <value>System.Windows.Forms.CheckBox, System.Windows.Forms, Version=4.0.0.0, Culture=neutral, PublicKeyToken=b77a5c561934e089</value>
  </data>
  <data name="&gt;&gt;checkBoxSenseInPara.Parent" xml:space="preserve">
    <value>$this</value>
  </data>
  <data name="&gt;&gt;checkBoxSenseInPara.ZOrder" xml:space="preserve">
    <value>2</value>
  </data>
  <data name="checkBoxShowGrammarFirst.Anchor" type="System.Windows.Forms.AnchorStyles, System.Windows.Forms">
    <value>Bottom, Left</value>
  </data>
  <data name="checkBoxShowGrammarFirst.AutoSize" type="System.Boolean, mscorlib">
    <value>True</value>
  </data>
  <data name="checkBoxShowGrammarFirst.Location" type="System.Drawing.Point, System.Drawing">
    <value>3, 154</value>
  </data>
  <data name="checkBoxShowGrammarFirst.Size" type="System.Drawing.Size, System.Drawing">
    <value>299, 17</value>
  </data>
  <data name="checkBoxShowGrammarFirst.TabIndex" type="System.Int32, mscorlib">
    <value>2</value>
  </data>
  <data name="checkBoxShowGrammarFirst.Text" xml:space="preserve">
    <value>If all senses share the grammatical information, show it first</value>
  </data>
  <data name="&gt;&gt;checkBoxShowGrammarFirst.Name" xml:space="preserve">
    <value>checkBoxShowGrammarFirst</value>
  </data>
  <data name="&gt;&gt;checkBoxShowGrammarFirst.Type" xml:space="preserve">
    <value>System.Windows.Forms.CheckBox, System.Windows.Forms, Version=4.0.0.0, Culture=neutral, PublicKeyToken=b77a5c561934e089</value>
  </data>
  <data name="&gt;&gt;checkBoxShowGrammarFirst.Parent" xml:space="preserve">
    <value>$this</value>
  </data>
  <data name="&gt;&gt;checkBoxShowGrammarFirst.ZOrder" xml:space="preserve">
    <value>3</value>
  </data>
  <data name="checkBoxFirstSenseInline.Anchor" type="System.Windows.Forms.AnchorStyles, System.Windows.Forms">
    <value>Bottom, Left</value>
  </data>
  <data name="checkBoxFirstSenseInline.AutoSize" type="System.Boolean, mscorlib">
    <value>True</value>
  </data>
  <data name="checkBoxFirstSenseInline.ImeMode" type="System.Windows.Forms.ImeMode, System.Windows.Forms">
    <value>NoControl</value>
  </data>
  <data name="checkBoxFirstSenseInline.Location" type="System.Drawing.Point, System.Drawing">
    <value>22, 200</value>
  </data>
  <data name="checkBoxFirstSenseInline.Size" type="System.Drawing.Size, System.Drawing">
    <value>151, 17</value>
  </data>
  <data name="checkBoxFirstSenseInline.TabIndex" type="System.Int32, mscorlib">
    <value>3</value>
  </data>
  <data name="checkBoxFirstSenseInline.Text" xml:space="preserve">
    <value>starting with second sense</value>
  </data>
  <data name="&gt;&gt;checkBoxFirstSenseInline.Name" xml:space="preserve">
    <value>checkBoxFirstSenseInline</value>
  </data>
  <data name="&gt;&gt;checkBoxFirstSenseInline.Type" xml:space="preserve">
    <value>System.Windows.Forms.CheckBox, System.Windows.Forms, Version=4.0.0.0, Culture=neutral, PublicKeyToken=b77a5c561934e089</value>
  </data>
  <data name="&gt;&gt;checkBoxFirstSenseInline.Parent" xml:space="preserve">
    <value>$this</value>
  </data>
  <data name="&gt;&gt;checkBoxFirstSenseInline.ZOrder" xml:space="preserve">
    <value>1</value>
  </data>
  <data name="labelStyle.Anchor" type="System.Windows.Forms.AnchorStyles, System.Windows.Forms">
    <value>Bottom, Left</value>
  </data>
  <data name="labelStyle.AutoSize" type="System.Boolean, mscorlib">
    <value>True</value>
  </data>
  <data name="labelStyle.ImeMode" type="System.Windows.Forms.ImeMode, System.Windows.Forms">
    <value>NoControl</value>
  </data>
  <data name="labelStyle.Location" type="System.Drawing.Point, System.Drawing">
    <value>6, 16</value>
  </data>
  <data name="labelStyle.Size" type="System.Drawing.Size, System.Drawing">
    <value>82, 13</value>
  </data>
  <data name="labelStyle.TabIndex" type="System.Int32, mscorlib">
    <value>0</value>
  </data>
  <data name="labelStyle.Text" xml:space="preserve">
    <value>Character Style:</value>
  </data>
  <data name="&gt;&gt;labelStyle.Name" xml:space="preserve">
    <value>labelStyle</value>
  </data>
  <data name="&gt;&gt;labelStyle.Type" xml:space="preserve">
    <value>System.Windows.Forms.Label, System.Windows.Forms, Version=4.0.0.0, Culture=neutral, PublicKeyToken=b77a5c561934e089</value>
  </data>
  <data name="&gt;&gt;labelStyle.Parent" xml:space="preserve">
    <value>groupBoxSenseNumber</value>
  </data>
  <data name="&gt;&gt;labelStyle.ZOrder" xml:space="preserve">
    <value>11</value>
  </data>
  <data name="labelAfter.Anchor" type="System.Windows.Forms.AnchorStyles, System.Windows.Forms">
    <value>Bottom, Left</value>
  </data>
  <data name="labelAfter.AutoSize" type="System.Boolean, mscorlib">
    <value>True</value>
  </data>
  <data name="labelAfter.ImeMode" type="System.Windows.Forms.ImeMode, System.Windows.Forms">
    <value>NoControl</value>
  </data>
  <data name="labelAfter.Location" type="System.Drawing.Point, System.Drawing">
    <value>211, 56</value>
  </data>
  <data name="labelAfter.Size" type="System.Drawing.Size, System.Drawing">
    <value>32, 13</value>
  </data>
  <data name="labelAfter.TabIndex" type="System.Int32, mscorlib">
    <value>0</value>
  </data>
  <data name="labelAfter.Text" xml:space="preserve">
    <value>After:</value>
  </data>
  <data name="&gt;&gt;labelAfter.Name" xml:space="preserve">
    <value>labelAfter</value>
  </data>
  <data name="&gt;&gt;labelAfter.Type" xml:space="preserve">
    <value>System.Windows.Forms.Label, System.Windows.Forms, Version=4.0.0.0, Culture=neutral, PublicKeyToken=b77a5c561934e089</value>
  </data>
  <data name="&gt;&gt;labelAfter.Parent" xml:space="preserve">
    <value>groupBoxSenseNumber</value>
  </data>
  <data name="&gt;&gt;labelAfter.ZOrder" xml:space="preserve">
    <value>10</value>
  </data>
  <data name="labelNumberingStyle.Anchor" type="System.Windows.Forms.AnchorStyles, System.Windows.Forms">
    <value>Bottom, Left</value>
  </data>
  <data name="labelNumberingStyle.AutoSize" type="System.Boolean, mscorlib">
    <value>True</value>
  </data>
  <data name="labelNumberingStyle.ImeMode" type="System.Windows.Forms.ImeMode, System.Windows.Forms">
    <value>NoControl</value>
  </data>
  <data name="labelNumberingStyle.Location" type="System.Drawing.Point, System.Drawing">
    <value>84, 56</value>
  </data>
  <data name="labelNumberingStyle.Size" type="System.Drawing.Size, System.Drawing">
    <value>87, 13</value>
  </data>
  <data name="labelNumberingStyle.TabIndex" type="System.Int32, mscorlib">
    <value>0</value>
  </data>
  <data name="labelNumberingStyle.Text" xml:space="preserve">
    <value>Numbering Style:</value>
  </data>
  <data name="&gt;&gt;labelNumberingStyle.Name" xml:space="preserve">
    <value>labelNumberingStyle</value>
  </data>
  <data name="&gt;&gt;labelNumberingStyle.Type" xml:space="preserve">
    <value>System.Windows.Forms.Label, System.Windows.Forms, Version=4.0.0.0, Culture=neutral, PublicKeyToken=b77a5c561934e089</value>
  </data>
  <data name="&gt;&gt;labelNumberingStyle.Parent" xml:space="preserve">
    <value>groupBoxSenseNumber</value>
  </data>
  <data name="&gt;&gt;labelNumberingStyle.ZOrder" xml:space="preserve">
    <value>9</value>
  </data>
  <data name="labelBefore.Anchor" type="System.Windows.Forms.AnchorStyles, System.Windows.Forms">
    <value>Bottom, Left</value>
  </data>
  <data name="labelBefore.AutoSize" type="System.Boolean, mscorlib">
    <value>True</value>
  </data>
  <data name="labelBefore.ImeMode" type="System.Windows.Forms.ImeMode, System.Windows.Forms">
    <value>NoControl</value>
  </data>
  <data name="labelBefore.Location" type="System.Drawing.Point, System.Drawing">
    <value>6, 56</value>
  </data>
  <data name="labelBefore.Size" type="System.Drawing.Size, System.Drawing">
    <value>41, 13</value>
  </data>
  <data name="labelBefore.TabIndex" type="System.Int32, mscorlib">
    <value>0</value>
  </data>
  <data name="labelBefore.Text" xml:space="preserve">
    <value>Before:</value>
  </data>
  <data name="&gt;&gt;labelBefore.Name" xml:space="preserve">
    <value>labelBefore</value>
  </data>
  <data name="&gt;&gt;labelBefore.Type" xml:space="preserve">
    <value>System.Windows.Forms.Label, System.Windows.Forms, Version=4.0.0.0, Culture=neutral, PublicKeyToken=b77a5c561934e089</value>
  </data>
  <data name="&gt;&gt;labelBefore.Parent" xml:space="preserve">
    <value>groupBoxSenseNumber</value>
  </data>
  <data name="&gt;&gt;labelBefore.ZOrder" xml:space="preserve">
    <value>8</value>
  </data>
  <data name="dropDownNumberingStyle.Anchor" type="System.Windows.Forms.AnchorStyles, System.Windows.Forms">
    <value>Bottom, Left</value>
  </data>
  <data name="dropDownNumberingStyle.Location" type="System.Drawing.Point, System.Drawing">
    <value>87, 72</value>
  </data>
  <data name="dropDownNumberingStyle.Size" type="System.Drawing.Size, System.Drawing">
    <value>121, 21</value>
  </data>
  <data name="dropDownNumberingStyle.TabIndex" type="System.Int32, mscorlib">
    <value>4</value>
  </data>
  <data name="&gt;&gt;dropDownNumberingStyle.Name" xml:space="preserve">
    <value>dropDownNumberingStyle</value>
  </data>
  <data name="&gt;&gt;dropDownNumberingStyle.Type" xml:space="preserve">
    <value>System.Windows.Forms.ComboBox, System.Windows.Forms, Version=4.0.0.0, Culture=neutral, PublicKeyToken=b77a5c561934e089</value>
  </data>
  <data name="&gt;&gt;dropDownNumberingStyle.Parent" xml:space="preserve">
    <value>groupBoxSenseNumber</value>
  </data>
  <data name="&gt;&gt;dropDownNumberingStyle.ZOrder" xml:space="preserve">
    <value>7</value>
  </data>
  <data name="textBoxAfter.Anchor" type="System.Windows.Forms.AnchorStyles, System.Windows.Forms">
    <value>Bottom, Left</value>
  </data>
  <data name="textBoxAfter.Location" type="System.Drawing.Point, System.Drawing">
    <value>214, 72</value>
  </data>
  <data name="textBoxAfter.Size" type="System.Drawing.Size, System.Drawing">
    <value>72, 20</value>
  </data>
  <data name="textBoxAfter.TabIndex" type="System.Int32, mscorlib">
    <value>5</value>
  </data>
  <data name="&gt;&gt;textBoxAfter.Name" xml:space="preserve">
    <value>textBoxAfter</value>
  </data>
  <data name="&gt;&gt;textBoxAfter.Type" xml:space="preserve">
    <value>System.Windows.Forms.TextBox, System.Windows.Forms, Version=4.0.0.0, Culture=neutral, PublicKeyToken=b77a5c561934e089</value>
  </data>
  <data name="&gt;&gt;textBoxAfter.Parent" xml:space="preserve">
    <value>groupBoxSenseNumber</value>
  </data>
  <data name="&gt;&gt;textBoxAfter.ZOrder" xml:space="preserve">
    <value>6</value>
  </data>
  <data name="textBoxBefore.Anchor" type="System.Windows.Forms.AnchorStyles, System.Windows.Forms">
    <value>Bottom, Left</value>
  </data>
  <data name="textBoxBefore.Location" type="System.Drawing.Point, System.Drawing">
    <value>9, 72</value>
  </data>
  <data name="textBoxBefore.Size" type="System.Drawing.Size, System.Drawing">
    <value>72, 20</value>
  </data>
  <data name="textBoxBefore.TabIndex" type="System.Int32, mscorlib">
    <value>3</value>
  </data>
  <data name="&gt;&gt;textBoxBefore.Name" xml:space="preserve">
    <value>textBoxBefore</value>
  </data>
  <data name="&gt;&gt;textBoxBefore.Type" xml:space="preserve">
    <value>System.Windows.Forms.TextBox, System.Windows.Forms, Version=4.0.0.0, Culture=neutral, PublicKeyToken=b77a5c561934e089</value>
  </data>
  <data name="&gt;&gt;textBoxBefore.Parent" xml:space="preserve">
    <value>groupBoxSenseNumber</value>
  </data>
  <data name="&gt;&gt;textBoxBefore.ZOrder" xml:space="preserve">
    <value>5</value>
  </data>
  <data name="checkBoxNumberSingleSense.Anchor" type="System.Windows.Forms.AnchorStyles, System.Windows.Forms">
    <value>Bottom, Left</value>
  </data>
  <data name="checkBoxNumberSingleSense.ImeMode" type="System.Windows.Forms.ImeMode, System.Windows.Forms">
    <value>NoControl</value>
  </data>
  <data name="checkBoxNumberSingleSense.Location" type="System.Drawing.Point, System.Drawing">
    <value>10, 122</value>
  </data>
  <data name="checkBoxNumberSingleSense.Size" type="System.Drawing.Size, System.Drawing">
    <value>160, 17</value>
  </data>
  <data name="checkBoxNumberSingleSense.TabIndex" type="System.Int32, mscorlib">
    <value>6</value>
  </data>
  <data name="checkBoxNumberSingleSense.Text" xml:space="preserve">
    <value>Number even a single sense</value>
  </data>
  <data name="&gt;&gt;checkBoxNumberSingleSense.Name" xml:space="preserve">
    <value>checkBoxNumberSingleSense</value>
  </data>
  <data name="&gt;&gt;checkBoxNumberSingleSense.Type" xml:space="preserve">
    <value>System.Windows.Forms.CheckBox, System.Windows.Forms, Version=4.0.0.0, Culture=neutral, PublicKeyToken=b77a5c561934e089</value>
  </data>
  <data name="&gt;&gt;checkBoxNumberSingleSense.Parent" xml:space="preserve">
    <value>groupBoxSenseNumber</value>
  </data>
  <data name="&gt;&gt;checkBoxNumberSingleSense.ZOrder" xml:space="preserve">
    <value>4</value>
  </data>
  <data name="dropDownStyle.Anchor" type="System.Windows.Forms.AnchorStyles, System.Windows.Forms">
    <value>Bottom, Left</value>
  </data>
  <data name="dropDownStyle.Location" type="System.Drawing.Point, System.Drawing">
    <value>9, 32</value>
  </data>
  <data name="dropDownStyle.Size" type="System.Drawing.Size, System.Drawing">
    <value>196, 21</value>
  </data>
  <data name="dropDownStyle.TabIndex" type="System.Int32, mscorlib">
    <value>1</value>
  </data>
  <data name="&gt;&gt;dropDownStyle.Name" xml:space="preserve">
    <value>dropDownStyle</value>
  </data>
  <data name="&gt;&gt;dropDownStyle.Type" xml:space="preserve">
    <value>System.Windows.Forms.ComboBox, System.Windows.Forms, Version=4.0.0.0, Culture=neutral, PublicKeyToken=b77a5c561934e089</value>
  </data>
  <data name="&gt;&gt;dropDownStyle.Parent" xml:space="preserve">
    <value>groupBoxSenseNumber</value>
  </data>
  <data name="&gt;&gt;dropDownStyle.ZOrder" xml:space="preserve">
    <value>3</value>
  </data>
  <data name="buttonStyles.ImeMode" type="System.Windows.Forms.ImeMode, System.Windows.Forms">
    <value>NoControl</value>
  </data>
  <data name="buttonStyles.Location" type="System.Drawing.Point, System.Drawing">
    <value>211, 32</value>
  </data>
  <data name="buttonStyles.Size" type="System.Drawing.Size, System.Drawing">
    <value>75, 21</value>
  </data>
  <data name="buttonStyles.TabIndex" type="System.Int32, mscorlib">
    <value>2</value>
  </data>
  <data name="buttonStyles.Text" xml:space="preserve">
    <value>Styles...</value>
  </data>
  <data name="&gt;&gt;buttonStyles.Name" xml:space="preserve">
    <value>buttonStyles</value>
  </data>
  <data name="&gt;&gt;buttonStyles.Type" xml:space="preserve">
    <value>System.Windows.Forms.Button, System.Windows.Forms, Version=4.0.0.0, Culture=neutral, PublicKeyToken=b77a5c561934e089</value>
  </data>
  <data name="&gt;&gt;buttonStyles.Parent" xml:space="preserve">
    <value>groupBoxSenseNumber</value>
  </data>
  <data name="&gt;&gt;buttonStyles.ZOrder" xml:space="preserve">
    <value>2</value>
  </data>
  <data name="labelParentSenseNumberStyle.Anchor" type="System.Windows.Forms.AnchorStyles, System.Windows.Forms">
    <value>Bottom, Left</value>
  </data>
  <data name="labelParentSenseNumberStyle.AutoSize" type="System.Boolean, mscorlib">
    <value>True</value>
  </data>
  <data name="labelParentSenseNumberStyle.ImeMode" type="System.Windows.Forms.ImeMode, System.Windows.Forms">
    <value>NoControl</value>
  </data>
  <data name="labelParentSenseNumberStyle.Location" type="System.Drawing.Point, System.Drawing">
    <value>6, 102</value>
  </data>
  <data name="labelParentSenseNumberStyle.Size" type="System.Drawing.Size, System.Drawing">
    <value>136, 13</value>
  </data>
  <data name="labelParentSenseNumberStyle.TabIndex" type="System.Int32, mscorlib">
    <value>10</value>
  </data>
  <data name="labelParentSenseNumberStyle.Text" xml:space="preserve">
    <value>Show parent sense number</value>
  </data>
  <data name="&gt;&gt;labelParentSenseNumberStyle.Name" xml:space="preserve">
    <value>labelParentSenseNumberStyle</value>
  </data>
  <data name="&gt;&gt;labelParentSenseNumberStyle.Type" xml:space="preserve">
    <value>System.Windows.Forms.Label, System.Windows.Forms, Version=4.0.0.0, Culture=neutral, PublicKeyToken=b77a5c561934e089</value>
  </data>
  <data name="&gt;&gt;labelParentSenseNumberStyle.Parent" xml:space="preserve">
    <value>groupBoxSenseNumber</value>
  </data>
  <data name="&gt;&gt;labelParentSenseNumberStyle.ZOrder" xml:space="preserve">
    <value>0</value>
  </data>
  <data name="dropDownParentSenseNumberStyle.Location" type="System.Drawing.Point, System.Drawing">
    <value>165, 99</value>
  </data>
  <data name="dropDownParentSenseNumberStyle.Size" type="System.Drawing.Size, System.Drawing">
    <value>121, 21</value>
  </data>
  <data name="dropDownParentSenseNumberStyle.TabIndex" type="System.Int32, mscorlib">
    <value>9</value>
  </data>
  <data name="&gt;&gt;dropDownParentSenseNumberStyle.Name" xml:space="preserve">
    <value>dropDownParentSenseNumberStyle</value>
  </data>
  <data name="&gt;&gt;dropDownParentSenseNumberStyle.Type" xml:space="preserve">
    <value>System.Windows.Forms.ComboBox, System.Windows.Forms, Version=4.0.0.0, Culture=neutral, PublicKeyToken=b77a5c561934e089</value>
  </data>
  <data name="&gt;&gt;dropDownParentSenseNumberStyle.Parent" xml:space="preserve">
    <value>groupBoxSenseNumber</value>
  </data>
  <data name="&gt;&gt;dropDownParentSenseNumberStyle.ZOrder" xml:space="preserve">
    <value>1</value>
  </data>
  <data name="groupBoxSenseNumber.Location" type="System.Drawing.Point, System.Drawing">
    <value>3, 3</value>
  </data>
  <data name="groupBoxSenseNumber.Size" type="System.Drawing.Size, System.Drawing">
    <value>300, 145</value>
  </data>
  <data name="groupBoxSenseNumber.TabIndex" type="System.Int32, mscorlib">
    <value>1</value>
  </data>
  <data name="groupBoxSenseNumber.Text" xml:space="preserve">
    <value>Sense Number Configuration</value>
  </data>
  <data name="&gt;&gt;groupBoxSenseNumber.Name" xml:space="preserve">
    <value>groupBoxSenseNumber</value>
  </data>
  <data name="&gt;&gt;groupBoxSenseNumber.Type" xml:space="preserve">
    <value>System.Windows.Forms.GroupBox, System.Windows.Forms, Version=4.0.0.0, Culture=neutral, PublicKeyToken=b77a5c561934e089</value>
  </data>
  <data name="&gt;&gt;groupBoxSenseNumber.Parent" xml:space="preserve">
    <value>$this</value>
  </data>
  <data name="&gt;&gt;groupBoxSenseNumber.ZOrder" xml:space="preserve">
    <value>0</value>
  </data>
  <data name="checkBoxFirstSenseInline.Anchor" type="System.Windows.Forms.AnchorStyles, System.Windows.Forms">
    <value>Bottom, Left</value>
  </data>
  <data name="checkBoxFirstSenseInline.AutoSize" type="System.Boolean, mscorlib">
    <value>True</value>
  </data>
  <data name="checkBoxFirstSenseInline.ImeMode" type="System.Windows.Forms.ImeMode, System.Windows.Forms">
    <value>NoControl</value>
  </data>
  <data name="checkBoxFirstSenseInline.Location" type="System.Drawing.Point, System.Drawing">
    <value>22, 173</value>
  </data>
  <data name="checkBoxFirstSenseInline.Size" type="System.Drawing.Size, System.Drawing">
    <value>169, 17</value>
  </data>
  <data name="checkBoxFirstSenseInline.TabIndex" type="System.Int32, mscorlib">
    <value>3</value>
  </data>
  <data name="checkBoxFirstSenseInline.Text" xml:space="preserve">
    <value>starting with second sense</value>
  </data>
  <data name="&gt;&gt;checkBoxFirstSenseInline.Name" xml:space="preserve">
    <value>checkBoxFirstSenseInline</value>
  </data>
  <data name="&gt;&gt;checkBoxFirstSenseInline.Type" xml:space="preserve">
    <value>System.Windows.Forms.CheckBox, System.Windows.Forms, Version=4.0.0.0, Culture=neutral, PublicKeyToken=b77a5c561934e089</value>
  </data>
  <data name="&gt;&gt;checkBoxFirstSenseInline.Parent" xml:space="preserve">
    <value>$this</value>
  </data>
  <data name="&gt;&gt;checkBoxFirstSenseInline.ZOrder" xml:space="preserve">
    <value>1</value>
  </data>
  <metadata name="$this.Localizable" type="System.Boolean, mscorlib, Version=4.0.0.0, Culture=neutral, PublicKeyToken=b77a5c561934e089">
    <value>True</value>
  </metadata>
  <data name="$this.AutoScaleDimensions" type="System.Drawing.SizeF, System.Drawing">
    <value>6, 13</value>
  </data>
  <data name="$this.AutoSize" type="System.Boolean, mscorlib">
    <value>True</value>
  </data>
  <data name="$this.Size" type="System.Drawing.Size, System.Drawing">
<<<<<<< HEAD
    <value>305, 193</value>
=======
    <value>306, 220</value>
>>>>>>> 412542a5
  </data>
  <data name="&gt;&gt;$this.Name" xml:space="preserve">
    <value>SenseOptionsView</value>
  </data>
  <data name="&gt;&gt;$this.Type" xml:space="preserve">
    <value>System.Windows.Forms.UserControl, System.Windows.Forms, Version=4.0.0.0, Culture=neutral, PublicKeyToken=b77a5c561934e089</value>
  </data>
</root><|MERGE_RESOLUTION|>--- conflicted
+++ resolved
@@ -576,39 +576,6 @@
   <data name="&gt;&gt;groupBoxSenseNumber.ZOrder" xml:space="preserve">
     <value>0</value>
   </data>
-  <data name="checkBoxFirstSenseInline.Anchor" type="System.Windows.Forms.AnchorStyles, System.Windows.Forms">
-    <value>Bottom, Left</value>
-  </data>
-  <data name="checkBoxFirstSenseInline.AutoSize" type="System.Boolean, mscorlib">
-    <value>True</value>
-  </data>
-  <data name="checkBoxFirstSenseInline.ImeMode" type="System.Windows.Forms.ImeMode, System.Windows.Forms">
-    <value>NoControl</value>
-  </data>
-  <data name="checkBoxFirstSenseInline.Location" type="System.Drawing.Point, System.Drawing">
-    <value>22, 173</value>
-  </data>
-  <data name="checkBoxFirstSenseInline.Size" type="System.Drawing.Size, System.Drawing">
-    <value>169, 17</value>
-  </data>
-  <data name="checkBoxFirstSenseInline.TabIndex" type="System.Int32, mscorlib">
-    <value>3</value>
-  </data>
-  <data name="checkBoxFirstSenseInline.Text" xml:space="preserve">
-    <value>starting with second sense</value>
-  </data>
-  <data name="&gt;&gt;checkBoxFirstSenseInline.Name" xml:space="preserve">
-    <value>checkBoxFirstSenseInline</value>
-  </data>
-  <data name="&gt;&gt;checkBoxFirstSenseInline.Type" xml:space="preserve">
-    <value>System.Windows.Forms.CheckBox, System.Windows.Forms, Version=4.0.0.0, Culture=neutral, PublicKeyToken=b77a5c561934e089</value>
-  </data>
-  <data name="&gt;&gt;checkBoxFirstSenseInline.Parent" xml:space="preserve">
-    <value>$this</value>
-  </data>
-  <data name="&gt;&gt;checkBoxFirstSenseInline.ZOrder" xml:space="preserve">
-    <value>1</value>
-  </data>
   <metadata name="$this.Localizable" type="System.Boolean, mscorlib, Version=4.0.0.0, Culture=neutral, PublicKeyToken=b77a5c561934e089">
     <value>True</value>
   </metadata>
@@ -619,11 +586,7 @@
     <value>True</value>
   </data>
   <data name="$this.Size" type="System.Drawing.Size, System.Drawing">
-<<<<<<< HEAD
-    <value>305, 193</value>
-=======
     <value>306, 220</value>
->>>>>>> 412542a5
   </data>
   <data name="&gt;&gt;$this.Name" xml:space="preserve">
     <value>SenseOptionsView</value>
