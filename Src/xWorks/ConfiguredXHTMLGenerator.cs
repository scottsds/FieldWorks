﻿// Copyright (c) 2014-2016 SIL International
// This software is licensed under the LGPL, version 2.1 or later
// (http://www.gnu.org/licenses/lgpl-2.1.html)

using System;
using System.Collections;
using System.Collections.Generic;
using System.Diagnostics;
using System.IO;
using System.Linq;
using System.Reflection;
using System.Text;
using System.Threading;
using System.Xml;
using SIL.CoreImpl;
using SIL.FieldWorks.Common.COMInterfaces;
using SIL.FieldWorks.Common.Controls;
using SIL.FieldWorks.FDO;
using SIL.FieldWorks.FDO.DomainServices;
using SIL.Utils;
<<<<<<< HEAD
=======
using XCore;
using FileUtils = SIL.Utils.FileUtils;
>>>>>>> aa882c6e

namespace SIL.FieldWorks.XWorks
{
	/// <summary>
	/// This class groups the static methods used for generating XHTML, according to specified configurations, from Fieldworks model objects
	/// </summary>
	public static class ConfiguredXHTMLGenerator
	{
		/// <summary>
		/// The Assembly that the model Types should be loaded from. Allows test code to introduce a test model.
		/// </summary>
		internal static string AssemblyFile { get; set; }

		/// <summary>
		/// Map of the Assembly to the file name, so that different tests can use different models
		/// </summary>
		internal static Dictionary<string, Assembly> AssemblyMap = new Dictionary<string, Assembly>();

		private const string PublicIdentifier = @"-//W3C//DTD XHTML 1.1//EN";

		/// <summary>
		/// Static initializer setting the AssemblyFile to the default Fieldworks model dll.
		/// </summary>
		static ConfiguredXHTMLGenerator()
		{
			AssemblyFile = "FDO";
		}

		/// <summary>
		/// Generates self-contained XHTML for a single entry for, eg, the preview panes in Lexicon Edit and the Dictionary Config dialog
		/// </summary>
		/// <returns>The HTML as a string</returns>
		public static string GenerateEntryHtmlWithStyles(ICmObject entry, DictionaryConfigurationModel configuration,
																		 DictionaryPublicationDecorator pubDecorator, IPropertyTable propertyTable)
		{
			if (entry == null)
			{
				throw new ArgumentNullException("entry");
			}
			if (pubDecorator == null)
			{
				throw new ArgumentException("pubDecorator");
			}
			var projectPath = DictionaryConfigurationListener.GetProjectConfigurationDirectory(propertyTable);
			var previewCssPath = Path.Combine(projectPath, "Preview.css");
			var stringBuilder = new StringBuilder();
			using (var writer = XmlWriter.Create(stringBuilder))
			using (var cssWriter = new StreamWriter(previewCssPath, false))
			{
				var exportSettings = new GeneratorSettings(propertyTable.GetValue<FdoCache>("cache"), propertyTable, false, false, null);
				GenerateOpeningHtml(previewCssPath, exportSettings, writer);
				var content = GenerateXHTMLForEntry(entry, configuration, pubDecorator, exportSettings);
				writer.WriteRaw(content);
				GenerateClosingHtml(writer);
				writer.Flush();
				cssWriter.Write(CssGenerator.GenerateCssFromConfiguration(configuration, propertyTable));
				cssWriter.Flush();
			}

			return stringBuilder.ToString();
		}

		private static void GenerateOpeningHtml(string cssPath, GeneratorSettings exportSettings, XmlWriter xhtmlWriter)
		{
			xhtmlWriter.WriteDocType("html", PublicIdentifier, null, null);
			xhtmlWriter.WriteStartElement("html", "http://www.w3.org/1999/xhtml");
			xhtmlWriter.WriteAttributeString("lang", "utf-8");
			xhtmlWriter.WriteStartElement("head");
			xhtmlWriter.WriteStartElement("link");
			xhtmlWriter.WriteAttributeString("href", "file:///" + cssPath);
			xhtmlWriter.WriteAttributeString("rel", "stylesheet");
			xhtmlWriter.WriteEndElement(); //</link>
			// write out schema links for writing system metadata
			xhtmlWriter.WriteStartElement("link");
			xhtmlWriter.WriteAttributeString("href", "http://purl.org/dc/terms/");
			xhtmlWriter.WriteAttributeString("rel", "schema.DCTERMS");
			xhtmlWriter.WriteEndElement(); //</link>
			xhtmlWriter.WriteStartElement("link");
			xhtmlWriter.WriteAttributeString("href", "http://purl.org/dc/elements/1.1/");
			xhtmlWriter.WriteAttributeString("rel", "schema.DC");
			xhtmlWriter.WriteEndElement(); //</link>
			GenerateWritingSystemsMetadata(exportSettings, xhtmlWriter);
			xhtmlWriter.WriteEndElement(); //</head>
			xhtmlWriter.WriteStartElement("body");
			xhtmlWriter.WriteWhitespace(Environment.NewLine);
		}

		private static void GenerateWritingSystemsMetadata(GeneratorSettings exportSettings, XmlWriter xhtmlWriter)
		{
			var lp = exportSettings.Cache.LangProject;
			var wsList = lp.CurrentAnalysisWritingSystems.Union(lp.CurrentVernacularWritingSystems.Union(lp.CurrentPronunciationWritingSystems));
			foreach (var ws in wsList)
			{
				xhtmlWriter.WriteStartElement("meta");
				xhtmlWriter.WriteAttributeString("name", "DC.language");
				xhtmlWriter.WriteAttributeString("content", String.Format("{0}:{1}", ws.LanguageTag, ws.LanguageName));
				xhtmlWriter.WriteAttributeString("scheme", "DCTERMS.RFC5646");
				xhtmlWriter.WriteEndElement();
				xhtmlWriter.WriteStartElement("meta");
				xhtmlWriter.WriteAttributeString("name", ws.LanguageTag);
				xhtmlWriter.WriteAttributeString("content", ws.DefaultFontName);
				xhtmlWriter.WriteAttributeString("scheme", "language to font");
				xhtmlWriter.WriteEndElement();
			}
		}

		private static void GenerateClosingHtml(XmlWriter xhtmlWriter)
		{
			xhtmlWriter.WriteWhitespace(Environment.NewLine);
			xhtmlWriter.WriteEndElement(); //</body>
			xhtmlWriter.WriteEndElement(); //</html>
		}

		private static string GetPreferredPreviewPath(DictionaryConfigurationModel config, FdoCache cache, bool isSingleEntryPreview)
		{
			var basePath = Path.Combine(Path.GetTempPath(), "DictionaryPreview", cache.ProjectId.Name);
			FileUtils.EnsureDirectoryExists(basePath);

			var confName = XhtmlDocView.MakeFilenameSafeForHtml(Path.GetFileNameWithoutExtension(config.FilePath));
			var fileName = isSingleEntryPreview ? confName + "-Preview" : confName;
			return Path.Combine(basePath, fileName);
		}

		/// <summary>
		/// Saves the generated content in the Temp directory, to a unique but discoverable and somewhat stable location.
		/// </summary>
		/// <returns>The path to the XHTML file</returns>
		public static string SavePreviewHtmlWithStyles(int[] entryHvos, DictionaryPublicationDecorator publicationDecorator,
			DictionaryConfigurationModel configuration, PropertyTable propertyTable, IThreadedProgress progress = null)
		{
			var preferredPath = GetPreferredPreviewPath(configuration, propertyTable.GetValue<FdoCache>("cache"), entryHvos.Length == 1);
			var xhtmlPath = Path.ChangeExtension(preferredPath, "xhtml");
			try
			{
				SavePublishedHtmlWithStyles(entryHvos, publicationDecorator, configuration, propertyTable, xhtmlPath, progress);
			}
			catch (IOException ioEx)
			{
				// LT-17118: we should no longer be loading previews twice in a row, and each project gets its own tmp dir, but despite
				// our best efforts, we are previewing the same Config in the same Project two times "at once." Find a unique name.
				for (var i = 0; ioEx != null; ++i)
				{
					ioEx = null;
					xhtmlPath = Path.ChangeExtension(preferredPath + i, "xhtml");
					try
					{
						SavePublishedHtmlWithStyles(entryHvos, publicationDecorator, configuration, propertyTable, xhtmlPath, progress);
					}
					catch (IOException e)
					{
						ioEx = e; // somebody's way too busy; go around again
					}
				}
				Debug.WriteLine("{0}.xhtml was locked; preview saved to {1} instead", preferredPath, xhtmlPath);
			}
			return xhtmlPath;
		}

		private static bool IsClerkSortingByHeadword(RecordClerk clerk)
		{
			return (clerk.SortName == "Headword" || clerk.SortName == "Lexeme Form" || clerk.SortName == "Citation Form" || clerk.SortName == "Form" || clerk.SortName == "Reversal Form");
		}

		/// <summary>
		/// Saves the generated content into the given xhtml and css file paths for all the entries in
		/// the given collection.
		/// </summary>
<<<<<<< HEAD
		public static void SavePublishedHtmlWithStyles(int[] entryHvos, DictionaryPublicationDecorator publicationDecorator, DictionaryConfigurationModel configuration, IPropertyTable propertyTable, string xhtmlPath, string cssPath, IThreadedProgress progress = null)
=======
		public static void SavePublishedHtmlWithStyles(int[] entryHvos, DictionaryPublicationDecorator publicationDecorator,
			DictionaryConfigurationModel configuration, PropertyTable propertyTable, string xhtmlPath, IThreadedProgress progress = null)
>>>>>>> aa882c6e
		{
			var entryCount = entryHvos.Length;
			var cssPath = Path.ChangeExtension(xhtmlPath, "css");
			var cache = propertyTable.GetValue<FdoCache>("cache");
			var clerk = propertyTable.GetValue<RecordClerk>("ActiveClerk", null);
			// Don't display letter headers if we're showing a preview in the Edit tool.
			var wantLetterHeaders = (entryCount > 1 || publicationDecorator != null) && (IsClerkSortingByHeadword(clerk));
			using (var xhtmlWriter = XmlWriter.Create(xhtmlPath))
			using (var cssWriter = new StreamWriter(cssPath, false))
			{
				var settings = new GeneratorSettings(cache, propertyTable, true, true, Path.GetDirectoryName(xhtmlPath));
				GenerateOpeningHtml(cssPath, settings, xhtmlWriter);
				string lastHeader = null;
				var entryContents = new Tuple<ICmObject, StringBuilder>[entryCount];
				var entryActions = new List<Action>();
				// For every entry generate an action that will produce the xhtml document fragment for that entry
				for (var i = 0; i < entryCount; ++i)
				{
					var hvo = entryHvos.ElementAt(i);
					var entry = cache.ServiceLocator.GetObject(hvo);
					var entryStringBuilder = new StringBuilder(100);
					entryContents[i] = new Tuple<ICmObject, StringBuilder>(entry, entryStringBuilder);

					var generateEntryAction = new Action(() =>
					{
<<<<<<< HEAD
						using (var entryXmlWriter = XmlWriter.Create(entryStringBuilder, new XmlWriterSettings { ConformanceLevel = ConformanceLevel.Fragment }))
						{
							var entrySettings = new GeneratorSettings(cache, propertyTable, entryXmlWriter, true, true, Path.GetDirectoryName(xhtmlPath));
							GenerateXHTMLForEntry(entry, configuration, publicationDecorator, entrySettings);
						}
					if (progress != null)
						progress.Position++;
=======
						var entrySettings = new GeneratorSettings(cache, propertyTable, true, true, Path.GetDirectoryName(xhtmlPath));
						var entryContent = GenerateXHTMLForEntry(entry, configuration, publicationDecorator, entrySettings);
						entryStringBuilder.Append(entryContent);
						if (progress != null)
							progress.Position++;
>>>>>>> aa882c6e
					});

					entryActions.Add(generateEntryAction);
					}
				if (progress != null)
					progress.Message = xWorksStrings.ksGeneratingDisplayFragments;
				// Generate all the document fragments (in parallel)
				SpawnEntryGenerationThreadsAndWait(entryActions, progress);
				// Generate the letter headers and insert the document fragments into the full xhtml file
				if (progress != null)
					progress.Message = xWorksStrings.ksArrangingDisplayFragments;
				foreach (var entryAndXhtml in entryContents)
				{
					if (wantLetterHeaders && !string.IsNullOrEmpty(entryAndXhtml.Item2.ToString()))
						GenerateLetterHeaderIfNeeded(entryAndXhtml.Item1, ref lastHeader, xhtmlWriter, cache);
					xhtmlWriter.WriteRaw(entryAndXhtml.Item2.ToString());
				}
				GenerateClosingHtml(xhtmlWriter);
				xhtmlWriter.Flush();

				if (progress != null)
					progress.Message = xWorksStrings.ksGeneratingStyleInfo;
				cssWriter.Write(CssGenerator.GenerateLetterHeaderCss(propertyTable));
				cssWriter.Write(CssGenerator.GenerateCssFromConfiguration(configuration, propertyTable));
				cssWriter.Flush();
			}
		}

		private static bool IsCanceling(IThreadedProgress progress)
		{
			return progress != null && progress.IsCanceling;
		}

		/// <summary>
		/// This method uses a ThreadPool to execute the given individualActions in parallel.
		/// It waits for all the individualActions to complete and then returns.
		/// </summary>
		/// <param name="individualActions"></param>
		private static void SpawnEntryGenerationThreadsAndWait(List<Action> individualActions, IThreadedProgress progress)
		{
			var actionCount = individualActions.Count;
			//Note that our COM classes all implement the STA threading model, while the ThreadPool always uses MTA model threads.
			//I don't understand why using the ThreadPool sometimes works, but not always.  Expliciting allocating STA model
			//threads as done here works in all the cases that have been tried.  (Windows/Linux, program/unit test)  Unfortunately,
			//the speedup on Linux is minimal.
			var maxThreadCount = Math.Min(16, (int)(Environment.ProcessorCount*1.5));
			maxThreadCount = Math.Min(maxThreadCount, actionCount);
			Exception exceptionThrown = null;
			var threadActionArray = new Action[maxThreadCount];
			using (var countDown = new CountdownEvent(maxThreadCount))
			{
				// Note that the loop index variable startIndex cannot be used in an action defined as a closure.  So we have to define all the
				// possible closures explicitly to achieve the parallelism reliably.  (Remember your theoretical computer science lessons
				// about lambda expressions and the various ways that variables are bound.  For some of us, that's been over 40 years!)
				// ReSharper disable AccessToDisposedClosure Justification: threads are guaranteed to finish before countDown is disposed
				for (var startIndex = 0; startIndex < maxThreadCount; startIndex++)
				{
					// bind a copy of the current value of the loop index to the closure,
					// instead of depending on startIndex which will change
					var index = startIndex;
					threadActionArray[index] = () =>
					{
						try { for (var j = index; j < actionCount && !IsCanceling(progress); j += maxThreadCount) individualActions[j](); }
						catch (Exception e) { exceptionThrown = e; }
						finally { countDown.Signal(); }
					};
				}
				// ReSharper restore AccessToDisposedClosure
				var threads = new List<Thread>(maxThreadCount);
				for (var i = 0; i < maxThreadCount; ++i)
				{
					var x = new Thread(new ThreadStart(threadActionArray[i]));
					x.SetApartmentState(ApartmentState.STA);
					x.Start();
					threads.Add(x);		// ensure thread doesn't get garbage collected prematurely.
				}
				countDown.Wait();
				threads.Clear();
				// Throwing the exception out here avoids hanging up the Green screen AND the progress dialog.
				// The only downside is we only see one exception. See LT-17244.
				if (exceptionThrown != null)
					throw exceptionThrown;
			}
		}

		internal static void GenerateLetterHeaderIfNeeded(ICmObject entry, ref string lastHeader, XmlWriter xhtmlWriter, FdoCache cache)
		{
			// If performance is an issue these dummy's can be stored between calls
			var dummyOne = new Dictionary<string, Set<string>>();
			var dummyTwo = new Dictionary<string, Dictionary<string, string>>();
			var dummyThree = new Dictionary<string, Set<string>>();
			var wsString = cache.WritingSystemFactory.GetStrFromWs(cache.DefaultVernWs);
			if (entry is IReversalIndexEntry)
				wsString = ((IReversalIndexEntry)entry).SortKeyWs;
			var firstLetter = ConfiguredExport.GetLeadChar(GetLetHeadbyEntryType(entry), wsString,
																		  dummyOne, dummyTwo, dummyThree, cache);
			if (firstLetter != lastHeader && !String.IsNullOrEmpty(firstLetter))
			{
				var headerTextBuilder = new StringBuilder();
				headerTextBuilder.Append(Icu.ToTitle(firstLetter, wsString));
				headerTextBuilder.Append(' ');
				headerTextBuilder.Append(firstLetter.Normalize());

				xhtmlWriter.WriteStartElement("div");
				xhtmlWriter.WriteAttributeString("class", "letHead");
				xhtmlWriter.WriteStartElement("span");
				xhtmlWriter.WriteAttributeString("class", "letter");
				xhtmlWriter.WriteAttributeString("lang", wsString);
				xhtmlWriter.WriteString(headerTextBuilder.ToString());
				xhtmlWriter.WriteEndElement();
				xhtmlWriter.WriteEndElement();
				xhtmlWriter.WriteWhitespace(Environment.NewLine);

				lastHeader = firstLetter;
			}
		}

		/// <summary>
		/// To generating the letter headers, we need to know which type the entry is to determine to check the first character.
		/// So, this method will find the correct type by casting the entry with ILexEntry and IReversalIndexEntry
		/// </summary>
		/// <param name="entry">entry which needs to find the type</param>
		/// <returns>letHead text</returns>
		private static string GetLetHeadbyEntryType(ICmObject entry)
		{
			var lexEntry = entry as ILexEntry;
			if (lexEntry == null)
			{
				var revEntry = entry as IReversalIndexEntry;
				return revEntry != null ? revEntry.ReversalForm.BestAnalysisAlternative.Text : string.Empty;
			}
			return lexEntry.HomographForm;
		}

		/// <summary>
		/// Generating the xhtml representation for the given ICmObject using the given configuration node to select which data to write out
		/// If it is a Dictionary Main Entry or non-Dictionary entry, uses the first configuration node.
		/// If it is a Minor Entry, first checks whether the entry should be published as a Minor Entry; then, generates XHTML for each applicable
		/// Minor Entry configuration node.
		/// </summary>
		public static string GenerateXHTMLForEntry(ICmObject entry, DictionaryConfigurationModel configuration,
			DictionaryPublicationDecorator publicationDecorator, GeneratorSettings settings)
		{
			if (IsMinorEntry(entry))
			{
				var bldr = new StringBuilder();
				if (((ILexEntry)entry).PublishAsMinorEntry)
				{
					for (var i = 1; i < configuration.Parts.Count; i++)
					{
						if (IsListItemSelectedForExport(configuration.Parts[i], entry, null))
						{
							var content = GenerateXHTMLForEntry(entry, configuration.Parts[i], publicationDecorator, settings);
							bldr.Append(content);
						}
					}
				}
				return bldr.ToString();
			}
			else
			{
				return GenerateXHTMLForEntry(entry, configuration.Parts[0], publicationDecorator, settings);
			}
		}

		/// <summary>
		/// If entry might be a minor entry. Sometimes returns true when the entry is not a minor entry.
		/// </summary>
		internal static bool IsMinorEntry(ICmObject entry)
		{
			// owning an ILexEntryRef denotes a minor entry (Complex Forms* or Variants)
			// * In Stem-based configurations, Complex Forms are considered Main Entries, but are still independently configurable
			return entry is ILexEntry && ((ILexEntry)entry).EntryRefsOS.Any();
		}

		/// <summary>Generates XHTML for an ICmObject for a specific ConfigurableDictionaryNode</summary>
		/// <remarks>the configuration node must match the entry type</remarks>
		internal static string GenerateXHTMLForEntry(ICmObject entry, ConfigurableDictionaryNode configuration, DictionaryPublicationDecorator publicationDecorator, GeneratorSettings settings)
		{
			if (settings == null || entry == null || configuration == null)
			{
				throw new ArgumentNullException();
			}
			if (String.IsNullOrEmpty(configuration.FieldDescription))
			{
				throw new ArgumentException(@"Invalid configuration: FieldDescription can not be null", @"configuration");
			}
			if (entry.ClassID != settings.Cache.MetaDataCacheAccessor.GetClassId(configuration.FieldDescription))
			{
				throw new ArgumentException(@"The given argument doesn't configure this type", @"configuration");
			}
			if (!configuration.IsEnabled)
			{
				return String.Empty;
			}

			var pieces = configuration.Children.Select(config => GenerateXHTMLForFieldByReflection(entry, config, publicationDecorator, settings))
				.Where(content => !string.IsNullOrEmpty(content)).ToList();
			if (pieces.Count == 0)
				return string.Empty;
			var bldr = new StringBuilder();
			using (var xw = XmlWriter.Create(bldr, new XmlWriterSettings { ConformanceLevel = ConformanceLevel.Fragment }))
			{
				xw.WriteStartElement("div");
				WriteClassNameAttributeForConfig(xw, configuration);
				xw.WriteAttributeString("id", "g" + entry.Guid);
				pieces.ForEach(xw.WriteRaw);
				xw.WriteEndElement(); // </div>
				xw.Flush();
				return bldr.ToString();
			}
		}

		/// <summary>
		/// This method will write out the class name attribute into the xhtml for the given configuration node
		/// taking into account the current information in ClassNameOverrides
		/// </summary>
		/// <param name="writer"></param>
		/// <param name="configNode">used to look up any mapping overrides</param>
		private static void WriteClassNameAttributeForConfig(XmlWriter writer, ConfigurableDictionaryNode configNode)
		{
			writer.WriteAttributeString("class", CssGenerator.GetClassAttributeForConfig(configNode));
		}

		/// <summary>
		/// This method will use reflection to pull data out of the given object based on the given configuration and
		/// write out appropriate XHTML.
		/// </summary>
		private static string GenerateXHTMLForFieldByReflection(object field, ConfigurableDictionaryNode config, DictionaryPublicationDecorator publicationDecorator, GeneratorSettings settings,
			bool fUseReverseSubField = false)
		{
			if (!config.IsEnabled)
			{
				return String.Empty;
			}
			var cache = settings.Cache;
			var entryType = field.GetType();
			object propertyValue = null;
			if (config.IsCustomField)
			{
				var customFieldOwnerClassName = GetClassNameForCustomFieldParent(config, settings.Cache);
				int customFieldFlid;
				customFieldFlid = GetCustomFieldFlid(config, cache, customFieldOwnerClassName);
				if (customFieldFlid != 0)
				{
					var customFieldType = cache.MetaDataCacheAccessor.GetFieldType(customFieldFlid);
					switch (customFieldType)
					{
						case (int)CellarPropertyType.ReferenceCollection:
						case (int)CellarPropertyType.OwningCollection:
							// Collections are stored essentially the same as sequences.
						case (int)CellarPropertyType.ReferenceSequence:
						case (int)CellarPropertyType.OwningSequence:
							{
								var sda = cache.MainCacheAccessor;
								// This method returns the hvo of the object pointed to
								var chvo = sda.get_VecSize(((ICmObject)field).Hvo, customFieldFlid);
								int[] contents;
								using (var arrayPtr = MarshalEx.ArrayToNative<int>(chvo))
								{
									sda.VecProp(((ICmObject)field).Hvo, customFieldFlid, chvo, out chvo, arrayPtr);
									contents = MarshalEx.NativeToArray<int>(arrayPtr, chvo);
								}
								// if the hvo is invalid set propertyValue to null otherwise get the object
								propertyValue = contents.Select(id => cache.LangProject.Services.GetObject(id));
								break;
							}
						case (int)CellarPropertyType.ReferenceAtomic:
						case (int)CellarPropertyType.OwningAtomic:
							{
								// This method returns the hvo of the object pointed to
								propertyValue = cache.MainCacheAccessor.get_ObjectProp(((ICmObject)field).Hvo, customFieldFlid);
								// if the hvo is invalid set propertyValue to null otherwise get the object
								propertyValue = (int)propertyValue > 0 ? cache.LangProject.Services.GetObject((int)propertyValue) : null;
								break;
							}
						case (int)CellarPropertyType.GenDate:
							{
								propertyValue = new GenDate(cache.MainCacheAccessor.get_IntProp(((ICmObject) field).Hvo, customFieldFlid));
								break;
							}

						case (int)CellarPropertyType.Time:
							{
								propertyValue = SilTime.ConvertFromSilTime(cache.MainCacheAccessor.get_TimeProp(((ICmObject)field).Hvo, customFieldFlid));
								break;
							}
						case (int)CellarPropertyType.MultiUnicode:
						case (int)CellarPropertyType.MultiString:
							{
								propertyValue = cache.MainCacheAccessor.get_MultiStringProp(((ICmObject)field).Hvo, customFieldFlid);
								break;
							}
						case (int)CellarPropertyType.String:
							{
								propertyValue = cache.MainCacheAccessor.get_StringProp(((ICmObject)field).Hvo, customFieldFlid);
								break;
							}
						case (int)CellarPropertyType.Integer:
						{
							propertyValue = cache.MainCacheAccessor.get_IntProp(((ICmObject)field).Hvo, customFieldFlid);
							break;
						}
					}
				}
			}
			else
			{
				var property = entryType.GetProperty(config.FieldDescription);
				if (property == null)
				{
#if DEBUG
					var msg = String.Format("Issue with finding {0} for {1}", config.FieldDescription, entryType);
					ShowConfigDebugInfo(msg, config);
#endif
					return String.Empty;
				}
				propertyValue = property.GetValue(field, new object[] { });
				GetSortedReferencePropertyValue(config, ref propertyValue, field);
			}
			// If the property value is null there is nothing to generate
			if (propertyValue == null)
			{
				return String.Empty;
			}
			if (!String.IsNullOrEmpty(config.SubField))
			{
				var subType = propertyValue.GetType();
				var subField = fUseReverseSubField ? "Reverse" + config.SubField : config.SubField;
				var subProp = subType.GetProperty(subField);
				if (subProp == null)
				{
#if DEBUG
					var msg = String.Format("Issue with finding (subField) {0} for (subType) {1}", subField, subType);
					ShowConfigDebugInfo(msg, config);
#endif
					return String.Empty;
				}
				propertyValue = subProp.GetValue(propertyValue, new object[] { });
				// If the property value is null there is nothing to generate
				if (propertyValue == null)
					return String.Empty;
			}
			ICmFile fileProperty;
			var typeForNode = config.IsCustomField
										? GetPropertyTypeFromReflectedTypes(propertyValue.GetType(), null)
										: GetPropertyTypeForConfigurationNode(config, propertyValue.GetType(), cache);
			switch (typeForNode)
			{
				case PropertyType.CollectionType:
					if (!IsCollectionEmpty(propertyValue))
						return GenerateXHTMLForCollection(propertyValue, config, publicationDecorator, field, settings);
					return String.Empty;

				case PropertyType.MoFormType:
					return GenerateXHTMLForMoForm(propertyValue as IMoForm, config, settings);

				case PropertyType.CmObjectType:
					return GenerateXHTMLForICmObject(propertyValue as ICmObject, config, settings);

				case PropertyType.CmPictureType:
					fileProperty = propertyValue as ICmFile;
					return fileProperty != null ? GenerateXHTMLForPicture(fileProperty, config, settings) : GenerateXHTMLForPictureCaption(propertyValue, config, settings);

				case PropertyType.CmPossibility:
					return GenerateXHTMLForPossibility(propertyValue, config, publicationDecorator, settings);

				case PropertyType.CmFileType:
					fileProperty = propertyValue as ICmFile;
					if (fileProperty != null)
					{
						const string movieCamera = "\U0001F3A5";
						const string audioPlayButton = "\u25B6";
						var srcAttr = GenerateSrcAttributeForMediaFromFilePath(fileProperty.InternalPath, "AudioVisual", settings);
						if (IsVideo(fileProperty.InternalPath))
							return GenerateXHTMLForVideoFile(fileProperty.ClassName, srcAttr, movieCamera);
						var audioId = "g" + fileProperty.Guid;
						return GenerateXHTMLForAudioFile(fileProperty.ClassName, audioId, srcAttr, audioPlayButton);
					}
					return String.Empty;

				default:
					break;
			}
			var content = GenerateXHTMLForValue(field, propertyValue, config, settings);
			var bldr = new StringBuilder();
			bldr.Append(content);

			if (config.Children != null)
			{
				foreach (var child in config.Children)
				{
					content = GenerateXHTMLForFieldByReflection(propertyValue, child, publicationDecorator, settings);
					bldr.Append(content);
				}
			}
			return bldr.ToString();
		}

		private static string GenerateXHTMLForVideoFile(string className, string srcAttribute, string caption)
		{
			if (String.IsNullOrEmpty(srcAttribute) && String.IsNullOrEmpty(caption))
				return String.Empty;
			var bldr = new StringBuilder();
			using (var xw = XmlWriter.Create(bldr, new XmlWriterSettings {ConformanceLevel = ConformanceLevel.Fragment}))
			{
				// This creates a link that will open the video in the same window as the dictionary view/preview
				// refreshing will bring it back to the dictionary
				xw.WriteStartElement("a");
				xw.WriteAttributeString("class", className);
				xw.WriteAttributeString("href", srcAttribute);
				if (!String.IsNullOrEmpty(caption))
					xw.WriteString(caption);
				else
					xw.WriteRaw("");
				xw.WriteFullEndElement();
				xw.Flush();
				return bldr.ToString();
			}
		}

		private static bool IsVideo(string fileName)
		{
			var extension = Path.GetExtension(fileName);
			switch (extension)
			{
					// any others we should detect?
				case ".mp4":
				case ".avi":
				case ".swf":
				case ".mov":
				case ".flv":
				case ".ogv":
					return true;
			}
			return false;
		}

#if DEBUG
		private static HashSet<ConfigurableDictionaryNode> s_reportedNodes = new HashSet<ConfigurableDictionaryNode>();

		private static void ShowConfigDebugInfo(string msg, ConfigurableDictionaryNode config)
		{
			lock (s_reportedNodes)
			{
				Debug.WriteLine(msg);
				if (s_reportedNodes.Contains(config))
					return;
				s_reportedNodes.Add(config);
				while (config != null)
				{
					Debug.WriteLine(string.Format("    Label={0}, FieldDescription={1}, SubField={2}", config.Label, config.FieldDescription, config.SubField ?? ""));
					config = config.Parent;
				}
			}
		}
#endif

		private static void GetSortedReferencePropertyValue(ConfigurableDictionaryNode config, ref object propertyValue, object parent)
		{
			var options = config.DictionaryNodeOptions as DictionaryNodeListOptions;
			if (options == null || !(propertyValue is IEnumerable<ILexReference>))
				return;
			// Calculate and store the ids for each of the references once for efficiency.
			var refsAndIds = new List<Tuple<ILexReference, string>>();
			foreach (var reference in (IEnumerable<ILexReference>)propertyValue)
			{
				var id = reference.OwnerType.Guid.ToString();
				if (LexRefTypeTags.IsAsymmetric((LexRefTypeTags.MappingTypes)reference.OwnerType.MappingType))
					id = id + LexRefDirection(reference, parent);
				refsAndIds.Add(new Tuple<ILexReference, string>(reference, id));
			}
			var sortedReferences = new List<ILexReference>();
			// REVIEW (Hasso) 2016.03: this Where is redundant to the IsListItemSelectedForExport call in GenerateCollectionItemContent
			// REVIEW (cont): Filtering here is more performant; the other filter can be removed if it is verifiably redundant.
			foreach (var option in options.Options.Where(optn => optn.IsEnabled))
			{
				foreach (var duple in refsAndIds)
				{
					if (option.Id == duple.Item2 && !sortedReferences.Contains(duple.Item1))
					{
						sortedReferences.Add(duple.Item1);
					}
				}
			}
			propertyValue = sortedReferences;
		}

		/// <summary/>
		/// <returns>Returns the flid of the custom field identified by the configuration nodes FieldDescription
		/// in the class identified by <code>customFieldOwnerClassName</code></returns>
		private static int GetCustomFieldFlid(ConfigurableDictionaryNode config, FdoCache cache,
														  string customFieldOwnerClassName)
		{
			int customFieldFlid;
			try
			{
				customFieldFlid = cache.MetaDataCacheAccessor.GetFieldId(customFieldOwnerClassName,
																							config.FieldDescription, false);
			}
			catch (FDOInvalidFieldException)
			{
				var usefulMessage =
					String.Format(
						"The custom field {0} could not be found in the class {1} for the node labelled {2}",
						config.FieldDescription, customFieldOwnerClassName, config.Parent.Label);
				throw new ArgumentException(usefulMessage, "config");
			}
			return customFieldFlid;
		}

		/// <summary>
		/// This method will return the string representing the class name for the parent
		/// node of a configuration item representing a custom field.
		/// </summary>
		private static string GetClassNameForCustomFieldParent(ConfigurableDictionaryNode customFieldNode, FdoCache cache)
		{
			Type unneeded;
			// If the parent node of the custom field represents a collection, calling GetTypeForConfigurationNode
			// with the parent node returns the collection type. We want the type of the elements in the collection.
			var parentNodeType = GetTypeForConfigurationNode(customFieldNode.Parent, cache, out unneeded);
			if (IsCollectionType(parentNodeType))
			{
				parentNodeType = parentNodeType.GetGenericArguments()[0];
			}
			if (parentNodeType.IsInterface)
			{
				// Strip off the interface designation since custom fields are added to concrete classes
				return parentNodeType.Name.Substring(1);
			}
			return parentNodeType.Name;
		}

		private static string GenerateXHTMLForPossibility(object propertyValue, ConfigurableDictionaryNode config,
			DictionaryPublicationDecorator publicationDecorator, GeneratorSettings settings)
		{
			if (config.Children.Any(node => node.IsEnabled))
			{
				var bldr = new StringBuilder();
				if (config.Children != null)
				{
					foreach (var child in config.Children)
					{
						var content = GenerateXHTMLForFieldByReflection(propertyValue, child, publicationDecorator, settings);
						bldr.Append(content);
					}
				}
				if (bldr.Length > 0)
					return WriteRawElementContents("span", bldr.ToString(), config);
			}
			return String.Empty;
		}

		private static string GenerateXHTMLForPictureCaption(object propertyValue, ConfigurableDictionaryNode config, GeneratorSettings settings)
		{
			// todo: get sense numbers and captions into the same div and get rid of this if else
			string content;
			if (config.DictionaryNodeOptions != null)
				content = GenerateXHTMLForStrings(propertyValue as IMultiString, config, settings);
			else
				content = GenerateXHTMLForString(propertyValue as ITsString, config, settings);
			if (!String.IsNullOrEmpty(content))
				return WriteRawElementContents("div", content, config);
			return String.Empty;
		}

		private static string GenerateXHTMLForPicture(ICmFile pictureFile, ConfigurableDictionaryNode config, GeneratorSettings settings)
		{
			var srcAttribute = GenerateSrcAttributeFromFilePath(pictureFile, settings.UseRelativePaths ? "pictures" : null, settings);
			if (!String.IsNullOrEmpty(srcAttribute))
			{
				var bldr = new StringBuilder();
				using (var xw = XmlWriter.Create(bldr, new XmlWriterSettings { ConformanceLevel = ConformanceLevel.Fragment }))
				{
					xw.WriteStartElement("img");
					WriteClassNameAttributeForConfig(xw, config);
					xw.WriteAttributeString("src", srcAttribute);
					xw.WriteAttributeString("id", "g" + pictureFile.Guid);
					xw.WriteEndElement();
					xw.Flush();
					return bldr.ToString();
				}
			}
			return String.Empty;
		}

		/// <summary>
		/// This method will generate a src attribute which will point to the given file from the xhtml.
		/// </summary>
		/// <para name="subfolder">If not null the path generated will be a relative path with the file in subfolder</para>
		private static string GenerateSrcAttributeFromFilePath(ICmFile file, string subFolder, GeneratorSettings settings)
		{
			string filePath;
			if (settings.UseRelativePaths && subFolder != null)
			{
				filePath = Path.Combine(subFolder, Path.GetFileName(MakeSafeFilePath(file.InternalPath)));
				if (settings.CopyFiles)
				{
					FileUtils.EnsureDirectoryExists(Path.Combine(settings.ExportPath, subFolder));
					var destination = Path.Combine(settings.ExportPath, filePath);
					var source = MakeSafeFilePath(file.AbsoluteInternalPath);
					if (!File.Exists(destination))
					{
						if (File.Exists(source))
						{
							FileUtils.Copy(source, destination);
						}
					}
					else if (!FileUtils.AreFilesIdentical(source, destination))
					{
						var fileWithoutExtension = Path.GetFileNameWithoutExtension(filePath);
						var fileExtension = Path.GetExtension(filePath);
						var copyNumber = 0;
						do
						{
							++copyNumber;
							destination = Path.Combine(settings.ExportPath, subFolder, String.Format("{0}{1}{2}", fileWithoutExtension, copyNumber, fileExtension));
						}
						while (File.Exists(destination));
						if (File.Exists(source))
						{
							FileUtils.Copy(source, destination);
						}
						// Change the filepath to point to the copied file
						filePath = Path.Combine(subFolder, String.Format("{0}{1}{2}", fileWithoutExtension, copyNumber, fileExtension));
					}
				}
			}
			else
			{
				filePath = MakeSafeFilePath(file.AbsoluteInternalPath);
			}
			return settings.UseRelativePaths ? filePath : new Uri(filePath).ToString();
		}
		private static string GenerateSrcAttributeForMediaFromFilePath(string filename, string subFolder, GeneratorSettings settings)
		{
			string filePath;
			var linkedFilesRootDir = settings.Cache.LangProject.LinkedFilesRootDir;
			var audioVisualFile = Path.GetDirectoryName(filename) == subFolder ?
				Path.Combine(linkedFilesRootDir, filename) :
				Path.Combine(linkedFilesRootDir, subFolder, filename);
			if (settings.UseRelativePaths && subFolder != null)
			{
				filePath = Path.Combine(subFolder, Path.GetFileName(MakeSafeFilePath(filename)));
				if (settings.CopyFiles)
				{
					FileUtils.EnsureDirectoryExists(Path.Combine(settings.ExportPath, subFolder));
					var destination = Path.Combine(settings.ExportPath, filePath);
					var source = MakeSafeFilePath(audioVisualFile);
					if (!File.Exists(destination))
					{
						if (File.Exists(source))
						{
							FileUtils.Copy(source, destination);
						}
					}
					else if (!FileUtils.AreFilesIdentical(source, destination))
					{
						var fileWithoutExtension = Path.GetFileNameWithoutExtension(filePath);
						var fileExtension = Path.GetExtension(filePath);
						var copyNumber = 0;
						do
						{
							++copyNumber;
							destination = Path.Combine(settings.ExportPath, subFolder, String.Format("{0}{1}{2}", fileWithoutExtension, copyNumber, fileExtension));
						}
						while (File.Exists(destination));
						if (File.Exists(source))
						{
							FileUtils.Copy(source, destination);
						}
						// Change the filepath to point to the copied file
						filePath = Path.Combine(subFolder, String.Format("{0}{1}{2}", fileWithoutExtension, copyNumber, fileExtension));
					}
				}
			}
			else
			{
				filePath = MakeSafeFilePath(audioVisualFile);
			}
			return settings.UseRelativePaths ? filePath : new Uri(filePath).ToString();
		}
		private static string MakeSafeFilePath(string filePath)
		{
			if (SIL.Utils.Unicode.CheckForNonAsciiCharacters(filePath))
			{
				// Flex keeps the filename as NFD in memory because it is unicode. We need NFC to actually link to the file
				filePath = Icu.Normalize(filePath, Icu.UNormalizationMode.UNORM_NFC);
			}
			return filePath;
		}

		internal enum PropertyType
		{
			CollectionType,
			MoFormType,
			CmObjectType,
			CmPictureType,
			CmFileType,
			CmPossibility,
			PrimitiveType,
			InvalidProperty
		}

		private static Dictionary<ConfigurableDictionaryNode, PropertyType> _configNodeToTypeMap = new Dictionary<ConfigurableDictionaryNode, PropertyType>();

		/// <summary>
		/// Get the property type for a configuration node.  There is no other data available but the node itself.
		/// </summary>
		internal static PropertyType GetPropertyTypeForConfigurationNode(ConfigurableDictionaryNode config)
		{
			return GetPropertyTypeForConfigurationNode(config, null, null);
		}

		/// <summary>
		/// Get the property type for a configuration node, using a cache to help out if necessary.
		/// </summary>
		internal static PropertyType GetPropertyTypeForConfigurationNode(ConfigurableDictionaryNode config, FdoCache cache)
		{
			return GetPropertyTypeForConfigurationNode(config, null, cache);
		}

		/// <summary>
		/// This method will reflectively return the type that represents the given configuration node as
		/// described by the ancestry and FieldDescription and SubField properties of each node in it.
		/// </summary>
		/// <returns></returns>
		internal static PropertyType GetPropertyTypeForConfigurationNode(ConfigurableDictionaryNode config, Type fieldTypeFromData, FdoCache cache = null)
		{
			Type parentType;
			var fieldType = GetTypeForConfigurationNode(config, cache, out parentType);
			if (fieldType == null)
				fieldType = fieldTypeFromData;
			return GetPropertyTypeFromReflectedTypes(fieldType, parentType);
		}

		private static PropertyType GetPropertyTypeFromReflectedTypes(Type fieldType, Type parentType)
		{
			if (fieldType == null)
			{
				return PropertyType.InvalidProperty;
			}
			if(typeof(IStText).IsAssignableFrom(fieldType))
			{
				return PropertyType.PrimitiveType;
			}
			if (IsCollectionType(fieldType))
			{
				return PropertyType.CollectionType;
			}
			if (typeof(ICmPicture).IsAssignableFrom(parentType))
			{
				return PropertyType.CmPictureType;
			}
			if (typeof(ICmFile).IsAssignableFrom(fieldType))
			{
				return PropertyType.CmFileType;
			}
			if (typeof(IMoForm).IsAssignableFrom(fieldType))
			{
				return PropertyType.MoFormType;
			}
			if (typeof(ICmPossibility).IsAssignableFrom(fieldType))
			{
				return PropertyType.CmPossibility;
			}
			if (typeof(ICmObject).IsAssignableFrom(fieldType))
			{
				return PropertyType.CmObjectType;
			}
			return PropertyType.PrimitiveType;
		}

		/// <summary>
		/// This method will return the Type that represents the data in the given configuration node.
		/// </summary>
		/// <param name="config">This node and it's lineage will be used to find the type</param>
		/// <param name="cache">Used when dealing with custom field nodes</param>
		/// <param name="parentType">This will be set to the type of the parent of config which is sometimes useful to the callers</param>
		/// <returns></returns>
		internal static Type GetTypeForConfigurationNode(ConfigurableDictionaryNode config, FdoCache cache, out Type parentType)
		{
			if (config == null)
			{
				throw new ArgumentNullException("config", "The configuration node must not be null.");
			}

			parentType = null;
			var lineage = new Stack<ConfigurableDictionaryNode>();
			// Build a list of the direct line up to the top of the configuration
			lineage.Push(config);
			var next = config;
			while (next.Parent != null)
			{
				next = next.Parent;
				lineage.Push(next);
			}
			// pop off the root configuration and read the FieldDescription property to get our starting point
			var assembly = GetAssemblyForFile(AssemblyFile);
			var rootNode = lineage.Pop();
			var lookupType = assembly.GetType(rootNode.FieldDescription);
			if (lookupType == null) // If the FieldDescription didn't load prepend the default model namespace and try again
			{
				lookupType = assembly.GetType("SIL.FieldWorks.FDO.DomainImpl." + rootNode.FieldDescription);
			}
			if (lookupType == null)
			{
				throw new ArgumentException(String.Format(xWorksStrings.InvalidRootConfigurationNode, rootNode.FieldDescription));
			}
			var fieldType = lookupType;

			// Traverse the configuration reflectively inspecting the types in parent to child order
			foreach (var node in lineage)
			{
				PropertyInfo property;
				if (node.IsCustomField)
				{
					fieldType = GetCustomFieldType(lookupType, node, cache);
				}
				else
				{
					property = GetProperty(lookupType, node);
					if (property != null)
					{
						fieldType = property.PropertyType;
					}
					else
					{
						return null;
					}
					if (IsCollectionType(fieldType))
					{
						// When a node points to a collection all the child nodes operate on individual items in the
						// collection, so look them up in the type that the collection contains. e.g. IEnumerable<ILexEntry>
						// gives ILexEntry and IFdoVector<ICmObject> gives ICmObject
						lookupType = fieldType.GetGenericArguments()[0];
					}
					else
					{
						parentType = lookupType;
						lookupType = fieldType;
					}
				}
			}
			return fieldType;
		}

		private static Type GetCustomFieldType(Type lookupType, ConfigurableDictionaryNode config, FdoCache cache)
		{
			// FDO doesn't work with interfaces, just concrete classes so chop the I off any interface types
			var customFieldOwnerClassName = lookupType.Name.TrimStart('I');
			var customFieldFlid = GetCustomFieldFlid(config, cache, customFieldOwnerClassName);
			if (customFieldFlid != 0)
			{
				var customFieldType = cache.MetaDataCacheAccessor.GetFieldType(customFieldFlid);
				switch (customFieldType)
				{
					case (int)CellarPropertyType.ReferenceSequence:
					case (int)CellarPropertyType.OwningSequence:
						{
							return typeof(IFdoVector);
						}
					case (int)CellarPropertyType.ReferenceAtomic:
					case (int)CellarPropertyType.OwningAtomic:
						{
						var destClassId = cache.MetaDataCacheAccessor.GetDstClsId(customFieldFlid);
						if (destClassId == StTextTags.kClassId)
						{
							return typeof (IStText);
						}
							return typeof(ICmObject);
						}
					case (int)CellarPropertyType.Time:
						{
							return typeof(DateTime);
						}
					case (int)CellarPropertyType.MultiUnicode:
						{
							return typeof(IMultiUnicode);
						}
					case (int)CellarPropertyType.MultiString:
						{
							return typeof(IMultiString);
						}
					case (int)CellarPropertyType.String:
						{
							return typeof(string);
						}
					default:
						return null;
				}
			}
			return null;
		}

		/// <summary>
		/// Loading an assembly is expensive so we cache the assembly once it has been loaded
		/// for enahanced performance.
		/// </summary>
		private static Assembly GetAssemblyForFile(string assemblyFile)
		{
			if (!AssemblyMap.ContainsKey(assemblyFile))
			{
				AssemblyMap[assemblyFile] = Assembly.Load(AssemblyFile);
			}
			return AssemblyMap[assemblyFile];
		}

		/// <summary>
		/// Return the property info from a given class and node. Will check interface heirarchy for the property
		/// if <code>lookupType</code> is an interface.
		/// </summary>
		/// <param name="lookupType"></param>
		/// <param name="node"></param>
		/// <returns></returns>
		private static PropertyInfo GetProperty(Type lookupType, ConfigurableDictionaryNode node)
		{
			string propertyOfInterest;
			PropertyInfo propInfo;
			var typesToCheck = new Stack<Type>();
			typesToCheck.Push(lookupType);
			do
			{
				var current = typesToCheck.Pop();
				propertyOfInterest = node.FieldDescription;
				// if there is a SubField we need to use the type of the FieldDescription
				// for the rest of this method so set current to the FieldDescription type.
				if (node.SubField != null)
				{
					var property = current.GetProperty(node.FieldDescription);
					propertyOfInterest = node.SubField;
					if (property != null)
					{
						current = property.PropertyType;
					}
				}
				propInfo = current.GetProperty(propertyOfInterest, BindingFlags.Instance | BindingFlags.Public | BindingFlags.NonPublic);
				if (propInfo == null)
				{
					foreach (var i in current.GetInterfaces())
					{
						typesToCheck.Push(i);
					}
				}
			} while (propInfo == null && typesToCheck.Count > 0);
			return propInfo;
		}

		private static string GenerateXHTMLForMoForm(IMoForm moForm, ConfigurableDictionaryNode config, GeneratorSettings settings)
		{
			// Don't export if there is no such data
			if (moForm == null)
				return String.Empty;
			if (config.Children != null && config.Children.Any())
			{
				throw new NotImplementedException("Children for MoForm types not yet supported.");
			}
			return GenerateXHTMLForStrings(moForm.Form, config, settings, moForm.Owner.Guid);
		}

		/// <summary>
		/// This method will generate the XHTML that represents a collection and its contents
		/// </summary>
		private static string GenerateXHTMLForCollection(object collectionField, ConfigurableDictionaryNode config, DictionaryPublicationDecorator publicationDecorator, object collectionOwner, GeneratorSettings settings)
		{
			var bldr = new StringBuilder();
			IEnumerable collection;
			if (collectionField is IEnumerable)
			{
				collection = collectionField as IEnumerable;
			}
			else if (collectionField is IFdoVector)
			{
				collection = (collectionField as IFdoVector).Objects;
			}
			else
			{
				throw new ArgumentException("The given field is not a recognized collection");
			}
			if (config.DictionaryNodeOptions is DictionaryNodeSenseOptions)
			{
				var content = GenerateXHTMLForSenses(config, publicationDecorator, settings, collection);
				bldr.Append(content);
			}
			else
			{
				foreach (var item in collection)
				{
					if (publicationDecorator != null &&
						item is ICmObject &&
						publicationDecorator.IsExcludedObject((ICmObject)item))
					{
						// Don't show examples or subentries that have been marked to exclude from publication.
						// See https://jira.sil.org/browse/LT-15697 and https://jira.sil.org/browse/LT-16775.
						continue;
					}
					var content = GenerateCollectionItemContent(config, publicationDecorator, item, collectionOwner, settings);
					bldr.Append(content);
				}
			}
<<<<<<< HEAD
				writer.WriteEndElement();
			}
=======
			if (bldr.Length > 0)
				return WriteRawElementContents("span", bldr.ToString(), config);
			return String.Empty;
		}
>>>>>>> aa882c6e

		/// <summary>
		/// This method will generate the XHTML that represents a senses collection and its contents
		/// </summary>
		private static string GenerateXHTMLForSenses(ConfigurableDictionaryNode config, DictionaryPublicationDecorator publicationDecorator, GeneratorSettings settings, IEnumerable senseCollection)
		{
			// Check whether all the senses have been excluded from publication.  See https://jira.sil.org/browse/LT-15697.
			var filteredSenseCollection = new List<ILexSense>();
			foreach (ILexSense item in senseCollection)
		{
				Debug.Assert(item != null);
				if (publicationDecorator != null && publicationDecorator.IsExcludedObject(item))
					continue;
				filteredSenseCollection.Add(item);
			}
			if (filteredSenseCollection.Count == 0)
				return String.Empty;
			var bldr = new StringBuilder();
			var isSubsense = config.Parent != null && config.FieldDescription == config.Parent.FieldDescription;
			var isSingle = IsSingleSense(filteredSenseCollection);
			string lastGrammaticalInfo, langId;
			var isSameGrammaticalInfo = IsAllGramInfoTheSame(config, filteredSenseCollection, isSubsense, out lastGrammaticalInfo, out langId);
			if (isSameGrammaticalInfo && !isSubsense)
			{
				var content = InsertGramInfoBeforeSenses(filteredSenseCollection.First(),
					config.Children.FirstOrDefault(e => e.FieldDescription == "MorphoSyntaxAnalysisRA" && e.IsEnabled),
					publicationDecorator, settings);
				bldr.Append(content);
			}
			//sensecontent sensenumber sense morphosyntaxanalysis mlpartofspeech en
			int reversalcount=0;
			foreach (var item in filteredSenseCollection)
			{
				var content = GenerateSenseContent(config, publicationDecorator, item, isSingle, settings, isSameGrammaticalInfo,
					++reversalcount);
				bldr.Append(content);
			}
			return bldr.ToString();
		}

		/// <summary>
		/// This method will Check for single sense (including no subsenses of the one sense)
		/// </summary>
		private static bool IsSingleSense(List<ILexSense> filteredSenseCollection)
		{
			var count = filteredSenseCollection.Count;
			if (count > 1) return false;
			return filteredSenseCollection.First().SensesOS.Count == 0;
		}

		private static string InsertGramInfoBeforeSenses(ILexSense item, ConfigurableDictionaryNode gramInfoNode,
			DictionaryPublicationDecorator publicationDecorator, GeneratorSettings settings)
		{
			var content = GenerateXHTMLForFieldByReflection(item, gramInfoNode, publicationDecorator, settings);
			if (!String.IsNullOrEmpty(content))
			{
				var bldr = new StringBuilder();
				using (var xw = XmlWriter.Create(bldr, new XmlWriterSettings { ConformanceLevel = ConformanceLevel.Fragment }))
				{
					xw.WriteStartElement("span");
					xw.WriteAttributeString("class", "sharedgrammaticalinfo");
					xw.WriteRaw(content);
					xw.WriteEndElement();
					xw.Flush();
					return bldr.ToString();
				}
			}
			return String.Empty;
		}

		private static bool IsAllGramInfoTheSame(ConfigurableDictionaryNode config, IEnumerable<ILexSense> collection, bool isSubsense,
			out string lastGrammaticalInfo, out string langId)
		{
			lastGrammaticalInfo = String.Empty;
			langId = String.Empty;
			var isSameGrammaticalInfo = false;
			if (config.FieldDescription == "SensesOS" || config.FieldDescription == "ReferringSenses")
			{
				var senseNode = (DictionaryNodeSenseOptions) config.DictionaryNodeOptions;
				if (senseNode == null)
					return false;
				if (senseNode.ShowSharedGrammarInfoFirst)
				{
					if (isSubsense)
					{
						// Add the owning sense to the collection that we want to check.
						var objs = new List<ILexSense>();
						objs.AddRange(collection);
						if (objs.Count == 0 || !(objs[0].Owner is ILexSense))
							return false;
						objs.Add((ILexSense)objs[0].Owner);
						if (!CheckIfAllGramInfoTheSame(config, objs, ref isSameGrammaticalInfo, ref lastGrammaticalInfo, ref langId))
							return false;
					}
					else
					{
						if (!CheckIfAllGramInfoTheSame(config, collection, ref isSameGrammaticalInfo, ref lastGrammaticalInfo, ref langId))
							return false;
					}
				}
			}
			return isSameGrammaticalInfo && !string.IsNullOrEmpty(lastGrammaticalInfo);
		}

		private static bool CheckIfAllGramInfoTheSame(ConfigurableDictionaryNode config, IEnumerable<ILexSense> collection,
			ref bool isSameGrammaticalInfo, ref string lastGrammaticalInfo, ref string langId)
		{
			foreach (var item in collection)
			{
				var requestedString = string.Empty;
				var owningObject = (ICmObject) item;
				var defaultWs = owningObject.Cache.WritingSystemFactory.get_EngineOrNull(owningObject.Cache.DefaultUserWs);
				langId = defaultWs.Id;
				var entryType = item.GetType();
				var grammaticalInfo = config.Children.FirstOrDefault(e => e.FieldDescription == "MorphoSyntaxAnalysisRA" && e.IsEnabled);
				if (grammaticalInfo == null)
					return false;
				var property = entryType.GetProperty(grammaticalInfo.FieldDescription);
				var propertyValue = property.GetValue(item, new object[] {});
				if (propertyValue == null)
					return false;
				var child = grammaticalInfo.Children.FirstOrDefault(e => e.IsEnabled && e.Children.Count == 0);
				if (child == null)
					return false;
				entryType = propertyValue.GetType();
				property = entryType.GetProperty(child.FieldDescription);
				propertyValue = property.GetValue(propertyValue, new object[] {});
				if (propertyValue is ITsString)
				{
					ITsString fieldValue = (ITsString) propertyValue;
					requestedString = fieldValue.Text;
				}
				else
				{
					IMultiAccessorBase fieldValue = (IMultiAccessorBase) propertyValue;
					var bestStringValue = fieldValue.BestAnalysisAlternative.Text;
					if (bestStringValue != fieldValue.NotFoundTss.Text)
						requestedString = bestStringValue;
				}
				if (string.IsNullOrEmpty(lastGrammaticalInfo))
					lastGrammaticalInfo = requestedString;
				else if (requestedString == lastGrammaticalInfo)
				{
					isSameGrammaticalInfo = true;
				}
				else
				{
					return false;
				}
			}
			return true;
		}

		private static string GenerateSenseContent(ConfigurableDictionaryNode config, DictionaryPublicationDecorator publicationDecorator,
			object item, bool isSingle, GeneratorSettings settings, bool isSameGrammaticalInfo,int reversalcount=0)
		{
			string senseNumberSpan = String.Empty;
			if (config.Children.Count != 0)
			{
				// Wrap the number and sense combination in a sensecontent span so that can both be affected by DisplayEachSenseInParagraph
				if (config.FieldDescription != "ReferringSenses")
<<<<<<< HEAD
					GenerateSenseNumberSpanIfNeeded(config, writer, item, settings.Cache,
														  publicationDecorator, isSingle);
=======
					senseNumberSpan = GenerateSenseNumberSpanIfNeeded(config, item, settings.Cache,
						publicationDecorator, isSingle);
>>>>>>> aa882c6e
				else
					senseNumberSpan = GenerateReversalSenseNumberSpanIfNeeded(config, isSingle, reversalcount);
			}
			var bldr = new StringBuilder();
			if (config.Children != null)
			{
				foreach (var child in config.Children)
				{
					if (child.FieldDescription != "MorphoSyntaxAnalysisRA" || !isSameGrammaticalInfo)
					{
						var content = GenerateXHTMLForFieldByReflection(item, child, publicationDecorator, settings);
						bldr.Append(content);
					}
				}
			}
			// REVIEW: what if bldr is empty?
			if (config.Children == null || config.Children.Count == 0 || bldr.Length == 0)
				return String.Empty;
			var senseContent = bldr.ToString();
			bldr.Clear();
			using (var xw = XmlWriter.Create(bldr, new XmlWriterSettings { ConformanceLevel = ConformanceLevel.Fragment }))
			{
				xw.WriteStartElement("span");
				xw.WriteAttributeString("class", "sensecontent");
				xw.WriteRaw(senseNumberSpan);
				xw.WriteStartElement(GetElementNameForProperty(config));
				WriteCollectionItemClassAttribute(config, xw);
				xw.WriteAttributeString("entryguid", ((ICmObject)item).Owner.Guid.ToString());
				xw.WriteRaw(senseContent);
				xw.WriteEndElement();	// element name for property
				xw.WriteEndElement();	// </span>
				xw.Flush();
				return bldr.ToString();
			}
		}

		private static string GenerateCollectionItemContent(ConfigurableDictionaryNode config, DictionaryPublicationDecorator publicationDecorator,
			object item, object collectionOwner, GeneratorSettings settings)
		{
			if (item is IMultiStringAccessor)
			{
				return GenerateXHTMLForStrings((IMultiStringAccessor)item, config, settings);
			}
			if (config.DictionaryNodeOptions is DictionaryNodeListOptions && !IsListItemSelectedForExport(config, item, collectionOwner))
			{
				return String.Empty;
			}
			var bldr = new StringBuilder();
			if (config.Children != null)
			{
				var listOptions = config.DictionaryNodeOptions as DictionaryNodeListOptions;
				// sense and entry options types suggest that we are working with a cross reference
				if (listOptions != null &&
					(listOptions.ListId == DictionaryNodeListOptions.ListIds.Sense ||
					 listOptions.ListId == DictionaryNodeListOptions.ListIds.Entry))
				{
					var contentCrossRef = GenerateCrossReferenceChildren(config, publicationDecorator, (ILexReference)item, collectionOwner, settings);
					bldr.Append(contentCrossRef);
				}
				else if (listOptions is DictionaryNodeComplexFormOptions)
				{
					foreach (var child in config.Children)
<<<<<<< HEAD
				{
=======
					{
						string content;
>>>>>>> aa882c6e
						if (child.FieldDescription == "LookupComplexEntryType")
							content = GenerateSubentryTypeChild(child, publicationDecorator, (ILexEntry)item, (ILexEntry)collectionOwner, settings);
						else
							content = GenerateXHTMLForFieldByReflection(item, child, publicationDecorator, settings);
						bldr.Append(content);
					}
				}
				else
				{
					foreach (var child in config.Children)
					{
						var content = GenerateXHTMLForFieldByReflection(item, child, publicationDecorator, settings);
						bldr.Append(content);
					}
				}
			}
			if (bldr.Length == 0)
				return String.Empty;
			var collectionContent = bldr.ToString();
			bldr.Clear();
			using (var xw = XmlWriter.Create(bldr, new XmlWriterSettings { ConformanceLevel = ConformanceLevel.Fragment }))
			{
				xw.WriteStartElement(GetElementNameForProperty(config));
				WriteCollectionItemClassAttribute(config, xw);
				xw.WriteRaw(collectionContent);
				xw.WriteEndElement();
				xw.Flush();
				return bldr.ToString();
			}
		}

		private static string GenerateCrossReferenceChildren(ConfigurableDictionaryNode config, DictionaryPublicationDecorator publicationDecorator,
			ILexReference reference, object collectionOwner, GeneratorSettings settings)
		{
			var bldrTotal = new StringBuilder();
			if(config.Children != null)
			{
				foreach(var child in config.Children)
				{
					string contentChild = String.Empty;
					if(child.IsEnabled && child.FieldDescription == "ConfigTargets")
					{
						var bldr = new StringBuilder();
						var ownerHvo = collectionOwner is ILexEntry ? ((ILexEntry)collectionOwner).Guid : ((ILexSense)collectionOwner).Owner.Guid;
						// "Where" excludes the entry we are displaying. (The LexReference contains all involved entries)
						// If someone ever uses a "Sequence" type lexical relation, should the current item
						// be displayed in its location in the sequence?  Just asking...
						foreach(var target in reference.ConfigTargets.Where(x => x.EntryGuid != ownerHvo))
						{
							var content = GenerateCollectionItemContent(child, publicationDecorator, target, reference, settings);
							bldr.Append(content);
							if (LexRefTypeTags.IsAsymmetric((LexRefTypeTags.MappingTypes)reference.OwnerType.MappingType) &&
								LexRefDirection(reference, collectionOwner) == ":r")
							{
								// In the reverse direction of an asymmetric lexical reference, we want only the first item.
								// See https://jira.sil.org/browse/LT-16427.
								break;
							}
						}
						if (bldr.Length > 0)
							contentChild = WriteRawElementContents("span", bldr.ToString(), child);
					}
					else if(child.FieldDescription == "OwnerType"
						// OwnerType is a LexRefType, some of which are asymmetric (e.g. Part/Whole). If this Type is symmetric or we are currently
						// working in the forward direction, the generic code will work; however, if we are working on an asymmetric LexRefType
						// in the reverse direction, we need to display the ReverseName or ReverseAbbreviation instead of the Name or Abbreviation.
						&& LexRefTypeTags.IsAsymmetric((LexRefTypeTags.MappingTypes)reference.OwnerType.MappingType)
						&& LexRefDirection(reference, collectionOwner) == ":r")
					{
						// Changing the SubField changes the default CSS Class name.
						// If there is no override, override with the default before changing the SubField.
						if(string.IsNullOrEmpty(child.CSSClassNameOverride))
							child.CSSClassNameOverride = CssGenerator.GetClassAttributeForConfig(child);
						// Flag to prepend "Reverse" to child.SubField when it is used.
						contentChild = GenerateXHTMLForFieldByReflection(reference, child, publicationDecorator, settings, true);
					}
					else
					{
						contentChild = GenerateXHTMLForFieldByReflection(reference, child, publicationDecorator, settings);
					}
					bldrTotal.Append(contentChild);
				}
			}
			return bldrTotal.ToString();
		}

		private static string GenerateSubentryTypeChild(ConfigurableDictionaryNode config, DictionaryPublicationDecorator publicationDecorator,
			ILexEntry subEntry, ILexEntry mainEntry, GeneratorSettings settings)
		{
			if (!config.IsEnabled)
				return String.Empty;

			var entryRefs = subEntry.ComplexFormEntryRefs.Where(entryRef => entryRef.PrimaryEntryRoots.Contains(mainEntry));
			var complexEntryRef = entryRefs.FirstOrDefault();
			if (complexEntryRef == null)
				return String.Empty;

			return GenerateXHTMLForCollection(complexEntryRef.ComplexEntryTypesRS, config, publicationDecorator, subEntry, settings);
		}

		private static string GenerateSenseNumberSpanIfNeeded(ConfigurableDictionaryNode senseConfigNode,
																			 object sense, FdoCache cache,
																			 DictionaryPublicationDecorator publicationDecorator, bool isSingle)
		{
			var senseOptions = senseConfigNode.DictionaryNodeOptions as DictionaryNodeSenseOptions;
			if (senseOptions == null || (isSingle && !senseOptions.NumberEvenASingleSense))
				return String.Empty;
			if (string.IsNullOrEmpty(senseOptions.NumberingStyle))
				return String.Empty;
			string senseNumber;
			if (publicationDecorator != null)
				senseNumber = cache.GetOutlineNumber((ICmObject) sense, LexSenseTags.kflidSenses, false, true,
				publicationDecorator);
			else
				senseNumber = cache.GetOutlineNumber((ICmObject) sense, LexSenseTags.kflidSenses, false, true,
					cache.MainCacheAccessor);
			string formattedSenseNumber = GenerateOutlineNumber(senseOptions.NumberingStyle, senseNumber, senseConfigNode);
			if (String.IsNullOrEmpty(formattedSenseNumber))
				return String.Empty;
			var bldr = new StringBuilder();
			using (var xw = XmlWriter.Create(bldr, new XmlWriterSettings { ConformanceLevel = ConformanceLevel.Fragment }))
			{
				xw.WriteStartElement("span");
				xw.WriteAttributeString("class", "sensenumber");
				xw.WriteString(formattedSenseNumber);
				xw.WriteEndElement();
				xw.Flush();
				return bldr.ToString();
			}
		}
		private static string GenerateReversalSenseNumberSpanIfNeeded(ConfigurableDictionaryNode senseConfigNode,
																	bool isSingle, int senseNumber)
		{
			var senseOptions = senseConfigNode.DictionaryNodeOptions as DictionaryNodeSenseOptions;
			if (senseOptions == null || (isSingle && !senseOptions.NumberEvenASingleSense))
				return String.Empty;
			if (string.IsNullOrEmpty(senseOptions.NumberingStyle))
				return String.Empty;
			string formattedSenseNumber = GenerateOutlineNumber(senseOptions.NumberingStyle, senseNumber.ToString(), senseConfigNode);
			if (String.IsNullOrEmpty(formattedSenseNumber))
				return String.Empty;
			var bldr = new StringBuilder();
			using (var xw = XmlWriter.Create(bldr, new XmlWriterSettings { ConformanceLevel = ConformanceLevel.Fragment }))
			{
				xw.WriteStartElement("span");
				xw.WriteAttributeString("class", "sensenumber");
				xw.WriteString(formattedSenseNumber);
				xw.WriteEndElement();
				xw.Flush();
				return bldr.ToString();
			}
		}

		private static string GenerateOutlineNumber(string numberingStyle, string senseNumber, ConfigurableDictionaryNode senseConfigNode)
		{
			string nextNumber;
			switch (numberingStyle)
			{
				case "%d":
					nextNumber = GetLastPartOfSenseNumber(senseNumber).ToString();
					break;
				case "%a":
				case "%A":
					nextNumber = GetAlphaSenseCounter(numberingStyle, senseNumber);
					break;
				case "%i":
				case "%I":
					nextNumber = GetRomanSenseCounter(numberingStyle, senseNumber);
					break;
				case "%O":
					nextNumber = GetSubSenseNumber(senseNumber, senseConfigNode);
					break;
				default://this handles "%z"
					nextNumber = senseNumber;
					break;
			}
			return nextNumber;
		}

		private static string GetSubSenseNumber(string senseNumber, ConfigurableDictionaryNode senseConfigNode)
		{
			string subSenseNumber = string.Empty;
			var parentSenseNode = senseConfigNode.Parent.DictionaryNodeOptions as DictionaryNodeSenseOptions;
			if (parentSenseNode != null)
			{
				if (!string.IsNullOrEmpty(parentSenseNode.NumberingStyle) && senseNumber.Contains('.'))
					subSenseNumber = GenerateOutlineNumber(parentSenseNode.NumberingStyle, senseNumber.Split('.')[0], senseConfigNode) + ".";
			}
			subSenseNumber += senseNumber.Split('.')[senseNumber.Split('.').Length - 1];
			return subSenseNumber;
		}

		private static string GetAlphaSenseCounter(string numberingStyle, string senseNumber)
		{
			string nextNumber;
			int asciiBytes = 64;
			asciiBytes = asciiBytes + GetLastPartOfSenseNumber(senseNumber);
			nextNumber = ((char) (asciiBytes)).ToString();
			if (numberingStyle == "%a")
				nextNumber = nextNumber.ToLower();
			return nextNumber;
		}

		private static int GetLastPartOfSenseNumber(string senseNumber)
		{
			if (senseNumber.Contains("."))
				return Int32.Parse(senseNumber.Split('.')[senseNumber.Split('.').Length - 1]);
			return Int32.Parse(senseNumber);
		}

		private static string GetRomanSenseCounter(string numberingStyle, string senseNumber)
		{
			int num = GetLastPartOfSenseNumber(senseNumber);
			string[] ten = { "", "X", "XX", "XXX", "XL", "L", "LX", "LXX", "LXXX", "XC" };
			string[] ones = { "", "I", "II", "III", "IV", "V", "VI", "VII", "VIII", "IX" };
			string roman = string.Empty;
			roman += ten[(num / 10)];
			roman += ones[num % 10];
			if (numberingStyle == "%i")
				roman = roman.ToLower();
			return roman;
		}

		private static string GenerateXHTMLForICmObject(ICmObject propertyValue, ConfigurableDictionaryNode config, GeneratorSettings settings)
		{
			// Don't export if there is no such data
			if (propertyValue == null)
				return String.Empty;
			if (config.Children != null && config.Children.Any(node => node.IsEnabled))
			{
<<<<<<< HEAD
			writer.WriteStartElement("span");
			// Rely on configuration to handle adjusting the classname for "RA" or "OA" model properties
			var fieldDescription = CssGenerator.GetClassAttributeForConfig(config);
			writer.WriteAttributeString("class", fieldDescription);
				// Hack to avoid self-closing tags which can cause problems in Webonary
				writer.WriteRaw("");
=======
				var bldr = new StringBuilder();
>>>>>>> aa882c6e
				foreach (var child in config.Children)
				{
					if (child.IsEnabled)
					{
						var content = GenerateXHTMLForFieldByReflection(propertyValue, child, null, settings);
						bldr.Append(content);
					}
				}
				if (bldr.Length > 0)
					return WriteRawElementContents("span", bldr.ToString(), config);
			}
			return String.Empty;
		}

		/// <summary>Write the class element in the span for an individual item in the collection</summary>
		private static void WriteCollectionItemClassAttribute(ConfigurableDictionaryNode config, XmlWriter writer)
		{
			writer.WriteAttributeString("class", CssGenerator.GetClassAttributeForCollectionItem(config));
		}

		/// <summary>
		/// This method is used to determine if we need to iterate through a property and generate xhtml for each item
		/// </summary>
		internal static bool IsCollectionType(Type entryType)
		{
			// The collections we test here are generic collection types (e.g. IEnumerable<T>). Note: This (and other code) does not work for arrays.
			// We do have at least one collection type with at least two generic arguments; hence `> 0` instead of `== 1`
			return (entryType.GetGenericArguments().Length > 0);
		}

		/// <summary>
		/// Determines if the user has specified that this item should generate content.
		/// <returns><c>true</c> if the user has ticked the list item that applies to this object</returns>
		/// </summary>
		internal static bool IsListItemSelectedForExport(ConfigurableDictionaryNode config, object listItem, object parent)
		{
			var listOptions = config.DictionaryNodeOptions as DictionaryNodeListOptions;
			if (listOptions == null)
				throw new ArgumentException(string.Format("This configuration node had no options and we were expecting them: {0} ({1})", config.DisplayLabel, config.FieldDescription), "config");

			var selectedListOptions = new List<Guid>();
			var forwardReverseOptions = new List<Tuple<Guid, string>>();
			foreach (var option in listOptions.Options.Where(optn => optn.IsEnabled))
				{
					var forwardReverseIndicator = option.Id.IndexOf(':');
					if (forwardReverseIndicator > 0)
					{
						var guid = new Guid(option.Id.Substring(0, forwardReverseIndicator));
						forwardReverseOptions.Add(new Tuple<Guid, string>(guid, option.Id.Substring(forwardReverseIndicator)));
					}
					else
					{
						selectedListOptions.Add(new Guid(option.Id));
					}
				}
			switch (listOptions.ListId)
			{
				case DictionaryNodeListOptions.ListIds.Variant:
				case DictionaryNodeListOptions.ListIds.Complex:
				case DictionaryNodeListOptions.ListIds.Minor:
					{
						return IsListItemSelectedForExportInternal(listOptions.ListId, listItem, selectedListOptions);
					}
				case DictionaryNodeListOptions.ListIds.Entry:
				case DictionaryNodeListOptions.ListIds.Sense:
					{
						var lexRef = (ILexReference)listItem;
						var entryTypeGuid = lexRef.OwnerType.Guid;
						if (selectedListOptions.Contains(entryTypeGuid))
						{
							return true;
						}
						var entryTypeGuidAndDirection = new Tuple<Guid, string>(entryTypeGuid, LexRefDirection(lexRef, parent));
						return forwardReverseOptions.Contains(entryTypeGuidAndDirection);
						}
				default:
					{
						Debug.WriteLine("Unhandled list ID encountered: " + listOptions.ListId);
								return true;
						}
							}
						}

		private static bool IsListItemSelectedForExportInternal(DictionaryNodeListOptions.ListIds listId,
			object listItem, IEnumerable<Guid> selectedListOptions)
					{
			var entryTypeGuids = new Set<Guid>();
			var entryRef = listItem as ILexEntryRef;
			var entry = listItem as ILexEntry;
			if (entryRef != null)
						{
				if (listId == DictionaryNodeListOptions.ListIds.Variant || listId == DictionaryNodeListOptions.ListIds.Minor)
					GetVariantTypeGuidsForEntryRef(entryRef, entryTypeGuids);
				if (listId == DictionaryNodeListOptions.ListIds.Complex || listId == DictionaryNodeListOptions.ListIds.Minor)
					GetComplexFormTypeGuidsForEntryRef(entryRef, entryTypeGuids);
						}
			else if (entry != null)
							{
				if (listId == DictionaryNodeListOptions.ListIds.Variant || listId == DictionaryNodeListOptions.ListIds.Minor)
					foreach (var visibleEntryRef in entry.VisibleVariantEntryRefs)
						GetVariantTypeGuidsForEntryRef(visibleEntryRef, entryTypeGuids);
				if (listId == DictionaryNodeListOptions.ListIds.Complex || listId == DictionaryNodeListOptions.ListIds.Minor)
					foreach (var complexFormEntryRef in entry.ComplexFormEntryRefs)
						GetComplexFormTypeGuidsForEntryRef(complexFormEntryRef, entryTypeGuids);
								}
			return entryTypeGuids.Intersect(selectedListOptions).Any();
							}

		private static void GetVariantTypeGuidsForEntryRef(ILexEntryRef entryRef, Set<Guid> entryTypeGuids)
		{
			if (entryRef.VariantEntryTypesRS.Any())
				entryTypeGuids.AddRange(entryRef.VariantEntryTypesRS.Select(guid => guid.Guid));
			else
				entryTypeGuids.Add(XmlViewsUtils.GetGuidForUnspecifiedVariantType());
						}

		private static void GetComplexFormTypeGuidsForEntryRef(ILexEntryRef entryRef, Set<Guid> entryTypeGuids)
		{
			if (entryRef.ComplexEntryTypesRS.Any())
				entryTypeGuids.AddRange(entryRef.ComplexEntryTypesRS.Select(guid => guid.Guid));
			else
				entryTypeGuids.Add(XmlViewsUtils.GetGuidForUnspecifiedComplexFormType());
					}

		/// <returns>
		/// ":f" if we are working in the forward direction (the parent is the head of a tree or asymmetric pair);
		/// ":r" if we are working in the reverse direction (the parent is a subordinate in a tree or asymmetric pair).
		/// </returns>
		/// <remarks>This method does not determine symmetry; use <see cref="LexRefTypeTags.IsAsymmetric"/> for that.</remarks>
		private static string LexRefDirection(ILexReference lexRef, object parent)
					{
			return Equals(lexRef.TargetsRS[0], parent) ? ":f" : ":r";
		}

		/// <summary>
		/// Returns true if the given collection is empty (type determined at runtime)
		/// </summary>
		/// <param name="collection"></param>
		/// <exception cref="ArgumentException">if the object given is null, or not a handled collection</exception>
		/// <returns></returns>
		private static bool IsCollectionEmpty(object collection)
		{
			if (collection == null)
			{
				throw new ArgumentNullException("collection");
			}
			if (collection is IEnumerable)
			{
				return !(((IEnumerable)collection).Cast<object>().Any());
			}
			if (collection is IFdoVector)
			{
				return ((IFdoVector)collection).ToHvoArray().Length == 0;
			}
			throw new ArgumentException(@"Cannot test something that isn't a collection", "collection");
		}

		/// <summary>
		/// This method generates XHTML content for a given object
		/// </summary>
		/// <param name="field">This is the object that owns the property, needed to look up writing system info for virtual string fields</param>
		/// <param name="propertyValue">data to generate xhtml for</param>
		/// <param name="config"></param>
		/// <param name="settings"></param>
		private static string GenerateXHTMLForValue(object field, object propertyValue, ConfigurableDictionaryNode config, GeneratorSettings settings)
		{
			// If we're working with a headword, either for this entry or another one (Variant or Complex Form, etc.), store that entry's GUID
			// so we can generate a link to the main or minor entry for this headword.
			var guid = Guid.Empty;
			if (DictionaryConfigurationModel.IsHeadWord(config))
			{
				if (field is ILexEntry)
					guid = ((ILexEntry)field).Guid;
				else if (field is ILexEntryRef)
					guid = ((ILexEntryRef)field).OwningEntry.Guid;
				else if (field is ISenseOrEntry)
					guid = ((ISenseOrEntry)field).EntryGuid;
				else if (field is ILexSense)
					guid = ((ILexSense)field).OwnerOfClass(LexEntryTags.kClassId).Guid;
				else
					Debug.WriteLine(String.Format("Need to find Entry Guid for {0}",
						field == null ? DictionaryConfigurationMigrator.BuildPathStringFromNode(config) : field.GetType().Name));
			}

			if (propertyValue is ITsString)
			{
				if (!TsStringUtils.IsNullOrEmpty((ITsString)propertyValue))
				{
					var content = GenerateXHTMLForString((ITsString)propertyValue, config, settings, guid);
					if (!String.IsNullOrEmpty(content))
						return WriteRawElementContents("span", content, config);
				}
				return String.Empty;
			}
			else if (propertyValue is IMultiStringAccessor)
			{
				return GenerateXHTMLForStrings((IMultiStringAccessor)propertyValue, config, settings, guid);
			}
			else if (propertyValue is int)
			{
				return WriteElementContents(propertyValue, config);
			}
			else if (propertyValue is DateTime)
			{
				return WriteElementContents(((DateTime)propertyValue).ToLongDateString(), config);
			}
			else if (propertyValue is GenDate)
			{
				return WriteElementContents(((GenDate)propertyValue).ToLongString(), config);
			}
			else if (propertyValue is IMultiAccessorBase)
			{
				if (field is ISenseOrEntry)
					return GenerateXHTMLForVirtualStrings(((ISenseOrEntry)field).Item, (IMultiAccessorBase)propertyValue, config, settings, guid);
				return GenerateXHTMLForVirtualStrings((ICmObject)field, (IMultiAccessorBase)propertyValue, config, settings, guid);
			}
			else if (propertyValue is String)
			{
				return WriteElementContents(propertyValue, config);
			}
			else if (propertyValue is IStText)
			{
				var bldr = new StringBuilder();
				foreach (var para in (propertyValue as IStText).ParagraphsOS)
				{
					IStTxtPara stp = para as IStTxtPara;
					if (stp == null)
						continue;
					var contentPara = GenerateXHTMLForString(stp.Contents, config, settings, guid);
					if (!String.IsNullOrEmpty(contentPara))
					{
						bldr.Append(contentPara);
						bldr.AppendLine();
					}
				}
				if (bldr.Length > 0)
				{
					// Do we not have/want a class from the config node?
					return WriteRawElementContents("div", bldr.ToString(), null);
				}
				return String.Empty;
			}
			else
			{
				if(propertyValue == null)
				{
					Debug.WriteLine(String.Format("Bad configuration node: {0}", DictionaryConfigurationMigrator.BuildPathStringFromNode(config)));
				}
				else
				{
					Debug.WriteLine(String.Format("What do I do with {0}?", propertyValue.GetType().Name));
				}
				return String.Empty;
			}
		}

		private static string WriteElementContents(object propertyValue, ConfigurableDictionaryNode config)
		{
			var content = propertyValue.ToString();
			if (!String.IsNullOrEmpty(content))
			{
				var bldr = new StringBuilder();
				using (var xw = XmlWriter.Create(bldr, new XmlWriterSettings { ConformanceLevel = ConformanceLevel.Fragment }))
				{
					xw.WriteStartElement(GetElementNameForProperty(config));
					WriteClassNameAttributeForConfig(xw, config);
					xw.WriteString(content);
					xw.WriteEndElement();
					xw.Flush();
					return bldr.ToString();
				}
			}
			return String.Empty;
		}

		private static string WriteRawElementContents(string elementName, string xmlContent, ConfigurableDictionaryNode config)
		{
			if (!String.IsNullOrEmpty(xmlContent))
			{
				var bldr = new StringBuilder();
				using (var xw = XmlWriter.Create(bldr, new XmlWriterSettings { ConformanceLevel = ConformanceLevel.Fragment }))
				{
					xw.WriteStartElement(elementName);
					if (config != null)
						WriteClassNameAttributeForConfig(xw, config);
					xw.WriteRaw(xmlContent);
					xw.WriteEndElement();
					xw.Flush();
					return bldr.ToString();
				}
			}
			return String.Empty;
		}

		private static string GenerateXHTMLForStrings(IMultiStringAccessor multiStringAccessor, ConfigurableDictionaryNode config,
			GeneratorSettings settings)
		{
			return GenerateXHTMLForStrings(multiStringAccessor, config, settings, Guid.Empty);
		}

		/// <summary>
		/// This method will generate an XHTML span with a string for each selected writing system in the
		/// DictionaryWritingSystemOptions of the configuration that also has data in the given IMultiStringAccessor
		/// </summary>
		private static string GenerateXHTMLForStrings(IMultiStringAccessor multiStringAccessor, ConfigurableDictionaryNode config,
			GeneratorSettings settings, Guid guid)
		{
			var wsOptions = config.DictionaryNodeOptions as DictionaryNodeWritingSystemOptions;
			if (wsOptions == null)
			{
				throw new ArgumentException(@"Configuration nodes for MultiString fields should have WritingSystemOptions", "config");
			}
			// TODO pH 2014.12: this can generate an empty span if no checked WS's contain data
			// gjm 2015.12 but this will help some (LT-16846)
			if (multiStringAccessor == null || multiStringAccessor.StringCount == 0)
				return String.Empty;
			var bldr = new StringBuilder();
			foreach (var option in wsOptions.Options)
			{
				if (!option.IsEnabled)
				{
					continue;
				}
				var wsId = WritingSystemServices.GetMagicWsIdFromName(option.Id);
				// The string for the specific wsId in the option, or the best string option in the accessor if the wsId is magic
				ITsString bestString;
				if (wsId == 0)
				{
					// This is not a magic writing system, so grab the user requested string
					wsId = settings.Cache.WritingSystemFactory.GetWsFromStr(option.Id);
					if (wsId == 0)
						throw new ArgumentException(string.Format("Writing system requested that is not known in local store: {0}", option.Id), "config");
					bestString = multiStringAccessor.get_String(wsId);
				}
				else
				{
					// Writing system is magic i.e. 'best vernacular' or 'first pronunciation'
					// use the method in the multi-string to get the right string and set wsId to the used one
					bestString = multiStringAccessor.GetAlternativeOrBestTss(wsId, out wsId);
				}
				var contentItem = GenerateWsPrefixAndString(config, settings, wsOptions, wsId, bestString, guid);
				if (!String.IsNullOrEmpty(contentItem))
					bldr.Append(contentItem);
			}
			if (bldr.Length > 0)
			{
				return WriteRawElementContents("span", bldr.ToString(), config);
			}
			return String.Empty;
		}

		/// <summary>
		/// This method will generate an XHTML span with a string for each selected writing system in the
		/// DictionaryWritingSystemOptions of the configuration that also has data in the given IMultiAccessorBase
		/// </summary>
		private static string GenerateXHTMLForVirtualStrings(ICmObject owningObject, IMultiAccessorBase multiStringAccessor,
																			ConfigurableDictionaryNode config, GeneratorSettings settings, Guid guid)
		{
			var wsOptions = config.DictionaryNodeOptions as DictionaryNodeWritingSystemOptions;
			if (wsOptions == null)
			{
				throw new ArgumentException(@"Configuration nodes for MultiString fields should have WritingSystemOptions", "config");
			}
			var bldr = new StringBuilder();
			foreach (var option in wsOptions.Options)
			{
				if (!option.IsEnabled)
				{
					continue;
				}
				var wsId = WritingSystemServices.GetMagicWsIdFromName(option.Id);
				// The string for the specific wsId in the option, or the best string option in the accessor if the wsId is magic
				if (wsId == 0)
				{
					// This is not a magic writing system, so grab the user requested string
					wsId = settings.Cache.WritingSystemFactory.GetWsFromStr(option.Id);
				}
				else
				{
					var defaultWs = owningObject.Cache.WritingSystemFactory.get_EngineOrNull(owningObject.Cache.DefaultUserWs);
					wsId = WritingSystemServices.InterpretWsLabel(owningObject.Cache, option.Id, (CoreWritingSystemDefinition) defaultWs,
																					owningObject.Hvo, multiStringAccessor.Flid, (CoreWritingSystemDefinition) defaultWs);
				}
				var requestedString = multiStringAccessor.get_String(wsId);
				var content = GenerateWsPrefixAndString(config, settings, wsOptions, wsId, requestedString, guid);
				if (!String.IsNullOrEmpty(content))
					bldr.Append(content);
			}
			if (bldr.Length > 0)
			{
				return WriteRawElementContents("span", bldr.ToString(), config);
			}
			return String.Empty;
		}

		private static string GenerateWsPrefixAndString(ConfigurableDictionaryNode config, GeneratorSettings settings,
			DictionaryNodeWritingSystemOptions wsOptions, int wsId, ITsString requestedString, Guid guid)
		{
			if (String.IsNullOrEmpty(requestedString.Text))
			{
				return String.Empty;
			}
			var wsName = settings.Cache.WritingSystemFactory.get_EngineOrNull(wsId).Id;
			var content = GenerateXHTMLForString(requestedString, config, settings, guid, wsName);
			if (String.IsNullOrEmpty(content))
				return String.Empty;
			var bldr = new StringBuilder();
			using (var xw = XmlWriter.Create(bldr, new XmlWriterSettings { ConformanceLevel = ConformanceLevel.Fragment }))
			{
				if (wsOptions.DisplayWritingSystemAbbreviations)
				{
					xw.WriteStartElement("span");
					xw.WriteAttributeString("class", CssGenerator.WritingSystemPrefix);
					var prefix = ((CoreWritingSystemDefinition)settings.Cache.WritingSystemFactory.get_EngineOrNull(wsId)).Abbreviation;
					xw.WriteString(prefix);
					xw.WriteEndElement();
				}
				xw.WriteRaw(content);
				xw.Flush();
				return bldr.ToString();
			}
		}

		private static string GenerateXHTMLForString(ITsString fieldValue, ConfigurableDictionaryNode config,
			GeneratorSettings settings, string writingSystem = null)
		{
			return GenerateXHTMLForString(fieldValue, config, settings, Guid.Empty, writingSystem);
		}

		private static string GenerateXHTMLForString(ITsString fieldValue, ConfigurableDictionaryNode config,
			GeneratorSettings settings, Guid guid, string writingSystem = null)
		{
			if (writingSystem != null && writingSystem.Contains("audio"))
			{
				if (fieldValue != null && !String.IsNullOrEmpty(fieldValue.Text))
				{
					var audioId = fieldValue.Text.Substring(0, fieldValue.Text.IndexOf(".", StringComparison.Ordinal));
					var srcAttr = GenerateSrcAttributeForMediaFromFilePath(fieldValue.Text, "AudioVisual", settings);
					var content = GenerateXHTMLForAudioFile(writingSystem, audioId, srcAttr, String.Empty);
					if (!String.IsNullOrEmpty(content))
						return WriteRawElementContents("span", content, null);
				}
			}
			else
			{
				// use the passed in writing system unless null
				// otherwise use the first option from the DictionaryNodeWritingSystemOptions or english if the options are null
				writingSystem = writingSystem ?? GetLanguageFromFirstOption(config.DictionaryNodeOptions as DictionaryNodeWritingSystemOptions, settings.Cache);
				var bldr = new StringBuilder();
				using (var xw = XmlWriter.Create(bldr, new XmlWriterSettings { ConformanceLevel = ConformanceLevel.Fragment }))
				{
					for (int i = 0; i < fieldValue.RunCount; i++)
					{
						var text = fieldValue.get_RunText(i);
						var props = fieldValue.get_Properties(i);
						var style = props.GetStrPropValue((int)FwTextPropType.ktptNamedStyle);
#if HANDLELANGPROPERLY
						// This introduces another variation in the xhtml generation, so instantiating it is waiting for
						// review, and probably some testing of the overall generation before adding this twist.
						// I think we want to do this eventually, so I'm leaving the code in place with the #if to disable it.
						int dummy;
						var ws = props.GetIntPropValues((int)FwTextPropType.ktptWs, out dummy);
						writingSystem = GetLangFromWs(ws, settings.Cache)
#endif
						GenerateSpanWithPossibleLink(settings, writingSystem, xw, style, text, guid);
					}
					xw.Flush();
					return bldr.ToString();
				}
			}
			return String.Empty;
		}


		private static void GenerateSpanWithPossibleLink(GeneratorSettings settings, string writingSystem, XmlWriter writer, string style,
			string text, Guid linkDestination)
		{
			writer.WriteStartElement("span");
			// TODO: In case of multi-writingsystem ITsString, update WS for each run (See #if above)
			writer.WriteAttributeString("lang", writingSystem);
			if (!String.IsNullOrEmpty(style))
			{
				var css_style = CssGenerator.GenerateCssStyleFromFwStyleSheet(style,
					settings.Cache.WritingSystemFactory.GetWsFromStr(writingSystem), settings.PropertyTable);
				var css = css_style.ToString();
				if (!String.IsNullOrEmpty(css))
					writer.WriteAttributeString("style", css);
			}
			if (linkDestination != Guid.Empty)
			{
				writer.WriteStartElement("a");
				writer.WriteAttributeString("href", "#g" + linkDestination);
			}
			writer.WriteString(text);
			if (linkDestination != Guid.Empty)
			{
				writer.WriteEndElement(); // </a>
			}
			writer.WriteEndElement();
		}

#if HANDLELANGPROPERLY
		// See the comment above with the prior #if.

		// Cache the mapping from number to string for faster lookup.
		private static Dictionary<int, string> s_mapWsToLang = new Dictionary<int, string>();

		/// <summary>
		/// Get the RFC5646 language id string from the numeric writing system id.
		/// </summary>
		private static string GetLangFromWs(int wsid, FdoCache cache)
		{
			lock (s_mapWsToLang)
			{
				string lang;
				if (s_mapWsToLang.TryGetValue(wsid, out lang))
					return lang;
				var ws = cache.ServiceLocator.WritingSystemManager.Get(wsid);
				s_mapWsToLang.Add(wsid, ws.RFC5646);
				return ws.RFC5646;
			}
		}
#endif

		/// <summary>
		/// This method Generate XHTML for Audio file
		/// </summary>
		/// <param name="classname">value for class attribute for audio tag</param>
		/// <param name="writer"></param>
		/// <param name="audioId">value for Id attribute for audio tag</param>
		/// <param name="srcAttribute">Source location path for audio file</param>
		/// <param name="caption">Innertext for hyperlink</param>
		/// <returns></returns>
		private static string GenerateXHTMLForAudioFile(string classname,
			string audioId, string srcAttribute,string caption)
		{
			if (String.IsNullOrEmpty(audioId) && String.IsNullOrEmpty(srcAttribute) && String.IsNullOrEmpty(caption))
				return String.Empty;
			var bldr = new StringBuilder();
			using (var xw = XmlWriter.Create(bldr, new XmlWriterSettings { ConformanceLevel = ConformanceLevel.Fragment }))
			{
				xw.WriteStartElement("audio");
				xw.WriteAttributeString("id", audioId);
				xw.WriteStartElement("source");
				xw.WriteAttributeString("src", srcAttribute);
				xw.WriteRaw("");
				xw.WriteFullEndElement();
				xw.WriteEndElement();
				xw.WriteStartElement("a");
				xw.WriteAttributeString("class", classname);
				xw.WriteAttributeString("href", "#");
				xw.WriteAttributeString("onclick", "document.getElementById('" + audioId + "').play()");
				if (!String.IsNullOrEmpty(caption))
					xw.WriteString(caption);
				else
					xw.WriteRaw("");
				xw.WriteFullEndElement();
				xw.Flush();
				return bldr.ToString();
			}
		}

		/// <summary>
		/// This method is intended to produce the xhtml element that we want for given configuration objects.
		/// </summary>
		/// <param name="config"></param>
		/// <returns></returns>
		private static string GetElementNameForProperty(ConfigurableDictionaryNode config)
		{
			//TODO: Improve this logic to deal with subentries if necessary
			if (config.FieldDescription.Equals("LexEntry") || config.DictionaryNodeOptions is DictionaryNodePictureOptions)
			{
				return "div";
			}
			return "span";
		}

		/// <summary>
		/// This method returns the lang attribute value from the first selected writing system in the given options.
		/// </summary>
		/// <param name="wsOptions"></param>
		/// <param name="cache"></param>
		/// <returns></returns>
		private static string GetLanguageFromFirstOption(DictionaryNodeWritingSystemOptions wsOptions, FdoCache cache)
		{
			const string defaultLang = "en";
			if (wsOptions == null)
				return defaultLang;
			foreach (var option in wsOptions.Options)
			{
				if (option.IsEnabled)
				{
					var wsId = WritingSystemServices.GetMagicWsIdFromName(option.Id);
					// if the writing system isn't a magic name just use it
					if (wsId == 0)
					{
						return option.Id;
					}
					// otherwise get a list of the writing systems for the magic name, and use the first one
					return WritingSystemServices.GetWritingSystemList(cache, wsId, true).First().Id;
				}
			}
			// paranoid fallback to first option of the list in case there are no enabled options
			return wsOptions.Options[0].Id;
		}

		public static DictionaryPublicationDecorator GetPublicationDecoratorAndEntries(IPropertyTable propertyTable, out int[] entriesToSave, string dictionaryType)
		{
			var cache = propertyTable.GetValue<FdoCache>("cache");
			if (cache == null)
			{
				throw new ArgumentException(@"PropertyTable had no cache", "propertyTable");
			}
			var clerk = propertyTable.GetValue<RecordClerk>("ActiveClerk", null);
			if (clerk == null)
			{
				throw new ArgumentException(@"PropertyTable had no clerk", "propertyTable");
			}

			ICmPossibility currentPublication;
			var currentPublicationString = propertyTable.GetValue("SelectedPublication", xWorksStrings.AllEntriesPublication);
			if (currentPublicationString == xWorksStrings.AllEntriesPublication)
			{
				currentPublication = null;
			}
			else
			{
				currentPublication =
					(from item in cache.LangProject.LexDbOA.PublicationTypesOA.PossibilitiesOS
					 where item.Name.UserDefaultWritingSystem.Text == currentPublicationString
					 select item).FirstOrDefault();
			}
			var decorator = new DictionaryPublicationDecorator(cache, clerk.VirtualListPublisher, clerk.VirtualFlid, currentPublication);
			entriesToSave = decorator.GetEntriesToPublish(propertyTable, clerk.VirtualFlid, dictionaryType);
			return decorator;
		}

		public class GeneratorSettings
		{
			public FdoCache Cache { get; private set; }
			public bool UseRelativePaths { get; private set; }
			public bool CopyFiles { get; private set; }
			public string ExportPath { get; private set; }
<<<<<<< HEAD
			public IPropertyTable PropertyTable { get; private set; }
			public GeneratorSettings(FdoCache cache, IPropertyTable propertyTable, XmlWriter writer, bool relativePaths, bool copyFiles, string exportPath)
=======
			public PropertyTable PropertyTable { get; private set; }
			public GeneratorSettings(FdoCache cache, PropertyTable propertyTable, bool relativePaths, bool copyFiles, string exportPath)
>>>>>>> aa882c6e
			{
				if (cache == null || propertyTable == null)
				{
					throw new ArgumentNullException();
				}
				Cache = cache;
				PropertyTable = propertyTable;
				UseRelativePaths = relativePaths;
				CopyFiles = copyFiles;
				ExportPath = exportPath;
			}
		}
	}
}<|MERGE_RESOLUTION|>--- conflicted
+++ resolved
@@ -18,11 +18,7 @@
 using SIL.FieldWorks.FDO;
 using SIL.FieldWorks.FDO.DomainServices;
 using SIL.Utils;
-<<<<<<< HEAD
-=======
-using XCore;
 using FileUtils = SIL.Utils.FileUtils;
->>>>>>> aa882c6e
 
 namespace SIL.FieldWorks.XWorks
 {
@@ -151,7 +147,7 @@
 		/// </summary>
 		/// <returns>The path to the XHTML file</returns>
 		public static string SavePreviewHtmlWithStyles(int[] entryHvos, DictionaryPublicationDecorator publicationDecorator,
-			DictionaryConfigurationModel configuration, PropertyTable propertyTable, IThreadedProgress progress = null)
+			DictionaryConfigurationModel configuration, IPropertyTable propertyTable, IThreadedProgress progress = null)
 		{
 			var preferredPath = GetPreferredPreviewPath(configuration, propertyTable.GetValue<FdoCache>("cache"), entryHvos.Length == 1);
 			var xhtmlPath = Path.ChangeExtension(preferredPath, "xhtml");
@@ -190,12 +186,7 @@
 		/// Saves the generated content into the given xhtml and css file paths for all the entries in
 		/// the given collection.
 		/// </summary>
-<<<<<<< HEAD
-		public static void SavePublishedHtmlWithStyles(int[] entryHvos, DictionaryPublicationDecorator publicationDecorator, DictionaryConfigurationModel configuration, IPropertyTable propertyTable, string xhtmlPath, string cssPath, IThreadedProgress progress = null)
-=======
-		public static void SavePublishedHtmlWithStyles(int[] entryHvos, DictionaryPublicationDecorator publicationDecorator,
-			DictionaryConfigurationModel configuration, PropertyTable propertyTable, string xhtmlPath, IThreadedProgress progress = null)
->>>>>>> aa882c6e
+		public static void SavePublishedHtmlWithStyles(int[] entryHvos, DictionaryPublicationDecorator publicationDecorator, DictionaryConfigurationModel configuration, IPropertyTable propertyTable, string xhtmlPath, IThreadedProgress progress = null)
 		{
 			var entryCount = entryHvos.Length;
 			var cssPath = Path.ChangeExtension(xhtmlPath, "css");
@@ -221,25 +212,15 @@
 
 					var generateEntryAction = new Action(() =>
 					{
-<<<<<<< HEAD
-						using (var entryXmlWriter = XmlWriter.Create(entryStringBuilder, new XmlWriterSettings { ConformanceLevel = ConformanceLevel.Fragment }))
-						{
-							var entrySettings = new GeneratorSettings(cache, propertyTable, entryXmlWriter, true, true, Path.GetDirectoryName(xhtmlPath));
-							GenerateXHTMLForEntry(entry, configuration, publicationDecorator, entrySettings);
-						}
-					if (progress != null)
-						progress.Position++;
-=======
 						var entrySettings = new GeneratorSettings(cache, propertyTable, true, true, Path.GetDirectoryName(xhtmlPath));
 						var entryContent = GenerateXHTMLForEntry(entry, configuration, publicationDecorator, entrySettings);
 						entryStringBuilder.Append(entryContent);
 						if (progress != null)
 							progress.Position++;
->>>>>>> aa882c6e
 					});
 
 					entryActions.Add(generateEntryAction);
-					}
+				}
 				if (progress != null)
 					progress.Message = xWorksStrings.ksGeneratingDisplayFragments;
 				// Generate all the document fragments (in parallel)
@@ -281,7 +262,7 @@
 			//I don't understand why using the ThreadPool sometimes works, but not always.  Expliciting allocating STA model
 			//threads as done here works in all the cases that have been tried.  (Windows/Linux, program/unit test)  Unfortunately,
 			//the speedup on Linux is minimal.
-			var maxThreadCount = Math.Min(16, (int)(Environment.ProcessorCount*1.5));
+			var maxThreadCount = Math.Min(16, (int)(Environment.ProcessorCount * 1.5));
 			maxThreadCount = Math.Min(maxThreadCount, actionCount);
 			Exception exceptionThrown = null;
 			var threadActionArray = new Action[maxThreadCount];
@@ -486,7 +467,7 @@
 					{
 						case (int)CellarPropertyType.ReferenceCollection:
 						case (int)CellarPropertyType.OwningCollection:
-							// Collections are stored essentially the same as sequences.
+						// Collections are stored essentially the same as sequences.
 						case (int)CellarPropertyType.ReferenceSequence:
 						case (int)CellarPropertyType.OwningSequence:
 							{
@@ -514,7 +495,7 @@
 							}
 						case (int)CellarPropertyType.GenDate:
 							{
-								propertyValue = new GenDate(cache.MainCacheAccessor.get_IntProp(((ICmObject) field).Hvo, customFieldFlid));
+								propertyValue = new GenDate(cache.MainCacheAccessor.get_IntProp(((ICmObject)field).Hvo, customFieldFlid));
 								break;
 							}
 
@@ -535,10 +516,10 @@
 								break;
 							}
 						case (int)CellarPropertyType.Integer:
-						{
-							propertyValue = cache.MainCacheAccessor.get_IntProp(((ICmObject)field).Hvo, customFieldFlid);
-							break;
-						}
+							{
+								propertyValue = cache.MainCacheAccessor.get_IntProp(((ICmObject)field).Hvo, customFieldFlid);
+								break;
+							}
 					}
 				}
 			}
@@ -640,7 +621,7 @@
 			if (String.IsNullOrEmpty(srcAttribute) && String.IsNullOrEmpty(caption))
 				return String.Empty;
 			var bldr = new StringBuilder();
-			using (var xw = XmlWriter.Create(bldr, new XmlWriterSettings {ConformanceLevel = ConformanceLevel.Fragment}))
+			using (var xw = XmlWriter.Create(bldr, new XmlWriterSettings { ConformanceLevel = ConformanceLevel.Fragment }))
 			{
 				// This creates a link that will open the video in the same window as the dictionary view/preview
 				// refreshing will bring it back to the dictionary
@@ -662,7 +643,7 @@
 			var extension = Path.GetExtension(fileName);
 			switch (extension)
 			{
-					// any others we should detect?
+				// any others we should detect?
 				case ".mp4":
 				case ".avi":
 				case ".swf":
@@ -678,20 +659,20 @@
 		private static HashSet<ConfigurableDictionaryNode> s_reportedNodes = new HashSet<ConfigurableDictionaryNode>();
 
 		private static void ShowConfigDebugInfo(string msg, ConfigurableDictionaryNode config)
-		{
+					{
 			lock (s_reportedNodes)
-			{
+						{
 				Debug.WriteLine(msg);
 				if (s_reportedNodes.Contains(config))
-					return;
+						return;
 				s_reportedNodes.Add(config);
 				while (config != null)
 				{
 					Debug.WriteLine(string.Format("    Label={0}, FieldDescription={1}, SubField={2}", config.Label, config.FieldDescription, config.SubField ?? ""));
 					config = config.Parent;
-				}
-			}
-		}
+					}
+					}
+			}
 #endif
 
 		private static void GetSortedReferencePropertyValue(ConfigurableDictionaryNode config, ref object propertyValue, object parent)
@@ -978,7 +959,7 @@
 			{
 				return PropertyType.InvalidProperty;
 			}
-			if(typeof(IStText).IsAssignableFrom(fieldType))
+			if (typeof(IStText).IsAssignableFrom(fieldType))
 			{
 				return PropertyType.PrimitiveType;
 			}
@@ -1101,11 +1082,11 @@
 					case (int)CellarPropertyType.ReferenceAtomic:
 					case (int)CellarPropertyType.OwningAtomic:
 						{
-						var destClassId = cache.MetaDataCacheAccessor.GetDstClsId(customFieldFlid);
-						if (destClassId == StTextTags.kClassId)
-						{
-							return typeof (IStText);
-						}
+							var destClassId = cache.MetaDataCacheAccessor.GetDstClsId(customFieldFlid);
+							if (destClassId == StTextTags.kClassId)
+							{
+								return typeof(IStText);
+							}
 							return typeof(ICmObject);
 						}
 					case (int)CellarPropertyType.Time:
@@ -1236,15 +1217,10 @@
 					bldr.Append(content);
 				}
 			}
-<<<<<<< HEAD
-				writer.WriteEndElement();
-			}
-=======
 			if (bldr.Length > 0)
 				return WriteRawElementContents("span", bldr.ToString(), config);
 			return String.Empty;
 		}
->>>>>>> aa882c6e
 
 		/// <summary>
 		/// This method will generate the XHTML that represents a senses collection and its contents
@@ -1254,7 +1230,7 @@
 			// Check whether all the senses have been excluded from publication.  See https://jira.sil.org/browse/LT-15697.
 			var filteredSenseCollection = new List<ILexSense>();
 			foreach (ILexSense item in senseCollection)
-		{
+			{
 				Debug.Assert(item != null);
 				if (publicationDecorator != null && publicationDecorator.IsExcludedObject(item))
 					continue;
@@ -1275,7 +1251,7 @@
 				bldr.Append(content);
 			}
 			//sensecontent sensenumber sense morphosyntaxanalysis mlpartofspeech en
-			int reversalcount=0;
+			int reversalcount = 0;
 			foreach (var item in filteredSenseCollection)
 			{
 				var content = GenerateSenseContent(config, publicationDecorator, item, isSingle, settings, isSameGrammaticalInfo,
@@ -1323,7 +1299,7 @@
 			var isSameGrammaticalInfo = false;
 			if (config.FieldDescription == "SensesOS" || config.FieldDescription == "ReferringSenses")
 			{
-				var senseNode = (DictionaryNodeSenseOptions) config.DictionaryNodeOptions;
+				var senseNode = (DictionaryNodeSenseOptions)config.DictionaryNodeOptions;
 				if (senseNode == null)
 					return false;
 				if (senseNode.ShowSharedGrammarInfoFirst)
@@ -1355,7 +1331,7 @@
 			foreach (var item in collection)
 			{
 				var requestedString = string.Empty;
-				var owningObject = (ICmObject) item;
+				var owningObject = (ICmObject)item;
 				var defaultWs = owningObject.Cache.WritingSystemFactory.get_EngineOrNull(owningObject.Cache.DefaultUserWs);
 				langId = defaultWs.Id;
 				var entryType = item.GetType();
@@ -1363,7 +1339,7 @@
 				if (grammaticalInfo == null)
 					return false;
 				var property = entryType.GetProperty(grammaticalInfo.FieldDescription);
-				var propertyValue = property.GetValue(item, new object[] {});
+				var propertyValue = property.GetValue(item, new object[] { });
 				if (propertyValue == null)
 					return false;
 				var child = grammaticalInfo.Children.FirstOrDefault(e => e.IsEnabled && e.Children.Count == 0);
@@ -1371,15 +1347,15 @@
 					return false;
 				entryType = propertyValue.GetType();
 				property = entryType.GetProperty(child.FieldDescription);
-				propertyValue = property.GetValue(propertyValue, new object[] {});
+				propertyValue = property.GetValue(propertyValue, new object[] { });
 				if (propertyValue is ITsString)
 				{
-					ITsString fieldValue = (ITsString) propertyValue;
+					ITsString fieldValue = (ITsString)propertyValue;
 					requestedString = fieldValue.Text;
 				}
 				else
 				{
-					IMultiAccessorBase fieldValue = (IMultiAccessorBase) propertyValue;
+					IMultiAccessorBase fieldValue = (IMultiAccessorBase)propertyValue;
 					var bestStringValue = fieldValue.BestAnalysisAlternative.Text;
 					if (bestStringValue != fieldValue.NotFoundTss.Text)
 						requestedString = bestStringValue;
@@ -1399,20 +1375,15 @@
 		}
 
 		private static string GenerateSenseContent(ConfigurableDictionaryNode config, DictionaryPublicationDecorator publicationDecorator,
-			object item, bool isSingle, GeneratorSettings settings, bool isSameGrammaticalInfo,int reversalcount=0)
+			object item, bool isSingle, GeneratorSettings settings, bool isSameGrammaticalInfo, int reversalcount = 0)
 		{
 			string senseNumberSpan = String.Empty;
 			if (config.Children.Count != 0)
 			{
 				// Wrap the number and sense combination in a sensecontent span so that can both be affected by DisplayEachSenseInParagraph
 				if (config.FieldDescription != "ReferringSenses")
-<<<<<<< HEAD
-					GenerateSenseNumberSpanIfNeeded(config, writer, item, settings.Cache,
-														  publicationDecorator, isSingle);
-=======
 					senseNumberSpan = GenerateSenseNumberSpanIfNeeded(config, item, settings.Cache,
 						publicationDecorator, isSingle);
->>>>>>> aa882c6e
 				else
 					senseNumberSpan = GenerateReversalSenseNumberSpanIfNeeded(config, isSingle, reversalcount);
 			}
@@ -1475,12 +1446,8 @@
 				else if (listOptions is DictionaryNodeComplexFormOptions)
 				{
 					foreach (var child in config.Children)
-<<<<<<< HEAD
-				{
-=======
 					{
 						string content;
->>>>>>> aa882c6e
 						if (child.FieldDescription == "LookupComplexEntryType")
 							content = GenerateSubentryTypeChild(child, publicationDecorator, (ILexEntry)item, (ILexEntry)collectionOwner, settings);
 						else
@@ -1516,19 +1483,19 @@
 			ILexReference reference, object collectionOwner, GeneratorSettings settings)
 		{
 			var bldrTotal = new StringBuilder();
-			if(config.Children != null)
-			{
-				foreach(var child in config.Children)
+			if (config.Children != null)
+			{
+				foreach (var child in config.Children)
 				{
 					string contentChild = String.Empty;
-					if(child.IsEnabled && child.FieldDescription == "ConfigTargets")
+					if (child.IsEnabled && child.FieldDescription == "ConfigTargets")
 					{
 						var bldr = new StringBuilder();
 						var ownerHvo = collectionOwner is ILexEntry ? ((ILexEntry)collectionOwner).Guid : ((ILexSense)collectionOwner).Owner.Guid;
 						// "Where" excludes the entry we are displaying. (The LexReference contains all involved entries)
 						// If someone ever uses a "Sequence" type lexical relation, should the current item
 						// be displayed in its location in the sequence?  Just asking...
-						foreach(var target in reference.ConfigTargets.Where(x => x.EntryGuid != ownerHvo))
+						foreach (var target in reference.ConfigTargets.Where(x => x.EntryGuid != ownerHvo))
 						{
 							var content = GenerateCollectionItemContent(child, publicationDecorator, target, reference, settings);
 							bldr.Append(content);
@@ -1543,7 +1510,7 @@
 						if (bldr.Length > 0)
 							contentChild = WriteRawElementContents("span", bldr.ToString(), child);
 					}
-					else if(child.FieldDescription == "OwnerType"
+					else if (child.FieldDescription == "OwnerType"
 						// OwnerType is a LexRefType, some of which are asymmetric (e.g. Part/Whole). If this Type is symmetric or we are currently
 						// working in the forward direction, the generic code will work; however, if we are working on an asymmetric LexRefType
 						// in the reverse direction, we need to display the ReverseName or ReverseAbbreviation instead of the Name or Abbreviation.
@@ -1552,7 +1519,7 @@
 					{
 						// Changing the SubField changes the default CSS Class name.
 						// If there is no override, override with the default before changing the SubField.
-						if(string.IsNullOrEmpty(child.CSSClassNameOverride))
+						if (string.IsNullOrEmpty(child.CSSClassNameOverride))
 							child.CSSClassNameOverride = CssGenerator.GetClassAttributeForConfig(child);
 						// Flag to prepend "Reverse" to child.SubField when it is used.
 						contentChild = GenerateXHTMLForFieldByReflection(reference, child, publicationDecorator, settings, true);
@@ -1592,10 +1559,10 @@
 				return String.Empty;
 			string senseNumber;
 			if (publicationDecorator != null)
-				senseNumber = cache.GetOutlineNumber((ICmObject) sense, LexSenseTags.kflidSenses, false, true,
-				publicationDecorator);
+				senseNumber = cache.GetOutlineNumber((ICmObject)sense, LexSenseTags.kflidSenses, false, true,
+					publicationDecorator);
 			else
-				senseNumber = cache.GetOutlineNumber((ICmObject) sense, LexSenseTags.kflidSenses, false, true,
+				senseNumber = cache.GetOutlineNumber((ICmObject)sense, LexSenseTags.kflidSenses, false, true,
 					cache.MainCacheAccessor);
 			string formattedSenseNumber = GenerateOutlineNumber(senseOptions.NumberingStyle, senseNumber, senseConfigNode);
 			if (String.IsNullOrEmpty(formattedSenseNumber))
@@ -1678,7 +1645,7 @@
 			string nextNumber;
 			int asciiBytes = 64;
 			asciiBytes = asciiBytes + GetLastPartOfSenseNumber(senseNumber);
-			nextNumber = ((char) (asciiBytes)).ToString();
+			nextNumber = ((char)(asciiBytes)).ToString();
 			if (numberingStyle == "%a")
 				nextNumber = nextNumber.ToLower();
 			return nextNumber;
@@ -1711,16 +1678,7 @@
 				return String.Empty;
 			if (config.Children != null && config.Children.Any(node => node.IsEnabled))
 			{
-<<<<<<< HEAD
-			writer.WriteStartElement("span");
-			// Rely on configuration to handle adjusting the classname for "RA" or "OA" model properties
-			var fieldDescription = CssGenerator.GetClassAttributeForConfig(config);
-			writer.WriteAttributeString("class", fieldDescription);
-				// Hack to avoid self-closing tags which can cause problems in Webonary
-				writer.WriteRaw("");
-=======
 				var bldr = new StringBuilder();
->>>>>>> aa882c6e
 				foreach (var child in config.Children)
 				{
 					if (child.IsEnabled)
@@ -1764,18 +1722,18 @@
 			var selectedListOptions = new List<Guid>();
 			var forwardReverseOptions = new List<Tuple<Guid, string>>();
 			foreach (var option in listOptions.Options.Where(optn => optn.IsEnabled))
-				{
-					var forwardReverseIndicator = option.Id.IndexOf(':');
-					if (forwardReverseIndicator > 0)
-					{
-						var guid = new Guid(option.Id.Substring(0, forwardReverseIndicator));
-						forwardReverseOptions.Add(new Tuple<Guid, string>(guid, option.Id.Substring(forwardReverseIndicator)));
-					}
-					else
-					{
-						selectedListOptions.Add(new Guid(option.Id));
-					}
-				}
+			{
+				var forwardReverseIndicator = option.Id.IndexOf(':');
+				if (forwardReverseIndicator > 0)
+				{
+					var guid = new Guid(option.Id.Substring(0, forwardReverseIndicator));
+					forwardReverseOptions.Add(new Tuple<Guid, string>(guid, option.Id.Substring(forwardReverseIndicator)));
+				}
+				else
+				{
+					selectedListOptions.Add(new Guid(option.Id));
+				}
+			}
 			switch (listOptions.ListId)
 			{
 				case DictionaryNodeListOptions.ListIds.Variant:
@@ -1795,39 +1753,39 @@
 						}
 						var entryTypeGuidAndDirection = new Tuple<Guid, string>(entryTypeGuid, LexRefDirection(lexRef, parent));
 						return forwardReverseOptions.Contains(entryTypeGuidAndDirection);
-						}
+					}
 				default:
 					{
 						Debug.WriteLine("Unhandled list ID encountered: " + listOptions.ListId);
-								return true;
-						}
-							}
-						}
+						return true;
+					}
+			}
+		}
 
 		private static bool IsListItemSelectedForExportInternal(DictionaryNodeListOptions.ListIds listId,
 			object listItem, IEnumerable<Guid> selectedListOptions)
-					{
+		{
 			var entryTypeGuids = new Set<Guid>();
 			var entryRef = listItem as ILexEntryRef;
 			var entry = listItem as ILexEntry;
 			if (entryRef != null)
-						{
+			{
 				if (listId == DictionaryNodeListOptions.ListIds.Variant || listId == DictionaryNodeListOptions.ListIds.Minor)
 					GetVariantTypeGuidsForEntryRef(entryRef, entryTypeGuids);
 				if (listId == DictionaryNodeListOptions.ListIds.Complex || listId == DictionaryNodeListOptions.ListIds.Minor)
 					GetComplexFormTypeGuidsForEntryRef(entryRef, entryTypeGuids);
-						}
+			}
 			else if (entry != null)
-							{
+			{
 				if (listId == DictionaryNodeListOptions.ListIds.Variant || listId == DictionaryNodeListOptions.ListIds.Minor)
 					foreach (var visibleEntryRef in entry.VisibleVariantEntryRefs)
 						GetVariantTypeGuidsForEntryRef(visibleEntryRef, entryTypeGuids);
 				if (listId == DictionaryNodeListOptions.ListIds.Complex || listId == DictionaryNodeListOptions.ListIds.Minor)
 					foreach (var complexFormEntryRef in entry.ComplexFormEntryRefs)
 						GetComplexFormTypeGuidsForEntryRef(complexFormEntryRef, entryTypeGuids);
-								}
+			}
 			return entryTypeGuids.Intersect(selectedListOptions).Any();
-							}
+		}
 
 		private static void GetVariantTypeGuidsForEntryRef(ILexEntryRef entryRef, Set<Guid> entryTypeGuids)
 		{
@@ -1835,7 +1793,7 @@
 				entryTypeGuids.AddRange(entryRef.VariantEntryTypesRS.Select(guid => guid.Guid));
 			else
 				entryTypeGuids.Add(XmlViewsUtils.GetGuidForUnspecifiedVariantType());
-						}
+		}
 
 		private static void GetComplexFormTypeGuidsForEntryRef(ILexEntryRef entryRef, Set<Guid> entryTypeGuids)
 		{
@@ -1843,7 +1801,7 @@
 				entryTypeGuids.AddRange(entryRef.ComplexEntryTypesRS.Select(guid => guid.Guid));
 			else
 				entryTypeGuids.Add(XmlViewsUtils.GetGuidForUnspecifiedComplexFormType());
-					}
+		}
 
 		/// <returns>
 		/// ":f" if we are working in the forward direction (the parent is the head of a tree or asymmetric pair);
@@ -1851,7 +1809,7 @@
 		/// </returns>
 		/// <remarks>This method does not determine symmetry; use <see cref="LexRefTypeTags.IsAsymmetric"/> for that.</remarks>
 		private static string LexRefDirection(ILexReference lexRef, object parent)
-					{
+		{
 			return Equals(lexRef.TargetsRS[0], parent) ? ":f" : ":r";
 		}
 
@@ -1965,7 +1923,7 @@
 			}
 			else
 			{
-				if(propertyValue == null)
+				if (propertyValue == null)
 				{
 					Debug.WriteLine(String.Format("Bad configuration node: {0}", DictionaryConfigurationMigrator.BuildPathStringFromNode(config)));
 				}
@@ -2101,8 +2059,8 @@
 				else
 				{
 					var defaultWs = owningObject.Cache.WritingSystemFactory.get_EngineOrNull(owningObject.Cache.DefaultUserWs);
-					wsId = WritingSystemServices.InterpretWsLabel(owningObject.Cache, option.Id, (CoreWritingSystemDefinition) defaultWs,
-																					owningObject.Hvo, multiStringAccessor.Flid, (CoreWritingSystemDefinition) defaultWs);
+					wsId = WritingSystemServices.InterpretWsLabel(owningObject.Cache, option.Id, (CoreWritingSystemDefinition)defaultWs,
+																					owningObject.Hvo, multiStringAccessor.Flid, (CoreWritingSystemDefinition)defaultWs);
 				}
 				var requestedString = multiStringAccessor.get_String(wsId);
 				var content = GenerateWsPrefixAndString(config, settings, wsOptions, wsId, requestedString, guid);
@@ -2232,9 +2190,9 @@
 		/// Get the RFC5646 language id string from the numeric writing system id.
 		/// </summary>
 		private static string GetLangFromWs(int wsid, FdoCache cache)
-		{
+				{
 			lock (s_mapWsToLang)
-			{
+				{
 				string lang;
 				if (s_mapWsToLang.TryGetValue(wsid, out lang))
 					return lang;
@@ -2255,7 +2213,7 @@
 		/// <param name="caption">Innertext for hyperlink</param>
 		/// <returns></returns>
 		private static string GenerateXHTMLForAudioFile(string classname,
-			string audioId, string srcAttribute,string caption)
+			string audioId, string srcAttribute, string caption)
 		{
 			if (String.IsNullOrEmpty(audioId) && String.IsNullOrEmpty(srcAttribute) && String.IsNullOrEmpty(caption))
 				return String.Empty;
@@ -2364,13 +2322,8 @@
 			public bool UseRelativePaths { get; private set; }
 			public bool CopyFiles { get; private set; }
 			public string ExportPath { get; private set; }
-<<<<<<< HEAD
 			public IPropertyTable PropertyTable { get; private set; }
-			public GeneratorSettings(FdoCache cache, IPropertyTable propertyTable, XmlWriter writer, bool relativePaths, bool copyFiles, string exportPath)
-=======
-			public PropertyTable PropertyTable { get; private set; }
-			public GeneratorSettings(FdoCache cache, PropertyTable propertyTable, bool relativePaths, bool copyFiles, string exportPath)
->>>>>>> aa882c6e
+			public GeneratorSettings(FdoCache cache, IPropertyTable propertyTable, bool relativePaths, bool copyFiles, string exportPath)
 			{
 				if (cache == null || propertyTable == null)
 				{
