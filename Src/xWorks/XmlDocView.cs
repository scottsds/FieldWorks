--- conflicted
+++ resolved
@@ -834,13 +834,7 @@
 			return true;
 		}
 
-<<<<<<< HEAD
-		private void GiveSimpleWarning(ExclusionReasonCode xrc)
-=======
-		[SuppressMessage("Gendarme.Rules.Portability", "MonoCompatibilityReviewRule",
-			Justification="See TODO-Linux comment")]
 		private void GiveSimpleWarning(DictionaryConfigurationController.ExclusionReasonCode xrc)
->>>>>>> bb7cc4c5
 		{
 			// Tell the user why we aren't jumping to his record
 			var msg = xWorksStrings.ksSelectedEntryNotInDict;
