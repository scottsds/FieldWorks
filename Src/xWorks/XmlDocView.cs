// Copyright (c) 2003-2013 SIL International
// This software is licensed under the LGPL, version 2.1 or later
// (http://www.gnu.org/licenses/lgpl-2.1.html)
<<<<<<< HEAD
//
// File: RecordView.cs
// Responsibility: WordWorks
=======

>>>>>>> 209b732a
using System;
using System.Collections.Generic;
using System.Diagnostics;
using System.Diagnostics.CodeAnalysis;
using System.Drawing;
using System.Linq;
using System.Text.RegularExpressions;
using System.Windows.Forms;
using System.Xml;
using SIL.FieldWorks.FDO.Application;
using SIL.FieldWorks.FwCoreDlgs;
using XCore;
using SIL.Utils;
using SIL.FieldWorks.FDO;
using SIL.FieldWorks.Common.Controls;
using SIL.FieldWorks.Common.RootSites;
using SIL.FieldWorks.Common.COMInterfaces;
using SIL.FieldWorks.Common.Framework;
using SIL.FieldWorks.Common.Widgets;
using SIL.FieldWorks.FDO.DomainServices;
using SIL.FieldWorks.Common.FwUtils;
using System.Drawing.Printing;

namespace SIL.FieldWorks.XWorks
{
	/// <summary>
	/// XmlDocView is a view that shows a complete list as a single view.
	/// A RecordClerk class does most of the work of managing the list and current object.
	///	list management and navigation is entirely(?) handled by the
	/// RecordClerk.
	///
	/// The actual view of each object is specified by a child <jtview></jtview> node
	/// of the view node. This specifies how to display an individual list item.
	/// </summary>
	public class XmlDocView : XWorksViewBase, IFindAndReplaceContext, IPostLayoutInit
	{
		protected int m_hvoOwner; // the root HVO.
		/// <summary>
		/// Object currently being edited.
		/// </summary>
		protected ICmObject m_currentObject;
		protected int m_currentIndex = -1;
		protected XmlSeqView m_mainView;
		protected string m_configObjectName;
		private string m_titleStr; // Helps avoid running through SetInfoBarText 4x!
		private string m_currentPublication;
		private string m_currentConfigView; // used when this is a Dictionary view to store which view is active.

		/// <summary>
		/// Required designer variable.
		/// </summary>
		private System.ComponentModel.Container components = null;

		#region Consruction and disposal
		/// -----------------------------------------------------------------------------------
		/// <summary>
		/// Initializes a new instance of the <see cref="ViewManager"/> class.
		/// </summary>
		/// -----------------------------------------------------------------------------------
		public XmlDocView()
		{
			m_fullyInitialized = false;

			// This call is required by the Windows.Forms Form Designer.
			InitializeComponent();


			base.AccNameDefault = "XmlDocView";		// default accessibility name
		}

		#region TitleBar Layout Menu

		/// <summary>
		/// Populate the list of layout views for the second dictionary titlebar menu.
		/// </summary>
		/// <param name="parameter">The parameter.</param>
		/// <param name="display">The display.</param>
		/// <returns></returns>
		public bool OnDisplayLayouts(object parameter, ref UIListDisplayProperties display)
		{
			var layoutList = GatherBuiltInAndUserLayouts();
			foreach (var view in layoutList)
			{
				display.List.Add(view.Item1, view.Item2, null, null, true);
			}
			return true;
		}

		private IEnumerable<Tuple<string, string>> GatherBuiltInAndUserLayouts()
		{
			var layoutList = new List<Tuple<string, string>>();
			layoutList.AddRange(GetBuiltInLayouts(m_propertyTable.GetValue<XmlNode>("currentContentControlParameters", null)));
			var builtInLayoutList = new List<string>();
			builtInLayoutList.AddRange(from layout in layoutList select layout.Item2);
			var userLayouts = m_mainView.Vc.LayoutCache.LayoutInventory.GetLayoutTypes();
			layoutList.AddRange(GetUserDefinedDictLayouts(builtInLayoutList, userLayouts));
			return layoutList;
		}

		[SuppressMessage("Gendarme.Rules.Correctness", "EnsureLocalDisposalRule",
			Justification = "In .NET 4.5 XmlNodeList implements IDisposable, but not in 4.0.")]
		private static IEnumerable<Tuple<string, string>> GetBuiltInLayouts(XmlNode configNode)
		{
			var configLayouts = XmlUtils.FindNode(configNode, "configureLayouts");
			// The configureLayouts node doesn't always exist!
			if (configLayouts != null)
			{
				var layouts = configLayouts.ChildNodes;
				return ExtractLayoutsFromLayoutTypeList(layouts.Cast<XmlNode>());
			}
				return new List<Tuple<string, string>>();
		}

		private static IEnumerable<Tuple<string, string>> ExtractLayoutsFromLayoutTypeList(IEnumerable<XmlNode> layouts)
		{
			return from XmlNode layout in layouts
				   select new Tuple<string, string>(XmlUtils.GetAttributeValue(layout, "label"),
													XmlUtils.GetAttributeValue(layout, "layout"));
		}

		private static IEnumerable<Tuple<string, string>> GetUserDefinedDictLayouts(
			IEnumerable<string> builtInLayouts,
			IEnumerable<XmlNode> layouts)
		{
			var allUserLayoutTypes = ExtractLayoutsFromLayoutTypeList(layouts);
			var result = new List<Tuple<string, string>>();
			// This part prevents getting Reversal Index layouts or Notebook layouts in our (Dictionary) menu.
			result.AddRange(from layout in allUserLayoutTypes
							where builtInLayouts.Any(builtIn => builtIn == BaseLayoutName(layout.Item2))
							select layout);
			return result;
		}

		private static string BaseLayoutName(string name)
		{
			if (String.IsNullOrEmpty(name))
				return String.Empty;
			// Find out if this layout name has a hashmark (#) in it. Return the part before it.
			var parts = name.Split(Inventory.kcMarkLayoutCopy);
			var result = parts.Length > 1 ? parts[0] : name;
			return result;
		}

		#endregion

		/// <summary>
		/// Receives the broadcast message "PropertyChanged"
		/// </summary>
		public void OnPropertyChanged(string name)
		{
			switch (name)
			{
				case "SelectedPublication":
					var pubDecorator = GetPubDecorator();
					if (pubDecorator != null)
					{
						var pubName = GetSelectedPublication();
						if (xWorksStrings.AllEntriesPublication == pubName)
						{   // A null publication means show everything
							pubDecorator.Publication = null;
							m_mainView.RefreshDisplay();
						}
						else
						{   // look up the publication object
							var pub = (from item in Cache.LangProject.LexDbOA.PublicationTypesOA.PossibilitiesOS
									   where item.Name.UserDefaultWritingSystem.Text == pubName
									   select item).FirstOrDefault();
							if (pub != null && pub != pubDecorator.Publication)
							{   // change the publication if it is different from the current one
								pubDecorator.Publication = pub;
								m_mainView.RefreshDisplay();
							}
						}
					}
					break;
				case "DictionaryPublicationLayout":
					var layout = GetSelectedConfigView();
					m_mainView.Vc.ResetTables(layout);
					m_mainView.RefreshDisplay();
					break;
				default:
					// Not sure what other properties might change, but I'm not doing anything.
					break;
			}
			return;
		}

<<<<<<< HEAD
		// A string the user is very unlikely to choose as the name of a publication,
		// stored in the property table as the value of SelectedPublication when
		// the separate All Entries menu item is chosen.
		const string kallEntriesSelectedPublicationValue = "$$all_entries$$";

		public virtual bool OnDisplayShowAllEntries(object commandObject, ref UIItemDisplayProperties display)
		{
			var pubName = GetSelectedPublication();
			display.Enabled = true;
			display.Checked = (kallEntriesSelectedPublicationValue == pubName);
			return true;
		}

		public bool OnShowAllEntries(object args)
		{
			m_propertyTable.SetProperty("SelectedPublication", kallEntriesSelectedPublicationValue, true);
			return true;
		}
=======
>>>>>>> 209b732a

		public DictionaryPublicationDecorator GetPubDecorator()
		{
			var sda = m_mainView.DataAccess;
			while (sda != null && !(sda is DictionaryPublicationDecorator) && sda is DomainDataByFlidDecoratorBase)
				sda = ((DomainDataByFlidDecoratorBase) sda).BaseSda;
			return sda as DictionaryPublicationDecorator;
		}

		// Return CmPossibility if any alternative matches SelectedPublication.
		// If we don't have any record of what publication is selected (typically, first-time startup),
		// pick the first one as a default.
		// If the selected one is not found (typically it is $$all_entries$$), or there are none (pathological), return null.
		ICmPossibility Publication
		{
			get
			{
				// We don't want to use GetSelectedPublication here because it supplies a default,
				// and we want to treat that case specially.
				var pubName = m_propertyTable.GetStringProperty("SelectedPublication", null);
				if (pubName == null)
				{
					if (Cache.LangProject.LexDbOA.PublicationTypesOA.PossibilitiesOS.Count > 0)
						return Cache.LangProject.LexDbOA.PublicationTypesOA.PossibilitiesOS[0];
					else
						return null;
				}
				var pub = (from item in Cache.LangProject.LexDbOA.PublicationTypesOA.PossibilitiesOS
					where IsDesiredPublication(item, pubName)
						   select item).FirstOrDefault();
				return pub;
			}
		}

		private bool IsDesiredPublication(ICmPossibility item, string name)
		{
			foreach (var ws in item.Name.AvailableWritingSystemIds)
			{
				if (item.Name.get_String(ws).Text == name)
					return true;
			}
			return false;
		}

		private string GetSelectedConfigView()
		{
			string sLayoutType = m_propertyTable.GetStringProperty("DictionaryPublicationLayout", String.Empty);
			if (String.IsNullOrEmpty(sLayoutType))
				sLayoutType = "publishStem";
			return sLayoutType;
		}

		private string GetSelectedPublication()
		{
			// Sometimes we just want the string value which might be '$$all_entries$$'
<<<<<<< HEAD
			return m_propertyTable.GetStringProperty("SelectedPublication",
				kallEntriesSelectedPublicationValue);
=======
			return m_mediator.PropertyTable.GetStringProperty("SelectedPublication",
				xWorksStrings.AllEntriesPublication);
>>>>>>> 209b732a
		}

		/// -----------------------------------------------------------------------------------
		/// <summary>
		/// Clean up any resources being used.
		/// </summary>
		/// <param name="disposing"><c>true</c> to release both managed and unmanaged
		/// resources; <c>false</c> to release only unmanaged resources.
		/// </param>
		/// -----------------------------------------------------------------------------------
		protected override void Dispose( bool disposing )
		{
			//Debug.WriteLineIf(!disposing, "****************** " + GetType().Name + " 'disposing' is false. ******************");
			// Must not be run more than once.
			if (IsDisposed)
				return;

			if( disposing )
			{
				DisposeTooltip();
				if(components != null)
					components.Dispose();
			}
			m_currentObject = null;

			base.Dispose( disposing );
		}

		#endregion // Consruction and disposal

		#region Other methods

		protected override void SetInfoBarText()
		{
			if (m_informationBar == null)
				return;

			var context = XmlUtils.GetOptionalAttributeValue(m_configurationParameters, "persistContext", "");
			// SetInfoBarText() was getting run about 4 times just creating one XmlDocView!
			// To prevent that, add the following guards:
			if (m_titleStr != null && NoReasonToChangeTitle(context))
				return;
<<<<<<< HEAD
			string titleStr = "";
			// See if we have an AlternativeTitle string table id for an alternate title.
			string titleId = XmlUtils.GetAttributeValue(m_configurationParameters,
				"altTitleId");
			if (titleId != null)
			{
				titleStr = StringTable.Table.GetString(titleId, "AlternativeTitles");
				if (Clerk.OwningObject != null &&
					XmlUtils.GetBooleanAttributeValue(m_configurationParameters, "ShowOwnerShortname"))
				{
					// Originally this option was added to enable the Reversal Index title bar to show
					// which reversal index was being shown.
					titleStr = string.Format(xWorksStrings.ksXReversalIndex, Clerk.OwningObject.ShortName, titleStr);
				}
			}
			else if (Clerk.OwningObject != null)
			{

				if (XmlUtils.GetBooleanAttributeValue(m_configurationParameters,
					"ShowOwnerShortname"))
				{
					titleStr = Clerk.OwningObject.ShortName;
				}
			}
=======
			var titleStr = GetBaseTitleStringFromConfig();
>>>>>>> 209b732a

			bool fBaseCalled = false;
			if (titleStr == string.Empty)
			{
				base.SetInfoBarText();
				fBaseCalled = true;
				//				titleStr = ((IPaneBar)m_informationBar).Text;	// can't get to work.
				// (EricP) For some reason I can't provide an IPaneBar get-accessor to return
				// the new Text value. If it's desirable to allow TitleFormat to apply to
				// Clerk.CurrentObject, then we either have to duplicate what the
				// base.SetInfoBarText() does here, or get the string set by the base.
				// for now, let's just return.
				if (titleStr == null || titleStr == string.Empty)
					return;
			}
			if (context == "Dict")
			{
				m_currentPublication = GetSelectedPublication();
				m_currentConfigView = GetSelectedConfigView();
				titleStr = MakePublicationTitlePart(titleStr);
				SetConfigViewTitle();
			}

			// If we have a format attribute, format the title accordingly.
			string sFmt = XmlUtils.GetAttributeValue(m_configurationParameters,
				"TitleFormat");
			if (sFmt != null)
			{
				titleStr = String.Format(sFmt, titleStr);
			}

			// If we find that the title is something like ClassifiedDictionary ({SelectedPublication})
			// replace the {} with the name of the selected publication.
			// Enhance: by removing the Debug.Fail, this could be made to insert the value of any
			// property in the mediator's property table.
			var propertyFinder = new Regex(@"\{([^\}]+)\}");
			var match = propertyFinder.Match(titleStr);
			if (match.Success)
			{
				string replacement;
				if (match.Groups[1].Value == "SelectedPublication")
				{
					replacement = GetSelectedPublication();
					if (replacement == xWorksStrings.AllEntriesPublication)
						replacement = xWorksStrings.ksAllEntries;
				}
				else
				{
					Debug.Fail(@"Unexpected <> value in title string: " + match.Groups[0].Value);
					// This might be useful one day?
					replacement = m_propertyTable.GetStringProperty(match.Groups[0].Value, null);
				}
				if (replacement != null)
					titleStr = propertyFinder.Replace(titleStr, replacement);
			}

			// if we haven't already set the text through the base,
			// or if we had some formatting to do, then set the infoBar text.
			if (!fBaseCalled || sFmt != null)
				((IPaneBar)m_informationBar).Text = titleStr;
			m_titleStr = titleStr;
		}

		#region Dictionary View TitleBar stuff

		private const int kSpaceForMenuButton = 26;

		private void SetConfigViewTitle()
		{
			if (!String.IsNullOrEmpty(m_currentConfigView))
			{
				var maxLayoutViewWidth = Width/2 - kSpaceForMenuButton;
				var result = GatherBuiltInAndUserLayouts();
				var curViewName = FindViewNameInList(result);
				// Limit length of View title to remaining available width
				curViewName = TrimToMaxPixelWidth(Math.Max(2, maxLayoutViewWidth), curViewName);
				ResetSpacer(maxLayoutViewWidth, curViewName);
			}
		}

		protected override void OnSizeChanged(EventArgs e)
		{
			base.OnSizeChanged(e);
			m_titleStr = null;
			SetInfoBarText();
		}

		private string FindViewNameInList(IEnumerable<Tuple<string, string>> layoutList)
		{
			var result = "";
			foreach (var tuple in layoutList.Where(tuple => tuple.Item2 == m_currentConfigView))
			{
				result = tuple.Item1;
				break;
			}
			return result;
		}

		private string MakePublicationTitlePart(string titleStr)
		{
			// titleStr to start is localized equivalent of 'Entries'
			// Limit length of Publication title to half of available width
			var maxPublicationTitleWidth = Math.Max(2, Width/2 - kSpaceForMenuButton);
			if (String.IsNullOrEmpty(m_currentPublication) ||
				m_currentPublication == xWorksStrings.AllEntriesPublication)
			{
				m_currentPublication = xWorksStrings.AllEntriesPublication;
				titleStr = xWorksStrings.ksAllEntries;
				// Limit length of Publication title to half of available width
				titleStr = TrimToMaxPixelWidth(maxPublicationTitleWidth, titleStr);
			}
			else
			{
				titleStr = String.Format(xWorksStrings.ksPublicationEntries,
					GetPublicationName(), titleStr);
				titleStr = TrimToMaxPixelWidth(maxPublicationTitleWidth, titleStr);
			}
			return titleStr;
		}

		private string GetPublicationName()
		{
			if (Publication == null || Publication.Name == null || Publication.Name.BestAnalysisAlternative == null)
				return "***"; // what we show in the menu for a pub with no name in any language.
			return Publication.Name.BestAnalysisAlternative.Text;
		}

		private bool NoReasonToChangeTitle(string context)
		{
			switch (context)
			{
				case "Reversal":
					return !IsCurrentReversalWsChanged();
				case "Dict":
					return !IsCurrentPublicationChanged() && !IsCurrentConfigViewChanged();
				default:
					// No need to change anything; dump out!
					return true;
			}
		}

		private bool IsCurrentReversalWsChanged()
		{
			if (m_currentObject == null)
				return true;
			var wsName = GetSafeWsName();
			return m_currentPublication == null || m_currentPublication != wsName;
		}

		private string GetSafeWsName()
		{
			if (m_currentObject == null || !m_currentObject.IsValidObject)
			{
				if (m_hvoOwner < 1)
					return String.Empty;
				return WritingSystemServices.GetReversalIndexWritingSystems(
					Cache, m_hvoOwner, false)[0].LanguageName;
			}
			return WritingSystemServices.GetReversalIndexEntryWritingSystem(
				Cache,
				m_currentObject.Hvo,
				Cache.LangProject.CurrentAnalysisWritingSystems[0]).LanguageName;
		}

		private bool IsCurrentPublicationChanged()
		{
			var newPub = GetSelectedPublication();
			return newPub != m_currentPublication;
		}

		private bool IsCurrentConfigViewChanged()
		{
			var newView = GetSelectedConfigView();
			return newView != m_currentConfigView;
		}

		#endregion

		/// <summary>
		/// Read in the parameters to determine which sequence/collection we are editing.
		/// </summary>
		protected override void ReadParameters()
		{
			base.ReadParameters();
			string backColorName = XmlUtils.GetOptionalAttributeValue(m_configurationParameters,
				"backColor", "Window");
			BackColor = Color.FromName(backColorName);
			m_configObjectName = XmlUtils.GetLocalizedAttributeValue(m_configurationParameters, "configureObjectName", null);
		}

		public virtual bool OnRecordNavigation(object argument)
		{
			CheckDisposed();

			if (!m_fullyInitialized
				|| RecordNavigationInfo.GetSendingClerk(argument) != Clerk) // Don't pretend to have handled it if it isn't our clerk.
				return false;

			// persist Clerk's CurrentIndex in a db specific way
			string propName = Clerk.PersistedIndexProperty;
			m_propertyTable.SetProperty(propName, Clerk.CurrentIndex, PropertyTable.SettingsGroup.LocalSettings, true);
			m_propertyTable.SetPropertyPersistence(propName, true, PropertyTable.SettingsGroup.LocalSettings);

			Clerk.SuppressSaveOnChangeRecord = (argument as RecordNavigationInfo).SuppressSaveOnChangeRecord;
			using (WaitCursor wc = new WaitCursor(this))
			{
				//DateTime dt0 = DateTime.Now;
				try
				{
					ShowRecord();
				}
				finally
				{
					Clerk.SuppressSaveOnChangeRecord = false;
				}
				//DateTime dt1 = DateTime.Now;
				//TimeSpan ts = TimeSpan.FromTicks(dt1.Ticks - dt0.Ticks);
				//Debug.WriteLine("XmlDocView.OnRecordNavigation(): ShowRecord() took " + ts.ToString() + " at " + dt1.ToString());
			}
			return true;	//we handled this.
		}

		[SuppressMessage("Gendarme.Rules.Correctness", "EnsureLocalDisposalRule",
			Justification="ToolStripMenuItem gets added to m_contextMenu.Items; ContextMenuStrip is disposed in DisposeContextMenu()")]
		protected override void OnMouseClick(MouseEventArgs e)
		{
			if ((ModifierKeys & Keys.Control) == Keys.Control)
			{
				TryToJumpToSelection(e.Location);
			}
			else if (e.Button == MouseButtons.Right)
			{
				var sel = m_mainView.GetSelectionAtPoint(e.Location, false);
				if (sel == null)
					return;
				if (XmlUtils.FindNode(m_configurationParameters, "configureLayouts") == null)
					return; // view is not configurable, don't show menu option.

				int hvo, tag, ihvo, cpropPrevious;
				IVwPropertyStore propStore;
				sel.PropInfo(false, 0, out hvo, out tag, out ihvo, out cpropPrevious, out propStore);
				string nodePath = null;
				if (propStore != null)
				{
					nodePath = propStore.get_StringProperty((int) FwTextPropType.ktptBulNumTxtBef);
				}
				if (string.IsNullOrEmpty(nodePath))
				{
					// may be a literal string, where we can get it from the string itself.
					ITsString tss;
					int ich, ws;
					bool fAssocPrev;
					sel.TextSelInfo(false, out tss, out ich, out fAssocPrev, out hvo, out tag, out ws);
					nodePath = tss.get_Properties(0).GetStrPropValue((int) FwTextPropType.ktptBulNumTxtBef);
				}
				string label;
				if (string.IsNullOrEmpty(nodePath))
					label = String.Format(xWorksStrings.ksConfigure, m_configObjectName);
				else
					label = string.Format(xWorksStrings.ksConfigureIn, nodePath.Split(':')[3], m_configObjectName);
				var m_contextMenu = new ContextMenuStrip();
				var item = new ToolStripMenuItem(label);
				m_contextMenu.Items.Add(item);
				item.Click += RunConfigureDialogAt;
				item.Tag = nodePath;
				m_contextMenu.Show(m_mainView, e.Location);
				m_contextMenu.Closed += m_contextMenu_Closed;
			}
			else
			{
				base.OnMouseClick(e); // be nice to do this anyway, but it does undesirable highlighting.
			}
		}

		void m_contextMenu_Closed(object sender, ToolStripDropDownClosedEventArgs e)
		{
			Application.Idle += DisposeContextMenu;
		}

		void DisposeContextMenu(object sender, EventArgs e)
		{
			Application.Idle -= DisposeContextMenu;
			if (m_contextMenu != null)
			{
				m_contextMenu.Dispose();
				m_contextMenu = null;
			}
		}

		// Context menu exists just for one invocation (until idle).
		private ContextMenuStrip m_contextMenu;

		void RunConfigureDialogAt(object sender, EventArgs e)
		{
			var item = (ToolStripMenuItem) sender;
			var nodePath = (string) item.Tag;
			RunConfigureDialog(nodePath);
		}

		private void TryToJumpToSelection(Point where)
		{
			var obj = SubitemClicked(where, Clerk.ListItemsClass);
			if (obj != null && obj.Hvo != Clerk.CurrentObjectHvo)
			Clerk.JumpToRecord(obj.Hvo);
		}

		/// <summary>
		/// Return the most specific object identified by a click at the specified position.
		/// An object is considered indicated if it is or has an owner of the specified class.
		/// The object must be different from the outermost indicated object in the selection.
		/// </summary>
		internal ICmObject SubitemClicked(Point where, int clsid)
		{
			var adjuster = (m_currentConfigView != null && m_currentConfigView.StartsWith("publishRoot")) ?
				(IPreferedTargetAdjuster)new MainEntryFromSubEntryTargetAdjuster() :
				new NullTargetAdjuster();
			return SubitemClicked(where, clsid, m_mainView, Cache, Clerk.SortItemProvider, adjuster);
		}

		private ToolTip m_tooltip;
		private Point m_lastActiveLocation;

		protected override void OnMouseMove(MouseEventArgs e)
		{
			base.OnMouseMove(e);
			// don't try to update the tooltip by getting a selection while painting the view; leads to recursive expansion of lazy boxes.
			// also don't try and update the tooltip if we don't have a Clerk yet
			if (m_mainView.MouseMoveSuppressed || Clerk == null)
				return;
			var item = SubitemClicked(e.Location, Clerk.ListItemsClass);
			if (item == null || item.Hvo == Clerk.CurrentObjectHvo)
			{
				if (m_tooltip != null)
					m_tooltip.Active = false;
			}
			else
			{
				if (m_tooltip == null)
				{
					m_tooltip = new ToolTip();
					m_tooltip.InitialDelay = 10;
					m_tooltip.ReshowDelay = 10;
					m_tooltip.SetToolTip(m_mainView, xWorksStrings.ksCtrlClickJumpTooltip);
				}
				if (m_tooltip.Active)
				{
					var relLocation = e.Location;
					if (Math.Abs(m_lastActiveLocation.X - e.X) > 20 || Math.Abs(m_lastActiveLocation.Y - e.Y) > 10)
					{
						m_tooltip.Show(xWorksStrings.ksCtrlClickJumpTooltip, m_mainView, relLocation.X, relLocation.Y, 2000);
						m_lastActiveLocation = e.Location;
					}
				}
				else
				{
					m_lastActiveLocation = e.Location;
				}
				m_tooltip.Active = true;
			}
		}

		protected override void OnMouseLeave(EventArgs e)
		{
			DisposeTooltip();
			base.OnMouseLeave(e);
		}

		private void DisposeTooltip()
		{
			if (m_tooltip == null)
				return;
			m_tooltip.Active = false;
			m_tooltip.Dispose();
			m_tooltip = null;
		}

		/// <summary>
		/// Return an item of the specified class that is indicated by a click at the specified position,
		/// but only if it is part of a different object also of that class.
		/// </summary>
		internal static ICmObject SubitemClicked(Point where, int clsid, SimpleRootSite view, FdoCache cache, ISortItemProvider sortItemProvider,
			IPreferedTargetAdjuster adjuster)
		{
			var sel = view.GetSelectionAtPoint(where, false);
			if (sel == null)
				return null;
			Rect rcPrimary = view.GetPrimarySelRect(sel);
			Rectangle selRect = new Rectangle(rcPrimary.left, rcPrimary.top, rcPrimary.right - rcPrimary.left, rcPrimary.bottom - rcPrimary.top);
			selRect.Inflate(8,2);
			if (!selRect.Contains(where))
				return null; // off somewhere in white space, tooltip is confusing
			var helper = SelectionHelper.Create(sel, view);
			var levels = helper.GetLevelInfo(SelectionHelper.SelLimitType.Anchor);
			ICmObject firstMatch = null;
			ICmObject lastMatch = null;
			foreach (var info in levels)
			{
				int hvo = info.hvo;
				if (!cache.ServiceLocator.IsValidObjectId(hvo))
					continue; // may be some invalid numbers in there
				var obj = cache.ServiceLocator.GetObject(hvo);
				var target = GetTarget(obj, clsid);
				if (target == null)
					continue; // nothing interesting at this level.
				lastMatch = target; // last one we've seen.
				if (firstMatch == null)
					firstMatch = target; // first one we've seen
			}
			firstMatch = adjuster.AdjustTarget(firstMatch);
			if (firstMatch == lastMatch)
				return null; // the only object we can find to jump to is the top-level one we clicked inside. A jump would go nowhere.
			if (sortItemProvider.IndexOf(firstMatch.Hvo) != -1)
				return firstMatch;  // it's a link to a top-level item in the list, we can jump
			// Enhance JohnT: we'd like to be able to jump to the parent entry, if target is a subentry.
			// That's tricky, because this is generic code, and finding the right object requires domain knowledge.
			// For now I'm putting a special case in. At some point we could move this into a helper that could be configured by XML.
			if(firstMatch is ILexSense)
			{
				firstMatch = ((ILexSense) firstMatch).Entry;
				if (sortItemProvider.IndexOf(firstMatch.Hvo) != -1)
					return firstMatch;  // it's a link to a top-level item in the list, we can jump
			}
			return null;
		}

		static ICmObject GetTarget(ICmObject obj, int clsid)
		{
			if (obj.ClassID == clsid)
				return obj;
			if (obj.OwnerOfClass(clsid) != null)
				return obj.OwnerOfClass(clsid);
			return null;
		}

		public bool OnClerkOwningObjChanged(object sender)
		{
			CheckDisposed();

			if (this.Clerk != sender || (m_mainView == null))
				return false;

			if (Clerk.OwningObject == null)
			{
				//this happens, for example, when they user sets a filter on the
				//list we are dependent on, but no records are selected by the filter.
				//thus, we now do not have an object to get records out of,
				//so we need to just show a blank list.
				this.m_hvoOwner = -1;
			}
			else
			{
				m_hvoOwner = Clerk.OwningObject.Hvo;
				m_mainView.ResetRoot(m_hvoOwner);
				SetInfoBarText();
			}
			return false; //allow others clients of this clerk to know about it as well.
		}

		/// <summary>
		/// By default this returns Clerk.CurrentIndex. However, when we are using a decorator
		/// for the view, we may need to adjust the index.
		/// </summary>
		int AdjustedClerkIndex()
		{
			var sda = m_mainView.DataAccess as ISilDataAccessManaged;
			if (sda == null || sda == Clerk.VirtualListPublisher)
				return Clerk.CurrentIndex; // no tricks.
			if (Clerk.CurrentObjectHvo == 0)
				return -1;
			var items = sda.VecProp(m_hvoOwner, m_fakeFlid);
			// Search for the indicated item, working back from the place we expect it to be.
			// This is efficient, because usually only a few items are filtered and it will be close.
			// Also, currently the decorator only removes items, so we won't find it at a larger index.
			// Finally, if there are duplicates, we will find the one closest to the expected position.
			int target = Clerk.CurrentObjectHvo;
			int index = Math.Min(Clerk.CurrentIndex, items.Length - 1);
			while (index >= 0 && items[index] != target)
				index--;
			if (index < 0 && sda.get_VecSize(m_hvoOwner, m_fakeFlid) > 0)
				return 0; // can we do better? The object selected in other views is hidden in this.
			return index;
		}

		protected override void ShowRecord()
		{
			RecordClerk clerk = Clerk;

			var currentIndex = AdjustedClerkIndex();

			// See if it is showing the same record, as before.
			if (m_currentObject != null && clerk.CurrentObject != null
				&& m_currentIndex == currentIndex
				&& m_currentObject.Hvo == clerk.CurrentObject.Hvo)
			{
				SetInfoBarText();
				return;
			}

			// See if the main owning object has changed.
			if (clerk.OwningObject != null && clerk.OwningObject.Hvo != m_hvoOwner)
			{
				m_hvoOwner = clerk.OwningObject.Hvo;
				m_mainView.ResetRoot(m_hvoOwner);
			}

			m_currentObject = clerk.CurrentObject;
			m_currentIndex = currentIndex;
			//add our current state to the history system
			string toolName = m_propertyTable.GetStringProperty("currentContentControl", "");
			Guid guid = Guid.Empty;
			if (clerk.CurrentObject != null)
				guid = clerk.CurrentObject.Guid;
			m_mediator.SendMessage("AddContextToHistory", new FwLinkArgs(toolName, guid), false);

			SelectAndScrollToCurrentRecord();
			base.ShowRecord();
		}

		private enum ExclusionReasonCode
		{
			NotExcluded,
			NotInPublication,
			ExcludedHeadword,
			ExcludedMinorEntry
		}

		/// <summary>
		/// Used to verify current content control so that Find Lexical Entry behaves differently
		/// in Dictionary View.
		/// </summary>
		private const string ksLexDictionary = "lexiconDictionary";

		/// <summary>
		/// Check to see if the user needs to be alerted that JumpToRecord is not possible.
		/// </summary>
		/// <param name="argument">the hvo of the record</param>
		/// <returns></returns>
		public bool OnCheckJump(object argument)
		{
			var hvoTarget = (int)argument;
			var currControl = m_propertyTable.GetStringProperty("currentContentControl", "");
			// Currently this (LT-11447) only applies to Dictionary view
			if (hvoTarget > 0 && currControl == ksLexDictionary)
			{
				ExclusionReasonCode xrc;
				// Make sure we explain to the user in case hvoTarget is not visible due to
				// the current Publication layout or Configuration view.
				if (!IsObjectVisible(hvoTarget, out xrc))
				{
					// Tell the user why we aren't jumping to his record
					GiveSimpleWarning(xrc);
				}
			}
			return true;
		}

		[SuppressMessage("Gendarme.Rules.Portability", "MonoCompatibilityReviewRule",
			Justification="See TODO-Linux comment")]
		private void GiveSimpleWarning(ExclusionReasonCode xrc)
		{
			// Tell the user why we aren't jumping to his record
			var msg = xWorksStrings.ksSelectedEntryNotInDict;
			string caption;
			string reason;
			string shlpTopic;
			switch (xrc)
			{
				case ExclusionReasonCode.NotInPublication:
					caption = xWorksStrings.ksEntryNotPublished;
					reason = xWorksStrings.ksEntryNotPublishedReason;
					shlpTopic = "User_Interface/Menus/Edit/Find_a_lexical_entry.htm";		//khtpEntryNotPublished
					break;
				case ExclusionReasonCode.ExcludedHeadword:
					caption = xWorksStrings.ksMainNotShown;
					reason = xWorksStrings.ksMainNotShownReason;
					shlpTopic = "khtpMainEntryNotShown";
					break;
				case ExclusionReasonCode.ExcludedMinorEntry:
					caption = xWorksStrings.ksMinorNotShown;
					reason = xWorksStrings.ksMinorNotShownReason;
					shlpTopic = "khtpMinorEntryNotShown";
					break;
				default:
					throw new ArgumentException("Unknown ExclusionReasonCode");
			}
			msg = String.Format(msg, reason);
			// TODO-Linux: Help is not implemented on Mono
			MessageBox.Show(FindForm(), msg, caption, MessageBoxButtons.OK,
							MessageBoxIcon.Warning, MessageBoxDefaultButton.Button1, 0,
							m_propertyTable.GetValue<IHelpTopicProvider>("HelpTopicProvider").HelpFile,
							HelpNavigator.Topic, shlpTopic);
		}

		private bool IsObjectVisible(int hvoTarget, out ExclusionReasonCode xrc)
		{
			xrc = ExclusionReasonCode.NotExcluded;
			var objRepo = Cache.ServiceLocator.GetInstance<ICmObjectRepository>();
			Debug.Assert(objRepo.IsValidObjectId(hvoTarget), "Invalid hvoTarget!");
			if (!objRepo.IsValidObjectId(hvoTarget))
				throw new ArgumentException("Unknown object.");
			var entry = objRepo.GetObject(hvoTarget) as ILexEntry;
			Debug.Assert(entry != null, "HvoTarget is not a LexEntry!");
			if (entry == null)
				throw new ArgumentException("Target is not a LexEntry.");

			// Now we have our LexEntry
			// First deal with whether the active Publication excludes it.
			if (m_currentPublication != xWorksStrings.AllEntriesPublication)
			{
				var currentPubPoss = Publication;
				if (!entry.PublishIn.Contains(currentPubPoss))
				{
					xrc = ExclusionReasonCode.NotInPublication;
					return false;
				}
				// Second deal with whether the entry shouldn't be shown as a headword
				if (!entry.ShowMainEntryIn.Contains(currentPubPoss))
				{
					xrc = ExclusionReasonCode.ExcludedHeadword;
					return false;
				}
			}
			// Third deal with whether the entry shouldn't be shown as a minor entry.
			// commented out until conditions are clarified (LT-11447)
			if (entry.EntryRefsOS.Count > 0 && !entry.PublishAsMinorEntry && IsRootBasedView)
			{
				xrc = ExclusionReasonCode.ExcludedMinorEntry;
				return false;
			}
			// If we get here, we should be able to display it.
			return true;
		}

		private const string ksRootBasedPrefix = "publishRoot";

		protected bool IsRootBasedView
		{
			get
			{
				if (String.IsNullOrEmpty(m_currentConfigView))
					return false;

				return m_currentConfigView.Split(
					new[] {"#"}, StringSplitOptions.None)[0] == ksRootBasedPrefix;
			}
		}

		/// <summary>
		/// Ensure that we have the current record selected and visible in the window.  See LT-9109.
		/// </summary>
		/// <param name="e"></param>
		protected override void OnPaint(PaintEventArgs e)
		{
			base.OnPaint(e);
			if (m_mainView != null && m_mainView.RootBox != null && !m_mainView.PaintInProgress && !m_mainView.LayoutInProgress
				&& m_mainView.RootBox.Selection == null)
			{
				SelectAndScrollToCurrentRecord();
			}
		}

		/// <summary>
		/// Pass command (from RecordEditView) on to printing view.
		/// </summary>
		/// <param name="pd">PrintDocument</param>
		/// <param name="recordHvo"></param>
		public void PrintFromDetail(PrintDocument pd, int recordHvo)
		{
			m_mainView.PrintFromDetail(pd, recordHvo);
		}

		private void SelectAndScrollToCurrentRecord()
		{
			// Scroll the display to the given record.  (See LT-927 for explanation.)
			try
			{
				RecordClerk clerk = Clerk;
				int levelFlid = 0;
				var indexes = new List<int>();
				if (Clerk is SubitemRecordClerk)
				{
					var subitemClerk = Clerk as SubitemRecordClerk;
					levelFlid = subitemClerk.SubitemFlid;
					if (subitemClerk.Subitem != null)
					{
						// There's a subitem. See if we can select it.
						var item = subitemClerk.Subitem;
						while (item.OwningFlid == levelFlid)
						{
							indexes.Add(item.OwnOrd);
							item = item.Owner;
						}
					}
				}
				var currentIndex = AdjustedClerkIndex();
				indexes.Add(currentIndex);
				// Suppose it is the fifth subrecord of the second subrecord of the ninth main record.
				// At this point, indexes holds 4, 1, 8. That is, like information for MakeSelection,
				// it holds the indexes we want to select from innermost to outermost.
				IVwRootBox rootb = (m_mainView as IVwRootSite).RootBox;
				if (rootb != null)
				{
					int idx = currentIndex;
					if (idx < 0)
						return;
					// Review JohnT: is there a better way to obtain the needed rgvsli[]?
					IVwSelection sel = rootb.Selection;
					if (sel != null)
					{
						// skip moving the selection if it's already in the right record.
						int clevels = sel.CLevels(false);
						if (clevels >= indexes.Count)
						{
							for (int ilevel = indexes.Count - 1; ilevel >= 0; ilevel--)
							{
								int hvoObj, tag, ihvo, cpropPrevious;
								IVwPropertyStore vps;
								sel.PropInfo(false, clevels - indexes.Count + ilevel, out hvoObj, out tag, out ihvo,
									out cpropPrevious, out vps);
								if (ihvo != indexes[ilevel] || tag != levelFlid)
									break;
								if (ilevel == 0)
								{
									// selection is already in the right object, just make sure it's visible.
									(m_mainView as IVwRootSite).ScrollSelectionIntoView(sel,
										VwScrollSelOpts.kssoDefault);
									return;
								}
							}
						}
					}
					var rgvsli = new SelLevInfo[indexes.Count];
					for (int i = 0; i < indexes.Count; i++)
					{
						rgvsli[i].ihvo = indexes[i];
						rgvsli[i].tag = levelFlid;
					}
					rgvsli[rgvsli.Length-1].tag = m_fakeFlid;
					rootb.MakeTextSelInObj(0, rgvsli.Length, rgvsli, rgvsli.Length, rgvsli, false, false, false, true, true);
					m_mainView.ScrollSelectionIntoView(rootb.Selection, VwScrollSelOpts.kssoBoth);

					// It's a pity this next step is needed!
					rootb.Activate(VwSelectionState.vssEnabled);
				}
			}
			catch
			{
				// not much we can do to handle errors, but don't let the program die just
				// because the display hasn't yet been laid out, so selections can't fully be
				// created and displayed.
			}
		}

		/// <summary>
		/// We wait until containing controls are laid out to try to scroll our selection into view,
		/// because it depends somewhat on the window being the true size.
		/// </summary>
		public void PostLayoutInit()
		{
			IVwRootBox rootb = (m_mainView as IVwRootSite).RootBox;
			if (rootb != null && rootb.Selection != null)
				(m_mainView as IVwRootSite).ScrollSelectionIntoView(rootb.Selection, VwScrollSelOpts.kssoBoth);
		}

		protected override void SetupDataContext()
		{
			TriggerMessageBoxIfAppropriate();
			using (new WaitCursor(this))
			{
				//m_flid = RecordClerk.GetFlidOfVectorFromName(m_vectorName, Cache, out m_owningObject);
				RecordClerk clerk = Clerk;
				clerk.ActivateUI(false);
				// Enhance JohnT: could use logic similar to RecordView.InitBase to load persisted list contents (filtered and sorted).
				if (clerk.RequestedLoadWhileSuppressed)
					clerk.UpdateList(false);
				m_fakeFlid = clerk.VirtualFlid;
				if (clerk.OwningObject != null)
				{
					m_hvoOwner = clerk.OwningObject.Hvo;
				}

				if (!clerk.SetCurrentFromRelatedClerk())
				{
					// retrieve persisted clerk index and set it.
					int idx = m_propertyTable.GetIntProperty(clerk.PersistedIndexProperty, -1,
						PropertyTable.SettingsGroup.LocalSettings);
					if (idx >= 0 && !clerk.HasEmptyList)
					{
						int idxOld = clerk.CurrentIndex;
						try
						{
							clerk.JumpToIndex(idx);
						}
						catch
						{
							clerk.JumpToIndex(idxOld >= 0 ? idxOld : 0);
						}
					}
					clerk.SelectedRecordChanged(false);
				}

				clerk.IsDefaultSort = false;

				// Create the main view

				// Review JohnT: should it be m_configurationParameters or .FirstChild?
				IApp app = m_propertyTable.GetValue<IApp>("App");
				m_mainView = new XmlSeqView(Cache, m_hvoOwner, m_fakeFlid, m_configurationParameters, Clerk.VirtualListPublisher, app,
					Publication);
				m_mainView.Init(m_mediator, m_propertyTable, m_configurationParameters); // Required call to xCore.Colleague.
				m_mainView.Dock = DockStyle.Fill;
				m_mainView.Cache = Cache;
				m_mainView.SelectionChangedEvent +=
					new FwSelectionChangedEventHandler(OnSelectionChanged);
				m_mainView.MouseClick += m_mainView_MouseClick;
				m_mainView.MouseMove += m_mainView_MouseMove;
				m_mainView.MouseLeave += m_mainView_MouseLeave;
				m_mainView.ShowRangeSelAfterLostFocus = true;	// This makes selections visible.
				// If the rootsite doesn't have a rootbox, we can't display the record!
				// Calling ShowRecord() from InitBase() sets the state to appear that we have
				// displayed (and scrolled), even though we haven't.  See LT-7588 for the effect.
				m_mainView.MakeRoot();
				SetupStylesheet();
				Controls.Add(m_mainView);
				if (Controls.Count == 2)
				{
					Controls.SetChildIndex(m_mainView, 1);
					m_mainView.BringToFront();
				}

				m_fullyInitialized = true; // Review JohnT: was this really the crucial last step?
			}
		}

		void m_mainView_MouseLeave(object sender, EventArgs e)
		{
			DisposeTooltip();
		}

		void m_mainView_MouseMove(object sender, MouseEventArgs e)
		{
			OnMouseMove(e);
		}

		void m_mainView_MouseClick(object sender, MouseEventArgs e)
		{
			OnMouseClick(e);
		}

		protected override void SetupStylesheet()
		{
			FwStyleSheet ss = StyleSheet;
			if (ss != null)
				m_mainView.StyleSheet = ss;
		}

		private FwStyleSheet StyleSheet
		{
			get
			{
				return FontHeightAdjuster.StyleSheetFromPropertyTable(m_propertyTable);
			}
		}

		/// <summary>
		///	invoked when our XmlDocView selection changes.
		/// </summary>
		/// <param name="sender">unused</param>
		/// <param name="e">the event arguments</param>
		public void OnSelectionChanged(object sender, FwObjectSelectionEventArgs e)
		{
			CheckDisposed();

			// paranoid sanity check.
			Debug.Assert(e.Hvo != 0);
			if (e.Hvo == 0)
				return;
			Clerk.ViewChangedSelectedRecord(e, m_mainView.RootBox.Selection);
			// Change it if it's actually changed.
			SetInfoBarText();
		}

		/// <summary>
		/// The configure dialog may be launched any time this tool is active.
		/// Its name is derived from the name of the tool.
		/// </summary>
		/// <param name="commandObject"></param>
		/// <param name="display"></param>
		/// <returns></returns>
		public virtual bool OnDisplayConfigureXmlDocView(object commandObject, ref UIItemDisplayProperties display)
		{
			CheckDisposed();

			if (string.IsNullOrEmpty(m_configObjectName))
			{
				display.Enabled = display.Visible = false;
				return true;
			}
			display.Enabled = true;
			display.Visible = true;
			// Enhance JohnT: make this configurable. We'd like to use the 'label' attribute of the 'tool'
			// element, but we don't have it, only the two-level-down 'parameters' element
			// so use "configureObjectName" parameter for now.
			// REVIEW: FOR LOCALIZABILITY, SHOULDN'T THE "..." BE PART OF THE SOURCE FOR display.Text?
			display.Text = String.Format(display.Text, m_configObjectName + "...");
			return true; //we've handled this
		}

		/// <summary>
		/// Launch the configure dialog.
		/// </summary>
		/// <param name="commandObject"></param>
		/// <returns></returns>
		public bool OnConfigureXmlDocView(object commandObject)
		{
			CheckDisposed();

			RunConfigureDialog("");
			return true; // we handled it
		}

		private void RunConfigureDialog(string nodePath)
		{
			string sProp = XmlUtils.GetOptionalAttributeValue(m_configurationParameters, "layoutProperty");
			if(String.IsNullOrEmpty(sProp))
				sProp = "DictionaryPublicationLayout";
			using(var dlg = new XmlDocConfigureDlg())
			{
				dlg.SetConfigDlgInfo(m_configurationParameters, Cache, StyleSheet,
					FindForm() as IMainWindowDelegateCallbacks, m_mediator, m_propertyTable, sProp);
				dlg.SetActiveNode(nodePath);
				if(dlg.ShowDialog(this) == DialogResult.OK)
				{
					string sNewLayout = m_propertyTable.GetStringProperty(sProp, null);
					m_mainView.ResetTables(sNewLayout);
					SelectAndScrollToCurrentRecord();
				}
				if(dlg.MasterRefreshRequired)
					m_mediator.SendMessage("MasterRefresh", null);
			}
		}

		/// <summary>
		/// Initialize this as an IxCoreColleague
		/// </summary>
		/// <remarks> subclasses must call this from their Init.
		/// This was done, rather than providing an Init() here in the normal way,
		/// to drive home the point that the subclass must set m_fullyInitialized
		/// to true when it is fully initialized.</remarks>
		/// <param name="mediator"></param>
		/// <param name="propertyTable"></param>
		/// <param name="configurationParameters"></param>
		protected void InitBase(Mediator mediator, PropertyTable propertyTable, XmlNode configurationParameters)
		{
			Debug.Assert(m_fullyInitialized == false, "No way we are fully initialized yet!");

			m_mediator = mediator;
			m_propertyTable = propertyTable;
			base.m_configurationParameters = configurationParameters;

			ReadParameters();

			m_mediator.AddColleague(this);

			m_propertyTable.SetProperty("ShowRecordList", false, true);

			SetupDataContext();
			ShowRecord();
		}

		/// In some initialization paths (e.g., when a child of a MultiPane), we don't have
		/// a containing form by the time we get initialized. Try again when our parent is set.
		protected override void OnParentChanged(EventArgs e)
		{
			base.OnParentChanged(e);
			if (m_mainView != null && m_mainView.StyleSheet == null)
				SetupStylesheet();
		}

		#endregion // Other methods

		#region IxCoreColleague implementation

		public override void Init(Mediator mediator, PropertyTable propertyTable, XmlNode configurationParameters)
		{
			CheckDisposed();

			InitBase(mediator, propertyTable, configurationParameters);
		}

		/// <summary>
		/// subclasses should override if they have more targets
		/// </summary>
		/// <returns></returns>
		protected override void GetMessageAdditionalTargets(List<IxCoreColleague> collector)
		{
			collector.Add(m_mainView);
		}

		public override int Priority
		{
			get { return (int)ColleaguePriority.Medium; }
		}

		#endregion // IxCoreColleague implementation

		#region Component Designer generated code
		/// -----------------------------------------------------------------------------------
		/// <summary>
		/// Required method for Designer support - do not modify
		/// the contents of this method with the code editor.
		/// </summary>
		/// -----------------------------------------------------------------------------------
		private void InitializeComponent()
		{
			this.SuspendLayout();
			//
			// RecordView
			//
			this.Name = "RecordView";
			this.Size = new System.Drawing.Size(752, 150);
			this.ResumeLayout(false);

		}
		#endregion

		/// <summary>
		///	see if it makes sense to provide the "delete record" command now.
		///	Currently we don't support this in document view, except for reversal entries.
		///	If we decide to support it, we will need to do additional work
		///	(cf LT-1222) to ensure that
		///		(a) The clerk's idea of the current entry corresponds to where the selection is
		///		(b) After deleting it, the clerk's list gets updated.
		///	The former is not happening because we haven't written a SelectionChange method
		///	to notice the selection in the view and change the clerk to match.
		///	Not sure why the clerk's list isn't being updated...it may be only a problem
		///	for homographs.
		/// </summary>
		/// <param name="commandObject"></param>
		/// <param name="display"></param>
		/// <returns></returns>
		public bool OnDisplayDeleteRecord(object commandObject,
			ref UIItemDisplayProperties display)
		{
			CheckDisposed();

			display.Enabled = false;
			// Don't claim to have handled it if the clerk is holding reversal entries.
			return Clerk.Id != "reversalEntries";
		}

		/// <summary>
		/// Implements the command that just does Find, without Replace.
		/// </summary>
		public bool OnFindAndReplaceText(object argument)
		{
			return ((IFwMainWnd)ParentForm).OnEditFind(argument);
		}

		/// <summary>
		/// Enables the command that just does Find, without Replace.
		/// </summary>
		public virtual bool OnDisplayFindAndReplaceText(object commandObject, ref UIItemDisplayProperties display)
		{
			display.Enabled = display.Visible = (ParentForm is FwXWindow);
			return true; //we've handled this
		}

		/// <summary>
		/// Implements the command that just does Find, without Replace.
		/// </summary>
		public bool OnReplaceText(object argument)
		{
			return ((FwXWindow)ParentForm).OnEditReplace(argument);
		}

		/// <summary>
		/// Enables the command that just does Find, without Replace.
		/// </summary>
		public virtual bool OnDisplayReplaceText(object commandObject, ref UIItemDisplayProperties display)
		{
			display.Enabled = !m_mainView.ReadOnlyView;
			return true; //we've handled this
		}

		/// <summary>
		/// If this gets called (which it never should), just say we did it, unless we are in the context of reversal entries.
		/// In the case of reversal entries, we say we did not do it, so the record clerk deals with it.
		/// </summary>
		/// <param name="commandObject"></param>
		/// <returns></returns>
		public bool OnDeleteRecord(object commandObject)
		{
			CheckDisposed();

			if (Clerk.Id == "reversalEntries")
			{
				return false; // Let the clerk do it.
			}
			else
			{
				Debug.Assert(false);
			}
			return true;
		}

		public string FindTabHelpId
		{
			get { return XmlUtils.GetOptionalAttributeValue(m_configurationParameters, "findHelpId", null); }
		}
	}

	/// <summary>
	/// Interface that may be implemented to adjust the object that we will try to jump to when it
	/// is clicked in the view.
	/// </summary>
	public interface IPreferedTargetAdjuster
	{
		ICmObject AdjustTarget(ICmObject target);
	}

	/// <summary>
	/// If the initial target is a subentry replace it with the appropriate top-level entry.
	/// </summary>
	internal class MainEntryFromSubEntryTargetAdjuster : IPreferedTargetAdjuster
	{
		public ICmObject AdjustTarget(ICmObject firstMatch)
		{
			if (firstMatch is ILexEntry)
			{
				var subentry = (ILexEntry)firstMatch;
				var componentsEntryRef =
					subentry.EntryRefsOS.Where(se => se.RefType == LexEntryRefTags.krtComplexForm).FirstOrDefault();
				if (componentsEntryRef != null)
				{
					var root = componentsEntryRef.PrimaryEntryRoots.FirstOrDefault();
					if (root != null)
						return root;
				}
			}
			return firstMatch; // by default change nothing.
		}
	}

	public class NullTargetAdjuster : IPreferedTargetAdjuster
	{
		public ICmObject AdjustTarget(ICmObject target)
		{
			return target;
		}
	}
}<|MERGE_RESOLUTION|>--- conflicted
+++ resolved
@@ -1,13 +1,6 @@
 // Copyright (c) 2003-2013 SIL International
 // This software is licensed under the LGPL, version 2.1 or later
 // (http://www.gnu.org/licenses/lgpl-2.1.html)
-<<<<<<< HEAD
-//
-// File: RecordView.cs
-// Responsibility: WordWorks
-=======
-
->>>>>>> 209b732a
 using System;
 using System.Collections.Generic;
 using System.Diagnostics;
@@ -195,27 +188,6 @@
 			return;
 		}
 
-<<<<<<< HEAD
-		// A string the user is very unlikely to choose as the name of a publication,
-		// stored in the property table as the value of SelectedPublication when
-		// the separate All Entries menu item is chosen.
-		const string kallEntriesSelectedPublicationValue = "$$all_entries$$";
-
-		public virtual bool OnDisplayShowAllEntries(object commandObject, ref UIItemDisplayProperties display)
-		{
-			var pubName = GetSelectedPublication();
-			display.Enabled = true;
-			display.Checked = (kallEntriesSelectedPublicationValue == pubName);
-			return true;
-		}
-
-		public bool OnShowAllEntries(object args)
-		{
-			m_propertyTable.SetProperty("SelectedPublication", kallEntriesSelectedPublicationValue, true);
-			return true;
-		}
-=======
->>>>>>> 209b732a
 
 		public DictionaryPublicationDecorator GetPubDecorator()
 		{
@@ -271,13 +243,8 @@
 		private string GetSelectedPublication()
 		{
 			// Sometimes we just want the string value which might be '$$all_entries$$'
-<<<<<<< HEAD
 			return m_propertyTable.GetStringProperty("SelectedPublication",
-				kallEntriesSelectedPublicationValue);
-=======
-			return m_mediator.PropertyTable.GetStringProperty("SelectedPublication",
 				xWorksStrings.AllEntriesPublication);
->>>>>>> 209b732a
 		}
 
 		/// -----------------------------------------------------------------------------------
@@ -320,34 +287,7 @@
 			// To prevent that, add the following guards:
 			if (m_titleStr != null && NoReasonToChangeTitle(context))
 				return;
-<<<<<<< HEAD
-			string titleStr = "";
-			// See if we have an AlternativeTitle string table id for an alternate title.
-			string titleId = XmlUtils.GetAttributeValue(m_configurationParameters,
-				"altTitleId");
-			if (titleId != null)
-			{
-				titleStr = StringTable.Table.GetString(titleId, "AlternativeTitles");
-				if (Clerk.OwningObject != null &&
-					XmlUtils.GetBooleanAttributeValue(m_configurationParameters, "ShowOwnerShortname"))
-				{
-					// Originally this option was added to enable the Reversal Index title bar to show
-					// which reversal index was being shown.
-					titleStr = string.Format(xWorksStrings.ksXReversalIndex, Clerk.OwningObject.ShortName, titleStr);
-				}
-			}
-			else if (Clerk.OwningObject != null)
-			{
-
-				if (XmlUtils.GetBooleanAttributeValue(m_configurationParameters,
-					"ShowOwnerShortname"))
-				{
-					titleStr = Clerk.OwningObject.ShortName;
-				}
-			}
-=======
 			var titleStr = GetBaseTitleStringFromConfig();
->>>>>>> 209b732a
 
 			bool fBaseCalled = false;
 			if (titleStr == string.Empty)
