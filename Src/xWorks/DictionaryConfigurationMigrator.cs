﻿// Copyright (c) 2014-2016 SIL International
// This software is licensed under the LGPL, version 2.1 or later
// (http://www.gnu.org/licenses/lgpl-2.1.html)

using System;
using System.Collections.Generic;
using System.Diagnostics.CodeAnalysis;
using System.IO;
using System.Linq;
using System.Reflection;
using System.Xml.Linq;
using SIL.CoreImpl;
using SIL.FieldWorks.Common.Controls;
using SIL.FieldWorks.Common.COMInterfaces;
using SIL.FieldWorks.Common.FwUtils;
using SIL.FieldWorks.Common.Widgets;
using SIL.FieldWorks.FDO;
using SIL.FieldWorks.FDO.DomainServices;
using SIL.FieldWorks.FDO.Infrastructure;
using SIL.Utils;

namespace SIL.FieldWorks.XWorks
{
	/// <summary>
	/// This class is used to migrate dictionary configurations from the old layout and parts to the new <code>DictionaryConfigurationModel</code> xml.
	/// </summary>
	[SuppressMessage("Gendarme.Rules.Design", "TypesWithDisposableFieldsShouldBeDisposableRule",
		Justification="Cache is a reference")]
	public class DictionaryConfigurationMigrator : ILayoutConverter, IFlexComponent
	{
<<<<<<< HEAD
		private Inventory m_layoutInventory;
		private Inventory m_partInventory;
		private readonly SimpleLogger m_logger = new SimpleLogger();
=======
		private readonly Inventory m_layoutInventory;
		private readonly Inventory m_partInventory;
		private Mediator m_mediator;
		private readonly PropertyTable m_propertyTable;
		private SimpleLogger m_logger;
>>>>>>> 32707667
		/// <summary>
		/// The innermost directory of the configurations presently being migrated.
		/// To migrate, this class calls out to <see cref="LegacyConfigurationUtils"/>, which calls this class back through the
		/// <see cref="ILayoutConverter"/> interface. There is no way to pass this directory name out and back through the current
		/// interfaces, so we store it as a member variable.
		/// </summary>
		internal string m_configDirSuffixBeingMigrated;
		/// <summary>
		/// Dictionary of custom fields for each parent field type: Key is parent field type (Type; e.g. ILexEntry)
		/// Value is Dictionary of custom fields: Key is custom field Label, Value is custom field Name
		/// Dictionary&lt;parent field type, Dictionary&lt;custom field label, custom field name&gt;&gt;
		/// Backwards because a freshly-migrated Dictionayr Configuration comes with Labels but not Field Names.
		/// Needed because we can't look Custom Fields' Names up in our shipping Configurations as we do for standard Fields. Cached for performance.
		/// </summary>
		private Dictionary<string, Dictionary<string, string>> m_classToCustomFieldsLabelToName;


		public DictionaryConfigurationMigrator()
		{
		}

		#region Implementation of IPropertyTableProvider

		/// <summary>
		/// Placement in the IPropertyTableProvider interface lets FwApp call IPropertyTable.DoStuff.
		/// </summary>
		public IPropertyTable PropertyTable { get; private set; }

		#endregion

		#region Implementation of IPublisherProvider

		/// <summary>
		/// Get the IPublisher.
		/// </summary>
		public IPublisher Publisher { get; private set; }

		#endregion

		#region Implementation of ISubscriberProvider

		/// <summary>
		/// Get the ISubscriber.
		/// </summary>
		public ISubscriber Subscriber { get; private set; }

		/// <summary>
		/// Initialize a FLEx component with the basic interfaces.
		/// </summary>
		/// <param name="propertyTable">Interface to a property table.</param>
		/// <param name="publisher">Interface to the publisher.</param>
		/// <param name="subscriber">Interface to the subscriber.</param>
		public void InitializeFlexComponent(IPropertyTable propertyTable, IPublisher publisher, ISubscriber subscriber)
		{
			FlexComponentCheckingService.CheckInitializationValues(propertyTable, publisher, subscriber, PropertyTable, Publisher, Subscriber);

			PropertyTable = propertyTable;
			Publisher = publisher;
			Subscriber = subscriber;

			Cache = propertyTable.GetValue<FdoCache>("cache");
			StringTable = StringTable.Table;
			LayoutLevels = new LayoutLevels();
			m_layoutInventory = Inventory.GetInventory("layouts", Cache.ProjectId.Name);
			m_partInventory = Inventory.GetInventory("parts", Cache.ProjectId.Name);
		}

		#endregion

		/// <summary>
		/// Migrates old dictionary and reversal configurations if there are not already new dictionary and reversal configurations.
		/// </summary>
		public void MigrateOldConfigurationsIfNeeded()
		{
			using (m_logger = new SimpleLogger())
			{
<<<<<<< HEAD
				m_logger.WriteLine(string.Format("{0}: Old configurations were found in need of migration. - {1}",
					versionProvider.ApplicationVersion, DateTime.Now.ToString("yyyy MMM d h:mm:ss")));
				var projectPath = FdoFileHelper.GetConfigSettingsDir(Cache.ProjectId.ProjectFolder);

				m_logger.WriteLine("Migrating dictionary configurations");
				m_configDirSuffixBeingMigrated = DictionaryConfigurationListener.DictionaryConfigurationDirectoryName;
				Directory.CreateDirectory(Path.Combine(projectPath, m_configDirSuffixBeingMigrated));
				UndoableUnitOfWorkHelper.DoUsingNewOrCurrentUOW(
					"Undo Migrate old Dictionary Configurations", "Redo Migrate old Dictionary Configurations", Cache.ActionHandlerAccessor,
					() =>
					{
						var configureLayouts = GetConfigureLayoutsNodeForTool("lexiconDictionary");
						LegacyConfigurationUtils.BuildTreeFromLayoutAndParts(configureLayouts, this);
					});
				m_logger.WriteLine(string.Format("Migrating Reversal Index configurations, if any - {0}", DateTime.Now.ToString("h:mm:ss")));
				m_configDirSuffixBeingMigrated = DictionaryConfigurationListener.ReversalIndexConfigurationDirectoryName;
				Directory.CreateDirectory(Path.Combine(projectPath, m_configDirSuffixBeingMigrated));
				UndoableUnitOfWorkHelper.DoUsingNewOrCurrentUOW(
					"Undo Migrate old Reversal Configurations", "Redo Migrate old Reversal Configurations", Cache.ActionHandlerAccessor,
					() =>
					{
						var configureLayouts = GetConfigureLayoutsNodeForTool("reversalEditComplete");
						LegacyConfigurationUtils.BuildTreeFromLayoutAndParts(configureLayouts, this);
					});
			}
			if(m_logger.HasContent)
			{
				var configurationDir = DictionaryConfigurationListener.GetProjectConfigurationDirectory(PropertyTable,
					DictionaryConfigurationListener.DictionaryConfigurationDirectoryName);
				Directory.CreateDirectory(configurationDir);
				File.AppendAllText(Path.Combine(configurationDir, "ConfigMigrationLog.txt"), m_logger.Content);
=======
				var versionProvider = new VersionInfoProvider(Assembly.GetExecutingAssembly(), true);
				if (ConfigsNeedMigrating())
				{
					m_logger.WriteLine(string.Format("{0}: Old configurations were found in need of migration. - {1}",
						versionProvider.ApplicationVersion, DateTime.Now.ToString("yyyy MMM d h:mm:ss")));
					var projectPath = FdoFileHelper.GetConfigSettingsDir(Cache.ProjectId.ProjectFolder);

					m_logger.WriteLine("Migrating dictionary configurations");
					m_configDirSuffixBeingMigrated = DictionaryConfigurationListener.DictionaryConfigurationDirectoryName;
					Directory.CreateDirectory(Path.Combine(projectPath, m_configDirSuffixBeingMigrated));
					UndoableUnitOfWorkHelper.DoUsingNewOrCurrentUOW(
						"Undo Migrate old Dictionary Configurations", "Redo Migrate old Dictionary Configurations",
						Cache.ActionHandlerAccessor,
						() =>
						{
							var configureLayouts = GetConfigureLayoutsNodeForTool("lexiconDictionary");
							LegacyConfigurationUtils.BuildTreeFromLayoutAndParts(configureLayouts, this);
						});
					m_logger.WriteLine(string.Format("Migrating Reversal Index configurations, if any - {0}",
						DateTime.Now.ToString("h:mm:ss")));
					m_configDirSuffixBeingMigrated = DictionaryConfigurationListener.ReversalIndexConfigurationDirectoryName;
					Directory.CreateDirectory(Path.Combine(projectPath, m_configDirSuffixBeingMigrated));
					UndoableUnitOfWorkHelper.DoUsingNewOrCurrentUOW(
						"Undo Migrate old Reversal Configurations", "Redo Migrate old Reversal Configurations",
						Cache.ActionHandlerAccessor,
						() =>
						{
							var configureLayouts = GetConfigureLayoutsNodeForTool("reversalToolEditComplete");
							LegacyConfigurationUtils.BuildTreeFromLayoutAndParts(configureLayouts, this);
						});
				}
				if (m_logger.HasContent)
				{
					var configurationDir = DictionaryConfigurationListener.GetProjectConfigurationDirectory(m_propertyTable,
						DictionaryConfigurationListener.DictionaryConfigurationDirectoryName);
					Directory.CreateDirectory(configurationDir);
					File.AppendAllText(Path.Combine(configurationDir, "ConfigMigrationLog.txt"), m_logger.Content);
				}
>>>>>>> 32707667
			}
			m_logger = null;
		}

		public void LogConversionError(string errorLog)
		{
			m_logger.WriteLine(errorLog);
		}

		/// <summary>
		/// Loads the xml configuration for the given tool and returns its configureLayouts child.
		/// </summary>
		private XElement GetConfigureLayoutsNodeForTool(string tool)
		{
			var collector = new XElement[1];
			var parameter = new Tuple<string, string, XElement[]>("lexicon", tool, collector);
			Publisher.Publish("OnGetContentControlParameters", parameter);
			var controlNode = collector[0];
			var parameters = controlNode.Element("parameters");
			var configureLayouts = XmlUtils.FindNode(parameters, "configureLayouts");
			return configureLayouts;
		}

		/// <summary>
		/// In the old system, Dictionary and Reversal Index configurations were stored across a hairball of *.fwlayout files. Rather than trying to
		/// determine what the user has configured, if the user has configured anything, migrate everything.
		/// </summary>
		/// <remarks>Internal only for tests, production entry point is MigrateOldConfigurationsIfNeeded()</remarks>
		internal bool ConfigsNeedMigrating()
		{
			// If the project already has up-to-date configurations then we don't need to migrate
			var configSettingsDir = FdoFileHelper.GetConfigSettingsDir(Path.GetDirectoryName(Cache.ProjectId.Path));
			var newDictionaryConfigLoc = Path.Combine(configSettingsDir, DictionaryConfigurationListener.DictionaryConfigurationDirectoryName);
			if(Directory.Exists(newDictionaryConfigLoc) &&
				Directory.EnumerateFiles(newDictionaryConfigLoc, "*"+DictionaryConfigurationModel.FileExtension).Any())
			{
				return false;
			}
			var newReversalIndexConfigLoc = Path.Combine(configSettingsDir, DictionaryConfigurationListener.ReversalIndexConfigurationDirectoryName);
			if(Directory.Exists(newReversalIndexConfigLoc) &&
				Directory.EnumerateFiles(newReversalIndexConfigLoc, "*"+DictionaryConfigurationModel.FileExtension).Any())
			{
				return false;
			}
			// If the project has old configurations, we need to migrate them; if it doesn't, there is nothing worth migrating.
			return Directory.Exists(configSettingsDir) && Directory.EnumerateFiles(configSettingsDir, "*.fwlayout").Any();
		}

		/// <summary>ILayoutConverter implementation</summary>
		public void AddDictionaryTypeItem(XElement layoutNode, List<XmlDocConfigureDlg.LayoutTreeNode> oldNodes)
		{
			// layoutNode is expected to look similar to:
			//<layoutType label="Stem-based (complex forms as main entries)" layout="publishStem">
			//<configure class="LexEntry" label="Main Entry" layout="publishStemEntry" />
			//<configure class="LexEntry" label="Minor Entry" layout="publishStemMinorEntry" hideConfig="true" />
			//</layoutType>
			var label = XmlUtils.GetManditoryAttributeValue(layoutNode, "label");
			var layout = XmlUtils.GetManditoryAttributeValue(layoutNode, "layout");
			m_logger.WriteLine(string.Format("Migrating old fwlayout and parts config: '{0}' - {1}.", label, layout));
			m_logger.IncreaseIndent();
			var configNodeList = oldNodes.Select(ConvertLayoutTreeNodeToConfigNode).ToList();
			var convertedModel = new DictionaryConfigurationModel { Parts = configNodeList, Label = label, Version = -1, AllPublications = true};
			DictionaryConfigurationModel.SpecifyParents(convertedModel.Parts);
			CopyNewDefaultsIntoConvertedModel(layout, convertedModel);
			convertedModel.Save();
			MigratePublicationLayoutSelection(layout, convertedModel.FilePath);
			m_logger.DecreaseIndent();
		}

		private void MigratePublicationLayoutSelection(string oldLayout, string newPath)
		{
			if (oldLayout.Equals(PropertyTable.GetValue("DictionaryPublicationLayout", string.Empty)))
			{
				PropertyTable.SetProperty("DictionaryPublicationLayout", newPath, true, true);
			}
			else if (oldLayout.Equals(PropertyTable.GetValue("ReversalIndexPublicationLayout", string.Empty)))
			{
				PropertyTable.SetProperty("ReversalIndexPublicationLayout", newPath, true, true);
			}
		}

		/// <summary>
		/// This method will take a skeleton model which has been already converted from LayoutTreeNodes
		/// and fill in data that we did not convert for some reason. It will use the current shipping
		/// default model for the layout which the old model used. (eg. publishStem)
		/// </summary>
		internal void CopyNewDefaultsIntoConvertedModel(string layout, DictionaryConfigurationModel convertedModel)
		{
			if(convertedModel.Version == -1)
			{
				DictionaryConfigurationModel currentDefaultModel;
				const string extension = DictionaryConfigurationModel.FileExtension;
				var projectPath = Path.Combine(FdoFileHelper.GetConfigSettingsDir(Cache.ProjectId.ProjectFolder), m_configDirSuffixBeingMigrated);
				var defaultPath = DictionaryConfigurationListener.GetDefaultConfigurationDirectory(m_configDirSuffixBeingMigrated);
				const string defaultStemName = "Stem" + extension;
				const string defaultRootName = "Root" + extension;
				const string defaultReversalName = "AllReversalIndexes" + extension;
				switch(layout)
				{
					case "publishStem":
					{
						convertedModel.FilePath = Path.Combine(projectPath, defaultStemName);
						currentDefaultModel = new DictionaryConfigurationModel(Path.Combine(defaultPath, defaultStemName), Cache);
						break;
					}
					case "publishRoot":
					{
						convertedModel.FilePath = Path.Combine(projectPath, defaultRootName);
						currentDefaultModel = new DictionaryConfigurationModel(Path.Combine(defaultPath, defaultRootName), Cache);
						break;
					}
					case "publishReversal":
					{
						convertedModel.FilePath = Path.Combine(projectPath, defaultReversalName);
						currentDefaultModel = new DictionaryConfigurationModel(Path.Combine(defaultPath, defaultReversalName), Cache);
						break;
					}
					default:
					{
						// If a user copied an old configuration FLEx appended '#' followed by a unique integer to the layout name.
						// We will write out the new configuration to a file which uses what the user named it but preserving the integer
						// as a potential customer support aid.
						var customSuffixIndex = layout.IndexOf('#');
						if(customSuffixIndex > 0 && layout.StartsWith("publishStem"))
						{
							var customFileName = string.Format("{0}-Stem-{1}{2}", convertedModel.Label, layout.Substring(customSuffixIndex), extension);
							convertedModel.FilePath = Path.Combine(projectPath, customFileName);
							currentDefaultModel = new DictionaryConfigurationModel(Path.Combine(defaultPath, defaultStemName), Cache);
						}
						else if(customSuffixIndex > 0 && layout.StartsWith("publishRoot"))
						{
							var customFileName = string.Format("{0}-Root-{1}{2}", convertedModel.Label, layout.Substring(customSuffixIndex), extension);
							convertedModel.FilePath = Path.Combine(projectPath, customFileName);
							currentDefaultModel = new DictionaryConfigurationModel(Path.Combine(defaultPath, defaultRootName), Cache);
						}
						else if(layout.StartsWith("publishReversal")) // a reversal index for a specific language or a copied Reversal Index Config
						{
							// Label similar to publishReversal-en#Engli704, including one or both suffixes
							var languageSuffixIndex = layout.IndexOf('-') + 1;
							string reversalIndex;
							if (languageSuffixIndex > 0)
							{
								var languageCode = customSuffixIndex > 0
									? layout.Substring(languageSuffixIndex, customSuffixIndex - languageSuffixIndex)
									: layout.Substring(languageSuffixIndex);
								reversalIndex = Cache.ServiceLocator.WritingSystemManager.Get(languageCode).DisplayLabel;
							}
							else
							{
								reversalIndex = "AllReversalIndexes";
							}
							var customFileName = customSuffixIndex > 0
								? string.Format("{0}-{1}-{2}{3}", convertedModel.Label, reversalIndex, layout.Substring(customSuffixIndex), extension)
								: string.Format("{0}{1}", reversalIndex, extension);
							convertedModel.FilePath = Path.Combine(projectPath, customFileName);
							currentDefaultModel = new DictionaryConfigurationModel(Path.Combine(defaultPath, defaultReversalName), Cache);
						}
						else
							throw new NotImplementedException("Classified Dictionary migration or something has not yet been implemented.");
						break;
					}
				}
				CopyNewDefaultsIntoConvertedModel(convertedModel, currentDefaultModel);
			}
		}

		/// <remarks>Internal only for tests, production entry point is MigrateOldConfigurationsIfNeeded()</remarks>
		internal void CopyNewDefaultsIntoConvertedModel(DictionaryConfigurationModel convertedModel, DictionaryConfigurationModel currentDefaultModel)
		{
			var ver = convertedModel.Version;
			CopyDefaultsIntoConfigNode(convertedModel.Parts[0], currentDefaultModel.Parts[0], ver);
			for(var i = 1; i < convertedModel.Parts.Count; ++i)
			{
				// Any copies of the minor entry node in the model we are converting should use the defaults from the minor entry nodes,
				// split into Complex Forms and Variants
				var currentDefaultComplexNode = currentDefaultModel.Parts[1];
				var currentDefaultVariantNode = currentDefaultModel.Parts[2];

				var convertedNode = convertedModel.Parts[i];
				var selectedMinorEntryTypes = ((DictionaryNodeListOptions)convertedNode.DictionaryNodeOptions).Options;
				var hasComplexTypesSelected = HasComplexFormTypesSelected(selectedMinorEntryTypes);
				var hasVariantTypesSelected = HasVariantTypesSelected(selectedMinorEntryTypes);
				// We should create a Complex Forms node if this is the original (non-duplicate) node, if the user has selected at least one
				// Complex Form Type, or if the user has not selected any Types for display--otherwise this node would disappear entirely!
				var shouldCreateComplexNode = !convertedNode.IsDuplicate || hasComplexTypesSelected || !hasVariantTypesSelected;
				var shouldCreateVariantNode = !convertedNode.IsDuplicate || hasVariantTypesSelected || !hasComplexTypesSelected;
				if (shouldCreateComplexNode && shouldCreateVariantNode)
				{
					var convertedComplexNode = convertedNode;
					var convertedVariantNode = convertedNode.DeepCloneUnderSameParent();
					convertedModel.Parts.Insert(++i, convertedVariantNode);
					CopyDefaultsIntoMinorEntryNode(convertedComplexNode, currentDefaultComplexNode, DictionaryNodeListOptions.ListIds.Complex, ver);
					CopyDefaultsIntoMinorEntryNode(convertedVariantNode, currentDefaultVariantNode, DictionaryNodeListOptions.ListIds.Variant, ver);
				}
				else if (shouldCreateComplexNode)
				{
					CopyDefaultsIntoMinorEntryNode(convertedNode, currentDefaultComplexNode, DictionaryNodeListOptions.ListIds.Complex, ver);
				}
				else // if (shouldCreateVariantNode)
				{
					CopyDefaultsIntoMinorEntryNode(convertedNode, currentDefaultVariantNode, DictionaryNodeListOptions.ListIds.Variant, ver);
				}
			}
		}

		/// <remarks>Internal only for tests, production entry point is MigrateOldConfigurationsIfNeeded()</remarks>
		internal void CopyDefaultsIntoMinorEntryNode(ConfigurableDictionaryNode convertedNode, ConfigurableDictionaryNode currentDefaultNode,
			DictionaryNodeListOptions.ListIds complexOrVariant, int version)
		{
			convertedNode.Label = currentDefaultNode.Label;
			var nodeOptions = (DictionaryNodeListOptions)convertedNode.DictionaryNodeOptions;
			nodeOptions.ListId = complexOrVariant;
			var availableOptions = complexOrVariant == DictionaryNodeListOptions.ListIds.Complex ? AvailableComplexFormTypes : AvailableVariantTypes;
			nodeOptions.Options = nodeOptions.Options.Where(option => availableOptions.Contains(option.Id)).ToList();
			CopyDefaultsIntoConfigNode(convertedNode, currentDefaultNode, version);
		}

		/// <remarks>Internal only for tests, production entry point is MigrateOldConfigurationsIfNeeded()</remarks>
		internal bool HasComplexFormTypesSelected(List<DictionaryNodeListOptions.DictionaryNodeOption> options)
		{
			return AvailableComplexFormTypes.Intersect(options.Where(option => option.IsEnabled).Select(option => option.Id)).Any();
		}

		/// <remarks>Internal only for tests, production entry point is MigrateOldConfigurationsIfNeeded()</remarks>
		internal IEnumerable<string> AvailableComplexFormTypes
		{
			get
			{
				return new[] { XmlViewsUtils.GetGuidForUnspecifiedComplexFormType().ToString() }
					.Union(Cache.LangProject.LexDbOA.ComplexEntryTypesOA.ReallyReallyAllPossibilities.Select(item => item.Guid.ToString()));
			}
		}

		/// <remarks>Internal only for tests, production entry point is MigrateOldConfigurationsIfNeeded()</remarks>
		internal bool HasVariantTypesSelected(List<DictionaryNodeListOptions.DictionaryNodeOption> options)
		{
			return AvailableVariantTypes.Intersect(options.Where(option => option.IsEnabled).Select(option => option.Id)).Any();
		}

		private IEnumerable<string> AvailableVariantTypes
		{
			get
			{
				return new[] { XmlViewsUtils.GetGuidForUnspecifiedVariantType().ToString() }
					.Union(Cache.LangProject.LexDbOA.VariantEntryTypesOA.ReallyReallyAllPossibilities.Select(item => item.Guid.ToString()));
			}
		}

		/// <summary>
		/// This method will copy values that were not converted (eg. FieldDescription and SubField) from the current default node
		/// into the converted node and add any children that are new in the current defaults to the converted node. The order of children
		/// in the converted node is maintained.
		/// </summary>
		private void CopyDefaultsIntoConfigNode(ConfigurableDictionaryNode convertedNode, ConfigurableDictionaryNode currentDefaultNode, int version)
		{
			if(convertedNode.Label != currentDefaultNode.Label)
			{
				// This check is necessary to handle splitting "Minor Entries" to
				// "Minor Entries (Complex Forms)" and "Minor Entries (Variants)".
				if (!currentDefaultNode.Label.StartsWith(convertedNode.Label + " "))
					throw new ArgumentException("Cannot merge two nodes that do not match.");
			}
			convertedNode.FieldDescription = currentDefaultNode.FieldDescription;
			convertedNode.SubField = currentDefaultNode.SubField;
			if (convertedNode.DictionaryNodeOptions == null)
				convertedNode.DictionaryNodeOptions = currentDefaultNode.DictionaryNodeOptions;
			convertedNode.StyleType = currentDefaultNode.StyleType;
			convertedNode.CSSClassNameOverride = currentDefaultNode.CSSClassNameOverride;

			if(version == -1 && IsReferencedEntriesNode(convertedNode))
			{
				ConvertReferencedEntries(convertedNode, currentDefaultNode);
				return;
			}

			//Minor Entry doesn't need Surrounding Context(Before/After)
			if (convertedNode.Label.ToLower().StartsWith("minor entry"))
				convertedNode.After = convertedNode.Before = null;

			// if the new defaults have children and we don't they need to be added
			if(convertedNode.Children == null && currentDefaultNode.Children != null &&
				currentDefaultNode.Children.Count > 0)
			{
				convertedNode.Children = new List<ConfigurableDictionaryNode>(currentDefaultNode.Children);
				return;
			}
			// if there are child lists to merge then merge them
			if(convertedNode.Children != null && currentDefaultNode.Children != null)
			{
				var currentDefaultChildren = new List<ConfigurableDictionaryNode>(currentDefaultNode.Children);
				var matchedChildren = new List<ConfigurableDictionaryNode>();
				foreach (var child in convertedNode.Children)
				{
					var pathStringToNode = BuildPathStringFromNode(child);
					child.Label = HandleChildNodeRenaming(version, child);
					// Attempt to find a matching node from the current default model from which to copy defaults
					ConfigurableDictionaryNode matchFromBase;
					if (TryGetMatchingNode(child.Label, currentDefaultChildren, matchedChildren, out matchFromBase))
						CopyDefaultsIntoConfigNode(child, matchFromBase, version);
					else
					{
						// This node does not match anything in the shipping defaults; it may be a custom field, or it may
						// have been overlooked before, or we may have garbage.  See https://jira.sil.org/browse/LT-16735.
						var parentType = DictionaryConfigurationController.GetLookupClassForCustomFieldParent(currentDefaultNode, Cache);
						bool isCustom;
						if (IsFieldValid(child.Label, parentType, out isCustom))
						{
							if (isCustom)
							{
								m_logger.WriteLine(string.Format("Could not match '{0}' in defaults, but it is a valid custom field.", pathStringToNode));
								SetNodeAsCustom(child, parentType);
							}
							else
							{
								m_logger.WriteLine(string.Format("Could not match '{0}' in defaults, but it actually exists in the model.", pathStringToNode));
								if (child.FieldDescription == null)
									child.FieldDescription = child.Label;
							}
						}
						else
						{
							// REVIEW (Hasso) 2014:12: If we have a top-level Custom Field with no matching Custom Field in this dictionary,
							// should we alert the user with a yellow screen?
							// manual intervention with a text editor may be needed.  :-( :-(
							m_logger.WriteLine(string.Format("Could not match '{0}' in defaults, and it is totally invalid.  Treating it as a custom field, but EXPECT TROUBLE LATER.", pathStringToNode));
							// Treat this as a custom field so that unit tests will pass.
							SetNodeAsCustom(child, parentType);
						}
					}
				}
				//remove all the matches from default list
				currentDefaultChildren.RemoveAll(matchedChildren.Contains);
				foreach(var newChild in currentDefaultChildren)
				{
					m_logger.WriteLine(string.Format("'{0}->{1}' was not in the old version; adding from default config.",
						BuildPathStringFromNode(convertedNode), newChild)); // BuildPath from convertedNode to ensure display of LabelSuffixes
					convertedNode.Children.Add(newChild);
				}
			}
			else if(convertedNode.Children != null) // if we have children and the base doesn't
			{
				throw new Exception("These nodes are not likely to match the convertedModel.");
			}
		}

		private void SetNodeAsCustom(ConfigurableDictionaryNode child, string parentType)
		{
			m_logger.IncreaseIndent();
			SetupCustomFieldNameDictionaries();
			Dictionary<string, string> cfLabelToName;
			SetupCustomField(child,
				// If we know the Custom Field's parent's type, pass a dictionary of the Custom Fields available on that type
				(parentType != null && m_classToCustomFieldsLabelToName.TryGetValue(parentType, out cfLabelToName))
					? cfLabelToName
					: null);
			m_logger.DecreaseIndent();
		}

		/// <summary>
		/// Check whether the given field is valid for the given type (class/interface).  Also set an output flag for whether
		/// it is a custom field.
		/// </summary>
		private bool IsFieldValid(string field, string type, out bool isCustom)
		{
			isCustom = false;
			try
			{
				// Convert an interface type name to a class type name if necessary.
				if (type.StartsWith("I") && Char.IsUpper(type[1]))
					type = type.Substring(1);
				var metaDataCache = Cache.MetaDataCacheAccessor;
				var clsid = metaDataCache.GetClassId(type);
				if (clsid == 0)
					return false;
				var flid = metaDataCache.GetFieldId2(clsid, field, true);
				if (flid == 0)
					return false;
				isCustom = Cache.GetIsCustomField(flid);
			}
			catch
			{
				return false;
			}
			return true;
		}

		/// <summary>
		/// Some configuration nodes had name changes in the new verison
		/// </summary>
		private string HandleChildNodeRenaming(int version, ConfigurableDictionaryNode child)
		{
			var result = child.Label;
			if (version == -1)
			{
				if (child.Label == "Components" && child.Parent.Label == "Component References")
					result = "Referenced Entries";
				// Don't rename Components -> Complex Form Type -> Abbreviation,
				// but do rename Subentries -> CFT -> Abbreviations to Reverse Abbreviation
				if (child.Label == "Abbreviation" && child.Parent.Label == "Complex Form Type" &&
					child.Parent.Parent.Label == "Subentries") // not renamed in "Components CFTs"
					result = "Reverse Abbreviation";

				if (child.Label == "Features" && child.Parent.Label == "Grammatical Info.")
					result = "Inflection Features";

				if (child.Label == "Form" && child.Parent.Label == "Reversal Entry")
					result = "Reversal Form";

				if (child.Label == "Category" && child.Parent.Label == "Reversal Entry")
					result = "Reversal Category";

				if (child.Label == "Referenced Senses" && child.Parent.Label == "Reversal Entry")
					result = "Vernacular Form";

				if (child.Label == "Type" && child.Parent.Label == "Variants (of Entry)")
					result = "Variant Type";

			}
			return result;
		}

		/// <summary>
		/// The new defaults made the following changes to this section of the old configuration (LT-15801):
		/// Removed Referenced Sense Headword from the configuration tree.
		///	Whether the target is a whole entry or a specific sense, show the Headword if "Referenced Headword" is checked.
		/// Remove Summary Definition.
		/// Change "Gloss" to "Gloss (or Summary Definition)".
		///	If the target is a specific sense, show that sense's gloss.
		///	If the target is a whole entry show the Summary Definition for the entry (if there is one)
		/// The IsEnabled property on the new nodes will be the logical or of the two old node values
		/// </summary>
		private void ConvertReferencedEntries(ConfigurableDictionaryNode convertedNode, ConfigurableDictionaryNode defaultNode)
		{
			var newChildren = new List<ConfigurableDictionaryNode>(defaultNode.Children);
			var newHeadword = newChildren.First(child => child.Label == "Referenced Headword");
			var oldHeadwordNode = convertedNode.Children.First(child => child.Label == "Referenced Headword");
			// Usually "Referenced Sense Headword" but in one case it is "Referenced Sense"
			var oldSenseHeadwordNode = convertedNode.Children.FirstOrDefault(child => child.Label.StartsWith("Referenced Sense"))
				?? new ConfigurableDictionaryNode();
			newHeadword.IsEnabled = oldHeadwordNode.IsEnabled || oldSenseHeadwordNode.IsEnabled;
			newHeadword.Before = !string.IsNullOrEmpty(oldHeadwordNode.Before) ? oldHeadwordNode.Before : oldSenseHeadwordNode.Before;
			newHeadword.Between = !string.IsNullOrEmpty(oldHeadwordNode.Between) ? oldHeadwordNode.Between : oldSenseHeadwordNode.Between;
			newHeadword.After = !string.IsNullOrEmpty(oldHeadwordNode.After) ? oldHeadwordNode.After : oldSenseHeadwordNode.After;
			// Set the new Headword options based off the old headword (or old sense headword) settings
			var oldOptions = oldHeadwordNode.DictionaryNodeOptions ?? oldSenseHeadwordNode.DictionaryNodeOptions;
			if(oldHeadwordNode.DictionaryNodeOptions != null)
			{
				newHeadword.DictionaryNodeOptions = oldOptions.DeepClone();
			}

			var newGloss = newChildren.First(child => child.Label == "Gloss (or Summary Definition)");
			var oldSummaryNode = convertedNode.Children.First(child => child.Label == "Summary Definition");
			var oldGlossNode = convertedNode.Children.FirstOrDefault(child => child.Label == "Gloss")
				?? new ConfigurableDictionaryNode();
			newGloss.IsEnabled = oldSummaryNode.IsEnabled || oldGlossNode.IsEnabled;
			newGloss.Before = !string.IsNullOrEmpty(oldGlossNode.Before) ? oldGlossNode.Before : oldSummaryNode.Before;
			newGloss.Between = !string.IsNullOrEmpty(oldGlossNode.Between) ? oldGlossNode.Between : oldSummaryNode.Between;
			newGloss.After = !string.IsNullOrEmpty(oldGlossNode.After) ? oldGlossNode.After : oldSummaryNode.After;
			// Set the new gloss options based off the old summary definition (or old gloss) settings
			oldOptions = oldSummaryNode.DictionaryNodeOptions ?? oldGlossNode.DictionaryNodeOptions;
			if(oldHeadwordNode.DictionaryNodeOptions != null)
			{
				newGloss.DictionaryNodeOptions = oldOptions.DeepClone();
			}

			if(convertedNode.Children.Count != 4)
			{
				m_logger.WriteLine(string.Format("{0} had children (probably duplicates) that were not migrated.", BuildPathStringFromNode(convertedNode)));
			}
			convertedNode.Children = newChildren;
		}

		private static bool IsReferencedEntriesNode(ConfigurableDictionaryNode convertedNode)
		{
			return convertedNode.Label == "Referenced Entries";
		}

		internal static string BuildPathStringFromNode(ConfigurableDictionaryNode child)
		{
			var path = child.DisplayLabel;
			var node = child;
			while(node.Parent != null)
			{
				path = node.Parent.DisplayLabel+"->"+path;
				node = node.Parent;
			}
			return path;
		}

		private static string BuildPathStringFromNode(XmlDocConfigureDlg.LayoutTreeNode child)
		{
			var path = string.Format("{0} ({1})", child.Label, child.DupString);
			var node = child;
			while(node.Parent != null
				// If 'Minor Entry' is duplicated, both copies get a new, common parent 'Minor Entry', which does not affect migration
				// apart from making log entries about 'Minor Entry->Minor Entry (1)->and so on'
				&& !(node.Parent.Parent == null || ((XmlDocConfigureDlg.LayoutTreeNode)node.Parent).Label.Equals(node.Label)))
			{
				node = (XmlDocConfigureDlg.LayoutTreeNode)node.Parent;
				path = node.Label+"->"+path;
			}
			return path;
		}

		/// <summary>Attempts to find and return a node from the currentDefaultChildren whose Label matches childLabel.</summary>
		/// <returns>true if successful</returns>
		private static bool TryGetMatchingNode(string childLabel,
			IEnumerable<ConfigurableDictionaryNode> currentDefaultChildren, List<ConfigurableDictionaryNode> matchedChildren,
			out ConfigurableDictionaryNode matchFromCurrentDefault)
		{
			matchFromCurrentDefault = currentDefaultChildren.FirstOrDefault(baseChild => childLabel == baseChild.Label);
			if(matchFromCurrentDefault != null)
			{
				matchedChildren.Add(matchFromCurrentDefault);
				return true;
			}
			return false;
		}

		private void SetupCustomFieldNameDictionaries()
		{
			if(m_classToCustomFieldsLabelToName != null)
				return;
			m_classToCustomFieldsLabelToName = new Dictionary<string, Dictionary<string, string>>();
			var metaDataCache = Cache.MetaDataCacheAccessor;

			foreach(var classToCustomFields in DictionaryConfigurationController.BuildCustomFieldMap(Cache))
			{
				var labelToName = m_classToCustomFieldsLabelToName[classToCustomFields.Key] = new Dictionary<string, string>();
				foreach(var flid in classToCustomFields.Value)
				{
					labelToName[metaDataCache.GetFieldLabel(flid)] = metaDataCache.GetFieldName(flid);
				}
			}
		}

		/// <param name="node">the node that has been identified as a Custom Field</param>
		/// <param name="labelToName">a Dictionary of possible Custom Field Names, keyed by Label</param>
		private void SetupCustomField(ConfigurableDictionaryNode node, IDictionary<string, string> labelToName)
		{
			node.IsCustomField = true;
			string nodeName;
			if (labelToName != null && labelToName.TryGetValue(node.Label, out nodeName))
			{
				m_logger.WriteLine(string.Format("Found name '{0}' for Custom Field labeled '{1}'; using.", nodeName, node.Label));
				node.FieldDescription = nodeName;
			}
			else
			{
				node.FieldDescription = node.Label;
			}

			var metaDataCache = (IFwMetaDataCacheManaged)Cache.MetaDataCacheAccessor;
			if (node.Children != null)
			{
				foreach (var child in node.Children)
				{
					m_logger.WriteLine(string.Format("Treating '{0}' as custom.", BuildPathStringFromNode(child)));
					SetupCustomField(child, null);
					// Children should be not marked as custom unless we know they are.
					int field = GetFieldIdForNode(child, metaDataCache);
					if (field != 0)
						child.IsCustomField = metaDataCache.IsCustom(field);
					else
						child.IsCustomField = false;
				}
			}
			else
			{
				int field = GetFieldIdForNode(node, metaDataCache);
				if (field != 0)
				{
					var listId = metaDataCache.GetFieldListRoot(field);
					if (listId != Guid.Empty)
						DictionaryConfigurationController.AddFieldsForPossibilityList(node);
					var type = metaDataCache.GetFieldType(field);
					// Create the proper node options object.
					switch (type)
					{
						case (int) CellarPropertyType.ReferenceCollection:
						case (int) CellarPropertyType.ReferenceSequence:
							if (listId != Guid.Empty)
								node.DictionaryNodeOptions = new DictionaryNodeListOptions();
							break;
						case (int)CellarPropertyType.OwningCollection:
						case (int)CellarPropertyType.OwningSequence:
							break;
						case (int) CellarPropertyType.MultiUnicode:
						case (int) CellarPropertyType.MultiString:
							node.DictionaryNodeOptions = new DictionaryNodeWritingSystemOptions();
							break;
						case (int)CellarPropertyType.ReferenceAtomic:
							if (listId != Guid.Empty)
								node.DictionaryNodeOptions = new DictionaryNodeListOptions();
							break;
						case (int)CellarPropertyType.OwningAtomic:
							break;
						case (int)CellarPropertyType.GenDate:
						case (int)CellarPropertyType.Time:
							break;
						case (int)CellarPropertyType.String:
							break;
					}
				}
			}
		}

		private int GetFieldIdForNode(ConfigurableDictionaryNode node, IFwMetaDataCacheManaged metaDataCache)
		{
			try
			{
				var parentType = DictionaryConfigurationController.GetLookupClassForCustomFieldParent(node.Parent, Cache);
				var flid = metaDataCache.GetFieldId(parentType, node.FieldDescription, false);
				return flid;
			}
			catch (Exception)
			{
				return 0;
			}
		}

		/// <remarks>Internal only for tests, production entry point is MigrateOldConfigurationsIfNeeded()</remarks>
		internal ConfigurableDictionaryNode ConvertLayoutTreeNodeToConfigNode(XmlDocConfigureDlg.LayoutTreeNode node)
		{
			var convertedNode =  new ConfigurableDictionaryNode
			{
				IsDuplicate = node.IsDuplicate,
				LabelSuffix = node.DupString,
				Before = node.Before,
				After = node.After,
				Between = node.Between,
				Style = node.StyleName,
				Label = node.Label,
				IsEnabled = node.Checked,
				DictionaryNodeOptions = CreateOptionsFromLayoutTreeNode(node)
			};

			// Custom fields were implicitly marked in the old configuration files.  Decode the implicit marking.  See LT-17032.
			if (node.Configuration != null && node.Configuration.Attributes != null)
			{
				var attr = node.Configuration.Attributes["ref"];
				convertedNode.IsCustomField = (attr != null && attr.Value == "$child");
			}

			// ConfigurableDictionaryNode.Label properties don't include the suffix like XmlDocConfigureDlg.LayoutTreeNode.Label properties do.
			if (convertedNode.IsDuplicate)
			{
				// XmlDocConfigureDlg.LayoutTreeNode's that are duplicates of duplicates will have a set of suffixes
				// in the DupString property, separated by hyphens. The last one is what we want.
				var i = convertedNode.LabelSuffix.LastIndexOf("-", StringComparison.Ordinal);
				if (i >= 0)
					convertedNode.LabelSuffix = convertedNode.LabelSuffix.Substring(i + 1);
				var suffixNotation = string.Format(" ({0})", convertedNode.LabelSuffix);
				if (convertedNode.Label.EndsWith(suffixNotation))
				{
					convertedNode.Label = convertedNode.Label.Remove(convertedNode.Label.Length - suffixNotation.Length);
				}
				else
				{
					m_logger.WriteLine(string.Format("The node '{0}' does not seem to be a duplicate; treating as original",
						BuildPathStringFromNode(node)));
					convertedNode.LabelSuffix = null;
					convertedNode.IsDuplicate = false;
				}
			}

			if(node.Nodes.Count > 0)
			{
				convertedNode.Children = new List<ConfigurableDictionaryNode>();
				foreach(XmlDocConfigureDlg.LayoutTreeNode childNode in node.Nodes)
				{
					convertedNode.Children.Add(ConvertLayoutTreeNodeToConfigNode(childNode));
				}
			}
			return convertedNode;
		}

		private DictionaryNodeOptions CreateOptionsFromLayoutTreeNode(XmlDocConfigureDlg.LayoutTreeNode node)
		{
			DictionaryNodeOptions options = null;
			if(!string.IsNullOrEmpty(node.WsType))
			{
				options = new DictionaryNodeWritingSystemOptions
				{
					DisplayWritingSystemAbbreviations = node.ShowWsLabels,
					WsType = MigrateWsType(node.WsType),
					Options = MigrateWsOptions(node.WsLabel)
				};
			}
			if(node.ShowSenseConfig)
			{
				string before = null, style = null, after = null;
				if(!string.IsNullOrEmpty(node.Number))
				{
					node.SplitNumberFormat(out before, out style, out after);
				}
				options = new DictionaryNodeSenseOptions
				{
					DisplayEachSenseInAParagraph = node.ShowSenseAsPara,
					ShowSharedGrammarInfoFirst = node.ShowSingleGramInfoFirst,
					NumberEvenASingleSense = node.NumberSingleSense,
					BeforeNumber = before,
					AfterNumber = after,
					NumberingStyle = style,
					NumberStyle = GenerateNumberStyleFromLayoutTreeNode(node)
				};
			}
			if(!string.IsNullOrEmpty(node.LexRelType))
			{
				options = new DictionaryNodeListOptions();
				SetListOptionsProperties(node.LexRelType, node.LexRelTypeSequence, (DictionaryNodeListOptions)options);
			}
			if(!string.IsNullOrEmpty(node.EntryType))
			{
				// Root-based Minor Entry - Components should not have a display-each-in-paragraph checkbox. See LT-15834.
				if (node.EntryType == "complex" && node.PartName != "LexEntry-Jt-StemMinorComponentsConfig")
				{
					options = new DictionaryNodeComplexFormOptions { DisplayEachComplexFormInAParagraph = node.ShowComplexFormPara };

					if (node.PartName == "LexEntry-Jt-RootSubentriesConfig")
					{
						// LT-15834
						(options as DictionaryNodeComplexFormOptions).DisplayEachComplexFormInAParagraph = true;
					}
				}
				else
				{
					options = new DictionaryNodeListOptions();
				}
				SetListOptionsProperties(node.EntryType, node.EntryTypeSequence, (DictionaryNodeListOptions)options);
			}

			return options;
		}

		private void SetListOptionsProperties(string type, string sequence, DictionaryNodeListOptions options)
		{
			options.Options = new List<DictionaryNodeListOptions.DictionaryNodeOption>();
			options.ListId = (DictionaryNodeListOptions.ListIds)Enum.Parse(typeof(DictionaryNodeListOptions.ListIds), type, true);
			// Create a list of dictionary node options from a string of the format "+guid,-guid,+guid"
			options.Options.AddRange(sequence.Split(',').Select(id => new DictionaryNodeListOptions.DictionaryNodeOption
																							{
																								IsEnabled = id.StartsWith("+"),
																								Id = id.Trim(new[] { '+', '-', ' ' })
																							}));
		}

		private string GenerateNumberStyleFromLayoutTreeNode(XmlDocConfigureDlg.LayoutTreeNode node)
		{
			var styleSheet = FontHeightAdjuster.StyleSheetFromPropertyTable(PropertyTable);
			const string senseNumberStyleBase = "Dictionary-SenseNumber";
			var senseNumberStyleName = senseNumberStyleBase;
			var matchedOrCreated = false;
			var styleNumberSuffix = 1;
			do
			{
				if(styleSheet.FindStyle(senseNumberStyleName) == null)
				{
					var senseNumberStyle = Cache.ServiceLocator.GetInstance<IStStyleFactory>().Create();
					Cache.LangProject.StylesOC.Add(senseNumberStyle);
					senseNumberStyle.Name = senseNumberStyleName;
					senseNumberStyle.Type = StyleType.kstCharacter;
					senseNumberStyle.UserLevel = 1;
					senseNumberStyle.IsBuiltIn = false;
					var propsBldr = TsPropsBldrClass.Create();
					propsBldr.SetStrPropValue((int)FwTextPropType.ktptFontFamily, node.NumFont);
					if(!string.IsNullOrEmpty(node.NumStyle))
					{
						if(node.NumStyle.Contains("-bold"))
						{
							propsBldr.SetIntPropValues((int)FwTextPropType.ktptBold, (int)FwTextPropVar.ktpvEnum, (int)FwTextToggleVal.kttvOff);
						}
						else if(node.NumStyle.Contains("bold"))
						{
							propsBldr.SetIntPropValues((int)FwTextPropType.ktptBold, (int)FwTextPropVar.ktpvEnum, (int)FwTextToggleVal.kttvForceOn);
						}
						if(node.NumStyle.Contains("-italic"))
						{
							propsBldr.SetIntPropValues((int)FwTextPropType.ktptItalic, (int)FwTextPropVar.ktpvEnum, (int)FwTextToggleVal.kttvOff);
						}
						else if(node.NumStyle.Contains("italic"))
						{
							propsBldr.SetIntPropValues((int)FwTextPropType.ktptItalic, (int)FwTextPropVar.ktpvEnum, (int)FwTextToggleVal.kttvForceOn);
						}
						senseNumberStyle.Rules = propsBldr.GetTextProps();
					}
					styleSheet.PutStyle(senseNumberStyleName, "Used for configuring some sense numbers in the dictionary",
						senseNumberStyle.Hvo, 0, 0, (int)StyleType.kstCharacter, false, false, propsBldr.GetTextProps());
					matchedOrCreated = true;
				}
				else if(LayoutOptionsMatchStyle(styleSheet.Styles[senseNumberStyleName], node))
				{
					matchedOrCreated = true;
				}
				else
				{
					senseNumberStyleName = string.Format("{0}-{1}", senseNumberStyleBase, ++styleNumberSuffix);
				}
			} while(!matchedOrCreated);
			return senseNumberStyleName;
		}

		private bool LayoutOptionsMatchStyle(BaseStyleInfo style, XmlDocConfigureDlg.LayoutTreeNode node)
		{
			// if the style isn't even a character style
			if(!style.IsCharacterStyle)
			{
				return false;
			}
			var fontInfo = style.DefaultCharacterStyleInfo;
			// if nothing about bold or italic are in the node but there is information in the style
			if(string.IsNullOrEmpty(node.NumStyle) && (fontInfo.Bold.ValueIsSet || fontInfo.Italic.ValueIsSet))
			{
				return false;
			}
			// if we have bold or italic info in the node but it doesn't match the style
			if(!string.IsNullOrEmpty(node.NumStyle) &&
				((node.NumStyle.Contains("-bold") && fontInfo.Bold.ValueIsSet && fontInfo.Bold.Value) ||
				 (!node.NumStyle.Contains("-bold") && node.NumStyle.Contains("bold") && fontInfo.Bold.ValueIsSet && !fontInfo.Bold.Value) ||
				 (node.NumStyle.Contains("bold") && !fontInfo.Bold.ValueIsSet) ||
				 (!node.NumStyle.Contains("bold") && fontInfo.Bold.ValueIsSet) ||
				 (node.NumStyle.Contains("-italic") && fontInfo.Italic.ValueIsSet && fontInfo.Italic.Value) ||
				 (!node.NumStyle.Contains("-italic") && node.NumStyle.Contains("italic") && fontInfo.Italic.ValueIsSet && !fontInfo.Italic.Value) ||
				 (node.NumStyle.Contains("italic") && !fontInfo.Italic.ValueIsSet) ||
				 (!node.NumStyle.Contains("italic") && fontInfo.Italic.ValueIsSet)))
			{
				return false;
			}
			// if the font doesn't match
			if(string.IsNullOrEmpty(node.NumFont) && fontInfo.FontName.ValueIsSet || // node value is empty but fontInfo isn't
				!string.IsNullOrEmpty(node.NumFont) && !fontInfo.FontName.ValueIsSet || // fontinfo is empty but node value isn't
				(fontInfo.FontName.ValueIsSet && string.Compare(node.NumFont, fontInfo.FontName.Value, StringComparison.Ordinal) != 0))
			{
				// node value was empty but fontInfo isn't or
				// fontInfo was empty but node value wasn't or
				// both strings had content but it didn't match
				return false;
			}
			return true;
		}

		private List<DictionaryNodeListOptions.DictionaryNodeOption> MigrateWsOptions(string wsLabel)
		{
			return wsLabel.Split(',').Select(item => new DictionaryNodeListOptions.DictionaryNodeOption { Id = item.Trim(), IsEnabled = true }).ToList();
		}

		private DictionaryNodeWritingSystemOptions.WritingSystemType MigrateWsType(string wsType)
		{
			switch(wsType)
			{
				case "analysis":
				case "analysisform": return DictionaryNodeWritingSystemOptions.WritingSystemType.Analysis;
				case "vernacular": return DictionaryNodeWritingSystemOptions.WritingSystemType.Vernacular;
				case "vernacular analysis":
				case "analysis vernacular":
				case "vernoranal": return DictionaryNodeWritingSystemOptions.WritingSystemType.Both;
				case "pronunciation": return DictionaryNodeWritingSystemOptions.WritingSystemType.Pronunciation;
				case "reversal": return DictionaryNodeWritingSystemOptions.WritingSystemType.Reversal;
				default: throw new ArgumentException(string.Format("Unknown writing system type {0}", wsType), wsType);
			}
		}

		#region trivial portions of the ILayoutConverter implementation
		public IEnumerable<XElement> GetLayoutTypes()
		{
			return m_layoutInventory.GetLayoutTypes();
		}

		public FdoCache Cache { get; private set; }
		public StringTable StringTable { get; private set; }
		public LayoutLevels LayoutLevels { get; private set; }

		public void ExpandWsTaggedNodes(string sWsTag)
		{
			m_layoutInventory.ExpandWsTaggedNodes(sWsTag);
		}

		public void SetOriginalIndexForNode(XmlDocConfigureDlg.LayoutTreeNode mainLayoutNode)
		{
			//Not important for migration
		}

		public XElement GetLayoutElement(string className, string layoutName)
		{
			return LegacyConfigurationUtils.GetLayoutElement(m_layoutInventory, className, layoutName);
		}

		public XElement GetPartElement(string className, string sRef)
		{
			return LegacyConfigurationUtils.GetPartElement(m_partInventory, className, sRef);
		}

		public void BuildRelationTypeList(XmlDocConfigureDlg.LayoutTreeNode ltn)
		{
			//Not important for migration - Handled separately by the new configuration dialog
		}

		public void BuildEntryTypeList(XmlDocConfigureDlg.LayoutTreeNode ltn, string layoutName)
		{
			//Not important for migration - Handled separately by the new configuration dialog
		}
		#endregion

		/// <summary>
		/// Only use for tests which don't enter the migrator class at the standard entry point
		/// </summary>
		internal SimpleLogger SetTestLogger
		{
			set { m_logger = value; }
		}
	}
}<|MERGE_RESOLUTION|>--- conflicted
+++ resolved
@@ -28,17 +28,9 @@
 		Justification="Cache is a reference")]
 	public class DictionaryConfigurationMigrator : ILayoutConverter, IFlexComponent
 	{
-<<<<<<< HEAD
 		private Inventory m_layoutInventory;
 		private Inventory m_partInventory;
-		private readonly SimpleLogger m_logger = new SimpleLogger();
-=======
-		private readonly Inventory m_layoutInventory;
-		private readonly Inventory m_partInventory;
-		private Mediator m_mediator;
-		private readonly PropertyTable m_propertyTable;
 		private SimpleLogger m_logger;
->>>>>>> 32707667
 		/// <summary>
 		/// The innermost directory of the configurations presently being migrated.
 		/// To migrate, this class calls out to <see cref="LegacyConfigurationUtils"/>, which calls this class back through the
@@ -115,7 +107,9 @@
 		{
 			using (m_logger = new SimpleLogger())
 			{
-<<<<<<< HEAD
+			var versionProvider = new VersionInfoProvider(Assembly.GetExecutingAssembly(), true);
+			if (ConfigsNeedMigrating())
+			{
 				m_logger.WriteLine(string.Format("{0}: Old configurations were found in need of migration. - {1}",
 					versionProvider.ApplicationVersion, DateTime.Now.ToString("yyyy MMM d h:mm:ss")));
 				var projectPath = FdoFileHelper.GetConfigSettingsDir(Cache.ProjectId.ProjectFolder);
@@ -124,70 +118,34 @@
 				m_configDirSuffixBeingMigrated = DictionaryConfigurationListener.DictionaryConfigurationDirectoryName;
 				Directory.CreateDirectory(Path.Combine(projectPath, m_configDirSuffixBeingMigrated));
 				UndoableUnitOfWorkHelper.DoUsingNewOrCurrentUOW(
-					"Undo Migrate old Dictionary Configurations", "Redo Migrate old Dictionary Configurations", Cache.ActionHandlerAccessor,
+						"Undo Migrate old Dictionary Configurations", "Redo Migrate old Dictionary Configurations",
+						Cache.ActionHandlerAccessor,
 					() =>
 					{
 						var configureLayouts = GetConfigureLayoutsNodeForTool("lexiconDictionary");
 						LegacyConfigurationUtils.BuildTreeFromLayoutAndParts(configureLayouts, this);
 					});
-				m_logger.WriteLine(string.Format("Migrating Reversal Index configurations, if any - {0}", DateTime.Now.ToString("h:mm:ss")));
+					m_logger.WriteLine(string.Format("Migrating Reversal Index configurations, if any - {0}",
+						DateTime.Now.ToString("h:mm:ss")));
 				m_configDirSuffixBeingMigrated = DictionaryConfigurationListener.ReversalIndexConfigurationDirectoryName;
 				Directory.CreateDirectory(Path.Combine(projectPath, m_configDirSuffixBeingMigrated));
 				UndoableUnitOfWorkHelper.DoUsingNewOrCurrentUOW(
-					"Undo Migrate old Reversal Configurations", "Redo Migrate old Reversal Configurations", Cache.ActionHandlerAccessor,
+						"Undo Migrate old Reversal Configurations", "Redo Migrate old Reversal Configurations",
+						Cache.ActionHandlerAccessor,
 					() =>
 					{
 						var configureLayouts = GetConfigureLayoutsNodeForTool("reversalEditComplete");
 						LegacyConfigurationUtils.BuildTreeFromLayoutAndParts(configureLayouts, this);
 					});
 			}
-			if(m_logger.HasContent)
+				if (m_logger.HasContent)
 			{
 				var configurationDir = DictionaryConfigurationListener.GetProjectConfigurationDirectory(PropertyTable,
 					DictionaryConfigurationListener.DictionaryConfigurationDirectoryName);
 				Directory.CreateDirectory(configurationDir);
 				File.AppendAllText(Path.Combine(configurationDir, "ConfigMigrationLog.txt"), m_logger.Content);
-=======
-				var versionProvider = new VersionInfoProvider(Assembly.GetExecutingAssembly(), true);
-				if (ConfigsNeedMigrating())
-				{
-					m_logger.WriteLine(string.Format("{0}: Old configurations were found in need of migration. - {1}",
-						versionProvider.ApplicationVersion, DateTime.Now.ToString("yyyy MMM d h:mm:ss")));
-					var projectPath = FdoFileHelper.GetConfigSettingsDir(Cache.ProjectId.ProjectFolder);
-
-					m_logger.WriteLine("Migrating dictionary configurations");
-					m_configDirSuffixBeingMigrated = DictionaryConfigurationListener.DictionaryConfigurationDirectoryName;
-					Directory.CreateDirectory(Path.Combine(projectPath, m_configDirSuffixBeingMigrated));
-					UndoableUnitOfWorkHelper.DoUsingNewOrCurrentUOW(
-						"Undo Migrate old Dictionary Configurations", "Redo Migrate old Dictionary Configurations",
-						Cache.ActionHandlerAccessor,
-						() =>
-						{
-							var configureLayouts = GetConfigureLayoutsNodeForTool("lexiconDictionary");
-							LegacyConfigurationUtils.BuildTreeFromLayoutAndParts(configureLayouts, this);
-						});
-					m_logger.WriteLine(string.Format("Migrating Reversal Index configurations, if any - {0}",
-						DateTime.Now.ToString("h:mm:ss")));
-					m_configDirSuffixBeingMigrated = DictionaryConfigurationListener.ReversalIndexConfigurationDirectoryName;
-					Directory.CreateDirectory(Path.Combine(projectPath, m_configDirSuffixBeingMigrated));
-					UndoableUnitOfWorkHelper.DoUsingNewOrCurrentUOW(
-						"Undo Migrate old Reversal Configurations", "Redo Migrate old Reversal Configurations",
-						Cache.ActionHandlerAccessor,
-						() =>
-						{
-							var configureLayouts = GetConfigureLayoutsNodeForTool("reversalToolEditComplete");
-							LegacyConfigurationUtils.BuildTreeFromLayoutAndParts(configureLayouts, this);
-						});
-				}
-				if (m_logger.HasContent)
-				{
-					var configurationDir = DictionaryConfigurationListener.GetProjectConfigurationDirectory(m_propertyTable,
-						DictionaryConfigurationListener.DictionaryConfigurationDirectoryName);
-					Directory.CreateDirectory(configurationDir);
-					File.AppendAllText(Path.Combine(configurationDir, "ConfigMigrationLog.txt"), m_logger.Content);
-				}
->>>>>>> 32707667
-			}
+			}
+		}
 			m_logger = null;
 		}
 
@@ -328,7 +286,7 @@
 							var languageSuffixIndex = layout.IndexOf('-') + 1;
 							string reversalIndex;
 							if (languageSuffixIndex > 0)
-							{
+						{
 								var languageCode = customSuffixIndex > 0
 									? layout.Substring(languageSuffixIndex, customSuffixIndex - languageSuffixIndex)
 									: layout.Substring(languageSuffixIndex);
@@ -447,7 +405,7 @@
 				// This check is necessary to handle splitting "Minor Entries" to
 				// "Minor Entries (Complex Forms)" and "Minor Entries (Variants)".
 				if (!currentDefaultNode.Label.StartsWith(convertedNode.Label + " "))
-					throw new ArgumentException("Cannot merge two nodes that do not match.");
+				throw new ArgumentException("Cannot merge two nodes that do not match.");
 			}
 			convertedNode.FieldDescription = currentDefaultNode.FieldDescription;
 			convertedNode.SubField = currentDefaultNode.SubField;
@@ -508,8 +466,8 @@
 						}
 						else
 						{
-							// REVIEW (Hasso) 2014:12: If we have a top-level Custom Field with no matching Custom Field in this dictionary,
-							// should we alert the user with a yellow screen?
+						// REVIEW (Hasso) 2014:12: If we have a top-level Custom Field with no matching Custom Field in this dictionary,
+						// should we alert the user with a yellow screen?
 							// manual intervention with a text editor may be needed.  :-( :-(
 							m_logger.WriteLine(string.Format("Could not match '{0}' in defaults, and it is totally invalid.  Treating it as a custom field, but EXPECT TROUBLE LATER.", pathStringToNode));
 							// Treat this as a custom field so that unit tests will pass.
@@ -801,7 +759,7 @@
 				var parentType = DictionaryConfigurationController.GetLookupClassForCustomFieldParent(node.Parent, Cache);
 				var flid = metaDataCache.GetFieldId(parentType, node.FieldDescription, false);
 				return flid;
-			}
+				}
 			catch (Exception)
 			{
 				return 0;
@@ -825,9 +783,9 @@
 			};
 
 			// Custom fields were implicitly marked in the old configuration files.  Decode the implicit marking.  See LT-17032.
-			if (node.Configuration != null && node.Configuration.Attributes != null)
-			{
-				var attr = node.Configuration.Attributes["ref"];
+			if (node.Configuration != null && node.Configuration.Attributes().Any())
+			{
+				var attr = node.Configuration.Attribute("ref");
 				convertedNode.IsCustomField = (attr != null && attr.Value == "$child");
 			}
 
