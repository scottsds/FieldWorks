--- conflicted
+++ resolved
@@ -23,11 +23,7 @@
 		Justification="Cache is a reference")]
 	public class DictionaryConfigurationMigrator
 	{
-<<<<<<< HEAD
-		public const int VersionCurrent = 5;
-=======
 		public const int VersionCurrent = 10;
->>>>>>> 412542a5
 		internal const string NodePathSeparator = " > ";
 		private readonly Inventory m_layoutInventory;
 		private readonly Inventory m_partInventory;
