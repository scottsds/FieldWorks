--- conflicted
+++ resolved
@@ -12,7 +12,6 @@
 using XCore;
 using System.Net;
 using System.Text;
-using Palaso.Extensions;
 using SIL.Utils;
 
 namespace SIL.FieldWorks.XWorks
@@ -109,13 +108,8 @@
 				{
 					throw new ApplicationException(string.Format("Could not locate reversal writing system for {0}", reversal));
 				}
-<<<<<<< HEAD
 				var xhtmlPath = Path.Combine(tempDirectoryToCompress, string.Format("reversal_{0}.xhtml", reversalWs.IcuLocale));
-				var configurationFile = Path.Combine(m_propertyTable.UserSettingDirectory, "ReversalIndex", reversal + ".fwdictconfig"); // TODO (Hasso) 2016.01: what if the user wants to use a copy of this config?
-=======
-				var xhtmlPath = Path.Combine(tempDirectoryToCompress, string.Format("reversal_{0}.xhtml", reversalWs.RFC5646));
-				var configurationFile = Path.Combine(m_mediator.PropertyTable.UserSettingDirectory, "ReversalIndex", reversal + ".fwdictconfig");
->>>>>>> 04c8d1b5
+				var configurationFile = Path.Combine(m_propertyTable.UserSettingDirectory, "ReversalIndex", reversal + ".fwdictconfig");
 				var configuration = new DictionaryConfigurationModel(configurationFile, m_cache);
 				m_exportService.ExportReversalContent(xhtmlPath, reversal, configuration);
 				webonaryView.UpdateStatus(xWorksStrings.ExportingReversalsToWebonaryCompleted);
