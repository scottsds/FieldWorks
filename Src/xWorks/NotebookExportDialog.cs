// Copyright (c) 2010-2013 SIL International
// This software is licensed under the LGPL, version 2.1 or later
// (http://www.gnu.org/licenses/lgpl-2.1.html)
//
// File: NotebookExportDialog.cs
// Responsibility: mcconnel
//
// <remarks>
// </remarks>

using System;
using System.Collections.Generic;
using System.Windows.Forms;
using System.Diagnostics;
using System.IO;
using System.Xml;
<<<<<<< HEAD
=======
using SIL.WritingSystems;
using XCore;
>>>>>>> 57804e2f
using System.Text;
using SIL.CoreImpl;
using SIL.FieldWorks.Common.COMInterfaces;
using SIL.Utils;
using SIL.FieldWorks.FDO;
using SIL.FieldWorks.FDO.Infrastructure;
using SIL.FieldWorks.FDO.Application;
using SIL.FieldWorks.Common.Controls;
using SIL.FieldWorks.Common.RootSites;

namespace SIL.FieldWorks.XWorks
{
	/// ----------------------------------------------------------------------------------------
	/// <summary>
	/// Overrides various aspects of ExportDialog to support exporting from the Data Notebook
	/// section of Language Explorer.
	/// </summary>
	/// ----------------------------------------------------------------------------------------
	public class NotebookExportDialog : ExportDialog
	{
		List<int> m_customFlids = new List<int>();
		IFwMetaDataCacheManaged m_mdc;
		bool m_fRightToLeft = false;

		/// ------------------------------------------------------------------------------------
		/// <summary>
		/// Constructor.
		/// </summary>
		/// ------------------------------------------------------------------------------------
		public NotebookExportDialog()
		{
			m_helpTopic = "khtpExportNotebook";
		}

		/// ------------------------------------------------------------------------------------
		/// <summary>
		/// Get the relative path to the export configuration files.
		/// </summary>
		/// ------------------------------------------------------------------------------------
		protected override string ConfigurationFilePath
		{
			get { return String.Format("Language Explorer{0}Export Templates{0}Notebook", Path.DirectorySeparatorChar); }
		}

		/// ------------------------------------------------------------------------------------
		/// <summary>
		/// Store any additional attributes of the configuration nodes.
		/// </summary>
		/// ------------------------------------------------------------------------------------
		protected override void ConfigureItem(XmlDocument document, ListViewItem item, XmlNode ddNode)
		{
			base.ConfigureItem(document, item, ddNode);
		}

		/// ------------------------------------------------------------------------------------
		/// <summary>
		/// Check whether the given export should be disabled.
		/// </summary>
		/// ------------------------------------------------------------------------------------
		protected override bool ItemDisabled(string tag)
		{
			return false;
		}

		/// ------------------------------------------------------------------------------------
		/// <summary>
		/// Allow custom final preparation before asking for file.  See LT-8403.
		/// </summary>
		/// <returns>true iff export can proceed further</returns>
		/// ------------------------------------------------------------------------------------
		protected override bool PrepareForExport()
		{
			return true;
		}

		/// ------------------------------------------------------------------------------------
		/// <summary>
		/// Do the actual export.
		/// </summary>
		/// ------------------------------------------------------------------------------------
		protected override void DoExport(string outPath)
		{
			string fxtPath = (string) m_exportList.SelectedItems[0].Tag;
			FxtType ft = m_rgFxtTypes[FxtIndex(fxtPath)];
			using (new WaitCursor(this))
			{
				using (var progressDlg = new ProgressDialogWithTask(this))
				{
					try
					{
						progressDlg.Title = String.Format(xWorksStrings.Exporting0,
							m_exportList.SelectedItems[0].Text);
						progressDlg.Message = xWorksStrings.Exporting_;
						switch (ft.m_ft)
						{
							case FxtTypes.kftFxt:
								progressDlg.RunTask(true, ExportNotebook, outPath, fxtPath, ft);
								break;
							case FxtTypes.kftConfigured:
								progressDlg.Minimum = 0;
								progressDlg.Maximum = m_seqView.ObjectCount;
								progressDlg.AllowCancel = true;

								IVwStylesheet vss = m_seqView.RootBox == null ? null : m_seqView.RootBox.Stylesheet;
								progressDlg.RunTask(true, ExportConfiguredDocView,
									outPath, fxtPath, ft, vss);
								break;
						}
					}
					catch (WorkerThreadException e)
					{
						if (e.InnerException is CancelException)
						{
							MessageBox.Show(this, e.InnerException.Message);
							m_ce = null;
						}
						else
						{
							string msg = xWorksStrings.ErrorExporting_ProbablyBug + Environment.NewLine + e.InnerException.Message;
							MessageBox.Show(this, msg);
						}
					}
					finally
					{
						m_progressDlg = null;
						Close();
					}
				}
			}
		}

		object ExportNotebook(IProgress progress, object[] args)
		{
			string outPath = (string)args[0];
			string fxtPath = (string)args[1];
			FxtType ft = (FxtType)args[2];
			progress.Minimum = 0;
			progress.Maximum = m_cache.LangProject.ResearchNotebookOA.RecordsOC.Count + 6;
			using (var writer = new StreamWriter(outPath)) // defaults to UTF-8
			{
				writer.WriteLine("<?xml version=\"1.0\" encoding=\"UTF-8\"?>");
				writer.WriteLine("<Notebook exportVersion=\"2.0\" project=\"{0}\" dateExported=\"{1}\">",
					m_cache.ProjectId.UiName, DateTime.Now.ToString("yyyy-MM-ddThh:mm:ss"));
				progress.Message = "Exporting data records...";
				ExportRecords(writer, progress);
				progress.Message = "Exporting writing systems...";
				ExportLanguages(writer);
				progress.Step(3);
				progress.Message = "Exporting styles...";
				ExportStyles(writer);
				progress.Step(3);
				writer.WriteLine("</Notebook>");
			}
			if (!String.IsNullOrEmpty(ft.m_sXsltFiles))
			{
				string[] rgsXslts = ft.m_sXsltFiles.Split(new[] { ';' }, StringSplitOptions.RemoveEmptyEntries);
				int cXslts = rgsXslts.Length;
				if (cXslts > 0)
				{
					progress.Position = 0;
					progress.Minimum = 0;
					progress.Maximum = cXslts;
					progress.Message = xWorksStrings.ProcessingIntoFinalForm;
					string basePath = Path.GetDirectoryName(fxtPath);
					for (int ix = 0; ix < cXslts; ++ix)
					{
						string sXsltPath = Path.Combine(basePath, rgsXslts[ix]);
						// Apply XSLT to the output file, first renaming it so that the user sees
						// the expected final output file.
						CollectorEnv.ProcessXsltForPass(sXsltPath, outPath, ix + 1);
						progress.Step(1);
					}
				}
			}
			return null;
		}


		private void ExportLanguages(TextWriter writer)
		{
			string sAnal = AnalWsTag;
			string sVern = m_cache.WritingSystemFactory.GetStrFromWs(m_cache.DefaultVernWs);
			writer.WriteLine("<Languages defaultAnal=\"{0}\" defaultVern=\"{1}\">",
				sAnal, sVern);
			WritingSystemManager manager = m_cache.ServiceLocator.WritingSystemManager;
			foreach (CoreWritingSystemDefinition wsLocal in manager.WritingSystems)
			{
				string tag = wsLocal.Id;
				ILgWritingSystem lgws = null;
				int ws = m_cache.WritingSystemFactory.GetWsFromStr(tag);
				if (ws <= 0)
					continue;
				string code = wsLocal.Language.Code;
				string type = code.Length == 2 ? "ISO-639-1" : "ISO-639-3";
				writer.WriteLine("<WritingSystem id=\"{0}\" language=\"{1}\" type=\"{2}\">",
					tag, code, type);
				writer.WriteLine("<Name><Uni>{0}</Uni></Name>",
					XmlUtils.MakeSafeXml(wsLocal.LanguageName));
				writer.WriteLine("<Abbreviation><Uni>{0}</Uni></Abbreviation>",
					XmlUtils.MakeSafeXml(wsLocal.Abbreviation));
				// We previously wrote out the LCID, but this is obsolete. It would be unreliable to output the WindowsLcid, which only
				// old writing systems will have. If something needs this, we need to output something new in its place. But I'm pretty sure
				// nothing does...Locale is not used in any of the notebook output transforms.
				//writer.WriteLine("<Locale><Integer val=\"{0}\"/></Locale>", ((ILegacyWritingSystemDefinition)wsLocal).WindowsLcid);
				writer.WriteLine("<RightToLeft><Boolean val=\"{0}\"/></RightToLeft>",
					wsLocal.RightToLeftScript ? "true" : "false");
				if (ws == m_cache.DefaultAnalWs)
					m_fRightToLeft = wsLocal.RightToLeftScript;
				writer.WriteLine("<DefaultFont><Uni>{0}</Uni></DefaultFont>",
					XmlUtils.MakeSafeXml(wsLocal.DefaultFontName));
				if (!String.IsNullOrEmpty(wsLocal.DefaultFontFeatures))
					writer.WriteLine("<DefaultFontFeatures><Uni>{0}</Uni></DefaultFontFeatures>",
						XmlUtils.MakeSafeXml(wsLocal.DefaultFontFeatures));
				// The following commented out data are probably never needed.
				//if (!String.IsNullOrEmpty(wsLocal.ValidChars))
				//    writer.WriteLine("<ValidChars><Uni>{0}</Uni></ValidChars>",
				//        XmlUtils.MakeSafeXml(wsLocal.ValidChars));
				//writer.WriteLine("<ICULocale><Uni>{0}</Uni></ICULocale>",
				//    XmlUtils.MakeSafeXml(wsLocal.IcuLocale));
				string sortUsing = string.Empty, sortRules = string.Empty;
				var simpleCollation = wsLocal.DefaultCollation as SimpleRulesCollationDefinition;
				if (simpleCollation != null)
				{
					sortUsing = "CustomSimple";
					sortRules = simpleCollation.SimpleRules;
				}
				else
				{
					var icuCollation = wsLocal.DefaultCollation as IcuRulesCollationDefinition;
					if (icuCollation != null)
					{
						if (!string.IsNullOrEmpty(icuCollation.IcuRules) || icuCollation.Imports.Count > 0)
						{
							sortUsing = "CustomICU";
							sortRules = icuCollation.CollationRules;
						}
						else
						{
							sortUsing = "DefaultOrdering";
						}
					}
					else
					{
						var systemCollation = wsLocal.DefaultCollation as SystemCollationDefinition;
						if (systemCollation != null)
						{
							sortUsing = "OtherLanguage";
							sortRules = systemCollation.LanguageTag;
						}
					}
				}
				if (!string.IsNullOrEmpty(sortUsing))
				{
					writer.WriteLine("<SortUsing><Uni>{0}</Uni></SortUsing>",
						XmlUtils.MakeSafeXml(sortUsing));
					writer.WriteLine("<SortRules><Uni>{0}</Uni></SortRules>",
						XmlUtils.MakeSafeXml(sortRules));
				}
				writer.WriteLine("</WritingSystem>");
			}
			writer.WriteLine("</Languages>");
		}

		private void ExportStyles(TextWriter writer)
		{
			writer.WriteLine("<Styles>");
			foreach (var style in m_cache.LangProject.StylesOC)
			{
				writer.WriteLine("<StStyle>");
				writer.WriteLine("<Name><Uni>{0}</Uni></Name>", XmlUtils.MakeSafeXml(style.Name));
				writer.WriteLine("<Type><Integer val=\"{0}\"/></Type>", (int)style.Type);
				writer.WriteLine("<BasedOn><Uni>{0}</Uni></BasedOn>",
					style.BasedOnRA == null ? String.Empty : XmlUtils.MakeSafeXml(style.BasedOnRA.Name));
				writer.WriteLine("<Next><Uni>{0}</Uni></Next>",
					style.NextRA == null ? String.Empty : XmlUtils.MakeSafeXml(style.NextRA.Name));
				writer.WriteLine("<Rules>");
				writer.Write(TsStringUtils.GetXmlRep(style.Rules, m_cache.WritingSystemFactory));
				writer.WriteLine("</Rules>");
				writer.WriteLine("</StStyle>");
			}
			writer.WriteLine("</Styles>");
		}

		private void ExportRecords(TextWriter writer, IProgress progress)
		{
			m_mdc = m_cache.ServiceLocator.GetInstance<IFwMetaDataCacheManaged>();
			foreach (int flid in m_mdc.GetFields(RnGenericRecTags.kClassId, true,
				(int)CellarPropertyTypeFilter.All))
			{
				if (m_mdc.IsCustom(flid))
					m_customFlids.Add(flid);
			}


			writer.WriteLine("<Entries docRightToLeft=\"{0}\">",
				m_fRightToLeft ? "true" : "false");
			foreach (var record in m_cache.LangProject.ResearchNotebookOA.RecordsOC)
			{
				ExportRecord(writer, record, 0);
				progress.Step(1);
			}
			writer.WriteLine("</Entries>");
		}

		ITsString m_tssSpace = null;
		ITsString TssSpace
		{
			get
			{
				if (m_tssSpace == null)
				{
					ITsIncStrBldr tisb = TsIncStrBldrClass.Create();
					tisb.SetIntPropValues((int)FwTextPropType.ktptWs, 0, m_cache.DefaultAnalWs);
					tisb.Append(" ");
					m_tssSpace = tisb.GetString();
				}
				return m_tssSpace;
			}
		}

		ITsString m_tssCommaSpace = null;
		ITsString TssCommaSpace
		{
			get
			{
				if (m_tssCommaSpace == null)
				{
					ITsIncStrBldr tisb = TsIncStrBldrClass.Create();
					tisb.SetIntPropValues((int)FwTextPropType.ktptWs, 0, m_cache.DefaultAnalWs);
					tisb.Append(", ");
					m_tssCommaSpace = tisb.GetString();
				}
				return m_tssCommaSpace;
			}
		}

		string m_wsUserTag = null;
		string UserWsTag
		{
			get
			{
				if (m_wsUserTag == null)
					m_wsUserTag = m_cache.WritingSystemFactory.GetStrFromWs(m_cache.DefaultUserWs);
				return m_wsUserTag;
			}
		}

		string m_wsAnalTag = null;
		string AnalWsTag
		{
			get
			{
				if (m_wsAnalTag == null)
					m_wsAnalTag = m_cache.WritingSystemFactory.GetStrFromWs(m_cache.DefaultAnalWs);
				return m_wsAnalTag;
			}
		}

		private void ExportRecord(TextWriter writer, IRnGenericRec record, int level)
		{
			writer.WriteLine(
				"<Entry level=\"{0}\" dateCreated=\"{1}\" dateModified=\"{2}\" guid=\"{3}\">",
				level,
				record.DateCreated.ToString("yyyy-MM-ddThh:mm:ss"),
				record.DateModified.ToString("yyyy-MM-ddThh:mm:ss"),
				record.Guid);

			ExportString(writer, record.Title, "Title");

			ExportAtomicReference(writer, record.TypeRA, "Type", "CmPossibility");

			List<ICmPossibility> collection = new List<ICmPossibility>();
			collection.AddRange(record.RestrictionsRC);
			ExportReferenceList(writer, collection, "Restrictions", "CmPossibility",
				CellarPropertyType.ReferenceCollection);
			collection.Clear();

			if (!record.DateOfEvent.IsEmpty)
			{
				writer.WriteLine("<Field name=\"DateOfEvent\" type=\"GenDate\" card=\"atomic\">");
				writer.WriteLine("<Item ws=\"{0}\">{1}</Item>",
					UserWsTag, XmlUtils.MakeSafeXml(record.DateOfEvent.ToXMLExportShortString()));
				writer.WriteLine("</Field>");
			}

			collection.AddRange(record.TimeOfEventRC);
			ExportReferenceList(writer, collection, "TimeOfEvent", "CmPossibility",
				CellarPropertyType.ReferenceCollection);
			collection.Clear();

			collection.AddRange(record.ResearchersRC.ToArray());
			ExportReferenceList(writer, collection, "Researchers", "CmPerson",
				CellarPropertyType.ReferenceCollection);
			collection.Clear();

			collection.AddRange(record.SourcesRC.ToArray());
			ExportReferenceList(writer, collection, "Sources", "CmPerson",
				CellarPropertyType.ReferenceCollection);
			collection.Clear();

			ExportAtomicReference(writer, record.ConfidenceRA, "Confidence", "CmPossibility");

			if (record.ParticipantsOC != null && record.ParticipantsOC.Count > 0)
			{
				foreach (var part in record.ParticipantsOC)
				{
					collection.AddRange(part.ParticipantsRC.ToArray());
					if (part.RoleRA != null)
					{
						int wsRole;
						ITsString tssRole = part.RoleRA.Name.GetAlternativeOrBestTss(m_cache.DefaultAnalWs, out wsRole);
						ExportReferenceList(writer, collection, tssRole.Text, "RnRoledPartic",
							CellarPropertyType.ReferenceCollection);
					}
					else
					{
						ExportReferenceList(writer, collection, "Participants", "RnRoledPartic",
							CellarPropertyType.ReferenceCollection);
					}
					collection.Clear();
				}
			}

			if (record.LocationsRC != null && record.LocationsRC.Count > 0)
			{
				collection.AddRange(record.LocationsRC.ToArray());
				ExportReferenceList(writer, collection, "Locations", "CmLocation",
					CellarPropertyType.ReferenceCollection);
				collection.Clear();
			}

			ExportStText(writer, record.DescriptionOA, "Description");

			ExportStText(writer, record.HypothesisOA, "Hypothesis");

			ExportAtomicReference(writer, record.StatusRA, "Status", "CmPossibility");

			ExportStText(writer, record.DiscussionOA, "Discussion");

			if (record.AnthroCodesRC != null && record.AnthroCodesRC.Count > 0)
			{
				writer.WriteLine("<Field name=\"AnthroCodes\" type=\"CmAnthroItem\" card=\"collection\">");
				foreach (var item in record.AnthroCodesRC)
					writer.WriteLine("<Item ws=\"{0}\">{1}</Item>", AnalWsTag, XmlUtils.MakeSafeXml(item.AbbrAndName));
				writer.WriteLine("</Field>");
			}

			ExportStText(writer, record.ConclusionsOA, "Conclusions");

			if (record.SupportingEvidenceRS != null && record.SupportingEvidenceRS.Count > 0)
			{
				writer.WriteLine("<Field name=\"SupportingEvidence\" type=\"RnGenericRec\" card=\"sequence\">");
				foreach (var item in record.SupportingEvidenceRS)
				{
					writer.WriteLine("<Item guid=\"{0}\" ws=\"{1}\">{2}</Item>",
						item.Guid, AnalWsTag, GetLinkLabelForRecord(item));
				}
				writer.WriteLine("</Field>");
			}
			if (record.CounterEvidenceRS != null && record.CounterEvidenceRS.Count > 0)
			{
				writer.WriteLine("<Field name=\"CounterEvidence\" type=\"RnGenericRec\" card=\"sequence\">");
				foreach (var item in record.CounterEvidenceRS)
				{
					writer.WriteLine("<Item guid=\"{0}\" ws=\"{1}\">{2}</Item>",
						item.Guid, AnalWsTag, GetLinkLabelForRecord(item));
				}
				writer.WriteLine("</Field>");
			}
			if (record.SupersededByRC != null && record.SupersededByRC.Count > 0)
			{
				writer.WriteLine("<Field name=\"SupersededBy\" type=\"RnGenericRec\" card=\"collection\">");
				foreach (var item in record.SupersededByRC)
				{
					writer.WriteLine("<Item guid=\"{0}\" ws=\"{1}\">{2}</Item>",
						item.Guid, AnalWsTag, GetLinkLabelForRecord(item));
				}
				writer.WriteLine("</Field>");
			}
			if (record.SeeAlsoRC != null && record.SeeAlsoRC.Count > 0)
			{
				writer.WriteLine("<Field name=\"SeeAlso\" type=\"RnGenericRec\" card=\"collection\">");
				foreach (var item in record.SeeAlsoRC)
				{
					writer.WriteLine("<Item guid=\"{0}\" ws=\"{1}\">{2}</Item>",
						item.Guid, AnalWsTag, GetLinkLabelForRecord(item));
				}
				writer.WriteLine("</Field>");
			}
			ExportStText(writer, record.ExternalMaterialsOA, "ExternalMaterials");
			ExportStText(writer, record.FurtherQuestionsOA, "FurtherQuestions");
			ExportStText(writer, record.ResearchPlanOA, "ResearchPlan");
			ExportStText(writer, record.PersonalNotesOA, "PersonalNotes");

			// The following are in the model, but not used in practice.
			//ExportStText(writer, record.VersionHistoryOA, "VersionHistory");
			//if (record.RemindersRC != null && record.RemindersRC.Count > 0)
			//    MessageBox.Show("Cannot export Reminders from RnGenericRec", "Not yet implemented");
			//if (record.CrossReferencesRC != null && record.CrossReferencesRC.Count > 0)
			//    MessageBox.Show("Cannot export CrossReferences from RnGenericRec", "Not yet implemented");

			ExportCustomFields(writer, record);

			if (record.SubRecordsOS != null && record.SubRecordsOS.Count > 0)
			{
				writer.WriteLine("<Field name=\"Subentries\" type=\"RnGenericRec\" card=\"sequence\">");
				foreach (var subrec in record.SubRecordsOS)
					ExportRecord(writer, subrec, level + 1);
				writer.WriteLine("</Field>");
			}
			writer.WriteLine("</Entry>");
		}

		ICmPossibilityRepository m_repoPoss = null;
		IStTextRepository m_repoText = null;

		ICmPossibilityRepository PossibilityRepository
		{
			get
			{
				if (m_repoPoss == null)
					m_repoPoss = m_cache.ServiceLocator.GetInstance<ICmPossibilityRepository>();
				return m_repoPoss;
			}
		}

		IStTextRepository StTextRepository
		{
			get
			{
				if (m_repoText == null)
					m_repoText = m_cache.ServiceLocator.GetInstance<IStTextRepository>();
				return m_repoText;
			}
		}

		private void ExportCustomFields(TextWriter writer, IRnGenericRec record)
		{
			ISilDataAccessManaged sda = m_cache.DomainDataByFlid as ISilDataAccessManaged;
			Debug.Assert(sda != null);
			foreach (int flid in m_customFlids)
			{
				string fieldName = m_mdc.GetFieldName(flid);
				bool fHandled = false;
				ITsString tss;
				string s;
				CellarPropertyType cpt = (CellarPropertyType)m_mdc.GetFieldType(flid);
				switch (cpt)
				{
					case CellarPropertyType.Boolean:
						break;
					case CellarPropertyType.Integer:
						break;
					case CellarPropertyType.Numeric:
						break;
					case CellarPropertyType.Float:
						break;
					case CellarPropertyType.Time:
						break;
					case CellarPropertyType.Guid:
						break;
					case CellarPropertyType.Image:
					case CellarPropertyType.Binary:
						break;
					case CellarPropertyType.GenDate:
						break;
					case CellarPropertyType.String:
						tss = sda.get_StringProp(record.Hvo, flid);
						if (tss != null && tss.Text != null)
							ExportString(writer, tss, fieldName);
						fHandled = true;
						break;
					case CellarPropertyType.MultiString:
					case CellarPropertyType.MultiUnicode:
						ITsMultiString tms = sda.get_MultiStringProp(record.Hvo, flid);
						int cch = 0;
						for (int i = 0; i < tms.StringCount; ++i)
						{
							int ws;
							tss = tms.GetStringFromIndex(i, out ws);
							cch += tss.Length;
							if (cch > 0)
								break;
						}
						if (cch > 0)
						{
							writer.WriteLine("<Field name=\"{0}\" type=\"MultiString\">", fieldName);
							for (int i = 0; i < tms.StringCount; ++i)
							{
								int ws;
								tss = tms.GetStringFromIndex(i, out ws);
								if (tss != null && tss.Length > 0)
								{
									if (cpt == CellarPropertyType.MultiString)
									{
										writer.WriteLine(TsStringUtils.GetXmlRep(tss,
											m_cache.WritingSystemFactory, ws, true));
									}
									else
									{
										writer.WriteLine("<AUni ws=\"{0}\">{1}</AUni>",
											m_cache.WritingSystemFactory.GetStrFromWs(ws),
											XmlUtils.MakeSafeXml(tss.Text));
									}
								}
							}
							writer.WriteLine("</Field>");
						}
						fHandled = true;
						break;
					case CellarPropertyType.Unicode:
						break;
					case CellarPropertyType.ReferenceAtomic:
					case CellarPropertyType.ReferenceCollection:
					case CellarPropertyType.ReferenceSequence:
						{
							int destClid = m_mdc.GetDstClsId(flid);
							List<int> rghvoDest = new List<int>();
							if (cpt == CellarPropertyType.ReferenceAtomic)
							{
								int hvo = sda.get_ObjectProp(record.Hvo, flid);
								if (hvo != 0)
								{
									if (destClid == CmPossibilityTags.kClassId)
									{
										ICmPossibility poss = PossibilityRepository.GetObject(hvo);
										ExportAtomicReference(writer, poss, fieldName, "CmPossibility");
										fHandled = true;
									}
									else
									{
										rghvoDest.Add(hvo);
									}
								}
								else
								{
									fHandled = true;
								}
							}
							else
							{
								int[] hvos = sda.VecProp(record.Hvo, flid);
								if (hvos.Length > 0)
								{
									if (destClid == CmPossibilityTags.kClassId)
									{
										List<ICmPossibility> collection = new List<ICmPossibility>();
										foreach (int hvo in hvos)
											collection.Add(PossibilityRepository.GetObject(hvo));
										ExportReferenceList(writer, collection, fieldName, "CmPossibility", cpt);
										fHandled = true;
									}
									else
									{
										rghvoDest.AddRange(hvos);
									}
								}
								else
								{
									fHandled = true;
								}
							}
							if (rghvoDest.Count > 0)
							{
							}
						}
						break;
					case CellarPropertyType.OwningAtomic:
					case CellarPropertyType.OwningCollection:
					case CellarPropertyType.OwningSequence:
						{
							int destClid = m_mdc.GetDstClsId(flid);
							List<int> rghvoDest = new List<int>();
							if (cpt == CellarPropertyType.OwningAtomic)
							{
								int hvo = sda.get_ObjectProp(record.Hvo, flid);
								if (hvo != 0)
								{
									if (destClid == StTextTags.kClassId)
									{
										IStText text = StTextRepository.GetObject(hvo);
										ExportStText(writer, text, fieldName);
										fHandled = true;
									}
									else
									{
										rghvoDest.Add(hvo);
									}
								}
								else
								{
									fHandled = true;
								}
							}
							else
							{
							}
						}
						break;
				}
				if (!fHandled)
				{
				}
			}
		}

		private void ExportMultiString(TextWriter writer, ITsString tss, int ws,
			string fieldName, string p, string fieldName_6)
		{
			writer.WriteLine("<!-- ExportMultiString not yet written... -->");
		}

		/// ------------------------------------------------------------------------------------
		/// <summary>
		/// Get a label for a cross-referenced record.
		/// </summary>
		/// ------------------------------------------------------------------------------------
		private string GetLinkLabelForRecord(IRnGenericRec rec)
		{
			StringBuilder bldr = new StringBuilder();
			if (rec.TypeRA != null && rec.TypeRA.Name != null)
			{
				int ws;
				ITsString tss = rec.TypeRA.Name.GetAlternativeOrBestTss(m_cache.DefaultAnalWs, out ws);
				if (tss.Length > 0)
					bldr.AppendFormat("{0} - ", tss.Text);
			}
			if (rec.Title != null && rec.Title.Length > 0)
				bldr.Append(TsStringUtils.GetXmlRep(rec.Title, m_cache.WritingSystemFactory, 0, true));
			if (!rec.DateOfEvent.IsEmpty)
				bldr.AppendFormat(" - {0}", rec.DateOfEvent.ToXMLExportShortString());
			return bldr.ToString();
		}

		/// ------------------------------------------------------------------------------------
		/// <summary>
		/// Export an atomic list reference field.
		/// </summary>
		/// ------------------------------------------------------------------------------------
		private void ExportAtomicReference(TextWriter writer, ICmPossibility poss,
			string fieldName, string targetType)
		{
			if (poss == null)
				return;
			int ws;
			ITsString tss = poss.Name.GetAlternativeOrBestTss(m_cache.DefaultAnalWs, out ws);
			writer.WriteLine("<Field name=\"{0}\" type=\"{1}\" card=\"atomic\">", fieldName, targetType);
			writer.WriteLine("<Item ws=\"{0}\">{1}</Item>",
				m_cache.WritingSystemFactory.GetStrFromWs(ws), XmlUtils.MakeSafeXml(tss.Text));
			writer.WriteLine("</Field>");
		}

		/// ------------------------------------------------------------------------------------
		/// <summary>
		/// Export a collection/sequence list reference field.
		/// </summary>
		/// ------------------------------------------------------------------------------------
		private void ExportReferenceList(TextWriter writer, List<ICmPossibility> collection,
			string fieldName, string targetType, CellarPropertyType cpt)
		{
			if (collection == null || collection.Count == 0)
				return;
			if (cpt == CellarPropertyType.ReferenceCollection)
				writer.WriteLine("<Field name=\"{0}\" type=\"{1}\" card=\"collection\">", fieldName, targetType);
			else
				writer.WriteLine("<Field name=\"{0}\" type=\"{1}\" card=\"sequence\">", fieldName, targetType);
			int ws;
			foreach (var item in collection)
			{
				ITsString tss = item.Name.GetAlternativeOrBestTss(m_cache.DefaultAnalWs, out ws);
				writer.WriteLine("<Item ws=\"{0}\">{1}</Item>",
					m_cache.WritingSystemFactory.GetStrFromWs(ws), XmlUtils.MakeSafeXml(tss.Text));
			}
			writer.WriteLine("</Field>");
		}

		/// ------------------------------------------------------------------------------------
		/// <summary>
		/// Export a simple string field.
		/// </summary>
		/// ------------------------------------------------------------------------------------
		private void ExportString(TextWriter writer, ITsString tss, string fieldName)
		{
			if (tss == null || tss.Length == 0)
				return;
			writer.WriteLine("<Field name=\"{0}\" type=\"TsString\">", fieldName);
			writer.Write(TsStringUtils.GetXmlRep(tss, m_cache.WritingSystemFactory, 0, true));
			writer.WriteLine("</Field>");
		}

		/// ------------------------------------------------------------------------------------
		/// <summary>
		/// Export a structured text field.
		/// </summary>
		/// ------------------------------------------------------------------------------------
		private void ExportStText(TextWriter writer, IStText text, string fieldName)
		{
			// Don't export an empty text.
			if (text == null || text.ParagraphsOS == null)
				return;
			// There may be paragraphs, but do they have any content?
			int cch = 0;
			foreach (var para in text.ParagraphsOS)
			{
				IStTxtPara stp = para as IStTxtPara;
				if (stp != null && stp.Contents != null)
					cch += stp.Contents.Length;
				if (cch > 0)
					break;
			}
			if (cch == 0)
				return;
			writer.WriteLine("<Field name=\"{0}\" type=\"StText\">", fieldName);
			foreach (var para in text.ParagraphsOS)
			{
				IStTxtPara stp = para as IStTxtPara;
				if (stp == null)
					continue;
				writer.WriteLine("<StTxtPara>");
				if (stp.StyleRules != null)
				{
					writer.WriteLine("<StyleRules>{0}</StyleRules>",
									 TsStringUtils.GetXmlRep(stp.StyleRules, m_cache.WritingSystemFactory));
				}
				writer.WriteLine("<Contents>");
				writer.Write(TsStringUtils.GetXmlRep(stp.Contents, m_cache.WritingSystemFactory, 0, true));
				writer.WriteLine("</Contents>");
				writer.WriteLine("</StTxtPara>");
			}
			writer.WriteLine("</Field>");
		}

		/// <summary>
		/// Allows process to find an appropriate root hvo and change the current root.
		/// Subclasses (like this one) can override.
		/// </summary>
		/// <param name="cmo"></param>
		/// <param name="clidRoot"></param>
		/// <returns>Returns -1 if root hvo doesn't need changing.</returns>
		protected override int SetRoot(ICmObject cmo, out int clidRoot)
		{
			if (cmo is IRnGenericRec) // this ought to be the case
			{
				var hvoRoot = -1;
				// Need to find the main notebook object.
				var notebk = m_cache.LanguageProject.ResearchNotebookOA;
				clidRoot = notebk.ClassID;
				return notebk.Hvo;
			}
			// just for saftey
			return base.SetRoot(cmo, out clidRoot);
		}
	}
}<|MERGE_RESOLUTION|>--- conflicted
+++ resolved
@@ -14,11 +14,7 @@
 using System.Diagnostics;
 using System.IO;
 using System.Xml;
-<<<<<<< HEAD
-=======
 using SIL.WritingSystems;
-using XCore;
->>>>>>> 57804e2f
 using System.Text;
 using SIL.CoreImpl;
 using SIL.FieldWorks.Common.COMInterfaces;
@@ -272,9 +268,9 @@
 				}
 				if (!string.IsNullOrEmpty(sortUsing))
 				{
-					writer.WriteLine("<SortUsing><Uni>{0}</Uni></SortUsing>",
+				writer.WriteLine("<SortUsing><Uni>{0}</Uni></SortUsing>",
 						XmlUtils.MakeSafeXml(sortUsing));
-					writer.WriteLine("<SortRules><Uni>{0}</Uni></SortRules>",
+				writer.WriteLine("<SortRules><Uni>{0}</Uni></SortRules>",
 						XmlUtils.MakeSafeXml(sortRules));
 				}
 				writer.WriteLine("</WritingSystem>");
