// Copyright (c) 2007-2013 SIL International
// This software is licensed under the LGPL, version 2.1 or later
// (http://www.gnu.org/licenses/lgpl-2.1.html)
//
// File: XmlDocConfigureDlg.cs
// Responsibility:
// Last reviewed:
//
// <remarks>
// Uncomment the #define if you want to see the "Restore Defaults" and "Set/Clear All" buttons.
// (This affects only DEBUG builds.)
// </remarks>
#define DEBUG_TEST
using System;
using System.Collections;
using System.Collections.Generic;
using System.ComponentModel;
using System.Diagnostics;
using System.Diagnostics.CodeAnalysis;
using System.Drawing;
using System.IO;
using System.Linq;
using System.Text;
using System.Windows.Forms;
using System.Xml;
using SIL.FieldWorks.Common.COMInterfaces;
using SIL.FieldWorks.Common.Controls;
using SIL.FieldWorks.Common.Framework;
using SIL.FieldWorks.FwCoreDlgControls;
using SIL.Utils;
using SIL.FieldWorks.Common.FwUtils;
using SIL.FieldWorks.FDO;
using SIL.FieldWorks.FDO.DomainServices;
using SIL.FieldWorks.FwCoreDlgs;
using SIL.CoreImpl;
using SIL.FieldWorks.Common.RootSites;
using XCore;

namespace SIL.FieldWorks.XWorks
{
	/// <summary>
	/// XmlDocConfigureDlg is used to configure parts of a jtview layout, for instance, as used
	/// for the Dictionary view in Flex.  It builds a tree view from the XML &lt;part&gt; nodes
	/// contained within &lt;layout&gt; nodes, following the path of layouts called by parts called
	/// by those "part ref" nodes.
	/// The first such document handled is a dictionary in the Language Explorer program.  There
	/// are a few traces of that in the code below, but most of the code should be rather generic.
	/// If any additional documents are configured with this tool, it may be worth try to generalize
	/// some of these fine points, possibly by adding more configuration control attributes like the
	/// hideConfig="true" attributes added to a couple of part refs just to make the node tree look
	/// nicer to the users.
	/// </summary>
	public partial class XmlDocConfigureDlg : Form, IFWDisposable
	{
		XmlNode m_configurationParameters;
		string m_defaultRootLayoutName;
		const string sdefaultStemBasedLayout = "publishStem";
		FdoCache m_cache;
		IFwMetaDataCache m_mdc;
		FwStyleSheet m_styleSheet;
		IMainWindowDelegateCallbacks m_callbacks;
		Mediator m_mediator;
		private PropertyTable m_propertyTable;
		string m_sLayoutPropertyName;
		Inventory m_layouts;
		Inventory m_parts;
		LayoutTreeNode m_current;
		List<StyleComboItem> m_rgCharStyles;
		List<StyleComboItem> m_rgParaStyles;
		// The original distance from the bottom of panel1 to the top of m_lblContext.
		int m_dyContextOffset;
		// The original distance from the top of m_lblContext to the bottom of the dialog.
		private int m_dyOriginalTopOfContext;
		private string m_helpTopicID; // should we store the helpID or the configObject
		bool m_fDeleteCustomFiles;
		string m_configObjectName;
		string m_configNotLocalizedObjectName;
		/// <summary>
		/// Store nodes that need to be persisted as part of a new copy of a whole layout,
		/// but which don't directly (or indirectly) appear in configuration.
		/// </summary>
		readonly List<XmlNode> m_rgxnNewLayoutNodes = new List<XmlNode>();

		private readonly Guid m_unspecComplexFormType;
		private readonly Guid m_unspecVariantType;

		private List<ICmPossibility> m_rgRelationTypes;
		private List<ICmPossibility> m_rgComplexFormTypes;
		private List<ICmPossibility> m_rgVariantTypes;

		/// <summary>
		/// True if a MasterRefresh must be done when the dialog closes (even if the user cancels!)
		/// This gets set if we change the global homograph configuration while running the dialog.
		/// </summary>
		public bool MasterRefreshRequired { get; set; }

		/// <summary>
		/// Label for top of Complex Entry Type list (and top of Minor Entry Type list in Root-based views).
		/// </summary>
		private readonly string m_noComplexEntryTypeLabel;

		/// <summary>
		/// Label for top of Variant Type list and Minor Entry Type list.
		/// </summary>
		private readonly string m_noVariantTypeLabel;

		/// <summary>
		/// This class encapsulates a part (ref=) and its enclosing layout.
		/// </summary>
		internal class PartCaller
		{
			private readonly XmlNode m_xnPartRef;
			private readonly XmlNode m_xnLayout;
			private readonly bool m_fHidden;

			internal PartCaller(XmlNode layout, XmlNode partref)
			{
				m_xnLayout = layout;
				m_xnPartRef = partref;
				m_fHidden = XmlUtils.GetOptionalBooleanAttributeValue(partref, "hideConfig", false);
			}

			internal XmlNode PartRef
			{
				get { return m_xnPartRef; }
			}

			internal XmlNode Layout
			{
				get { return m_xnLayout; }
			}

			internal bool Hidden
			{
				get { return m_fHidden; }
			}
		}
		/// <summary>
		/// This class provides a stack of nodes that represent a level (possibly hidden) in
		/// displaying the configuration tree.
		/// </summary>
		protected class LayoutLevels
		{
			private readonly List<PartCaller> m_stackCallers = new List<PartCaller>();

			/// <summary>
			/// Add a set of nodes that represent a level in the tree (possibly hidden).
			/// </summary>
			public void Push(XmlNode partref, XmlNode layout)
			{
				m_stackCallers.Add(new PartCaller(layout, partref));
			}

			/// <summary>
			/// Remove the most recent set of nodes that represent a (possibly hidden) level.
			/// </summary>
			public void Pop()
			{
				if (m_stackCallers.Count > 0)
					m_stackCallers.RemoveAt(m_stackCallers.Count - 1);
			}

			/// <summary>
			/// Get the most recent part (ref=) node.
			/// </summary>
			public XmlNode PartRef
			{
				get
				{
					return m_stackCallers.Count > 0 ? m_stackCallers[m_stackCallers.Count - 1].PartRef : null;
				}
			}

			/// <summary>
			/// Get the most recent layout node.
			/// </summary>
			public XmlNode Layout
			{
				get
				{
					return m_stackCallers.Count > 0 ? m_stackCallers[m_stackCallers.Count - 1].Layout : null;
				}
			}

			/// <summary>
			/// If the most recent part (ref=) node was "hidden", get the oldest part (ref=)
			/// on the stack that was hidden.  (This allows multiple levels of hiddenness.)
			/// </summary>
			public XmlNode HiddenPartRef
			{
				get
				{
					if (m_stackCallers.Count > 0)
					{
						XmlNode xnHidden = null;
						for (var i = m_stackCallers.Count - 1; i >= 0; --i)
						{
							if (m_stackCallers[i].Hidden)
								xnHidden = m_stackCallers[i].PartRef;
					else
								return xnHidden;
						}
						return xnHidden;
					}
						return null;
				}
			}

			/// <summary>
			/// If the most recent part (ref=) node was "hidden", get the oldest corresponding
			/// layout on the stack that was hidden.  (This allows multiple levels of
			/// hiddenness.)
			/// </summary>
			public XmlNode HiddenLayout
			{
				get
				{
					if (m_stackCallers.Count > 0)
					{
						XmlNode xnHidden = null;
						for (var i = m_stackCallers.Count - 1; i >= 0; --i)
						{
							if (m_stackCallers[i].Hidden)
								xnHidden = m_stackCallers[i].Layout;
					else
								return xnHidden;
						}
						return xnHidden;
					}
						return null;
				}
			}

			/// <summary>
			/// Return the complete list of "hidden" part (ref=)  and layoutnodes, oldest first.
			/// </summary>
			internal List<PartCaller> HiddenPartCallers
			{
				get
				{
					List<PartCaller> retval = null;
					for (var i = m_stackCallers.Count - 1; i >= 0; --i)
					{
						if (!m_stackCallers[i].Hidden)
							break;
						if (retval == null)
							retval = new List<PartCaller>();
						retval.Insert(0, m_stackCallers[i]);
					}
					return retval;
				}
			}
		}

		readonly LayoutLevels m_levels = new LayoutLevels();

		/// <summary>
		/// Toggles true to set, false to clear.
		/// </summary>
		private bool m_fValueForSetAll = true;

		#region Constructor, Initialization, etc.

		/// <summary>
		/// Convert a distance that is right at 96 dpi to the current screen dpi
		/// </summary>
		/// <param name="input"></param>
		/// <returns></returns>
		int From96dpiY(int input)
		{
			using (var g = CreateGraphics())
			{
				return (int)Math.Round(input*g.DpiY/96.0);
			}
		}

		/// <summary>
		/// Convert a distance that is right at 96 dpi to the current screen dpi
		/// </summary>
		/// <param name="input"></param>
		/// <returns></returns>
		int From96dpiX(int input)
		{
			using (var g = CreateGraphics())
			{
				return (int)Math.Round(input * g.DpiX / 96.0);
			}
		}

		public XmlDocConfigureDlg()
		{
			InitializeComponent();

			m_lvItems.SelectedIndexChanged += OnListItemsSelectedIndexChanged;
			m_lvItems.ItemCheck += OnListItemsItemCheck;
			m_btnMoveItemDown.Click += OnMoveItemDownClick;
			m_btnMoveItemUp.Click += OnMoveItemUpClick;

			// Relocate the label and link for parent nodes.
			m_cfgParentNode.Visible = false;
			m_cfgParentNode.Location = new Point(From96dpiX(9), From96dpiY(57));
			m_cfgParentNode.ConfigureNowClicked += m_lnkConfigureNow_LinkClicked;

			// Relocate the controls for Sense nodes.
			m_chkShowSingleGramInfoFirst.Location = new Point(From96dpiX(10), From96dpiY(104));
			m_cfgSenses.Location = new Point(From96dpiX(10),
				m_chkShowSingleGramInfoFirst.Location.Y + m_chkShowSingleGramInfoFirst.Height + From96dpiY(4));
			m_cfgSenses.SensesBtnClicked += m_cfgSenses_SensesBtnClicked;
			m_cfgSenses.DisplaySenseInParaChecked += m_displaySenseInParaChecked;
			m_cfgSenses.Initialize();

			// "showasindentedpara"
			m_chkComplexFormsAsParagraphs.Location = m_chkShowSingleGramInfoFirst.Location;

			m_tvParts.AfterCheck += m_tvParts_AfterCheck;
			m_tbBefore.LostFocus += m_tbBefore_LostFocus;
			m_tbBetween.LostFocus += m_tbBetween_LostFocus;
			m_tbAfter.LostFocus += m_tbAfter_LostFocus;
			m_tbBefore.GotFocus += m_tbBefore_GotFocus;
			m_tbBetween.GotFocus += m_tbBetween_GotFocus;
			m_tbAfter.GotFocus += m_tbAfter_GotFocus;

			m_unspecComplexFormType = XmlViewsUtils.GetGuidForUnspecifiedComplexFormType();
			m_unspecVariantType = XmlViewsUtils.GetGuidForUnspecifiedVariantType();

			m_noComplexEntryTypeLabel = "<" + xWorksStrings.ksNoComplexFormType + ">";
			m_noVariantTypeLabel = "<" + xWorksStrings.ksNoVariantType + ">";
			// This functionality is too difficult to get working on a limited basis (affecting
			// only the current general layout), so it's being disabled here and moved elsewhere.
			// See LT-6984.
			m_btnRestoreDefaults.Visible = false;
			m_btnRestoreDefaults.Enabled = false;
			// We need to show/hide the style controls based on whether we're showing as a paragraph
			// (where that control is valid).
			m_chkComplexFormsAsParagraphs.CheckedChanged += m_chkComplexFormsAsParagraphs_CheckedChanged;
			//m_cfgSenses.VisibleChanged += m_cfgSenses_VisibleChanged;
#if DEBUG
#if DEBUG_TEST
			m_btnRestoreDefaults.Visible = true;	// but it can be useful when testing...
			m_btnRestoreDefaults.Enabled = true;
			m_btnSetAll.Visible = true;
			m_btnSetAll.Enabled = true;
// ReSharper disable LocalizableElement
			m_btnSetAll.Text = "DEBUG: Set All";
// ReSharper restore LocalizableElement
#endif
#endif
		}

		//void m_cfgSenses_VisibleChanged(object sender, EventArgs e)
		//{
		//    // Seems at resolutions other than 96dpi this control changes its minimumSize
		//    // when it first becomes visible, so at that point we need to adjust it.
		//    m_cfgSenses.Height = m_cfgSenses.MinimumSize.Height;
		//}

		/// <summary>
		/// Initialize the dialog after creating it.
		/// </summary>
		public void SetConfigDlgInfo(XmlNode configurationParameters, FdoCache cache,
			FwStyleSheet styleSheet, IMainWindowDelegateCallbacks mainWindowDelegateCallbacks,
			Mediator mediator, PropertyTable propertyTable, string sLayoutPropertyName)
		{
			CheckDisposed();
			m_configurationParameters = configurationParameters;
			string labelKey = XmlUtils.GetAttributeValue(configurationParameters, "viewTypeLabelKey");
			if (!String.IsNullOrEmpty(labelKey))
			{
				string sLabel = xWorksStrings.ResourceManager.GetString(labelKey);
				if (!String.IsNullOrEmpty(sLabel))
					m_lblViewType.Text = sLabel;
			}
			m_cache = cache;
			m_mdc = m_cache.DomainDataByFlid.MetaDataCache;
			m_styleSheet = styleSheet;
			m_callbacks = mainWindowDelegateCallbacks;
			m_mediator = mediator;
			m_propertyTable = propertyTable;
			m_sLayoutPropertyName = sLayoutPropertyName;
			m_layouts = Inventory.GetInventory("layouts", cache.ProjectId.Name);
			m_parts = Inventory.GetInventory("parts", cache.ProjectId.Name);
<<<<<<< HEAD
			m_configObjectName = XmlUtils.GetLocalizedAttributeValue(configurationParameters, "configureObjectName", "");
=======
			m_configObjectName = XmlUtils.GetLocalizedAttributeValue(m_stringTbl,
				configurationParameters, "configureObjectName", "");
			m_configNotLocalizedObjectName = XmlUtils.GetOptionalAttributeValue(
				configurationParameters, "configureObjectName", "");
>>>>>>> c944ca10
			Text = String.Format(Text, m_configObjectName);
			m_defaultRootLayoutName = XmlUtils.GetAttributeValue(configurationParameters, "layout");
			string sLayoutType = null;
			if (m_propertyTable.PropertyExists(m_sLayoutPropertyName))
			{
				sLayoutType = m_propertyTable.GetValue<string>(m_sLayoutPropertyName);
			}
			if (String.IsNullOrEmpty(sLayoutType))
				sLayoutType = m_defaultRootLayoutName;
			CreateComboAndTreeItems(sLayoutType);

			// Restore the location and size from last time we called this dialog.
			if (m_propertyTable.PropertyExists("XmlDocConfigureDlg_Location") && m_propertyTable.PropertyExists("XmlDocConfigureDlg_Size"))
			{
				var locWnd = m_propertyTable.GetValue<Point>("XmlDocConfigureDlg_Location");
				var szWnd = m_propertyTable.GetValue<Size>("XmlDocConfigureDlg_Size");
				Rectangle rect = new Rectangle(locWnd, szWnd);
				ScreenUtils.EnsureVisibleRect(ref rect);
				DesktopBounds = rect;
				StartPosition = FormStartPosition.Manual;
			}

			// Make a help topic ID
			m_helpTopicID = generateChooserHelpTopicID(m_configNotLocalizedObjectName);

			// Load the lists for the styles combo boxes.
			SetStylesLists();
		}

		private void CreateComboAndTreeItems(string sLayoutType)
		{
			var configureLayouts = XmlUtils.FindNode(m_configurationParameters, "configureLayouts");
			var layoutTypes = new List<XmlNode>();
			layoutTypes.AddRange(configureLayouts.ChildNodes.OfType<XmlNode>().Where(x => x.Name == "layoutType"));
			Debug.Assert(layoutTypes.Count > 0);
			var xnConfig = layoutTypes[0].SelectSingleNode("configure");
			Debug.Assert(xnConfig != null);
			var configClass = XmlUtils.GetManditoryAttributeValue(xnConfig, "class");
			foreach (var xn in m_layouts.GetLayoutTypes())
			{
				var xnConfigure = xn.SelectSingleNode("configure");
				if (XmlUtils.GetManditoryAttributeValue(xnConfigure, "class") == configClass)
					layoutTypes.Add(xn);
			}
			foreach (var xnLayoutType in layoutTypes)
			{
				if (xnLayoutType is XmlComment || xnLayoutType.Name != "layoutType")
					continue;
				string sLabel = XmlUtils.GetAttributeValue(xnLayoutType, "label");
				if (sLabel == "$wsName")
				{
					string sLayout = XmlUtils.GetAttributeValue(xnLayoutType, "layout");
					Debug.Assert(sLayout.EndsWith("-$ws"));
					bool fReversalIndex = true;
					foreach (XmlNode config in xnLayoutType.ChildNodes)
					{
						if (config is XmlComment || config.Name != "configure")
							continue;
						string sClass = XmlUtils.GetAttributeValue(config, "class");
						if (sClass != "ReversalIndexEntry")
						{
							fReversalIndex = false;
							break;
						}
					}
					if (!fReversalIndex)
						continue;
					foreach (IReversalIndex ri in m_cache.LangProject.LexDbOA.CurrentReversalIndices)
					{
						IWritingSystem ws = m_cache.ServiceLocator.WritingSystemManager.Get(ri.WritingSystem);
						string sWsTag = ws.Id;
						m_layouts.ExpandWsTaggedNodes(sWsTag);	// just in case we have a new index.
						// Create a copy of the layoutType node for the specific writing system.
						XmlNode xnRealLayout = CreateWsSpecficLayoutType(xnLayoutType,
							ws.DisplayLabel, sLayout.Replace("$ws", sWsTag), sWsTag);
						List<LayoutTreeNode> rgltnStyle = BuildLayoutTree(xnRealLayout);
						m_cbDictType.Items.Add(new LayoutTypeComboItem(xnRealLayout, rgltnStyle));
					}
				}
				else
				{
					List<LayoutTreeNode> rgltnStyle = BuildLayoutTree(xnLayoutType);
					m_cbDictType.Items.Add(new LayoutTypeComboItem(xnLayoutType, rgltnStyle));
				}
			}
			int idx = -1;
			for (int i = 0; i < m_cbDictType.Items.Count; ++i)
			{
				var item = m_cbDictType.Items[i] as LayoutTypeComboItem;
				if (item != null && item.LayoutName == sLayoutType)
				{
					idx = i;
					break;
				}
			}
			if (idx < 0)
				idx = 0;
			m_cbDictType.SelectedIndex = idx;
		}

		private static XmlNode CreateWsSpecficLayoutType(XmlNode xnLayoutType, string sWsLabel,
			string sWsLayout, string sWsTag)
		{
			XmlNode xnRealLayout = xnLayoutType.Clone();
			if (xnRealLayout.Attributes != null)
			{
			xnRealLayout.Attributes["label"].Value = sWsLabel;
			xnRealLayout.Attributes["layout"].Value = sWsLayout;
			foreach (XmlNode config in xnRealLayout.ChildNodes)
			{
				if (config is XmlComment || config.Name != "configure")
					continue;
				string sInternalLayout = XmlUtils.GetAttributeValue(config, "layout");
				Debug.Assert(sInternalLayout.EndsWith("-$ws"));
					if (config.Attributes != null)
				config.Attributes["layout"].Value = sInternalLayout.Replace("$ws", sWsTag);
			}
			}
			return xnRealLayout;
		}

		private List<LayoutTreeNode> BuildLayoutTree(XmlNode xnLayoutType)
		{   // configure LayoutType via its child configure nodes
			List<LayoutTreeNode> rgltn = new List<LayoutTreeNode>();
			foreach (XmlNode config in xnLayoutType.ChildNodes)
			{   // expects a configure element
				if (config is XmlComment || config.Name != "configure")
					continue;
				var ltn = BuildMainLayout(config);
				if (XmlUtils.GetOptionalBooleanAttributeValue(config, "hideConfig", false))
					rgltn.AddRange(ltn.Nodes.Cast<LayoutTreeNode>());
				else
					rgltn.Add(ltn);
			}
			return rgltn;
		}


		private void SetStylesLists()
		{
			if (m_rgCharStyles == null)
				m_rgCharStyles = new List<StyleComboItem>();
			else
				m_rgCharStyles.Clear();
			if (m_rgParaStyles == null)
				m_rgParaStyles = new List<StyleComboItem>();
			else
				m_rgParaStyles.Clear();
			m_rgCharStyles.Add(new StyleComboItem(null));
			// Per comments at end of LT-10950, we don't ever want 'none' as an option for paragraph style.
			//m_rgParaStyles.Add(new StyleComboItem(null));
			foreach (BaseStyleInfo sty in m_styleSheet.Styles)
			{
				if (sty.IsCharacterStyle)
					m_rgCharStyles.Add(new StyleComboItem(sty));
				else if (sty.IsParagraphStyle)
					m_rgParaStyles.Add(new StyleComboItem(sty));
			}
			m_rgCharStyles.Sort();
			m_rgParaStyles.Sort();
		}

		private LayoutTreeNode BuildMainLayout(XmlNode config)
		{   // builds control tree nodes based on a configure element
			LayoutTreeNode ltn = new LayoutTreeNode(config, null);
			ltn.OriginalIndex = m_tvParts.Nodes.Count;
			string className = ltn.ClassName;
			string layoutName = ltn.LayoutName;
			XmlNode layout = m_layouts.GetElement("layout", new[] { className, "jtview", layoutName, null });
			if (layout == null)
				throw new Exception("Cannot configure layout " + layoutName + " of class " + className + " because it does not exist");
			ltn.ParentLayout = layout;	// not really the parent layout, but the parent of this node's children
			string sVisible = XmlUtils.GetAttributeValue(layout, "visibility");
			ltn.Checked = sVisible != "never";
			AddChildNodes(layout, ltn, ltn.Nodes.Count);
			ltn.OriginalNumberOfSubnodes = ltn.Nodes.Count;
			return ltn;
		}

		private void AddChildNodes(XmlNode layout, LayoutTreeNode ltnParent, int iStart)
		{
			bool fMerging = iStart < ltnParent.Nodes.Count;
			int iNode = iStart;
			string className = XmlUtils.GetManditoryAttributeValue(layout, "class");
			List<XmlNode> nodes = PartGenerator.GetGeneratedChildren(layout, m_cache,
				new[] { "ref", "label" });
			foreach (XmlNode node in nodes)
			{
				XmlNode subLayout;
				if (node.Name == "sublayout")
				{
					Debug.Assert(!fMerging);
					string subLayoutName = XmlUtils.GetOptionalAttributeValue(node, "name", null);
					if (subLayoutName == null)
					{
						subLayout = node; // a sublayout lacking a name contains the part refs directly.
					}
					else
					{
						subLayout = m_layouts.GetElement("layout",
							new[] { className, "jtview", subLayoutName, null });
					}
					if (subLayout != null)
						AddChildNodes(subLayout, ltnParent, ltnParent.Nodes.Count);
				}
				else if (node.Name == "part")
				{
					// Check whether this node has already been added to this parent.  Don't add
					// it if it's already there!
					LayoutTreeNode ltnOld = FindMatchingNode(ltnParent, node);
					if (ltnOld != null)
						continue;
					string sRef = XmlUtils.GetManditoryAttributeValue(node, "ref");
					XmlNode part = m_parts.GetElement("part",
					new[] { className + "-Jt-" + sRef });
					if (part == null && sRef != "$child")
						continue;
					bool fHide = XmlUtils.GetOptionalBooleanAttributeValue(node, "hideConfig", false);
					LayoutTreeNode ltn;
					var cOrig = 0;
					if (!fHide)
					{
						ltn = new LayoutTreeNode(node, className)
							{
								OriginalIndex = ltnParent.Nodes.Count,
								ParentLayout = layout,
								HiddenNode = m_levels.HiddenPartRef,
								HiddenNodeLayout = m_levels.HiddenLayout
							};
						if (!String.IsNullOrEmpty(ltn.LexRelType))
							FixLexRelationTypeList(ltn);
						if (!String.IsNullOrEmpty(ltn.EntryType))
							FixEntryTypeList(ltn, ltnParent.LayoutName);
						//if (fMerging)
							//((LayoutTreeNode)ltnParent.Nodes[iNode]).MergedNodes.Add(ltn);
						//else
							ltnParent.Nodes.Add(ltn);
					}
					else
					{
						Debug.Assert(!fMerging);
						ltn = ltnParent;
						cOrig = ltn.Nodes.Count;
						if (className == "StTxtPara")
						{
							ltnParent.HiddenChildLayout = layout;
							ltnParent.HiddenChild = node;
						}
					}
					try
					{
						m_levels.Push(node, layout);
						var fOldAdding = ltn.AddingSubnodes;
						ltn.AddingSubnodes = true;
						if (part != null)
							ProcessChildNodes(part.ChildNodes, className, ltn);
						ltn.OriginalNumberOfSubnodes = ltn.Nodes.Count;
						ltn.AddingSubnodes = fOldAdding;
						if (fHide)
						{
							var cNew = ltn.Nodes.Count - cOrig;
							var msg = String.Format("{0} nodes for a hidden PartRef ({1})!", cNew, node.OuterXml);
							//Debug.Assert(cNew <= 1, msg);
							//if (cNew > 1)
							//    Debug.WriteLine(msg);
						}
					}
					finally
					{
						m_levels.Pop();
					}
					++iNode;
				}
			}
		}

		class GuidAndSubClass
		{
			private Guid ItemGuid { get; set; }
			internal LexReferenceInfo.TypeSubClass SubClass { get; set; }

			internal GuidAndSubClass(Guid guid, LexReferenceInfo.TypeSubClass sub)
			{
				ItemGuid = guid;
				SubClass = sub;
			}

			/// <summary>
			/// Override.
			/// </summary>
			public override bool Equals(object obj)
			{
				if (obj is GuidAndSubClass)
				{
					var that = (GuidAndSubClass)obj;
					return ItemGuid == that.ItemGuid && SubClass == that.SubClass;
				}
				return false;
			}

			/// <summary>
			/// Override.
			/// </summary>
			public override int GetHashCode()
			{
				return ItemGuid.GetHashCode() + SubClass.GetHashCode();
			}
		}

		private void FixLexRelationTypeList(LayoutTreeNode ltn)
		{
			// Get the canonical list from the project.
			if (m_rgRelationTypes == null)
			{
				m_rgRelationTypes = m_cache.LangProject.LexDbOA.ReferencesOA.PossibilitiesOS.ToList();
				m_rgRelationTypes.Sort(ComparePossibilitiesByName);
			}
			// Add any new types to our ordered list (or fill in an empty list).
			var setSortedGuids = new Set<GuidAndSubClass>();
			foreach (var lri in ltn.RelTypeList)
				setSortedGuids.Add(new GuidAndSubClass(lri.ItemGuid, lri.SubClass));
			foreach (var poss in m_rgRelationTypes)
			{
				var lrt = (ILexRefType)poss;
				if (ltn.LexRelType == "sense")
				{
					if (lrt.MappingType == (int)LexRefTypeTags.MappingTypes.kmtEntryAsymmetricPair ||
						lrt.MappingType == (int)LexRefTypeTags.MappingTypes.kmtEntryCollection ||
						lrt.MappingType == (int)LexRefTypeTags.MappingTypes.kmtEntryPair ||
						lrt.MappingType == (int)LexRefTypeTags.MappingTypes.kmtEntrySequence ||
						lrt.MappingType == (int)LexRefTypeTags.MappingTypes.kmtEntryTree)
					{
						continue;
					}
				}
				else
				{
					if (lrt.MappingType == (int)LexRefTypeTags.MappingTypes.kmtSenseAsymmetricPair ||
						lrt.MappingType == (int)LexRefTypeTags.MappingTypes.kmtSenseCollection ||
						lrt.MappingType == (int)LexRefTypeTags.MappingTypes.kmtSensePair ||
						lrt.MappingType == (int)LexRefTypeTags.MappingTypes.kmtSenseSequence ||
						lrt.MappingType == (int)LexRefTypeTags.MappingTypes.kmtSenseTree)
					{
						continue;
					}
				}
				var gsc = new GuidAndSubClass(poss.Guid, LexReferenceInfo.TypeSubClass.Normal);
				if (lrt.MappingType == (int)LexRefTypeTags.MappingTypes.kmtEntryAsymmetricPair ||
					lrt.MappingType == (int)LexRefTypeTags.MappingTypes.kmtEntryOrSenseAsymmetricPair ||
					lrt.MappingType == (int)LexRefTypeTags.MappingTypes.kmtSenseAsymmetricPair ||
					lrt.MappingType == (int)LexRefTypeTags.MappingTypes.kmtEntryTree ||
					lrt.MappingType == (int)LexRefTypeTags.MappingTypes.kmtEntryOrSenseTree ||
					lrt.MappingType == (int)LexRefTypeTags.MappingTypes.kmtSenseTree)
				{
					gsc.SubClass = LexReferenceInfo.TypeSubClass.Forward;
				}
				if (!setSortedGuids.Contains(gsc))
				{
					var lri = new LexReferenceInfo(true, poss.Guid)
						{
							SubClass = gsc.SubClass
						};
					ltn.RelTypeList.Add(lri);
				}
				if (gsc.SubClass == LexReferenceInfo.TypeSubClass.Forward)
				{
					gsc.SubClass = LexReferenceInfo.TypeSubClass.Reverse;
					if (!setSortedGuids.Contains(gsc))
					{
						var lri = new LexReferenceInfo(true, poss.Guid)
							{
								SubClass = gsc.SubClass
							};
						ltn.RelTypeList.Add(lri);
					}
				}
			}
			// Remove any obsolete types from our ordered list.
			var mapGuidType = new Dictionary<GuidAndSubClass, ILexRefType>();
			foreach (var poss in m_rgRelationTypes)
			{
				var lrt = (ILexRefType)poss;
				var gsc = new GuidAndSubClass(lrt.Guid, LexReferenceInfo.TypeSubClass.Normal);
				if (lrt.MappingType == (int)LexRefTypeTags.MappingTypes.kmtEntryAsymmetricPair ||
					lrt.MappingType == (int)LexRefTypeTags.MappingTypes.kmtEntryOrSenseAsymmetricPair ||
					lrt.MappingType == (int)LexRefTypeTags.MappingTypes.kmtSenseAsymmetricPair ||
					lrt.MappingType == (int)LexRefTypeTags.MappingTypes.kmtEntryTree ||
					lrt.MappingType == (int)LexRefTypeTags.MappingTypes.kmtEntryOrSenseTree ||
					lrt.MappingType == (int)LexRefTypeTags.MappingTypes.kmtSenseTree)
				{
					gsc.SubClass = LexReferenceInfo.TypeSubClass.Forward;
				}
				mapGuidType.Add(gsc, lrt);
				if (gsc.SubClass == LexReferenceInfo.TypeSubClass.Forward)
				{
					var gsc2 = new GuidAndSubClass(lrt.Guid, LexReferenceInfo.TypeSubClass.Reverse);
					mapGuidType.Add(gsc2, lrt);
				}
			}
			var obsoleteItems = ltn.RelTypeList.Where(
				lri => !mapGuidType.ContainsKey(new GuidAndSubClass(lri.ItemGuid, lri.SubClass))).ToList();
			foreach (var lri in obsoleteItems)
				ltn.RelTypeList.Remove(lri);
			// Add the names to the items in the ordered list.
			foreach (var lri in ltn.RelTypeList)
			{
				var lrt = mapGuidType[new GuidAndSubClass(lri.ItemGuid, lri.SubClass)];
				if (lri.SubClass == LexReferenceInfo.TypeSubClass.Reverse)
					lri.Name = lrt.ReverseName.BestAnalysisVernacularAlternative.Text;
				else
					lri.Name = lrt.Name.BestAnalysisVernacularAlternative.Text;
			}
		}

		private void FixEntryTypeList(LayoutTreeNode ltn, string parentLayoutName)
		{
			// Add any new types to our ordered list (or fill in an empty list).
			var setGuidsFromXml = new Set<Guid>(ltn.EntryTypeList.Select(info => info.ItemGuid));
			Dictionary<Guid, ICmPossibility> mapGuidType;
			int index;
			switch (ltn.EntryType)
			{
				case "complex":
					// Get the canonical list from the project if needed.
					if (m_rgComplexFormTypes == null)
						m_rgComplexFormTypes = GetSortedFlattenedComplexFormTypeList();

					mapGuidType = m_rgComplexFormTypes.ToDictionary(poss => poss.Guid);
					foreach (var info in
						from poss in m_rgComplexFormTypes
						where !setGuidsFromXml.Contains(poss.Guid)
						select new ItemTypeInfo(true, poss.Guid))
					{
						ltn.EntryTypeList.Add(info);
					}
					if (!ListContainsGuid(ltn.EntryTypeList, m_unspecComplexFormType, out index))
					{
						var unspecified = new ItemTypeInfo(true, m_unspecComplexFormType);
						ltn.EntryTypeList.Insert(0, unspecified);
						index = 0;
					}
					ltn.EntryTypeList[index].Name = m_noComplexEntryTypeLabel;
					break;
				case "variant":
					// Get the canonical list from the project if needed.
					if (m_rgVariantTypes == null)
						m_rgVariantTypes = GetSortedFlattenedVariantTypeList();

					mapGuidType = m_rgVariantTypes.ToDictionary(poss => poss.Guid);
					foreach (var info in
						from poss in m_rgVariantTypes
						where !setGuidsFromXml.Contains(poss.Guid)
						select new ItemTypeInfo(true, poss.Guid))
					{
						ltn.EntryTypeList.Add(info);
					}
					if (!ListContainsGuid(ltn.EntryTypeList, m_unspecVariantType, out index))
					{
						var unspecified = new ItemTypeInfo(true, m_unspecVariantType);
						ltn.EntryTypeList.Insert(0, unspecified);
						index = 0;
					}
					ltn.EntryTypeList[index].Name = m_noVariantTypeLabel;
					break;
				//case "minor":
				default:
					// Should be 'minor', but treat any unknown entrytype as 'minor'
					var fstemBased = parentLayoutName.Contains(sdefaultStemBasedLayout);
					// Get the canonical Variant Type list from the project if needed.
					if (m_rgVariantTypes == null)
						m_rgVariantTypes = GetSortedFlattenedVariantTypeList();

					mapGuidType = m_rgVariantTypes.ToDictionary(poss => poss.Guid);
					// Root-based views have Complex Forms as Minor Entries too.
					if (!fstemBased)
					{
						// Get the canonical Complex Form Type list from the project if needed.
						if (m_rgComplexFormTypes == null)
							m_rgComplexFormTypes = GetSortedFlattenedComplexFormTypeList();
						// Add them to the map
						foreach (var poss in m_rgComplexFormTypes)
							mapGuidType.Add(poss.Guid, poss);
					}

					// Now make sure the LayoutTreeNode has the right entries
					foreach (var info in
						from kvp in mapGuidType
						where !setGuidsFromXml.Contains(kvp.Key)
						select new ItemTypeInfo(true, kvp.Key))
					{
						ltn.EntryTypeList.Add(info);
					}
					AddUnspecifiedTypes(fstemBased, fstemBased ? 0 : m_rgVariantTypes.Count, ltn);
					break;
			}
			// Remove any obsolete types from our ordered list.
			var obsoleteItems = ltn.EntryTypeList.Where(info => !IsUnspecifiedPossibility(info) &&
				!mapGuidType.ContainsKey(info.ItemGuid)).ToList();
			foreach (var info in obsoleteItems)
				ltn.EntryTypeList.Remove(info);
			// Add the names to the items in the ordered list.
			foreach (var info in ltn.EntryTypeList)
			{
				if (IsUnspecifiedPossibility(info))
					continue;
				var poss = mapGuidType[info.ItemGuid];
				info.Name = poss.Name.BestAnalysisVernacularAlternative.Text;
			}
		}

		/// <summary>
		/// Searches a list of ItemTypeInfo items for a specific Guid (usually representing
		/// an unspecified type 'possibility'. Out variable gives the index at which the Guid is
		/// found in the list, or -1 if not found.
		/// </summary>
		/// <param name="itemTypeList"></param>
		/// <param name="searchGuid"></param>
		/// <param name="index"></param>
		/// <returns>true if found, false if not found</returns>
		private static bool ListContainsGuid(IList<ItemTypeInfo> itemTypeList, Guid searchGuid, out int index)
		{
			var ffound = false;
			index = -1;
			for (var i = 0; i < itemTypeList.Count; i++)
			{
				var info = itemTypeList[i];
				if (info.ItemGuid != searchGuid)
					continue;
				ffound = true;
				index = i;
				break;
			}
			return ffound;
		}

		private List<ICmPossibility> GetSortedFlattenedVariantTypeList()
		{
			var result = FlattenPossibilityList(
				m_cache.LangProject.LexDbOA.VariantEntryTypesOA.PossibilitiesOS);
			result.Sort(ComparePossibilitiesByName);
			return result;
		}

		private List<ICmPossibility> GetSortedFlattenedComplexFormTypeList()
		{
			var result = FlattenPossibilityList(
				m_cache.LangProject.LexDbOA.ComplexEntryTypesOA.PossibilitiesOS);
			result.Sort(ComparePossibilitiesByName);
			return result;
		}

		private void AddUnspecifiedTypes(bool fstemBased, int cvarTypes, LayoutTreeNode ltn)
		{
			int index;
			if (!fstemBased)
			{
				if (!ListContainsGuid(ltn.EntryTypeList, m_unspecComplexFormType, out index))
				{
					var unspecified = new ItemTypeInfo(true, m_unspecComplexFormType);
					ltn.EntryTypeList.Insert(cvarTypes, unspecified);
					index = cvarTypes;
				}
				ltn.EntryTypeList[index].Name = m_noComplexEntryTypeLabel;
			}
			if (!ListContainsGuid(ltn.EntryTypeList, m_unspecVariantType, out index))
			{
				var unspecified = new ItemTypeInfo(true, m_unspecVariantType);
				ltn.EntryTypeList.Insert(0, unspecified);
				index = 0;
			}
			ltn.EntryTypeList[index].Name = m_noVariantTypeLabel;
		}

		internal static List<ICmPossibility> FlattenPossibilityList(IEnumerable<ICmPossibility> sequence)
		{
			var list = sequence.ToList();
			foreach (var poss in sequence)
			{
				// Need to get all nested items
				list.AddRange(FlattenPossibilityList(poss.SubPossibilitiesOS));
			}
			return list;
		}

		private LayoutTreeNode FindMatchingNode(LayoutTreeNode ltn, XmlNode node)
		{
			if (ltn == null || node == null)
				return null;
			foreach (LayoutTreeNode ltnSub in ltn.Nodes)
			{
				if (NodesMatch(ltnSub.Configuration, node))
					return ltnSub;
			}
			return FindMatchingNode(ltn.Parent as LayoutTreeNode, node);
		}

		private static bool NodesMatch(XmlNode first, XmlNode second)
		{
			if (first.Name != second.Name)
				return false;
			if((first.Attributes == null) && (second.Attributes != null))
				return false;
			if(first.Attributes == null)
			{
				return ChildNodesMatch(first.ChildNodes, second.ChildNodes);
			}
			if(first.Attributes.Count != second.Attributes.Count)
			{
				return false;
			}

			var firstAtSet = new SortedList<string, string>();
			var secondAtSet = new SortedList<string, string>();
			for (int i = 0; i < first.Attributes.Count; ++i)
			{
				firstAtSet.Add(first.Attributes[i].Name, first.Attributes[i].Value);
				secondAtSet.Add(second.Attributes[i].Name, second.Attributes[i].Value);
			}
			using (var firstIter = firstAtSet.GetEnumerator())
			using (var secondIter = secondAtSet.GetEnumerator())
			{
				for(;firstIter.MoveNext() && secondIter.MoveNext();)
				{
					if(!firstIter.Current.Equals(secondIter.Current))
						return false;
				}
				return true;
			}
		}

		/// <summary>
		/// This method should sort the node lists and call NodesMatch with each pair.
		/// </summary>
		/// <param name="firstNodeList"></param>
		/// <param name="secondNodeList"></param>
		/// <returns></returns>
		private static bool ChildNodesMatch(XmlNodeList firstNodeList, XmlNodeList secondNodeList)
		{
			if (firstNodeList.Count != secondNodeList.Count)
				return false;
			var firstAtSet = new SortedList<string, XmlNode>();
			var secondAtSet = new SortedList<string, XmlNode>();
			for (int i = 0; i < firstNodeList.Count; ++i)
			{
				firstAtSet.Add(firstNodeList[i].Name, firstNodeList[i]);
				secondAtSet.Add(secondNodeList[i].Name, secondNodeList[i]);
			}
			using (var firstIter = firstAtSet.GetEnumerator())
			using (var secondIter = secondAtSet.GetEnumerator())
			{
				for (; firstIter.MoveNext() && secondIter.MoveNext(); )
				{
					if (!NodesMatch(firstIter.Current.Value, secondIter.Current.Value))
						return false;
				}
				return true;
			}
		}

		/// <summary>
		/// Walk the tree of child nodes, storing information for each &lt;obj&gt; or &lt;seq&gt;
		/// node.
		/// </summary>
		/// <param name="xmlNodeList"></param>
		/// <param name="className"></param>
		/// <param name="ltn"></param>
		private void ProcessChildNodes(XmlNodeList xmlNodeList, string className, LayoutTreeNode ltn)
		{
			foreach (XmlNode xn in xmlNodeList)
			{
				if (xn is XmlComment)
					continue;
				if (xn.Name == "obj" || xn.Name == "seq" || xn.Name == "objlocal")
				{
					StoreChildNodeInfo(xn, className, ltn);
				}
				else
				{
					ProcessChildNodes(xn.ChildNodes, className, ltn);
				}
			}
		}

		private void StoreChildNodeInfo(XmlNode xn, string className, LayoutTreeNode ltn)
		{
			string sField = XmlUtils.GetManditoryAttributeValue(xn, "field");
			XmlNode xnCaller = m_levels.PartRef;
			if (xnCaller == null)
				xnCaller = ltn.Configuration;
			bool hideConfig = xnCaller == null ? false : XmlUtils.GetOptionalBooleanAttributeValue(xnCaller, "hideConfig", false);
			// Insert any special configuration appropriate for this property...unless the caller is hidden, in which case,
			// we don't want to configure it at all.
			if (!ltn.IsTopLevel && !hideConfig)
			{
				if (sField == "Senses" && (ltn.ClassName == "LexEntry" || ltn.ClassName == "LexSense"))
				{
					ltn.ShowSenseConfig = true;
				}
				else if (sField == "ReferringSenses" && ltn.ClassName == "ReversalIndexEntry")
				{
					ltn.ShowSenseConfig = true;
				}
				if (sField == "MorphoSyntaxAnalysis" && ltn.ClassName == "LexSense")
				{
					ltn.ShowGramInfoConfig = true;
				}
				if (sField == "VisibleComplexFormBackRefs" || sField == "ComplexFormsNotSubentries")
				{
					//The existence of the attribute is important for this setting, not its value!
					var sShowAsIndentedPara = XmlUtils.GetAttributeValue(ltn.Configuration, "showasindentedpara");
					ltn.ShowComplexFormParaConfig = !String.IsNullOrEmpty(sShowAsIndentedPara);
				}
			}
			bool fRecurse = XmlUtils.GetOptionalBooleanAttributeValue(ltn.Configuration, "recurseConfig", true);
			if (!fRecurse)
			{
				// We don't want to recurse forever just because senses have subsenses, which
				// can have subsenses, which can ...
				// Or because entries have subentries (in root type layouts)...
				ltn.UseParentConfig = true;
				return;
			}
			string sLayout = XmlVc.GetLayoutName(xn, xnCaller);
			int clidDst = 0;
			string sClass = null;
			string sTargetClasses = null;
			try
			{
				// Failure should be fairly unusual, but, for example, part MoForm-Jt-FormEnvPub attempts to display
				// the property PhoneEnv inside an if that checks that the MoForm is one of the subclasses that has
				// the PhoneEnv property. MoForm itself does not.
				if (!((FDO.Infrastructure.IFwMetaDataCacheManaged)m_cache.DomainDataByFlid.MetaDataCache).FieldExists(className, sField, true))
					return;
				int flid = m_cache.DomainDataByFlid.MetaDataCache.GetFieldId(className, sField, true);
				CellarPropertyType type = (CellarPropertyType)m_cache.DomainDataByFlid.MetaDataCache.GetFieldType(flid);
				Debug.Assert(type >= CellarPropertyType.MinObj);
				if (type >= CellarPropertyType.MinObj)
				{
					sTargetClasses = XmlUtils.GetOptionalAttributeValue(xn, "targetclasses");
					clidDst = m_mdc.GetDstClsId(flid);
					if (clidDst == 0)
						sClass = XmlUtils.GetOptionalAttributeValue(xn, "targetclass");
					else
						sClass = m_mdc.GetClassName(clidDst);
					if (clidDst == StParaTags.kClassId)
					{
						string sClassT = XmlUtils.GetOptionalAttributeValue(xn, "targetclass");
						if (!String.IsNullOrEmpty(sClassT))
							sClass = sClassT;
					}
				}
			}
			catch
			{
				return;
			}
			if (clidDst == MoFormTags.kClassId && !sLayout.StartsWith("publi"))
				return;	// ignore the layouts used by the LexEntry-Jt-Headword part.
			if (String.IsNullOrEmpty(sLayout) || String.IsNullOrEmpty(sClass))
				return;
			if (sTargetClasses == null)
				sTargetClasses = sClass;
			string[] rgsClasses = sTargetClasses.Split(new[] { ',', ' ' },
				StringSplitOptions.RemoveEmptyEntries);
			XmlNode subLayout = null;
			if (rgsClasses.Length > 0)
				subLayout = m_layouts.GetElement("layout", new[] { rgsClasses[0], "jtview", sLayout, null });

			if (subLayout != null)
			{
				int iStart = ltn.Nodes.Count;
				int cNodes = subLayout.ChildNodes.Count;
				AddChildNodes(subLayout, ltn, iStart);

				bool fRepeatedConfig = XmlUtils.GetOptionalBooleanAttributeValue(xn, "repeatedConfig", false);
				if (fRepeatedConfig)
					return;		// repeats an earlier part element (probably as a result of <if>s)
				for (int i = 1; i < rgsClasses.Length; i++)
				{
					XmlNode mergedLayout = m_layouts.GetElement("layout",
						new[] { rgsClasses[i], "jtview", sLayout, null });
					if (mergedLayout != null && mergedLayout.ChildNodes.Count == cNodes)
					{
						AddChildNodes(mergedLayout, ltn, iStart);
					}
				}
			}
			else
			{
				// The "layout" in a part node can actually refer directly to another part, so check
				// for that possibility.
				var subPart = m_parts.GetElement("part", new[] { rgsClasses[0] + "-Jt-" + sLayout }) ??
							  m_parts.GetElement("part", new[] { className + "-Jt-" + sLayout });
				if (subPart == null && !sLayout.EndsWith("-en"))
				{
					// Complain if we can't find either a layout or a part, and the name isn't tagged
					// for a writing system.  (We check only for English, being lazy.)
					var msg = String.Format("Missing jtview layout for class=\"{0}\" name=\"{1}\"",
						rgsClasses[0], sLayout);
					Debug.Assert(subLayout != null, msg);
					//Debug.WriteLine(msg);
				}
			}
		}

		#endregion // Constructor, Initialization, etc.

		/// <summary>
		/// Overridden to defeat the standard .NET behavior of adjusting size by
		/// screen resolution. That is bad for this dialog because we remember the size,
		/// and if we remember the enlarged size, it just keeps growing.
		/// If we defeat it, it may look a bit small the first time at high resolution,
		/// but at least it will stay the size the user sets.
		/// </summary>
		/// <param name="e"></param>
		protected override void OnLoad(EventArgs e)
		{
			Size size = Size;
			base.OnLoad(e);
// ReSharper disable RedundantCheckBeforeAssignment
			if (Size != size)
				Size = size;
// ReSharper restore RedundantCheckBeforeAssignment
			// Now that we can 'Manage Views', we want this combo box even if Notebook only has one.
			//if (m_cbDictType.Items.Count < 2)
			//{
			//    // If there's only one choice, then hide the relevant controls, move all the other
			//    // controls up to the vacated space, and shrink the overall dialog box.
			//    RemoveDictTypeComboBox();
			//}
		}

		/// <summary>
		/// Save the location and size for next time.
		/// </summary>
		protected override void OnClosing(CancelEventArgs e)
		{
			if (m_mediator != null)
			{
				m_propertyTable.SetProperty("XmlDocConfigureDlg_Location", Location, false);
				m_propertyTable.SetPropertyPersistence("XmlDocConfigureDlg_Location", true);
				// No broadcast even if it did change.
				m_propertyTable.SetProperty("XmlDocConfigureDlg_Size", Size, false);
				m_propertyTable.SetPropertyPersistence("XmlDocConfigureDlg_Size", true);
			}
			base.OnClosing(e);
		}

		#region Dialog Event Handlers
		// ReSharper disable InconsistentNaming

		/// <summary>
		/// Users want to see visible spaces.  The only way to do this is to select everything,
		/// and show the selection when the focus leaves for elsewhere.
		/// </summary>
		void m_tbBefore_LostFocus(object sender, EventArgs e)
		{
			m_tbBefore.SelectAll();
		}
		void m_tbBetween_LostFocus(object sender, EventArgs e)
		{
			m_tbBetween.SelectAll();
		}
		void m_tbAfter_LostFocus(object sender, EventArgs e)
		{
			m_tbAfter.SelectAll();
		}

		/// <summary>
		/// When the focus returns, it's probably more useful to select at the end rather
		/// than selecting everything.
		/// </summary>
		void m_tbBefore_GotFocus(object sender, EventArgs e)
		{
			m_tbBefore.Select(m_tbBefore.Text.Length, 0);
		}
		void m_tbBetween_GotFocus(object sender, EventArgs e)
		{
			m_tbBetween.Select(m_tbBetween.Text.Length, 0);
		}
		void m_tbAfter_GotFocus(object sender, EventArgs e)
		{
			m_tbAfter.Select(m_tbAfter.Text.Length, 0);
		}

		private void m_cbDictType_SelectedIndexChanged(object sender, EventArgs e)
		{
			List<LayoutTreeNode> rgltn = ((LayoutTypeComboItem)m_cbDictType.SelectedItem).TreeNodes;
			m_tvParts.Nodes.Clear();
			m_tvParts.Nodes.AddRange(rgltn.ToArray());
			if (m_tvParts.Nodes.Count > 0)
				m_tvParts.SelectedNode = m_tvParts.Nodes[0];
		}

		/// <summary>
		/// Set the active node, based on a string generated by XmlVc.NodeIdentifier,
		/// which makes 3-part strings class:layoutName:partRef.
		/// </summary>
		/// <param name="nodePath"></param>
		internal void SetActiveNode(string nodePath)
		{
			if (String.IsNullOrEmpty(nodePath)) return; // has been crashing with no check
			var idParts = nodePath.Split(':');
			if (idParts.Length != 4)
				return; // throw? 0 at least is plausible
			var className = idParts[0];
			var layoutName = idParts[1];
			var partRef = idParts[2];
			foreach (LayoutTreeNode ltn in m_tvParts.Nodes)
				SetActiveNode(ltn, className, layoutName, partRef);
		}

		private void SetActiveNode(LayoutTreeNode ltn, string className, string layoutName, string partRef)
		{
			if (XmlUtils.GetOptionalAttributeValue(ltn.Configuration, "ref") == partRef
				&& ltn.ParentLayout != null // is this ever possible?
				&& XmlUtils.GetOptionalAttributeValue(ltn.ParentLayout, "class") == className
				&& XmlUtils.GetOptionalAttributeValue(ltn.ParentLayout, "name") == layoutName)
			{
				m_tvParts.SelectedNode = ltn;
				return;
			}
			foreach (LayoutTreeNode ltnChild in ltn.Nodes)
				SetActiveNode(ltnChild, className, layoutName, partRef);
		}

		private void m_btnMoveUp_Click(object sender, EventArgs e)
		{
			StoreNodeData(m_current);	// Ensure duplicate has current data.
			LayoutTreeNode ltn = (LayoutTreeNode)m_current.Clone();
			int idx = m_current.Index;
			TreeNode tnParent = m_current.Parent;
			var old = m_current;
			tnParent.Nodes.Insert(idx - 1, ltn);
			m_tvParts.SelectedNode = ltn;
			// It's important to remove the old one AFTER we insert AND SELECT the new one.
			// otherwise another node is temporarily selected which may somehow result in it
			// being expanded (LT-10337). I chose to user Remove rather than RemoveAt
			// just to remove all doubt about what position it ends up after any side effects of
			// adding the new one, though I think it would work.
			tnParent.Nodes.Remove(old);
		}

		private void m_btnMoveDown_Click(object sender, EventArgs e)
		{
			StoreNodeData(m_current);	// Ensure duplicate has current data.
			LayoutTreeNode ltn = (LayoutTreeNode)m_current.Clone();
			int idx = m_current.Index;
			TreeNode tnParent = m_current.Parent;
			var old = m_current;
			tnParent.Nodes.Insert(idx + 2, ltn); // after the following node, since this one is not yet deleted.
			m_tvParts.SelectedNode = ltn;
			// It's important to remove the old one AFTER we insert AND SELECT the new one.
			// otherwise another node is temporarily selected which may somehow result in it
			// being expanded (LT-10337). I chose to user Remove rather than RemoveAt
			// just to remove all doubt about what position it ends up after any side effects of
			// adding the new one, though I think it would work.
			tnParent.Nodes.Remove(old);
		}

		private void OnDuplicateClick(object sender, EventArgs e)
		{
			Debug.Assert(!m_current.IsTopLevel);
			StoreNodeData(m_current);	// Ensure duplicate has current data.
			LayoutTreeNode ltnDup;

			// Generate a unique label to identify this as the n'th duplicate in the list.
			var rgsLabels = new List<string>();
			string sBaseLabel = null;
			if (m_current.Level == 0)
			{
				var nodes = ((LayoutTypeComboItem)m_cbDictType.SelectedItem).TreeNodes;
				sBaseLabel = GetBaseLabel(nodes, rgsLabels);
			}
			else
			{
				sBaseLabel = GetBaseLabel(m_current.Parent.Nodes, rgsLabels);
			}
			if (sBaseLabel == null)
				sBaseLabel = m_current.Label;
			var cDup = 1;
			var sLabel = String.Format("{0} ({1})", sBaseLabel, cDup);
			while (rgsLabels.Contains(sLabel))
			{
				++cDup;
				sLabel = String.Format("{0} ({1})", sBaseLabel, cDup);
			}
			if (String.IsNullOrEmpty(m_current.Param))
			{
				Debug.Assert(m_current.Nodes.Count == 0);
				ltnDup = m_current.CreateCopy();
			}
			else
			{
				ltnDup = DuplicateLayoutSubtree(cDup);
				if (ltnDup == null)
					return;
			}
			ltnDup.Label = sLabel;		// sets Text as well.
			var sDup = ltnDup.DupString;
			sDup = String.IsNullOrEmpty(sDup) ? cDup.ToString() : String.Format("{0}-{1}", sDup, cDup);
			ltnDup.DupString = sDup;
			if (m_current.Level == 0)
			{
				var nodes = ((LayoutTypeComboItem)m_cbDictType.SelectedItem).TreeNodes;
				var idx = nodes.IndexOf(m_current);
				nodes.Insert(idx + 1, ltnDup);
				m_tvParts.Nodes.Insert(idx + 1, ltnDup);
			}
			else
			{
				var idx = m_current.Index;
				m_current.Parent.Nodes.Insert(idx + 1, ltnDup);
			}
			ltnDup.Checked = m_current.Checked; // remember this before m_current changes
			m_tvParts.SelectedNode = ltnDup;
		}

		private string GetBaseLabel(IList nodes, List<string> rgsLabels)
		{
			string sBaseLabel = null;
			for (var i = 0; i < nodes.Count; ++i)
			{
				var ltn = (LayoutTreeNode)nodes[i];
				if (ltn.Configuration["ref"] == m_current.Configuration["ref"] &&
					ltn.LayoutName == m_current.LayoutName &&
					ltn.PartName == m_current.PartName)
				{
					rgsLabels.Add(ltn.Label);
					if (!ltn.IsDuplicate)
						sBaseLabel = ltn.Label;
				}
			}
			return sBaseLabel;
		}

		private LayoutTreeNode DuplicateLayoutSubtree(int iDup)
		{
			var sDupKey = String.Format("{0:D2}", iDup);

			var suffixCode = String.Format("{0}{1}", LayoutKeyUtils.kcMarkNodeCopy, sDupKey);
			var sRef = XmlUtils.GetOptionalAttributeValue(m_current.Configuration, "ref");
			var xnPart = m_parts.GetElement("part", new[] { String.Format("{0}-Jt-{1}", m_current.ClassName, sRef) });
			if (xnPart == null)
				return null;		// shouldn't happen.

			var duplicates = new List<XmlNode>();
			ProcessPartChildrenForDuplication(m_current.ClassName, m_current.Configuration,
				xnPart.ChildNodes, suffixCode, duplicates);
			foreach (var xn in duplicates)
				m_layouts.AddNodeToInventory(xn);

			var ltnDup = m_current.CreateCopy();
			AdjustAttributeValue(ltnDup.Configuration, "param", suffixCode);
			ltnDup.Param = AdjustLayoutName(ltnDup.Param, suffixCode);
			if (ltnDup.RelTypeList != null && ltnDup.RelTypeList.Count > 0)
			{
				var repoLexRefType = m_cache.ServiceLocator.GetInstance<ILexRefTypeRepository>();
				foreach (var lri in ltnDup.RelTypeList)
				{
					var lrt = repoLexRefType.GetObject(lri.ItemGuid);
					if (lri.SubClass == LexReferenceInfo.TypeSubClass.Reverse)
						lri.Name = lrt.ReverseName.BestAnalysisVernacularAlternative.Text;
					else
						lri.Name = lrt.Name.BestAnalysisVernacularAlternative.Text;
				}
			}
			if (ltnDup.EntryTypeList != null && ltnDup.EntryTypeList.Count > 0)
			{
				var repoPoss = m_cache.ServiceLocator.GetInstance<ICmPossibilityRepository>();
				foreach (var info in ltnDup.EntryTypeList)
				{
					if (IsUnspecifiedPossibility(info)) // Not 'real' CmPossibility items
					{
						info.Name = GetUnspecifiedItemName(info);
						continue;
					}
					var poss = repoPoss.GetObject(info.ItemGuid);
					info.Name = poss.Name.BestAnalysisVernacularAlternative.Text;
				}
			}

			if (duplicates.Count > 0)
				AddChildNodes(duplicates[0], ltnDup, 0);
			ltnDup.IsNew = true;
			MarkLayoutTreeNodesAsNew(ltnDup.Nodes.OfType<LayoutTreeNode>());

			return ltnDup;
		}

		private bool IsUnspecifiedPossibility(ItemTypeInfo info)
		{
			return info.ItemGuid == m_unspecComplexFormType || info.ItemGuid == m_unspecVariantType;
		}

		private string GetUnspecifiedItemName(ItemTypeInfo info)
		{
			return info.ItemGuid == m_unspecComplexFormType ? m_noComplexEntryTypeLabel : m_noVariantTypeLabel;
		}

		/// <summary>
		/// Processes any part children for duplication purposes, does nothing on empty xmlNodeLists
		/// </summary>
		/// <param name="className"></param>
		/// <param name="xnCaller"></param>
		/// <param name="xmlNodeList"></param>
		/// <param name="suffixCode"></param>
		/// <param name="duplicates"></param>
		private void ProcessPartChildrenForDuplication(string className, XmlNode xnCaller,
			XmlNodeList xmlNodeList, string suffixCode, List<XmlNode> duplicates)
		{
			foreach (XmlNode xn in xmlNodeList)
			{
				if (xn is XmlComment)
					continue;
				if (xn.Name == "obj" || xn.Name == "seq" || xn.Name == "objlocal")
				{
					ProcessPartChildForDuplication(className, xnCaller, xn, suffixCode, duplicates);
				}
				else
				{
					ProcessPartChildrenForDuplication(className, xnCaller, xn.ChildNodes, suffixCode, duplicates);
				}
			}
		}

		private void ProcessPartChildForDuplication(string className, XmlNode xnCaller,
			XmlNode xnField, string suffixCode, List<XmlNode> duplicates)
		{
			var sLayoutName = XmlUtils.GetManditoryAttributeValue(xnCaller, "param");
			var fRecurse = XmlUtils.GetOptionalBooleanAttributeValue(xnCaller, "recurseConfig", true);
			if (!fRecurse)
			{
				// We don't want to recurse forever just because senses have subsenses, which
				// can have subsenses, which can ...
				// Or because entries have subentries (in root type layouts)...
				return;
			}
			var sField = XmlUtils.GetManditoryAttributeValue(xnField, "field");
			var clidDst = 0;
			string sClass = null;
			string sTargetClasses = null;
			try
			{
				// Failure should be fairly unusual, but, for example, part MoForm-Jt-FormEnvPub attempts to display
				// the property PhoneEnv inside an if that checks that the MoForm is one of the subclasses that has
				// the PhoneEnv property. MoForm itself does not.
				var mdc = (FDO.Infrastructure.IFwMetaDataCacheManaged)m_cache.DomainDataByFlid.MetaDataCache;
				if (!mdc.FieldExists(className, sField, true))
					return;
				var flid = m_cache.DomainDataByFlid.MetaDataCache.GetFieldId(className, sField, true);
				var type = (CellarPropertyType)m_cache.DomainDataByFlid.MetaDataCache.GetFieldType(flid);
				Debug.Assert(type >= CellarPropertyType.MinObj);
				if (type >= CellarPropertyType.MinObj)
				{
					sTargetClasses = XmlUtils.GetOptionalAttributeValue(xnField, "targetclasses");
					clidDst = m_mdc.GetDstClsId(flid);
					if (clidDst == 0)
						sClass = XmlUtils.GetOptionalAttributeValue(xnField, "targetclass");
					else
						sClass = m_mdc.GetClassName(clidDst);
					if (clidDst == StParaTags.kClassId)
					{
						var sClassT = XmlUtils.GetOptionalAttributeValue(xnField, "targetclass");
						if (!String.IsNullOrEmpty(sClassT))
							sClass = sClassT;
					}
				}
			}
			catch
			{
				return;
			}
			if (clidDst == MoFormTags.kClassId && !sLayoutName.StartsWith("publi"))
				return;	// ignore the layouts used by the LexEntry-Jt-Headword part.
			if (String.IsNullOrEmpty(sLayoutName) || String.IsNullOrEmpty(sClass))
				return;
			if (sTargetClasses == null)
				sTargetClasses = sClass;
			var rgsClasses = sTargetClasses.Split(new[] { ',', ' ' }, StringSplitOptions.RemoveEmptyEntries);
			XmlNode xnLayout = null;
			if (rgsClasses.Length > 0)
				xnLayout = m_layouts.GetElement("layout", new[] { rgsClasses[0], "jtview", sLayoutName, null });

			if (xnLayout != null)
			{
				var cNodes = xnLayout.ChildNodes.Count;
				DuplicateLayout(xnLayout.Clone(), suffixCode, duplicates);
				var fRepeatedConfig = XmlUtils.GetOptionalBooleanAttributeValue(xnField, "repeatedConfig", false);
				if (fRepeatedConfig)
					return;		// repeats an earlier part element (probably as a result of <if>s)
				for (var i = 1; i < rgsClasses.Length; i++)
				{
					var xnMergedLayout = m_layouts.GetElement("layout", new[] { rgsClasses[i], "jtview", sLayoutName, null });
					if (xnMergedLayout != null && xnMergedLayout.ChildNodes.Count == cNodes)
						DuplicateLayout(xnMergedLayout.Clone(), suffixCode, duplicates);
				}
			}
			else
			{
				// The "layout" in a part node can actually refer directly to another part, so check
				// for that possibility.
				var subPart = m_parts.GetElement("part", new[] { rgsClasses[0] + "-Jt-" + sLayoutName });
				if (subPart == null && !sLayoutName.EndsWith("-en"))
				{
					// Complain if we can't find either a layout or a part, and the name isn't tagged
					// for a writing system.  (We check only for English, being lazy.)
					var msg = String.Format("Missing jtview layout for class=\"{0}\" name=\"{1}\"",
						rgsClasses[0], sLayoutName);
					Debug.Assert(xnLayout != null, msg);
					//Debug.WriteLine(msg);
				}
			}
		}

		/// <summary>
		/// Fix the cloned layout for use as a duplicate.
		/// </summary>
		/// <param name="xnLayout">an unmodified clone of the original node</param>
		/// <param name="suffixCode">tag to append to the name attribute, and param attributes of child nodes</param>
		/// <param name="duplicates">list to add the modified layout to</param>
		private void DuplicateLayout(XmlNode xnLayout, string suffixCode, List<XmlNode> duplicates)
		{
			// It is important for at least one caller that the FIRST node added to duplicates is the copy of xnLayout.
			duplicates.Add(xnLayout);
			AdjustAttributeValue(xnLayout, "name", suffixCode);
			var className = XmlUtils.GetManditoryAttributeValue(xnLayout, "class");

			foreach (XmlNode partref in xnLayout.ChildNodes)
			{
				if (partref.Name == "part")
				{
					var param = XmlUtils.GetOptionalAttributeValue(partref, "param");
					if (!String.IsNullOrEmpty(param))
					{
						var sRef = XmlUtils.GetManditoryAttributeValue(partref, "ref");
						var xnPart = m_parts.GetElement("part", new[] {String.Format("{0}-Jt-{1}", className, sRef)});
						if (xnPart == null)
						{
							Debug.Assert(xnPart != null, @"XMLDocConfigure::DuplicateLayout - Failed to process "
										+ String.Format("{0}-Jt-{1}", className, sRef)
										+ @" likely an invalid layout.");
						}
						else
						{
							ProcessPartChildrenForDuplication(className, partref, xnPart.ChildNodes, suffixCode, duplicates);
						}
						AdjustAttributeValue(partref, "param", suffixCode);
					}
				}
				else if (partref.Name == "sublayout")
				{
					var sublayout = XmlUtils.GetManditoryAttributeValue(partref, "name");
					var xnSublayout = m_layouts.GetElement("layout", new[] {className, "jtview", sublayout, null});
					DuplicateLayout(xnSublayout.Clone(), suffixCode, duplicates);
					AdjustAttributeValue(partref, "name", suffixCode);
				}
			}
		}

		private static void AdjustAttributeValue(XmlNode node, string sAttrName, string suffixCode)
		{
			var xa = node.Attributes != null ? node.Attributes[sAttrName] : null;
			Debug.Assert(xa != null);
			xa.Value = AdjustLayoutName(xa.Value, suffixCode);
		}

		private static string AdjustLayoutName(string sName, string suffixCode)
		{
			Debug.Assert(!String.IsNullOrEmpty(sName));
			var cTag = suffixCode[0];
			int idx;
			if (cTag == LayoutKeyUtils.kcMarkNodeCopy)
			{
				var idx0 = suffixCode.IndexOf(LayoutKeyUtils.kcMarkLayoutCopy);
				if (idx0 < 0)
					idx0 = 0;
				idx = sName.IndexOf(cTag, idx0);
			}
			else
			{
				idx = sName.IndexOf(cTag);
			}
			if (idx > 0)
				sName = sName.Remove(idx);
			return String.Format("{0}{1}", sName, suffixCode);
		}

		private void m_btnRemove_Click(object sender, EventArgs e)
		{
			Debug.Assert(m_current.IsDuplicate);
			// REVIEW:  Should we have a user prompt?
			if (m_current.Level == 0)
			{
				var nodes = ((LayoutTypeComboItem)m_cbDictType.SelectedItem).TreeNodes;
				nodes.Remove(m_current);
				m_tvParts.Nodes.Remove(m_current);
			}
			else
			{
				m_current.Parent.Nodes.Remove(m_current);
			}
		}

		[SuppressMessage("Gendarme.Rules.Correctness", "EnsureLocalDisposalRule",
			Justification = "In .NET 4.5 XmlNodeList implements IDisposable, but not in 4.0.")]
		private void m_btnRestoreDefaults_Click(object sender, EventArgs e)
		{
			using (new WaitCursor(this))
			{
				LayoutCache.InitializePartInventories(null, m_propertyTable.GetValue<IApp>("App"),
					m_cache.ProjectId.ProjectFolder);
				Inventory layouts = Inventory.GetInventory("layouts", null);
				Inventory parts = Inventory.GetInventory("parts", null);
				//preserve layouts which are marked as copies
				var layoutTypes = m_layouts.GetLayoutTypes();
				var layoutCopies = m_layouts.GetElements("//layout[contains(@name, '#')]");
				foreach (var type in layoutTypes)
				{
					layouts.AddLayoutTypeToInventory(type);
				}
				foreach (var layoutCopy in layoutCopies)
				{
					var copy = layoutCopy as XmlNode;
					layouts.AddNodeToInventory(copy);
				}
				m_layouts = layouts;
				m_parts = parts;
				// recreate the layout trees.
				var selItem = m_cbDictType.SelectedItem as LayoutTypeComboItem;
				var selLabel = selItem == null ? null : selItem.Label;
				var selLayout = selItem == null ? null : selItem.LayoutName;
				m_cbDictType.Items.Clear();
				m_tvParts.Nodes.Clear();
				CreateComboAndTreeItems(m_defaultRootLayoutName);
				if (selItem != null)
				{
					// try to select the same view.
					foreach (var item in m_cbDictType.Items)
					{
						var ltci = item as LayoutTypeComboItem;
						if (ltci != null && ltci.Label == selLabel && ltci.LayoutName == selLayout)
						{
							m_cbDictType.SelectedItem = ltci;
							break;
						}
					}
				}
				m_fDeleteCustomFiles = true;
			}
		}

		private void m_btnOK_Click(object sender, EventArgs e)
		{
			if (IsDirty())
			{
				m_propertyTable.SetProperty(m_sLayoutPropertyName,
					((LayoutTypeComboItem)m_cbDictType.SelectedItem).LayoutName,
					PropertyTable.SettingsGroup.LocalSettings,
					true);
				m_propertyTable.SetPropertyPersistence(m_sLayoutPropertyName, true,
					PropertyTable.SettingsGroup.LocalSettings);
				SaveModifiedLayouts();
				DialogResult = DialogResult.OK;
			}
			else
			{
				DialogResult = DialogResult.Cancel;
			}
			Close();
		}

		private void m_btnHelp_Click(object sender, EventArgs e)
		{
			ShowHelp.ShowHelpTopic(m_propertyTable.GetValue<IHelpTopicProvider>("HelpTopicProvider"), m_helpTopicID);
		}

		/// <summary>
		/// Fire up the Styles dialog, and if necessary, reload the related combobox.
		/// </summary>
		private void m_btnStyles_Click(object sender, EventArgs e)
		{
			HandleStylesBtn(m_cbCharStyle, null, "");
		}

		/// <summary>
		/// Fire up the Styles dialog, and if necessary, reload the related combobox.
		/// </summary>
		private void m_btnBeforeStyles_Click(object sender, EventArgs e)
		{
			HandleStylesBtn(m_cbBeforeStyle, null, "");
		}

		/// <summary>
		/// Returns the name of the style the user would like to select (null or empty if canceled).
		/// </summary>
		private void HandleStylesBtn(ComboBox combo, Action fixCombo, string defaultStyle)
		{
			FwStylesDlg.RunStylesDialogForCombo(combo,
				() => {
					// Reload the lists for the styles combo boxes, and redisplay the controls.
					SetStylesLists();
					if (m_btnStyles.Visible)
						DisplayStyleControls(m_current.AllParentsChecked);
					if (m_btnBeforeStyles.Visible)
						DisplayBeforeStyleControls(m_current.AllParentsChecked);
					if (fixCombo != null)
						fixCombo();
				},
				defaultStyle, m_styleSheet,
				m_callbacks != null ? m_callbacks.MaxStyleLevelToShow : 0,
				m_callbacks != null ? m_callbacks.HvoAppRootObject : 0,
				m_cache, this, m_propertyTable.GetValue<IApp>("App"),
				m_propertyTable.GetValue<IHelpTopicProvider>("HelpTopicProvider"));
		}

		/// <summary>
		/// Move to the first child node when this "Configure Now" link text is clicked.
		/// </summary>
		/// <param name="sender"></param>
		/// <param name="e"></param>
		private void m_lnkConfigureNow_LinkClicked(object sender, LinkLabelLinkClickedEventArgs e)
		{
			Debug.Assert(m_current != null && m_current.Nodes.Count > 0);
			m_tvParts.SelectedNode = m_current.Nodes[0];
		}

		/// <summary>
		/// Don't allow the top-level nodes to be unchecked!  Also, tie the check boxes in
		/// the tree view to the "Display Data" checkbox if the user clicks on the tree view
		/// while that node is the current one displayed in detail.
		/// </summary>
		/// <remarks>LT-10472 says that not to restrict checkmarks for level 0.</remarks>
		void m_tvParts_AfterCheck(object sender, TreeViewEventArgs e)
		{
			if (e.Node == m_current)
			{
				m_chkDisplayData.Checked = e.Node.Checked;
				// Re-enable/disable the controls in the detail pane.
				if (!m_current.IsTopLevel)
				{
					if (m_current.Nodes.Count > 0)
						DisplayDetailsForAParentNode(m_current.AllParentsChecked);
					else if (m_current.UseParentConfig)
						DisplayDetailsForRecursiveNode(m_current.AllParentsChecked);
					else
						DisplayDetailsForLeafNode(m_current.AllParentsChecked);
					DisplayBeforeStyleControls(m_current.AllParentsChecked);
				}
			}
			else
			{
				if (m_current.IsDescendedFrom(e.Node))
				{
					DisplayCurrentNodeDetails();
				}
				MakeParentParaIfDivInParaVisible((LayoutTreeNode)e.Node);
			}
		}

		/// <summary>
		/// Tie the "Display Data" checkbox to the corresponding checkbox in the treeview.
		/// </summary>
		/// <param name="sender"></param>
		/// <param name="e"></param>
		private void m_chkDisplayData_CheckedChanged(object sender, EventArgs e)
		{
			if (m_current != null)
				m_current.Checked = m_chkDisplayData.Checked;
		}

		void m_chkComplexFormsAsParagraphs_CheckedChanged(object sender, EventArgs e)
		{
			if (m_current != null)
			{   // Are complex forms to be shown in their own line?
				var fChecked = m_chkComplexFormsAsParagraphs.Checked;
				m_current.ShowComplexFormPara = fChecked;
				ShowComplexFormRelatedControls(fChecked);
				if (fChecked)
				{   // All Senses must now be shown in separate paragraphs
					var ltnParent = m_current.Parent as LayoutTreeNode;
					if (ltnParent != null)
					{
						ltnParent.ShowSenseAsPara = true;
					}
				}
			}
		}

		/// <summary>
		/// Distinguish the various uses of m_lvItems, m_btnMoveItemUp, and m_btnMoveItemDown.
		/// </summary>
		private enum ListViewContent
		{
			Hidden,
			WritingSystems,
			RelationTypes,
			ComplexFormTypes,
			VariantTypes,
			MinorEntryTypes
		};
		private ListViewContent m_listType = ListViewContent.Hidden;

		void OnListItemsSelectedIndexChanged(object sender, EventArgs e)
		{
			var sic = m_lvItems.SelectedIndices;
			if (sic.Count != 1)
			{
				m_btnMoveItemUp.Enabled = false;
				m_btnMoveItemDown.Enabled = false;
				return;
			}
			switch (m_listType)
			{
				case ListViewContent.WritingSystems:
					m_btnMoveItemUp.Enabled = GetIndexToMoveWsUp(sic) > 0;
					m_btnMoveItemDown.Enabled = GetIndexToMoveWsDown(sic) < m_lvItems.Items.Count - 1;
					break;
				case ListViewContent.RelationTypes:
				case ListViewContent.ComplexFormTypes:
				case ListViewContent.VariantTypes:
				case ListViewContent.MinorEntryTypes:
					m_btnMoveItemUp.Enabled = GetIndexToMoveTypeUp(sic) > 0;
					m_btnMoveItemDown.Enabled = GetIndexToMoveTypeDown(sic) < m_lvItems.Items.Count - 1;
					break;
			}
		}

		void OnMoveItemUpClick(object sender, EventArgs e)
		{
			var sic = m_lvItems.SelectedIndices;
			int idx;
			switch (m_listType)
			{
				case ListViewContent.WritingSystems:
					idx = GetIndexToMoveWsUp(sic);
					MoveListItem(idx, Math.Max(idx - 1, 0));
					break;
				case ListViewContent.RelationTypes:
					idx = GetIndexToMoveTypeUp(sic);
					MoveListItem(idx, Math.Max(idx - 1, 0));
					MoveRelationTypeListItem(idx, Math.Max(idx - 1, 0));
					break;
				case ListViewContent.ComplexFormTypes:
				case ListViewContent.VariantTypes:
				case ListViewContent.MinorEntryTypes:
					idx = GetIndexToMoveTypeUp(sic);
					MoveListItem(idx, Math.Max(idx - 1, 0));
					MoveEntryTypeListItem(idx, Math.Max(idx - 1, 0));
					break;
			}
		}

		void OnMoveItemDownClick(object sender, EventArgs e)
		{
			var sic = m_lvItems.SelectedIndices;
			int idx;
			switch (m_listType)
			{
				case ListViewContent.WritingSystems:
					idx = GetIndexToMoveWsDown(sic);
					MoveListItem(idx, Math.Min(idx + 1, m_lvItems.Items.Count - 1));
					break;
				case ListViewContent.RelationTypes:
					idx = GetIndexToMoveTypeDown(sic);
					MoveListItem(idx, Math.Min(idx + 1, m_lvItems.Items.Count - 1));
					MoveRelationTypeListItem(idx, Math.Min(idx + 1, m_lvItems.Items.Count - 1));
					break;
				case ListViewContent.ComplexFormTypes:
				case ListViewContent.VariantTypes:
				case ListViewContent.MinorEntryTypes:
					idx = GetIndexToMoveTypeDown(sic);
					MoveListItem(idx, Math.Min(idx + 1, m_lvItems.Items.Count - 1));
					MoveEntryTypeListItem(idx, Math.Min(idx + 1, m_lvItems.Items.Count - 1));
					break;
			}
		}

		private int GetIndexToMoveWsUp(ListView.SelectedIndexCollection sic)
		{
			int idx = sic[0];
			if (idx == 0)
				return 0;
			object tagPrev = m_lvItems.Items[idx - 1].Tag;
			return tagPrev is ILgWritingSystem ? idx : 0;
		}

		private int GetIndexToMoveWsDown(ListView.SelectedIndexCollection sic)
		{
			int idxMax = m_lvItems.Items.Count - 1;
			int idx = sic[0];
			if (idx >= idxMax)
				return idxMax;
			object tagSel = m_lvItems.Items[idx].Tag;
			return tagSel is ILgWritingSystem ? idx : idxMax;
		}

		private int GetIndexToMoveTypeUp(ListView.SelectedIndexCollection sic)
		{
			var idxMax = m_lvItems.Items.Count - 1;
			var idx = sic[0];
			return idx >= idxMax ? idxMax : idx;
		}

		private int GetIndexToMoveTypeDown(ListView.SelectedIndexCollection sic)
		{
			var idxMax = m_lvItems.Items.Count - 1;
			var idx = sic[0];
			return idx >= idxMax ? idxMax : idx;
		}

		private void MoveRelationTypeListItem(int idx, int idxNew)
		{
			var info = m_current.RelTypeList[idx];
			m_current.RelTypeList.RemoveAt(idx);
			m_current.RelTypeList.Insert(idxNew, info);
		}

		private void MoveEntryTypeListItem(int idx, int idxNew)
		{
			var info = m_current.EntryTypeList[idx];
			m_current.EntryTypeList.RemoveAt(idx);
			m_current.EntryTypeList.Insert(idxNew, info);
		}

		void OnListItemsItemCheck(object sender, ItemCheckEventArgs e)
		{
			switch (m_listType)
			{
				case ListViewContent.WritingSystems:
					OnWritingSystemsItemCheck(e);
					break;
				case ListViewContent.RelationTypes:
				case ListViewContent.ComplexFormTypes:
				case ListViewContent.VariantTypes:
				case ListViewContent.MinorEntryTypes:
					OnItemTypeItemCheck(e);
					break;
			}
		}

		/// <summary>
		/// We are messing with the checkmarks while processing a checkmark change, and don't
		/// want the cascading recursive processing to occur.  Hence this variable...
		/// </summary>
		bool m_fItemCheck;

		/// <summary>
		/// We need to enforce two rules:
		/// 1. At least one item must always be checked.
		/// 2. If a magic ("Default Analysis" etc) item is checked, then it is the only one that can be checked.
		/// </summary>
		void OnWritingSystemsItemCheck(ItemCheckEventArgs e)
		{
			if (m_fItemCheck)
				return;
			try
			{
				m_fItemCheck = true;

				int cChecks;
				ListView.CheckedListViewItemCollection lvic = m_lvItems.CheckedItems;
				if (lvic.Count == 0)
				{
					// I don't think this can happen, but just in case...
					if (e.NewValue == CheckState.Unchecked)
						e.NewValue = CheckState.Checked;
					return;
				}
				ListViewItem lviEvent = m_lvItems.Items[e.Index];
				if (e.NewValue == CheckState.Checked)
				{
					cChecks = lvic.Count + 1;
					for (int i = lvic.Count - 1; i >= 0; --i)
					{
						if (lviEvent.Tag is ILgWritingSystem)
						{
							if (lvic[i].Tag is int)
							{
								lvic[i].Checked = false;	// Uncheck any magic ws items.
								--cChecks;
							}
						}
						else
						{
							if (lvic[i].Index != e.Index)
							{
								lvic[i].Checked = false;	// uncheck any other items.
								--cChecks;
							}
						}
					}
				}
				else
				{
					cChecks = lvic.Count - 1;
					// Can't uncheck the last remaining checked item! (rule 1 above)
					if (lvic.Count == 1 && lvic[0].Index == e.Index)
					{
						e.NewValue = CheckState.Checked;
						++cChecks;
					}
				}
				m_chkDisplayWsAbbrs.Enabled = cChecks > 1;
			}
			finally
			{
				m_fItemCheck = false;
			}
		}

		/// <summary>
		/// We need to enforce one rule: at least one item must always be checked.
		/// </summary>
		void OnItemTypeItemCheck(ItemCheckEventArgs e)
		{
			if (m_fItemCheck)
				return;
			try
			{
				m_fItemCheck = true;
				int cChecks;
				var lvic = m_lvItems.CheckedItems;
				if (lvic.Count == 0)
				{
					// I don't think this can happen, but just in case...
					if (e.NewValue == CheckState.Unchecked)
						e.NewValue = CheckState.Checked;
				}
				else
				{
					var lviEvent = m_lvItems.Items[e.Index];
					if (e.NewValue == CheckState.Unchecked)
					{
						cChecks = lvic.Count - 1;
						// Can't uncheck the last remaining checked item! (only rule)
						if (lvic.Count == 1 && lvic[0].Index == e.Index)
						{
							e.NewValue = CheckState.Checked;
							++cChecks;
						}
					}
				}
				switch (m_listType)
				{
					case ListViewContent.RelationTypes:
						m_current.RelTypeList[e.Index].Enabled = (e.NewValue == CheckState.Checked);
						break;
					case ListViewContent.ComplexFormTypes:
					case ListViewContent.VariantTypes:
					case ListViewContent.MinorEntryTypes:
						m_current.EntryTypeList[e.Index].Enabled = (e.NewValue == CheckState.Checked);
						break;
				}
			}
			finally
			{
				m_fItemCheck = false;
			}
		}

		private void m_tvParts_AfterSelect(object sender, TreeViewEventArgs e)
		{
			// Save the data for the old node before displaying the data for the new node.
			if (m_current != null && !m_current.IsTopLevel)
				StoreNodeData(m_current);

			// Set up the dialog for editing the current node's layout.
			m_current = e.Node as LayoutTreeNode;
			DisplayCurrentNodeDetails();
		}

		private void DisplayCurrentNodeDetails()
		{
			bool fEnabled = true;
			string sHeading = m_current.Text;
			TreeNode tnParent = m_current.Parent;
			if (tnParent != null)
			{
				fEnabled = m_current.AllParentsChecked;
				sHeading = String.Format(xWorksStrings.ksHierarchyLabel, tnParent.Text, sHeading);
			}
			// This is kind of kludgy but it's the best I can think of.
			var partName = m_current.PartName.ToLowerInvariant();
			m_linkConfigureHomograph.Visible = partName.Contains("headword") || partName.Contains("owneroutline");
			// Use the text box if the label is too wide. See LT-9281.
			m_lblPanel.Text = sHeading;
			m_tbPanelHeader.Text = sHeading;
			if (m_lblPanel.Location.X + m_lblPanel.PreferredWidth >
				panel1.ClientSize.Width - (panel1.Margin.Left + panel1.Margin.Right))
			{
				m_lblPanel.Enabled = false;
				m_lblPanel.Visible = false;
				if (tnParent != null)
					m_tbPanelHeader.Text = String.Format(xWorksStrings.ksHierarchyLabel2, tnParent.Text, m_current.Text);
				else
					m_tbPanelHeader.Text = sHeading;
				m_tbPanelHeader.Enabled = true;
				m_tbPanelHeader.Visible = true;
			}
			else
			{
				m_lblPanel.Enabled = true;
				m_lblPanel.Visible = true;
				m_tbPanelHeader.Enabled = false;
				m_tbPanelHeader.Visible = false;
			}
			if (m_current.IsTopLevel)
			{
				DisplayDetailsForTopLevelNode();
				m_btnMoveUp.Enabled = false;
				m_btnMoveDown.Enabled = false;
				m_btnDuplicate.Enabled = false;
				m_btnRemove.Enabled = false;
			}
			else
			{
				// The "Display Data" control is common to all non-toplevel nodes.
				m_chkDisplayData.Enabled = !m_current.IsRequired && fEnabled;
				m_chkDisplayData.Checked = m_current.Checked;
				if (m_current.Nodes.Count > 0)
				{
					DisplayDetailsForAParentNode(fEnabled);
				}
				else
				{
					if (m_current.UseParentConfig)
						DisplayDetailsForRecursiveNode(fEnabled);
					else
						DisplayDetailsForLeafNode(fEnabled);
				}
				DisplayControlsForAnyNode(fEnabled);
				m_btnMoveUp.Enabled = EnableMoveUpButton();
				m_btnMoveDown.Enabled = EnableMoveDownButton();
				m_btnDuplicate.Enabled = true;
				m_btnRemove.Enabled = m_current.IsDuplicate;
			}
		}

		// ReSharper restore InconsistentNaming
		#endregion // Dialog Event Handlers

		#region Misc internal functions

		private void MoveListItem(int idx, int newIndex)
		{
			// This Select() call should be here, not after the
			// ListViewItem.set_Selected(bool) call near the end of the method,
			// in order to prevent focus from switching to m_cbCharStyle
			m_lvItems.Select();
			if (idx == newIndex)
				return;
			Debug.Assert((newIndex >= 0) && (newIndex < m_lvItems.Items.Count));
			var ltiSel = m_lvItems.Items[idx];
			var itemSelected = ltiSel.Selected;
			var lti = (ListViewItem) ltiSel.Clone();
			m_lvItems.BeginUpdate();
			m_lvItems.Items.RemoveAt(idx);
			m_lvItems.Items.Insert(newIndex, lti);
			if (itemSelected)
				lti.Selected = true;
			m_lvItems.EndUpdate();
		}

		/// <summary>
		/// Generates a possible help topic id from an identifying string, but does NOT check it for validity!
		/// </summary>
		/// <returns></returns>
		private string generateChooserHelpTopicID(string fromStr)
		{
			string candidateID = "khtpConfig";

			// Should we capitalize the next letter?
			bool nextCapital = true;

			// Lets turn our field into a candidate help page!
			foreach (char ch in fromStr)
			{
				if (Char.IsLetterOrDigit(ch)) // might we include numbers someday?
				{
					if (nextCapital)
						candidateID += Char.ToUpper(ch);
					else
						candidateID += ch;
					nextCapital = false;
				}
				else // unrecognized character... exclude it
					nextCapital = true; // next letter should be a capital
			}

			return candidateID;
		}

		/// <summary>
		/// The MoveUp button is enabled only when the current node is not the first child of
		/// its parent tree node, and the preceding node comes from the same actual layout.
		/// (Remember, the parts from a sublayout node appear as children of the the same tree
		/// node as any parts from the sublayout node appear as children of the the same tree
		/// node as any parts from the layout containing the sublayout.)
		/// </summary>
		/// <returns></returns>
		private bool EnableMoveUpButton()
		{
			if (m_current.Level == 0)
				return false;
			int idx = m_current.Index;
			if (idx <= 0)
				return false;
			XmlNode xnParent = m_current.HiddenNodeLayout;
			if (xnParent == null)
				xnParent = m_current.ParentLayout;
			LayoutTreeNode ltnPrev = (LayoutTreeNode)m_current.Parent.Nodes[idx-1];
			XmlNode xnPrevParent = ltnPrev.HiddenNodeLayout;
			if (xnPrevParent == null)
				xnPrevParent = ltnPrev.ParentLayout;
			return xnParent == xnPrevParent;
		}

		/// <summary>
		/// The MoveDown button is enabled only when the current node is not the last child of
		/// its parent tree node, and the following node comes from the same actual layout.
		/// (Remember, the parts from a sublayout node appear as children of the the same tree
		/// node as any parts from the layout containing the sublayout.)
		/// </summary>
		/// <returns></returns>
		private bool EnableMoveDownButton()
		{
			if (m_current.Level == 0)
				return false;
			int idx = m_current.Index;
			if (idx >= m_current.Parent.Nodes.Count - 1)
				return false;
			XmlNode xnParent = m_current.HiddenNodeLayout;
			if (xnParent == null)
				xnParent = m_current.ParentLayout;
			LayoutTreeNode ltnNext = (LayoutTreeNode)m_current.Parent.Nodes[idx+1];
			XmlNode xnNextParent = ltnNext.HiddenNodeLayout;
			if (xnNextParent == null)
				xnNextParent = ltnNext.ParentLayout;
			return xnParent == xnNextParent;
		}

		private void StoreNodeData(LayoutTreeNode ltn)
		{
			ltn.ContentVisible = ltn.Checked;
			if (m_tbBefore.Visible && m_tbBefore.Enabled)
				ltn.Before = m_tbBefore.Text;
			else
				ltn.Before = ""; // if it's invisible don't let any non-empty value be saved.
			if (m_tbBetween.Visible && m_tbBetween.Enabled)
				ltn.Between = m_tbBetween.Text;
			else
				ltn.Between = ""; // if it's invisible don't let any non-empty value be saved.
			if (m_tbAfter.Visible && m_tbAfter.Enabled)
				ltn.After = m_tbAfter.Text;
			else
				ltn.After = ""; // if it's invisible don't let any non-empty value be saved.
			if (m_chkDisplayWsAbbrs.Visible)
				ltn.ShowWsLabels = m_chkDisplayWsAbbrs.Checked && m_chkDisplayWsAbbrs.Enabled;
			if (m_cfgSenses.Visible)
				StoreSenseConfigData(ltn);
			if (m_chkShowSingleGramInfoFirst.Visible)
				StoreGramInfoData(ltn);
			if (m_chkComplexFormsAsParagraphs.Visible)
				StoreComplexFormData(ltn);
			if (m_cbCharStyle.Visible && m_cbCharStyle.Enabled)
			{
				var sci = m_cbCharStyle.SelectedItem as StyleComboItem;
				if (sci != null && sci.Style != null)
					ltn.StyleName = sci.Style.Name;
				else
					ltn.StyleName = String.Empty;
			}
			if (m_cbBeforeStyle.Visible && m_cbBeforeStyle.Enabled)
			{
				var sci = m_cbBeforeStyle.SelectedItem as StyleComboItem;
				if (sci != null && sci.Style != null)
					ltn.BeforeStyleName = sci.Style.Name;
				else
					ltn.BeforeStyleName = String.Empty;
			}
			if (m_lvItems.Visible && m_lvItems.Enabled)
				ltn.WsLabel = GenerateWsLabelFromListView();
			MakeParentParaIfDivInParaVisible(ltn);
		}

		private void MakeParentParaIfDivInParaVisible(LayoutTreeNode ltn)
		{
			if (ltn.Checked && ltn.FlowType == "divInPara")
			{
				var ltnParent = ltn.Parent as LayoutTreeNode;
				if (ltnParent != null)
				{
					ltnParent.ShowSenseAsPara = true;
					if (ltnParent == m_current)
					{
						DisplayCurrentNodeDetails();
					}
				}
			}
		}

		private void MakeDivInParaChildNotVisible(LayoutTreeNode ltn, object sender)
		{
			// applies to Root dictionary ltn=Senses when ShowSenseAsPara=false
			var lts = sender as ConfigSenseLayout;
			if (lts == null) return;
			if (lts.DisplaySenseInPara) return;
			// find Stem: Main Entry-Senses-Visible Complex Forms ltn
			foreach (TreeNode n in ltn.Nodes) // iterate over child nodes
			{
				LayoutTreeNode tn = n as LayoutTreeNode;
				if (tn != null)
				{
					// meant for tn.Label == "Subentries" in root dictionary
					if (tn.Checked && tn.FlowType == "divInPara")
					{
						var resources = new ComponentResourceManager(typeof(XmlDocConfigureDlg));

						MessageBox.Show(resources.GetString("k_RootSenseOnSubentriesGoneDlgText"),
							resources.GetString("k_RootSenseOnSubentriesGoneDlgLabel"),
							MessageBoxButtons.OK, MessageBoxIcon.Information);

						tn.Checked = false;
						break;
					}
					// meant for tn.Label.Contains("Referenced Complex Form") in stem dictionary
					if (tn.Checked && tn.FlowType == "span" &&
							 tn.Label.Contains(xWorksStrings.ksReferencedComplexForm) &&
							 tn.ShowComplexFormPara)
					{
						tn.ShowComplexFormPara = false;
						break;
					}
				}
			}
		}

		private string GenerateWsLabelFromListView()
		{
			var sbLabel = new StringBuilder();
			foreach (ListViewItem lvi in m_lvItems.CheckedItems)
			{
				string sWs = String.Empty;
				if (lvi.Tag is int)
				{
					int ws = (int)lvi.Tag;
					WritingSystemServices.SmartMagicWsToSimpleMagicWs(ws);
					sWs = WritingSystemServices.GetMagicWsNameFromId(ws);
				}
				else if (lvi.Tag is IWritingSystem)
				{
					sWs = ((IWritingSystem) lvi.Tag).Id;
				}
				if (sbLabel.Length > 0)
					sbLabel.Append(",");
				sbLabel.Append(sWs);
			}
			return sbLabel.ToString();
		}

		private void StoreSenseConfigData(LayoutTreeNode ltn)
		{
			if (m_cfgSenses.NumberStyleCombo.SelectedIndex == 0)
			{
				ltn.Number = "";
			}
			else
			{
				ltn.Number = m_cfgSenses.BeforeNumber +
					((NumberStyleComboItem)m_cfgSenses.NumberStyleCombo.SelectedItem).FormatString +
					m_cfgSenses.AfterNumber;
				ltn.NumStyle = GenerateNumStyleFromCheckBoxes();
				ltn.NumFont = m_cfgSenses.NumberFontCombo.SelectedItem.ToString();	// item is a string actually...
				if (ltn.NumFont == xWorksStrings.ksUnspecified)
					ltn.NumFont = String.Empty;
				ltn.NumberSingleSense = m_cfgSenses.NumberSingleSense;
			}
			ltn.ShowSingleGramInfoFirst = m_chkShowSingleGramInfoFirst.Checked;
			// Set the information on the child grammatical info node as well.
			foreach (TreeNode n in ltn.Nodes)
			{
				LayoutTreeNode tn = n as LayoutTreeNode;
				if (tn != null && tn.ShowGramInfoConfig)
				{
					tn.ShowSingleGramInfoFirst = m_chkShowSingleGramInfoFirst.Checked;
					break;
				}
			}
			ltn.ShowSenseAsPara = m_cfgSenses.DisplaySenseInPara;
			ltn.SenseParaStyle = m_cfgSenses.SenseParaStyle;
			//ltn.SingleSenseStyle = m_cfgSenses.SingleSenseStyle;
		}

		private void StoreGramInfoData(LayoutTreeNode ltn)
		{
			if (m_cfgSenses.Visible)
				return;
			ltn.ShowSingleGramInfoFirst = m_chkShowSingleGramInfoFirst.Checked;
			// Set the information on the parent sense node as well.
			var ltnParent = ltn.Parent as LayoutTreeNode;
			if (ltnParent != null && ltnParent.ShowSenseConfig)
				ltnParent.ShowSingleGramInfoFirst = m_chkShowSingleGramInfoFirst.Checked;
		}

		private void StoreComplexFormData(LayoutTreeNode ltn)
		{
			ltn.ShowComplexFormPara = m_chkComplexFormsAsParagraphs.Checked;
		}

		private string GenerateNumStyleFromCheckBoxes()
		{
			var sbNumStyle = new StringBuilder();
			switch (m_cfgSenses.BoldSenseNumber)
			{
				case CheckState.Checked:
					sbNumStyle.Append("bold");
					break;
				case CheckState.Unchecked:
					sbNumStyle.Append("-bold");
					break;
			}
			switch (m_cfgSenses.ItalicSenseNumber)
			{
				case CheckState.Checked:
					if (sbNumStyle.Length > 0)
						sbNumStyle.Append(" ");
					sbNumStyle.Append("italic");
					break;
				case CheckState.Unchecked:
					if (sbNumStyle.Length > 0)
						sbNumStyle.Append(" ");
					sbNumStyle.Append("-italic");
					break;
			}
			return sbNumStyle.ToString();
		}

		private void DisplayDetailsForTopLevelNode()
		{
			// Set up the details for top-level nodes.
			m_chkDisplayData.Checked = m_current.Checked;	// now layout attribute dependant
			m_chkDisplayData.Enabled = true;

			m_lblBefore.Visible = false;
			m_lblBetween.Visible = false;
			m_lblAfter.Visible = false;
			m_lblContext.Visible = false;
			m_tbBefore.Visible = false;
			m_tbBetween.Visible = false;
			m_tbAfter.Visible = false;
			m_chkDisplayWsAbbrs.Visible = false;

			HideSenseConfigControls();
			HideGramInfoConfigControls();
			HideComplexFormConfigControls();

			DisplayDetailsForAParentNode(true);	// A top-level node is also a parent node!
		}

		private void DisplayControlsForAnyNode(bool fEnabled)
		{
			if (m_current.ShowSenseConfig)
				DisplaySenseConfigControls(fEnabled);
			else
				HideSenseConfigControls();

			if (m_current.ShowGramInfoConfig)
				DisplayGramInfoConfigControls(fEnabled);
			else
				HideGramInfoConfigControls();

			if (m_current.ShowComplexFormParaConfig)
				DisplayComplexFormConfigControls(fEnabled);
			else
				HideComplexFormConfigControls();

			DisplayBeforeStyleControls(fEnabled);
		}

		private void DisplayDetailsForAParentNode(bool fEnabled)
		{
			// Set up the details for nodes with subitems.
			m_chkDisplayWsAbbrs.Visible = false;
			m_lblItemsList.Visible = false;
			m_lvItems.Visible = false;
			m_btnMoveItemUp.Visible = false;
			m_btnMoveItemDown.Visible = false;
			m_lblCharStyle.Visible = false;
			m_cbCharStyle.Visible = false;
			m_btnStyles.Visible = false;

			DisplayTypeControls(fEnabled);
			DisplayContextControls(fEnabled);
			DisplayStyleControls(fEnabled);

			string sMoreDetail = String.Format(xWorksStrings.ksCanBeConfiguredInMoreDetail,
				m_current.Text);
			m_cfgParentNode.Visible = true;
			m_cfgParentNode.SetDetails(sMoreDetail, m_chkDisplayData.Checked && fEnabled, true);
			if (m_chkDisplayData.Checked && fEnabled)
			{
				m_current.Expand();
				foreach (LayoutTreeNode child in m_current.Nodes)
				{
					if (XmlUtils.GetOptionalBooleanAttributeValue(child.Configuration, "autoexp", false))
					{
						child.Expand();
					}
				}
			}
		}

		private void DisplayDetailsForRecursiveNode(bool fEnabled)
		{
			m_lblItemsList.Visible = false;
			m_lvItems.Visible = false;
			m_btnMoveItemUp.Visible = false;
			m_btnMoveItemDown.Visible = false;
			m_lblCharStyle.Visible = false;
			m_cbCharStyle.Visible = false;
			m_btnStyles.Visible = false;
			m_chkDisplayWsAbbrs.Visible = false;

			DisplayContextControls(fEnabled);
			if (m_current.AllowDivParaStyle)
				DisplayStyleControls(fEnabled);

			string sMoreDetail = String.Format(xWorksStrings.ksUsesTheSameConfigurationAs,
				m_current.Text, m_current.Configuration.Attributes["recurseConfigLabel"] != null ? m_current.Configuration.Attributes["recurseConfigLabel"].Value
																								  : m_current.Parent.Text);
			m_cfgParentNode.Visible = true;
			m_cfgParentNode.SetDetails(sMoreDetail, m_chkDisplayData.Checked && fEnabled, false);
		}

		private bool IsSubsenseNode
		{
			get
			{
				if (m_current == null || m_current.Parent == null)
					return false;
				return ((LayoutTreeNode) m_current.Parent).ShowSenseConfig;
			}
		}

		private bool IsReversalLayout
		{
			get
			{
				return m_defaultRootLayoutName != null && m_defaultRootLayoutName.Contains("Reversal");
			}
		}

		private void DisplaySenseConfigControls(bool fEnabled)
		{
			// Don't show the "Show single gram info first" checkbox control for the
			// subsense display or for a reversal layout.
			m_chkShowSingleGramInfoFirst.Visible = !IsReversalLayout;

			// Handle possibility of subsense node including above checkbox
			if (IsSubsenseNode)
				HideSenseConfigControls();
			else
				ShowSenseConfigControls();

			m_cfgSenses.DisplaySenseInPara = m_current.ShowSenseAsPara;
			// Otherwise, sometimes Context controls come up invisible when they shouldn't.
			m_current.After = m_current.After ?? "";
			m_current.Before = m_current.Before ?? "";
			m_current.Between = m_current.Between ?? "";
			DetermineStateOfContextControls();

			// Arrange placement of Surrounding Context control after making the above (perhaps) visible.
			PlaceContextControls(m_cfgSenses);
			string sBefore, sMark, sAfter;
			m_current.SplitNumberFormat(out sBefore, out sMark, out sAfter);
			if (m_current.Number == "")
				m_cfgSenses.NumberStyleCombo.SelectedIndex = 0;
			else if (sMark == "%O")
				m_cfgSenses.NumberStyleCombo.SelectedIndex = 1;
			else
				m_cfgSenses.NumberStyleCombo.SelectedIndex = 2;
			m_cfgSenses.BeforeNumber = sBefore;
			m_cfgSenses.AfterNumber = sAfter;
			SetNumStyleCheckStates();
			if (String.IsNullOrEmpty(m_current.NumFont))
			{
				m_cfgSenses.NumberFontCombo.SelectedIndex = 0;
				m_cfgSenses.NumberFontCombo.SelectedText = "";
			}
			else
			{
				for (var i = 0; i < m_cfgSenses.NumberFontCombo.Items.Count; ++i)
				{
					if (m_current.NumFont != m_cfgSenses.NumberFontCombo.Items[i].ToString())
						continue;
					m_cfgSenses.NumberFontCombo.SelectedIndex = i;
						break;
					}
				}
			m_cfgSenses.NumberSingleSense = m_current.NumberSingleSense;
			m_cfgSenses.FillStylesCombo(GetParaStyleComboItems);
			m_cfgSenses.SenseParaStyle = m_current.SenseParaStyle;

			m_chkShowSingleGramInfoFirst.Checked = m_current.ShowSingleGramInfoFirst;
			EnableSenseConfigControls(fEnabled);
		}

		private void DetermineStateOfContextControls()
		{
			var fRequisiteBoxChecked = IsSubsenseNode ?
				((LayoutTreeNode) m_current.Parent).ShowSenseAsPara :
				m_cfgSenses.DisplaySenseInPara;

			DisplayContextControls(!fRequisiteBoxChecked);
		}

		private void m_displaySenseInParaChecked(object sender, EventArgs e)
		{
			MakeDivInParaChildNotVisible(m_current, sender);
			DetermineStateOfContextControls();
		}

		private void SetNumStyleCheckStates()
		{
			CheckState csBold = CheckState.Indeterminate;
			CheckState csItalic = CheckState.Indeterminate;
			string sStyle = m_current.NumStyle;
			if (!String.IsNullOrEmpty(sStyle))
			{
				sStyle = sStyle.ToLowerInvariant();
				if (sStyle.IndexOf("-bold") >= 0)
					csBold = CheckState.Unchecked;
				else if (sStyle.IndexOf("bold") >= 0)
					csBold = CheckState.Checked;
				if (sStyle.IndexOf("-italic") >= 0)
					csItalic = CheckState.Unchecked;
				else if (sStyle.IndexOf("italic") >= 0)
					csItalic = CheckState.Checked;
			}
			m_cfgSenses.BoldSenseNumber = csBold;
			m_cfgSenses.ItalicSenseNumber = csItalic;
		}

		private void HideSenseConfigControls()
		{
			m_cfgSenses.Visible = false;
			m_chkShowSingleGramInfoFirst.Visible = false;
			// Restore the original position of the surrounding context controls if
			// necessary.
			PlaceContextControls(null);
		}

		private void ShowSenseConfigControls()
		{
			m_cfgSenses.Visible = true;
			// These controls should never show when the sense config is, but the code that
			// displays them runs before the code that decides whether to display sense config.
			// The easiest thing is just to make sure that they are not showing when sense config is.
			// Sense config has its own control for the style of sense paragraphs if any.
			HideStyleControls();
		}

		/// <summary>
		/// Adjust the position of the context controls. If they need to go below a particular control,
		/// pass it as belowThis. To restore the original position pass null.
		/// </summary>
		private void PlaceContextControls(Control belowThis)
		{
			if (m_dyOriginalTopOfContext == 0)
			{
				// This method gets called very early in initialization; the first call is a good time to
				// record the original placement of things.
				// The 8 is rather arbitrary. It would be nice to take a distance from some pre-positioned control,
				// but it is too difficult to know which one with so many overlapping options.
				m_dyContextOffset = 8;
				m_dyOriginalTopOfContext = this.Height - m_lblContext.Top;
			}
			int desiredTop = belowThis == null ? this.Height - m_dyOriginalTopOfContext : belowThis.Bottom + m_dyContextOffset;
			int diff = desiredTop - m_lblContext.Top;
			var contextControls = new Control[] {m_lblContext, m_lblBefore, m_lblBetween, m_lblAfter, m_tbBefore, m_tbBetween, m_tbAfter};
			// If we're putting it below something fixed, it should not move if the dialog resizes.
			// If we're putting it the original distance from the bottom, it should.
			foreach (var control in contextControls)
				control.Anchor = AnchorStyles.Left | (belowThis == null ? AnchorStyles.Bottom : AnchorStyles.Top);
			if (diff == 0)
				return;
			foreach (var control in contextControls)
				MoveControlVertically(control, diff);
		}

		private void DisplayGramInfoConfigControls(bool fEnabled)
		{
			m_chkShowSingleGramInfoFirst.Visible = true;
			m_chkShowSingleGramInfoFirst.Checked = m_current.ShowSingleGramInfoFirst;
			m_chkShowSingleGramInfoFirst.Enabled = fEnabled;
		}

		private void HideGramInfoConfigControls()
		{
			if (m_current.ShowSenseConfig)
				return;
			m_chkShowSingleGramInfoFirst.Visible = false;
		}

		private void DisplayComplexFormConfigControls(bool fEnabled)
		{
			m_chkComplexFormsAsParagraphs.Visible = true;
			m_chkComplexFormsAsParagraphs.Checked = m_current.ShowComplexFormPara;
			m_chkComplexFormsAsParagraphs.Enabled = fEnabled;
			if (fEnabled)
				ShowComplexFormRelatedControls(m_current.ShowComplexFormPara);
		}

		private void ShowComplexFormRelatedControls(bool fChecked)
		{
			m_btnStyles.Visible = fChecked;
			m_cbCharStyle.Visible = fChecked;
			m_lblCharStyle.Visible = fChecked;
			if (fChecked)
			{
				m_lblCharStyle.Text = xWorksStrings.ksParagraphStyle;
				// Default to the "Dictionary-Subentry" style.  See LT-11453.
				if (m_current != null && String.IsNullOrEmpty(m_current.StyleName))
					m_current.StyleName = "Dictionary-Subentry";
				SetParagraphStyles();
				// Get rid of the "none" option, if it exists.  See LT-11453.
				for (var i = 0; i < m_cbCharStyle.Items.Count; ++i)
				{
					var sci = m_cbCharStyle.Items[i] as StyleComboItem;
					if (sci == null || sci.Style != null)
						continue;
					m_cbCharStyle.Items.RemoveAt(i);
					break;
				}
			}
			m_lblContext.Visible = !fChecked;
			m_lblBefore.Visible = !fChecked;
			m_lblBetween.Visible = !fChecked;
			m_lblAfter.Visible = !fChecked;
			m_tbBefore.Visible = !fChecked;
			m_tbBetween.Visible = !fChecked;
			m_tbAfter.Visible = !fChecked;
		}

		private void HideComplexFormConfigControls()
		{
			m_chkComplexFormsAsParagraphs.Visible = false;
		}

		private static void MoveControlVertically(Control ctl, int dy)
		{
			ctl.Location = new Point(ctl.Location.X, ctl.Location.Y + dy);
		}

		private void EnableSenseConfigControls(bool fEnabled)
		{
			m_cfgSenses.Enabled = m_chkDisplayData.Checked && fEnabled;
			m_chkShowSingleGramInfoFirst.Enabled = m_chkDisplayData.Checked && fEnabled;
		}

		private void DisplayDetailsForLeafNode(bool fEnabled)
		{
			m_cfgParentNode.Visible = false;

			DisplayContextControls(fEnabled);
			DisplayWritingSystemControls(fEnabled);
			DisplayStyleControls(fEnabled);
			if (m_current.ShowSenseConfig)
				DisplaySenseConfigControls(fEnabled);
			else
				HideSenseConfigControls();
			m_chkDisplayWsAbbrs.Visible = m_lvItems.Visible;
			if (m_chkDisplayWsAbbrs.Visible)
			{
				if (m_lvItems.CheckedIndices.Count > 1)
				{
					m_chkDisplayWsAbbrs.Checked = m_current.ShowWsLabels;
					m_chkDisplayWsAbbrs.Enabled = m_chkDisplayData.Checked && fEnabled;
				}
				else
				{
					m_chkDisplayWsAbbrs.Checked = false;
					m_chkDisplayWsAbbrs.Enabled = false;
				}
			}
		}

		private void DisplayWritingSystemControls(bool fEnabled)
		{
			// don't disable the display just because we don't have a WsLabel. If we have
			// a WsType, we should be able to construct a list and select a default. (LT-9862)
			if (string.IsNullOrEmpty(m_current.WsLabel) && string.IsNullOrEmpty(m_current.WsType))
			{
				m_lblItemsList.Visible = false;
				m_lvItems.Visible = false;
				m_btnMoveItemUp.Visible = false;
				m_btnMoveItemDown.Visible = false;
				m_listType = ListViewContent.Hidden;
				return;
			}
			m_listType = ListViewContent.WritingSystems;
			SetItemListLocations();
			m_lblItemsList.Visible = true;
			m_lblItemsList.Text = xWorksStrings.ksWritingSystems;
			m_lblItemsList.Enabled = m_chkDisplayData.Checked && fEnabled;
			InitializeWsListView();
			m_lvItems.Visible = true;
			m_lvItems.Enabled = m_chkDisplayData.Checked && fEnabled;
			m_btnMoveItemUp.Visible = true;
			m_btnMoveItemDown.Visible = true;
			if (m_lvItems.SelectedIndices.Count > 1)
			{
				m_btnMoveItemUp.Enabled = m_chkDisplayData.Checked && fEnabled;
				m_btnMoveItemDown.Enabled = m_chkDisplayData.Checked && fEnabled;
			}
			else
			{
				m_btnMoveItemUp.Enabled = false;
				m_btnMoveItemDown.Enabled = false;
			}
		}

		private void InitializeWsListView()
		{
			m_lvItems.Items.Clear();
			ListViewItem lvi;
			int wsDefault;
			int wsDefault2 = 0;
			switch (m_current.WsType)
			{
				case "analysis":
					lvi = new ListViewItem(xWorksStrings.ksDefaultAnalysis);
					wsDefault = WritingSystemServices.kwsAnal;
					lvi.Tag = wsDefault;
					m_lvItems.Items.Add(lvi);
					foreach (IWritingSystem ws in m_cache.ServiceLocator.WritingSystems.CurrentAnalysisWritingSystems)
						m_lvItems.Items.Add(new ListViewItem(ws.DisplayLabel) {Tag = ws});
					break;
				case "vernacular":
					lvi = new ListViewItem(xWorksStrings.ksDefaultVernacular);
					wsDefault = WritingSystemServices.kwsVern;
					lvi.Tag = wsDefault;
					m_lvItems.Items.Add(lvi);
					foreach (IWritingSystem ws in m_cache.ServiceLocator.WritingSystems.CurrentVernacularWritingSystems)
						m_lvItems.Items.Add(new ListViewItem(ws.DisplayLabel) {Tag = ws});
					break;
				case "pronunciation":
					lvi = new ListViewItem(xWorksStrings.ksDefaultPronunciation);
					wsDefault = WritingSystemServices.kwsPronunciation;
					lvi.Tag = wsDefault;
					m_lvItems.Items.Add(lvi);
					foreach (IWritingSystem ws in m_cache.ServiceLocator.WritingSystems.CurrentPronunciationWritingSystems)
						m_lvItems.Items.Add(new ListViewItem(ws.DisplayLabel) { Tag = ws });
					break;
				case "reversal":
					lvi = new ListViewItem(xWorksStrings.ksCurrentReversal);
					wsDefault = WritingSystemServices.kwsReversalIndex;
					lvi.Tag = wsDefault;
					m_lvItems.Items.Add(lvi);
					foreach (IWritingSystem ws in m_cache.ServiceLocator.WritingSystems.CurrentAnalysisWritingSystems)
						m_lvItems.Items.Add(new ListViewItem(ws.DisplayLabel) {Tag = ws});
					break;
				case "analysis vernacular":
					lvi = new ListViewItem(xWorksStrings.ksDefaultAnalysis);
					wsDefault = WritingSystemServices.kwsAnal;
					lvi.Tag = wsDefault;
					m_lvItems.Items.Add(lvi);
					lvi = new ListViewItem(xWorksStrings.ksDefaultVernacular);
					wsDefault2 = WritingSystemServices.kwsVern;
					lvi.Tag = wsDefault2;
					m_lvItems.Items.Add(lvi);
					foreach (IWritingSystem ws in m_cache.ServiceLocator.WritingSystems.CurrentAnalysisWritingSystems)
						m_lvItems.Items.Add(new ListViewItem(ws.DisplayLabel) {Tag = ws});
					foreach (IWritingSystem ws in m_cache.ServiceLocator.WritingSystems.CurrentVernacularWritingSystems)
						m_lvItems.Items.Add(new ListViewItem(ws.DisplayLabel) {Tag = ws});
					break;
				default:	// "vernacular analysis"
					lvi = new ListViewItem(xWorksStrings.ksDefaultVernacular);
					wsDefault = WritingSystemServices.kwsVern;
					lvi.Tag = wsDefault;
					m_lvItems.Items.Add(lvi);
					lvi = new ListViewItem(xWorksStrings.ksDefaultAnalysis);
					wsDefault2 = WritingSystemServices.kwsAnal;
					lvi.Tag = wsDefault2;
					m_lvItems.Items.Add(lvi);
					foreach (IWritingSystem ws in m_cache.ServiceLocator.WritingSystems.CurrentVernacularWritingSystems)
						m_lvItems.Items.Add(new ListViewItem(ws.DisplayLabel) {Tag = ws});
					foreach (IWritingSystem ws in m_cache.ServiceLocator.WritingSystems.CurrentAnalysisWritingSystems)
						m_lvItems.Items.Add(new ListViewItem(ws.DisplayLabel) {Tag = ws});
					break;
			}
			var wsId = WritingSystemServices.GetMagicWsIdFromName(m_current.WsLabel);
			if (wsId != 0)
			{
				wsId = WritingSystemServices.SmartMagicWsToSimpleMagicWs(wsId);
				SetDefaultWritingSystem(wsId);
			}
			else
			{
				// Handle non-Magic wss here, must be explicit ws tags.
				string[] rgws = m_current.WsLabel.Split(new[] { ',' });
				int indexTarget = 0;
				for (int i = 0; i < m_lvItems.Items.Count; ++i)
				{
					if (!(m_lvItems.Items[i].Tag is int))
					{
						indexTarget = i;
						break;
					}
				}
				for (int i = 0; i < rgws.Length; ++i)
				{
					string sLabel = rgws[i];
					bool fChecked = false;
					for (int iws = 0; iws < m_lvItems.Items.Count; ++iws)
					{
						var ws = m_lvItems.Items[iws].Tag as IWritingSystem;
						if (ws != null && ws.Id == sLabel)
						{
							m_lvItems.Items[iws].Checked = true;
							MoveListItem(iws, indexTarget++);
							fChecked = true;
							break;
						}
					}
					if (!fChecked)
					{
						// Add this to the list of writing systems, since the user must have
						// wanted it at some time.
						IWritingSystem ws;
						if (m_cache.ServiceLocator.WritingSystemManager.TryGet(sLabel, out ws))
							m_lvItems.Items.Insert(indexTarget++, new ListViewItem(ws.DisplayLabel) { Tag = ws, Checked = true });
					}
				}
			}
			// if for some reason nothing was selected, try to select a default.
			if (m_lvItems.CheckedItems.Count == 0)
				SelectDefaultWss(wsDefault, wsDefault2);
			if (m_lvItems.CheckedItems.Count == 0)
				SelectAllDefaultWritingSystems();
		}

		private void SelectDefaultWss(int wsDefault, int wsDefault2)
		{
			if (wsDefault != 0)
				SetDefaultWritingSystem(wsDefault);
			if (wsDefault2 != 0)
				SetDefaultWritingSystem(wsDefault2);
		}

		private void SetDefaultWritingSystem(int wsWanted)
		{
			for (int i = 0; i < m_lvItems.Items.Count; ++i)
			{
				if (m_lvItems.Items[i].Tag is int)
				{
					int ws = (int)m_lvItems.Items[i].Tag;
					if (ws == wsWanted)
					{
						m_lvItems.Items[i].Checked = true;
						break;
					}
				}
			}
		}

		private void SelectAllDefaultWritingSystems()
		{
			for (int i = 0; i < m_lvItems.Items.Count; ++i)
			{
				if (m_lvItems.Items[i].Tag is int)
					m_lvItems.Items[i].Checked = true;
			}
		}

		private void DisplayTypeControls(bool fEnabled)
		{
			if (String.IsNullOrEmpty(m_current.LexRelType) && String.IsNullOrEmpty(m_current.EntryType))
			{
				m_lblItemsList.Visible = false;
				m_lvItems.Visible = false;
				m_btnMoveItemUp.Visible = false;
				m_btnMoveItemDown.Visible = false;
				m_listType = ListViewContent.Hidden;
				return;
			}
			SetItemListLocations();
			m_lblItemsList.Visible = true;
			m_lvItems.Visible = true;
			if (!String.IsNullOrEmpty(m_current.LexRelType))
				InitializeRelationList();
			else if (m_current.EntryType == "complex")
				InitializeComplexFormTypeList();
			else if (m_current.EntryType == "variant")
				InitializeVariantTypeList();
			else
				InitializeMinorEntryTypeList();
			m_btnMoveItemUp.Visible = true;
			m_btnMoveItemDown.Visible = true;
			m_lblItemsList.Enabled = fEnabled;
			m_lvItems.Enabled = fEnabled;
			m_btnMoveItemUp.Enabled = false;
			m_btnMoveItemDown.Enabled = false;
		}

		private void SetItemListLocations()
		{
			int y;
			if (!String.IsNullOrEmpty(m_current.WsLabel) || !String.IsNullOrEmpty(m_current.WsType))
				y = m_chkDisplayData.Location.Y + m_chkDisplayData.Size.Height + 7;
			else if (!String.IsNullOrEmpty(m_current.LexRelType))
				y = m_cfgParentNode.Location.Y + m_cfgParentNode.Size.Height + 7;
			else if (m_current.EntryType == "complex" && !m_current.AllowBeforeStyle)
				y = m_chkComplexFormsAsParagraphs.Location.Y + m_chkComplexFormsAsParagraphs.Size.Height + 7;
			else if (!String.IsNullOrEmpty(m_current.EntryType))
				y = m_cfgParentNode.Location.Y + m_cfgParentNode.Size.Height + 7;
			else
				return;

			m_lblItemsList.Location = new Point(m_lblItemsList.Location.X, y);
			y += m_lblItemsList.Size.Height + 7;
			m_lvItems.Location = new Point(m_lvItems.Location.X, y);
			y += 12;
			m_btnMoveItemUp.Location = new Point(m_btnMoveItemUp.Location.X, y);
			y += m_btnMoveItemUp.Size.Height + 6;
			m_btnMoveItemDown.Location = new Point(m_btnMoveItemDown.Location.X, y);
		}

		private void InitializeRelationList()
		{
			m_listType = ListViewContent.RelationTypes;
			m_lblItemsList.Text = xWorksStrings.ksLexicalRelationTypes;
			m_lvItems.Items.Clear();
			foreach (var lvi in m_current.RelTypeList.Select(x => new ListViewItem(x.Name) {Tag = x, Checked = x.Enabled}))
				m_lvItems.Items.Add(lvi);
		}

		private void InitializeComplexFormTypeList()
		{
			m_listType = ListViewContent.ComplexFormTypes;
			m_lblItemsList.Text = xWorksStrings.ksComplexFormTypes;
			m_lvItems.Items.Clear();
			foreach (var lvi in m_current.EntryTypeList.Select(x => new ListViewItem(x.Name) { Tag = x, Checked = x.Enabled }))
				m_lvItems.Items.Add(lvi);
		}

		private void InitializeVariantTypeList()
		{
			m_listType = ListViewContent.VariantTypes;
			m_lblItemsList.Text = xWorksStrings.ksVariantTypes;
			m_lvItems.Items.Clear();
			foreach (var lvi in m_current.EntryTypeList.Select(x => new ListViewItem(x.Name) { Tag = x, Checked = x.Enabled }))
				m_lvItems.Items.Add(lvi);
		}

		private void InitializeMinorEntryTypeList()
		{
			m_listType = ListViewContent.MinorEntryTypes;
			m_lblItemsList.Text = xWorksStrings.ksMinorEntryTypes;
			m_lvItems.Items.Clear();
			foreach (var lvi in m_current.EntryTypeList.Select(x => new ListViewItem(x.Name) { Tag = x, Checked = x.Enabled }))
				m_lvItems.Items.Add(lvi);
		}

		private static int ComparePossibilitiesByName(ICmPossibility x, ICmPossibility y)
		{
			if (x == null)
				return y == null ? 0 : -1;
			if (y == null)
				return 1;
			var xName = x.Name.BestAnalysisVernacularAlternative.Text;
			var yName = y.Name.BestAnalysisVernacularAlternative.Text;
			if (xName == null)
				return yName == null ? 0 : -1;
			if (yName == null)
				return 1;
			return xName.CompareTo(yName);
		}

		private void DisplayStyleControls(bool fEnabled)
		{
			if (m_current.AllowCharStyle)
			{
				m_lblCharStyle.Text = xWorksStrings.ksCharacterStyleForContent;
				SetCharacterStyles();
				m_lblCharStyle.Visible = true;
				m_cbCharStyle.Visible = true;
				m_btnStyles.Visible = true;
				m_lblCharStyle.Enabled = m_chkDisplayData.Checked && fEnabled;
				m_cbCharStyle.Enabled = m_chkDisplayData.Checked && fEnabled;
				m_btnStyles.Enabled = m_chkDisplayData.Checked && fEnabled;
			}
			else if (m_current.AllowParaStyle || m_current.AllowDivParaStyle)
			{
				m_lblCharStyle.Text = xWorksStrings.ksParagraphStyleForContent;
				SetParagraphStyles();
				m_lblCharStyle.Visible = true;
				m_cbCharStyle.Visible = true;
				m_btnStyles.Visible = true;
				m_lblCharStyle.Enabled = m_chkDisplayData.Checked && fEnabled;
				m_cbCharStyle.Enabled = m_chkDisplayData.Checked && fEnabled;
				m_btnStyles.Enabled = m_chkDisplayData.Checked && fEnabled;
			}
			else
			{
				HideStyleControls();
			}
		}

		private void HideStyleControls()
		{
			m_lblCharStyle.Visible = false;
			m_cbCharStyle.Visible = false;
			m_btnStyles.Visible = false;
		}

		private void SetCharacterStyles()
		{
			m_cbCharStyle.Items.Clear();
			m_cbCharStyle.Items.AddRange(m_rgCharStyles.ToArray());
			for (int i = 0; i < m_rgCharStyles.Count; ++i)
			{
				if (m_rgCharStyles[i].Style != null &&
					m_rgCharStyles[i].Style.Name == m_current.StyleName)
				{
					m_cbCharStyle.SelectedIndex = i;
					break;
				}
			}
		}

		private void SetParagraphStyles()
		{
			m_cbCharStyle.Items.Clear();
			var paraStyleComboItems = GetParaStyleComboItems;
			m_cbCharStyle.Items.AddRange(paraStyleComboItems.ToArray());
			for (int i = 0; i < m_rgParaStyles.Count; ++i)
			{
				if (paraStyleComboItems[i].Style != null &&
					paraStyleComboItems[i].Style.Name == m_current.StyleName)
				{
					m_cbCharStyle.SelectedIndex = i;
					break;
				}
			}
		}

		private List<StyleComboItem> GetParaStyleComboItems
		{
			get
			{
				if (m_current != null && m_current.PreventNullStyle)
					return m_rgParaStyles.Where(item => item.Style != null).ToList();
				else
					return m_rgParaStyles;
			}
		}

		private void DisplayBeforeStyleControls(bool fEnabled)
		{
			if (m_current.AllowBeforeStyle)
			{
				m_cbBeforeStyle.Items.Clear();
				bool fParaStyles = m_current.FlowType == "div";
				if (fParaStyles)
				{
					m_lblBeforeStyle.Text = xWorksStrings.ksParagraphStyleForBefore;
					m_cbBeforeStyle.Items.AddRange(m_rgParaStyles.ToArray());
					for (int i = 0; i < m_rgParaStyles.Count; ++i)
					{
						if (m_rgParaStyles[i].Style != null &&
							m_rgParaStyles[i].Style.Name == m_current.BeforeStyleName)
						{
							m_cbBeforeStyle.SelectedIndex = i;
							break;
						}
					}
				}
				else
				{
					m_lblBeforeStyle.Text = xWorksStrings.ksCharacterStyleForBefore;
					m_cbBeforeStyle.Items.AddRange(m_rgCharStyles.ToArray());
					for (int i = 0; i < m_rgCharStyles.Count; ++i)
					{
						if (m_rgCharStyles[i].Style != null &&
							m_rgCharStyles[i].Style.Name == m_current.BeforeStyleName)
						{
							m_cbBeforeStyle.SelectedIndex = i;
							break;
						}
					}
				}
				m_lblBeforeStyle.Visible = true;
				m_cbBeforeStyle.Visible = true;
				m_btnBeforeStyles.Visible = true;
				m_lblBeforeStyle.Enabled = m_chkDisplayData.Checked && fEnabled;
				m_cbBeforeStyle.Enabled = m_chkDisplayData.Checked && fEnabled;
				m_btnBeforeStyles.Enabled = m_chkDisplayData.Checked && fEnabled;
			}
			else
			{
				m_lblBeforeStyle.Visible = false;
				m_cbBeforeStyle.Visible = false;
				m_btnBeforeStyles.Visible = false;
				return;
			}
		}

		private void DisplayContextControls(bool fEnabled)
		{
			if (m_current.Before == null && m_current.After == null && m_current.Between == null)
			{
				m_lblContext.Visible = false;
				m_lblBefore.Visible = false;
				m_tbBefore.Visible = false;
				m_lblAfter.Visible = false;
				m_tbAfter.Visible = false;
				m_lblBetween.Visible = false;
				m_tbBetween.Visible = false;
				return;
			}

			m_lblContext.Visible = true;
			m_lblContext.Enabled = m_chkDisplayData.Checked && fEnabled;
			if (m_current.Before != null)
			{
				m_lblBefore.Text = xWorksStrings.ksBefore;
				m_tbBefore.Text = m_current.Before;
				m_lblBefore.Visible = true;
				m_tbBefore.Visible = true;
				m_lblBefore.Enabled = m_chkDisplayData.Checked && fEnabled;
				m_tbBefore.Enabled = m_chkDisplayData.Checked && fEnabled;
			}
			else
			{
				m_tbBefore.Text = "";
				m_lblBefore.Visible = true;
				m_tbBefore.Visible = true;
				m_lblBefore.Enabled = false;
				m_tbBefore.Enabled = false;
			}

			if (m_current.After != null)
			{
				m_tbAfter.Text = m_current.After;
				m_lblAfter.Visible = true;
				m_tbAfter.Visible = true;
				m_lblAfter.Enabled = m_chkDisplayData.Checked && fEnabled;
				m_tbAfter.Enabled = m_chkDisplayData.Checked && fEnabled;
			}
			else
			{
				m_tbAfter.Text = "";
				m_lblAfter.Visible = true;
				m_tbAfter.Visible = true;
				m_lblAfter.Enabled = false;
				m_tbAfter.Enabled = false;
			}

			if (m_current.Between != null)
			{
				m_tbBetween.Text = m_current.Between;
				m_lblBetween.Visible = true;
				m_tbBetween.Visible = true;
				m_lblBetween.Enabled = m_chkDisplayData.Checked && fEnabled;
				m_tbBetween.Enabled = m_chkDisplayData.Checked && fEnabled;
			}
			else //if (m_tbBefore.Visible && m_tbAfter.Visible)
			{
				m_tbBetween.Text = "";
				m_lblBetween.Visible = true;
				m_tbBetween.Visible = true;
				m_lblBetween.Enabled = false;
				m_tbBetween.Enabled = false;
			}
			//else
			//{
			//    m_lblBetween.Visible = false;
			//    m_tbBetween.Visible = false;
			//}
		}

		/// <summary>
		/// Return true if any changes have been made to the layout configuration.
		/// </summary>
		/// <returns></returns>
		private bool IsDirty()
		{
			StoreNodeData(m_current);
			if (m_fDeleteCustomFiles)
				return true;
			string sOldRootLayout = m_propertyTable.GetStringProperty(m_sLayoutPropertyName, null);
			string sRootLayout = ((LayoutTypeComboItem)m_cbDictType.SelectedItem).LayoutName;
			if (sOldRootLayout != sRootLayout)
				return true;
			for (int ici = 0; ici < m_cbDictType.Items.Count; ++ici)
			{
				LayoutTypeComboItem ltci = (LayoutTypeComboItem)m_cbDictType.Items[ici];
				for (int itn = 0; itn < ltci.TreeNodes.Count; ++itn)
				{
					LayoutTreeNode ltn = ltci.TreeNodes[itn];
					if (ltn.IsDirty())
						return true;
				}
			}
			return false;
		}

		private void SaveModifiedLayouts()
		{
			List<XmlNode> rgxnLayouts = new List<XmlNode>();
			for (int ici = 0; ici < m_cbDictType.Items.Count; ++ici)
			{
				LayoutTypeComboItem ltci = (LayoutTypeComboItem)m_cbDictType.Items[ici];
				for (int itn = 0; itn < ltci.TreeNodes.Count; ++itn)
				{
					ltci.TreeNodes[itn].MakeSenseNumberFormatConsistent();
					ltci.TreeNodes[itn].GetModifiedLayouts(rgxnLayouts, ltci.TreeNodes);
				}
				// update the inventory with the copied layout type.
				if (ltci.LayoutName.Contains(Inventory.kcMarkLayoutCopy))
					m_layouts.AddLayoutTypeToInventory(ltci.LayoutTypeNode);
			}
			if (m_fDeleteCustomFiles)
			{
				Debug.Assert(m_layouts.DatabaseName == null);
				m_layouts.DeleteUserOverrides(m_cache.ProjectId.Name);
				m_parts.DeleteUserOverrides(m_cache.ProjectId.Name);
				//Make sure to retain any data from user override files that were not deleted i.e. copies of dictionary views
				m_layouts.LoadUserOverrides(LayoutCache.LayoutVersionNumber, m_cache.ProjectId.Name);
				m_parts.LoadUserOverrides(LayoutCache.LayoutVersionNumber, m_cache.ProjectId.Name);

				Inventory.SetInventory("layouts", m_cache.ProjectId.Name, m_layouts);
				Inventory.SetInventory("parts", m_cache.ProjectId.Name, m_parts);
				Inventory.RemoveInventory("layouts", null);
				Inventory.RemoveInventory("parts", null);
			}
			for (int i = 0; i < rgxnLayouts.Count; ++i)
				m_layouts.PersistOverrideElement(rgxnLayouts[i]);
			var layoutsPersisted = new HashSet<XmlNode>(rgxnLayouts);
			foreach (var xnNewBase in m_rgxnNewLayoutNodes)
				if (!layoutsPersisted.Contains(xnNewBase)) // don't need to persist a node that got into both lists twice
					m_layouts.PersistOverrideElement(xnNewBase);
			m_rgxnNewLayoutNodes.Clear();
		}


		#endregion // Misc internal functions

		#region IFWDisposable Members

		public void CheckDisposed()
		{
			if (IsDisposed)
				throw new ObjectDisposedException(String.Format("'{0}' in use after being disposed.", GetType().Name));
		}

		#endregion // IFWDisposable Members

		#region LayoutTreeNode class

		public class LayoutTreeNode : TreeNode
		{
			// These are basic values that we need to know for every node.
			// **Important Note**: In most cases, adding a member variable here means you need to add it to
			// CopyValuesTo() also, so that a duplicate node will end up with the right values.
			XmlNode m_xnConfig;
			string m_sLayoutName;
			string m_sPartName;
			string m_sClassName;
			string m_sLabel;
			string m_sVisibility;
			bool m_fContentVisible;
			bool m_fUseParentConfig;
			bool m_fShowSenseConfig;
			bool m_fShowGramInfoConfig;
			bool m_fShowComplexFormParaConfig;
			string m_sParam;
			string m_sFlowType;

			// These values depend on the particular node, and affect what is displayed in the
			// details pane.  If a string value is null, then the corresponding control (and
			// label) is not shown.
			string m_sBefore;
			string m_sAfter;
			string m_sSep;
			string m_sWsLabel;
			string m_sWsType;
			string m_sStyleName;
			string m_sBeforeStyleName;
			bool m_fAllowBeforeStyle;
			bool m_fAllowCharStyle;
			bool m_fAllowParaStyle; // allow style for StTxtPara and other para-level elements
			private bool m_fPreventNullStyle; // If true, (none) is not offered as a style choice.
			private bool m_fAllowDivParaStyle; // allow parastyle to be set for arbitrary div.
			string m_sNumber;
			string m_sNumStyle;
			bool m_fNumSingle;
			bool m_fSingleGramInfoFirst;
			bool m_fShowComplexFormPara;
			string m_sNumFont;
			bool m_fShowWsLabels;
			bool m_fSenseIsPara;
			string m_sSenseParaStyle;

			// These are used to trace creating, deleting, and moving nodes.
			bool m_fDuplicate;
			string m_sDup;
			int m_cSubnodes = -1;
			int m_idxOrig = -1;
			// **NB**: If you're planning to add a member variable here, see the Important Note above.

			XmlNode m_xnCallingLayout;
			XmlNode m_xnParentLayout;

			XmlNode m_xnHiddenNode;
			XmlNode m_xnHiddenParentLayout;

			/// <summary>
			/// This node is a hidden child that provides/receives the style name.
			/// </summary>
			XmlNode m_xnHiddenChild;
			XmlNode m_xnHiddenChildLayout;
			bool m_fStyleFromHiddenChild;
			bool m_fHiddenChildDirty;

			readonly List<LayoutTreeNode> m_rgltnMerged = new List<LayoutTreeNode>();

			public LayoutTreeNode(XmlNode config, string classParent)
			{
				m_xnConfig = config;
				m_sLabel = XmlUtils.GetLocalizedAttributeValue(config, "label", null);
				if (config.Name == "configure")
				{
					m_sClassName = XmlUtils.GetManditoryAttributeValue(config, "class");
					m_sLayoutName = XmlUtils.GetManditoryAttributeValue(config, "layout");
					m_sPartName = String.Empty;
					m_sVisibility = "required";
				}
				else if (config.Name == "part")
				{
					m_sClassName = classParent;
					string sRef = XmlUtils.GetManditoryAttributeValue(config, "ref");
					if (m_sLabel == null)
						m_sLabel = StringTable.Table.LocalizeAttributeValue(sRef);
					if (config.ParentNode != null && config.ParentNode.Name == "layout")
						m_sLayoutName = XmlUtils.GetManditoryAttributeValue(config.ParentNode, "name");
					else
						m_sLayoutName = String.Empty;
					m_sPartName = String.Format("{0}-Jt-{1}", classParent, sRef);
					m_sVisibility = XmlUtils.GetOptionalAttributeValue(config, "visibility", "always");
					m_fContentVisible = m_sVisibility.ToLowerInvariant() != "never";
					m_sParam = XmlUtils.GetOptionalAttributeValue(config, "param");

					m_sWsLabel = StringServices.GetWsSpecWithoutPrefix(config);
					m_sWsType = XmlUtils.GetOptionalAttributeValue(config, "wsType");
					if (m_sWsLabel != null && String.IsNullOrEmpty(m_sWsType))
					{
						// Try to calculate a WS type from the WS label.
						int ichVern = m_sWsLabel.ToLowerInvariant().IndexOf("vern");
						int ichAnal = m_sWsLabel.ToLowerInvariant().IndexOf("anal");
						int ichPronun = m_sWsLabel.ToLowerInvariant().IndexOf("pronun");
						int ichRevers = m_sWsLabel.ToLowerInvariant().IndexOf("revers");
						if (ichVern >= 0 && ichAnal >= 0 && ichVern > ichAnal)
							m_sWsType = "analysis vernacular";
						else if (ichVern >= 0 && ichAnal >= 0 && ichAnal > ichVern)
							m_sWsType = "vernacular analysis";
						else if (ichVern >= 0)
							m_sWsType = "vernacular";
						else if (ichAnal >= 0)
							m_sWsType = "analysis";
						else if (ichPronun >= 0)
							m_sWsType = "pronunciation";
						else if (ichRevers >= 0)
							m_sWsType = "reversal";
						else
						{
							m_sWsType = "vernacular analysis";	// who knows???
							string refValue = String.Empty;
							string wsValue = String.Empty;
							if (config.Attributes != null)
							{
								refValue = config.Attributes["ref"].Value;
								wsValue = config.Attributes["ws"].Value;
							}
							Debug.Fail(String.Format("This layout node ({0}) does not specify @wsType "
								+ "and we couldn't compute something reasonable from @ws='{1}' "
								+ "so we're setting @wsType to 'vernacular analysis'",
								refValue, wsValue));
						}
							// store the wsType attribute on the node, so that if 'ws' changes to something
							// specific, we still know what type of wss to provide options for in the m_lvWritingSystems.
							if (config.OwnerDocument != null)
							{
							XmlAttribute xa = config.OwnerDocument.CreateAttribute("wsType");
							xa.Value = m_sWsType;
								if (config.Attributes != null)
							config.Attributes.Append(xa);
						}
					}
					m_sWsType = StringServices.GetWsSpecWithoutPrefix(m_sWsType);
					if (m_sWsType != null && m_sWsLabel == null)
							m_sWsLabel = "";
					string sSep = null;
					// By default, if we have a ws type or ws label we should be able to show multiple wss,
					// and thus need a separator between them.
					if (!String.IsNullOrEmpty(m_sWsLabel) || !String.IsNullOrEmpty(m_sWsType))
						sSep = " ";
					m_sBeforeStyleName = XmlUtils.GetOptionalAttributeValue(config, "beforeStyle");
					m_fAllowBeforeStyle = !String.IsNullOrEmpty(m_sBeforeStyleName);
					m_sBefore = XmlUtils.GetOptionalAttributeValue(config, "before", "");
					m_sSep = XmlUtils.GetOptionalAttributeValue(config, "sep", sSep);
					m_sAfter = XmlUtils.GetOptionalAttributeValue(config, "after", " ");

					m_sStyleName = XmlUtils.GetOptionalAttributeValue(config, "style");
					m_sFlowType = XmlUtils.GetOptionalAttributeValue(config, "flowType", "span");
					if (m_sFlowType == "span")
					{
						m_fAllowCharStyle = !XmlUtils.GetOptionalBooleanAttributeValue(
							config, "disallowCharStyle", false);
						if (m_sBefore == null)
							m_sBefore = "";
						if (m_sAfter == null)
							m_sAfter = "";
					}
					// Special handling for div flow elements, which can contain a sequence of paragraphs.
					else if (m_sFlowType == "div")
					{
						m_fAllowParaStyle = m_sClassName == "StText";
						m_fAllowDivParaStyle = false;
						if (m_fAllowParaStyle)
						{
							// We'll be getting the style name from a child layout.
							Debug.Assert(String.IsNullOrEmpty(m_sStyleName));
						}
						else
						{
							m_sStyleName = XmlUtils.GetOptionalAttributeValue(config, "parastyle");
							m_fAllowDivParaStyle = !String.IsNullOrEmpty(m_sStyleName);
						}
						m_sSep = null;
						m_sAfter = null;
						// This is subtly differerent: in a div, we will hide or disable the before control (value null) unless the XML
						// explicitly calls for it by including the attribute. Above we provided an empty string default,
						// which enables the empty control.
						m_sBefore = XmlUtils.GetOptionalAttributeValue(config, "before");
					}
					else if (m_sFlowType == "para")
					{
						m_fAllowParaStyle = !String.IsNullOrEmpty(m_sStyleName);
					}
					else if (m_sFlowType == "divInPara")
					{
						m_sBefore = m_sAfter = m_sSep = null; // suppress the whole separators group since each item is a para
						m_sStyleName = XmlUtils.GetOptionalAttributeValue(config, "parastyle");
						m_fAllowDivParaStyle = !String.IsNullOrEmpty(m_sStyleName);
					}
					m_sSenseParaStyle = XmlUtils.GetOptionalAttributeValue(config, "parastyle");
					m_sNumber = XmlUtils.GetOptionalAttributeValue(config, "number");
					m_sNumStyle = XmlUtils.GetOptionalAttributeValue(config, "numstyle");
					m_fNumSingle = XmlUtils.GetOptionalBooleanAttributeValue(config, "numsingle", false);
					m_sNumFont = XmlUtils.GetOptionalAttributeValue(config, "numfont");
					m_fSingleGramInfoFirst = XmlUtils.GetOptionalBooleanAttributeValue(config, "singlegraminfofirst", false);
					if (m_sFlowType == "divInPara" && m_sParam != null && m_sParam.EndsWith("_AsPara"))
						m_fSenseIsPara = true;
					else
						m_fSenseIsPara = false;

					m_fPreventNullStyle = XmlUtils.GetOptionalBooleanAttributeValue(config, "preventnullstyle", false);
					m_fShowComplexFormPara = XmlUtils.GetOptionalBooleanAttributeValue(config, "showasindentedpara", false);
					if (m_fShowComplexFormPara)
						m_fAllowParaStyle = true;
					m_fShowWsLabels = XmlUtils.GetOptionalBooleanAttributeValue(config, "showLabels", false);
					m_sDup = XmlUtils.GetOptionalAttributeValue(config, "dup");
					m_fDuplicate = !String.IsNullOrEmpty(m_sDup);

					LexRelType = XmlUtils.GetOptionalAttributeValue(config, "lexreltype");
					if (!String.IsNullOrEmpty(LexRelType))
					{
						var sRelTypes = XmlUtils.GetOptionalAttributeValue(config, "reltypeseq");
						RelTypeList = LexReferenceInfo.CreateListFromStorageString(sRelTypes);
					}
					EntryType = XmlUtils.GetOptionalAttributeValue(config, "entrytype");
					if (!String.IsNullOrEmpty(EntryType))
					{
						var sTypeseq = XmlUtils.GetOptionalAttributeValue(config, "entrytypeseq");
						EntryTypeList = ItemTypeInfo.CreateListFromStorageString(sTypeseq);
					}
				}
				Checked = m_sVisibility.ToLowerInvariant() != "never";
				Text = m_sLabel;
				Name = String.Format("{0}/{1}/{2}", m_sClassName, m_sLayoutName, m_sPartName);
			}

			public LayoutTreeNode()
			{
			}

			/// <summary>
			/// Copies the tree node and the entire subtree rooted at this tree node.
			/// This is a partial copy that copies references to objects rather than
			/// cloning the objects themselves (other than the tree nodes of the subtree).
			/// This is good for moving a tree node up and down, but not so good for
			/// duplicating the tree node.  In the latter case, at least the configuration
			/// XML nodes must be cloned, and the layouts those point to, and new names
			/// generated for the duplicates.  Otherwise, editing the subnodes of the
			/// duplicated node ends up editing the configuration of the subnodes of the
			/// original node.
			/// </summary>
			public override object Clone()
			{
				var ltn = (LayoutTreeNode)base.Clone();
				CopyValuesTo(ltn);
				return ltn;
			}

			private void CopyValuesTo(LayoutTreeNode ltn)
			{
				// Review: might be difficult to keep this up-to-date! How do we know we've got
				// everything in here that needs to be here?! --gjm
				ltn.m_cSubnodes = m_cSubnodes;
				ltn.m_fAllowBeforeStyle = m_fAllowBeforeStyle;
				ltn.m_fAllowCharStyle = m_fAllowCharStyle;
				ltn.m_fAllowDivParaStyle = m_fAllowDivParaStyle;
				ltn.m_fAllowParaStyle = m_fAllowParaStyle;
				ltn.m_fContentVisible = m_fContentVisible;
				ltn.m_fDuplicate = m_fDuplicate;
				//ltn.m_fHiddenChildDirty = m_fHiddenChildDirty;
				ltn.m_fNumSingle = m_fNumSingle;
				//ltn.m_fPreventNullStyle = m_fPreventNullStyle;
				ltn.m_fSenseIsPara = m_fSenseIsPara;
				ltn.m_fShowComplexFormPara = m_fShowComplexFormPara;
				ltn.m_fShowComplexFormParaConfig = m_fShowComplexFormParaConfig;
				ltn.m_fShowGramInfoConfig = m_fShowGramInfoConfig;
				ltn.m_fShowSenseConfig = m_fShowSenseConfig;
				ltn.m_fShowWsLabels = m_fShowWsLabels;
				ltn.m_fSingleGramInfoFirst = m_fSingleGramInfoFirst;
				ltn.m_fStyleFromHiddenChild = m_fStyleFromHiddenChild;
				ltn.m_fUseParentConfig = m_fUseParentConfig;
				ltn.m_idxOrig = m_idxOrig;
				//ltn.m_rgltnMerged = m_rgltnMerged;
				ltn.m_sAfter = m_sAfter;
				ltn.m_sBefore = m_sBefore;
				ltn.m_sBeforeStyleName = m_sBeforeStyleName;
				ltn.m_sClassName = m_sClassName;
				ltn.m_sDup = m_sDup;
				ltn.m_sFlowType = m_sFlowType;
				ltn.m_sLabel = m_sLabel;
				ltn.m_sLayoutName = m_sLayoutName;
				ltn.m_sNumber = m_sNumber;
				ltn.m_sNumFont = m_sNumFont;
				ltn.m_sNumStyle = m_sNumStyle;
				ltn.m_sParam = m_sParam;
				ltn.m_sPartName = m_sPartName;
				ltn.m_sSenseParaStyle = m_sSenseParaStyle;
				ltn.m_sSep = m_sSep;
				ltn.m_sStyleName = m_sStyleName;
				ltn.m_sVisibility = m_sVisibility;
				ltn.m_sWsLabel = m_sWsLabel;
				ltn.m_sWsType = m_sWsType;
				ltn.m_xnCallingLayout = m_xnCallingLayout;
				ltn.m_xnConfig = m_xnConfig;
				ltn.m_xnHiddenChild = m_xnHiddenChild;
				ltn.m_xnHiddenChildLayout = m_xnHiddenChildLayout;
				ltn.m_xnHiddenNode = m_xnHiddenNode;
				ltn.m_xnHiddenParentLayout = m_xnHiddenParentLayout;
				ltn.m_xnParentLayout = m_xnParentLayout;
				ltn.LexRelType = LexRelType;
				ltn.RelTypeList = RelTypeList;
				ltn.EntryType = EntryType;
				ltn.EntryTypeList = EntryTypeList;
			}

			internal LayoutTreeNode CreateCopy()
			{
				var ltn = new LayoutTreeNode();
				CopyValuesTo(ltn);
				ltn.m_xnConfig = m_xnConfig.Clone();
				ltn.IsDuplicate = true;
				ltn.m_cSubnodes = 0;
				if (ltn.RelTypeList != null && ltn.RelTypeList.Count > 0)
				{
					ltn.RelTypeList = LexReferenceInfo.CreateListFromStorageString(ltn.LexRelTypeSequence);
				}
				if (ltn.EntryTypeList != null && ltn.EntryTypeList.Count > 0)
				{
					ltn.EntryTypeList = ItemTypeInfo.CreateListFromStorageString(ltn.EntryTypeSequence);
				}
				return ltn;
			}

			public bool AllParentsChecked
			{
				get
				{
					TreeNode tn = Parent;
					while (tn != null)
					{
						if (!tn.Checked)
							return false;
						tn = tn.Parent;
					}
					return true;
				}
			}

			public bool IsDescendedFrom(TreeNode tnPossibleAncestor)
			{
				TreeNode tn = Parent;
				while (tn != null)
				{
					if (tn == tnPossibleAncestor)
						return true;
					tn = tn.Parent;
				}
				return false;
			}

			public bool IsTopLevel
			{
				get { return m_xnConfig.Name == "configure" && Level == 0; }
			}

			public XmlNode Configuration
			{
				get { return m_xnConfig; }
			}

			public string LayoutName
			{
				get { return m_sLayoutName; }
			}

			public string PartName
			{
				get { return m_sPartName; }
			}

			public string ClassName
			{
				get { return m_sClassName; }
			}

			public string FlowType
			{
				get { return m_sFlowType; }
			}

			public string Label
			{
				get { return m_sLabel; }
				set
				{
					m_sLabel = value;
					Text = m_sLabel;
				}
			}

			public bool UseParentConfig
			{
				get { return m_fUseParentConfig; }
				set { m_fUseParentConfig = value; }
			}

			public bool ShowSenseConfig
			{
				get { return m_fShowSenseConfig; }
				set { m_fShowSenseConfig = value; }
			}

			public string LexRelType { get; private set; }
			public List<LexReferenceInfo> RelTypeList { get; private set; }

			public string LexRelTypeSequence
			{
				get
				{
					if (RelTypeList == null)
						return null;
					var bldr = new StringBuilder();
					for (var i = 0; i < RelTypeList.Count; ++i)
					{
						if (i > 0)
							bldr.Append(",");
						bldr.Append(RelTypeList[i].StorageString);
					}
					return bldr.ToString();
				}
			}

			public string EntryType { get; private set; }
			public List<ItemTypeInfo> EntryTypeList { get; private set; }

			public string EntryTypeSequence
			{
				get
				{
					if (EntryTypeList == null)
						return null;
					var bldr = new StringBuilder();
					for (var i = 0; i < EntryTypeList.Count; ++i)
					{
						if (i > 0)
							bldr.Append(",");
						bldr.Append(EntryTypeList[i].StorageString);
					}
					return bldr.ToString();
				}
			}

			public bool ShowGramInfoConfig
			{
				get { return m_fShowGramInfoConfig; }
				set { m_fShowGramInfoConfig = value; }
			}

			public bool ShowComplexFormParaConfig
			{
				get { return m_fShowComplexFormParaConfig; }
				set { m_fShowComplexFormParaConfig = value; }
			}

			public bool ShowSenseAsPara
			{
				get { return m_fSenseIsPara; }
				set { m_fSenseIsPara = value; }
			}

			public string SenseParaStyle
			{
				get { return m_sSenseParaStyle; }
				set { m_sSenseParaStyle = value; }
			}

			public bool ContentVisible
			{
				get { return m_fContentVisible; }
				set { m_fContentVisible = value; }
			}

			public string BeforeStyleName
			{
				get { return m_sBeforeStyleName; }
				set { m_sBeforeStyleName = value; }
			}

			public string Before
			{
				get { return m_sBefore; }
				set { m_sBefore = value; }
			}

			public string After
			{
				get { return m_sAfter; }
				set { m_sAfter = value; }
			}

			public string Between
			{
				get { return m_sSep; }
				set { m_sSep = value; }
			}

			public string WsLabel
			{
				get { return m_sWsLabel; }
				set
				{
					var temp = value;
					if (!NewValueIsCompatibleWithMagic(m_sWsLabel, temp))
					{
						m_sWsLabel = temp;
					}
				}
			}

			private static bool NewValueIsCompatibleWithMagic(string possibleMagicLabel, string newValue)
			{
				if (String.IsNullOrEmpty(possibleMagicLabel) || String.IsNullOrEmpty(newValue))
					return false;

				var magicId = WritingSystemServices.GetMagicWsIdFromName(possibleMagicLabel);
				if (magicId == 0)
					return false;

				var newId = WritingSystemServices.GetMagicWsIdFromName(newValue);
				if (newId == 0)
					return false;

				return newId == WritingSystemServices.SmartMagicWsToSimpleMagicWs(magicId);
			}

			public string WsType
			{
				get { return m_sWsType; }
				set { m_sWsType = value; }
			}

			public string StyleName
			{
				get { return m_sStyleName; }
				set { m_sStyleName = value; }
			}

			/// <summary>
			/// True if (none) should be suppressed from the style list.
			/// Currently this is obsolete. There is code to implement it for main paragraph styles;
			/// but we do not create 'none' as an option for m_rgParaStyles at all (see commented-out code linked to LT-10950).
			/// It has never been implemented for character or 'before' styles.
			/// </summary>
			public bool PreventNullStyle
			{
				get { return m_fPreventNullStyle; }
			}

			public bool AllowCharStyle
			{
				get { return m_fAllowCharStyle; }
			}

			public bool AllowBeforeStyle
			{
				get { return m_fAllowBeforeStyle; }
			}

			public bool AllowParaStyle
			{
				get { return m_fAllowParaStyle; }
			}

			public bool AllowDivParaStyle
			{
				get { return m_fAllowDivParaStyle; }
			}

			public string Number
			{
				get { return m_sNumber; }
				set { m_sNumber = value; }
			}

			public string NumStyle
			{
				get { return m_sNumStyle; }
				set { m_sNumStyle = value; }
			}

			public bool NumberSingleSense
			{
				get { return m_fNumSingle; }
				set { m_fNumSingle = value; }
			}

			public string NumFont
			{
				get { return m_sNumFont; }
				set { m_sNumFont = value; }
			}

			public bool ShowSingleGramInfoFirst
			{
				get { return m_fSingleGramInfoFirst; }
				set { m_fSingleGramInfoFirst = value; }
			}

			public bool ShowComplexFormPara
			{
				get { return m_fShowComplexFormPara; }
				set { m_fShowComplexFormPara = value; m_fAllowParaStyle = value; }
			}

			public bool ShowWsLabels
			{
				get { return m_fShowWsLabels; }
				set { m_fShowWsLabels = value; }
			}

			public string Param
			{
				get { return m_sParam; }
				set { m_sParam = value; }
			}

			public bool IsDuplicate
			{
				get { return m_fDuplicate; }
				set { m_fDuplicate = value; }
			}

			public string DupString
			{
				get { return m_sDup; }
				set
				{
					m_sDup = value;
					if (Nodes.Count > 0)
					{
						string sDupChild = String.Format("{0}.0", value);
						for (int i = 0; i < Nodes.Count; ++i)
							((LayoutTreeNode)Nodes[i]).DupString = sDupChild;
					}
				}
			}

			internal int OriginalIndex
			{
				set
				{
					Debug.Assert(m_idxOrig == -1 || m_idxOrig == value);
					if (m_idxOrig == -1)
						m_idxOrig = value;
				}
			}

			/// <summary>
			/// Flag that we're still adding subnodes to this node.
			/// </summary>
			internal bool AddingSubnodes { get; set; }

			internal int OriginalNumberOfSubnodes
			{
				get
				{
					return m_cSubnodes == -1 ? 0 : m_cSubnodes;
				}
				set
				{
					Debug.Assert(value >= m_cSubnodes);
					if (m_cSubnodes == -1 || IsTopLevel || AddingSubnodes)
						m_cSubnodes = value;
					else
					{
						Debug.WriteLine("OriginalNumberOfSubnodes did not update!");
					}
				}
			}

			internal bool IsDirty()
			{
				if (IsNodeDirty() || HasMoved)
					return true;
				for (int i = 0; i < Nodes.Count; ++i)
				{
					LayoutTreeNode ltn = (LayoutTreeNode)Nodes[i];
					if (ltn.IsDirty())
						return true;
				}
				return false;
			}

			internal bool HasMoved
			{
				get { return Index != m_idxOrig; }
			}

			internal bool IsNodeDirty()
			{
				if (Nodes.Count != OriginalNumberOfSubnodes)
					return true;
				if (!IsTopLevel)
				{
					// Now, compare our member variables to the content of m_xnConfig.
					if (m_xnConfig.Name == "part")
					{
						bool fContentVisible = m_sVisibility != "never";
						m_fContentVisible = Checked; // in case (un)checked in treeview, but node never selected.
						if (fContentVisible != m_fContentVisible)
							return true;
						string sBeforeStyleName = XmlUtils.GetOptionalAttributeValue(m_xnConfig, "beforeStyle");
						if (StringsDiffer(sBeforeStyleName, m_sBeforeStyleName))
							return true;
						string sBefore = XmlUtils.GetOptionalAttributeValue(m_xnConfig, "before");
						if (StringsDiffer(sBefore, m_sBefore))
							return true;
						string sAfter = XmlUtils.GetOptionalAttributeValue(m_xnConfig, "after");
						if (StringsDiffer(sAfter, m_sAfter))
						{
							if (sAfter == null)
							{
								if (StringsDiffer(" ", m_sAfter))
									return true;
							}
							else
							{
								return true;
							}
						}
						string sSep = XmlUtils.GetOptionalAttributeValue(m_xnConfig, "sep");
						if (StringsDiffer(sSep, m_sSep))
						{
							if (sSep == null)
							{
								string sSepDefault = null;
								if (!String.IsNullOrEmpty(m_sWsLabel) || !String.IsNullOrEmpty(m_sWsType))
									sSepDefault = " ";
								if (StringsDiffer(sSepDefault, m_sSep))
									return true;
							}
							else
							{
								return true;
							}
						}
						string sWsLabel = StringServices.GetWsSpecWithoutPrefix(m_xnConfig);
						if (StringsDiffer(sWsLabel, m_sWsLabel))
							return true;
						if (m_fStyleFromHiddenChild)
						{
							string sStyleName = XmlUtils.GetOptionalAttributeValue(m_xnHiddenChild, "style");
							m_fHiddenChildDirty = StringsDiffer(sStyleName, m_sStyleName);
							if (m_fHiddenChildDirty)
								return true;
						}
						else
						{
							string sStyleName;
							if (AllowDivParaStyle)
								sStyleName = XmlUtils.GetOptionalAttributeValue(m_xnConfig, "parastyle");
							else
								sStyleName = XmlUtils.GetOptionalAttributeValue(m_xnConfig, "style");
							if (StringsDiffer(sStyleName, m_sStyleName))
								return true;
						}
						string sNumber = XmlUtils.GetOptionalAttributeValue(m_xnConfig, "number");
						if (StringsDiffer(sNumber, m_sNumber))
							return true;
						string sNumStyle = XmlUtils.GetOptionalAttributeValue(m_xnConfig, "numstyle");
						if (StringsDiffer(sNumStyle, m_sNumStyle))
							return true;
						bool fNumSingle = XmlUtils.GetOptionalBooleanAttributeValue(m_xnConfig, "numsingle", false);
						if (fNumSingle != m_fNumSingle)
							return true;
						string sNumFont = XmlUtils.GetOptionalAttributeValue(m_xnConfig, "numfont");
						if (StringsDiffer(sNumFont, m_sNumFont))
							return true;
						bool fSingleGramInfoFirst = XmlUtils.GetOptionalBooleanAttributeValue(m_xnConfig, "singlegraminfofirst", false);
						if (fSingleGramInfoFirst != m_fSingleGramInfoFirst)
							return true;
						bool fShowComplexFormPara = XmlUtils.GetOptionalBooleanAttributeValue(m_xnConfig, "showasindentedpara", false);
						if (fShowComplexFormPara != m_fShowComplexFormPara)
							return true;
						bool fShowWsLabels = XmlUtils.GetOptionalBooleanAttributeValue(m_xnConfig, "showLabels", false);
						if (fShowWsLabels != m_fShowWsLabels)
							return true;
						string sDuplicate = XmlUtils.GetOptionalAttributeValue(m_xnConfig, "dup");
						if (StringsDiffer(sDuplicate, m_sDup))
							return true;
						if (ShowSenseConfig)
						{
							var fSenseIsPara = m_sParam != null && m_sParam.EndsWith("_AsPara");
							if (fSenseIsPara != m_fSenseIsPara)
								return true;
							var sSenseParaStyle = XmlUtils.GetOptionalAttributeValue(m_xnConfig, "parastyle");
							if (sSenseParaStyle != m_sSenseParaStyle)
								return true;
						}
						if (!String.IsNullOrEmpty(LexRelType))
						{
							var sRefTypeSequence = XmlUtils.GetOptionalAttributeValue(m_xnConfig, "reltypeseq");
							if (sRefTypeSequence != LexRelTypeSequence)
								return true;
						}
						if (!String.IsNullOrEmpty(EntryType))
						{
							var sEntryTypeSeq = XmlUtils.GetOptionalAttributeValue(m_xnConfig, "entrytypeseq");
							if (sEntryTypeSeq != EntryTypeSequence)
								return true;
						}
					}
				}
				else
				{
					return IsTopLevel && OverallLayoutVisibilityChanged();
				}
				return false;
			}

			private bool OverallLayoutVisibilityChanged()
			{
				Debug.Assert(Level == 0);
				string sVisible = XmlUtils.GetAttributeValue(m_xnParentLayout, "visibility");
				bool fOldVisible = sVisible != "never";
				return Checked != fOldVisible;
			}

			private static bool StringsDiffer(string s1, string s2)
			{
				return (s1 != s2 && !(String.IsNullOrEmpty(s1) && String.IsNullOrEmpty(s2)));
			}

			internal bool IsRequired
			{
				// LT-10472 says that nothing is really required.
				//get { return m_sVisibility != null && m_sVisibility.ToLowerInvariant() == "required"; }
				get { return false; }
			}

			internal XmlNode ParentLayout
			{
				get { return m_xnParentLayout; }
				set { m_xnParentLayout = value; }
			}

			internal XmlNode HiddenNode
			{
				get { return m_xnHiddenNode; }
				set { m_xnHiddenNode = value; }
			}

			internal XmlNode HiddenNodeLayout
			{
				get { return m_xnHiddenParentLayout; }
				set { m_xnHiddenParentLayout = value; }
			}
			internal XmlNode HiddenChildLayout
			{
				get { return m_xnHiddenChildLayout; }
				set { m_xnHiddenChildLayout = value; }
			}

			internal XmlNode HiddenChild
			{
				get { return m_xnHiddenChild; }
				set
				{
					m_xnHiddenChild = value;
					if (m_sClassName == "StText" && m_fAllowParaStyle && String.IsNullOrEmpty(m_sStyleName))
					{
						m_fStyleFromHiddenChild = true;
						m_sStyleName = XmlUtils.GetOptionalAttributeValue(value, "style");
					}
				}
			}

			internal bool HiddenChildDirty
			{
				get { return m_fHiddenChildDirty; }
			}

			internal bool GetModifiedLayouts(List<XmlNode> rgxn, List<LayoutTreeNode> topNodes)
			{
				List<XmlNode> rgxnDirtyLayouts = new List<XmlNode>();
				for (int i = 0; i < Nodes.Count; ++i)
				{
					LayoutTreeNode ltn = (LayoutTreeNode)Nodes[i];
					if (ltn.GetModifiedLayouts(rgxn, topNodes))
					{
						XmlNode xn = ltn.ParentLayout;
						if (xn != null && !rgxnDirtyLayouts.Contains(xn))
							rgxnDirtyLayouts.Add(xn);
						xn = ltn.HiddenChildLayout;
						if (xn != null && ltn.HiddenChildDirty && !rgxnDirtyLayouts.Contains(xn))
							rgxnDirtyLayouts.Add(xn);
						xn = ltn.m_xnHiddenParentLayout;
						if (xn != null && ltn.HasMoved && !rgxnDirtyLayouts.Contains(xn))
							rgxnDirtyLayouts.Add(xn);
						foreach (LayoutTreeNode ltnMerged in ltn.MergedNodes)
						{
							xn = ltnMerged.ParentLayout;
							if (xn != null && !rgxnDirtyLayouts.Contains(xn))
								rgxnDirtyLayouts.Add(xn);
						}
					}
				}
				var fDirty = IsDirty();
				if (Level == 0 && !rgxnDirtyLayouts.Contains(m_xnParentLayout))
				{
					if (OverallLayoutVisibilityChanged())
					{
						rgxnDirtyLayouts.Add(m_xnParentLayout);
					}
					else if (!IsTopLevel && fDirty)
					{
						rgxnDirtyLayouts.Add(m_xnParentLayout);
					}
				}
				foreach (XmlNode xnDirtyLayout in rgxnDirtyLayouts)
				{
					// Create a new layout node with all its parts in order.  This is needed
					// to handle arbitrary reordering and possible addition or deletion of
					// duplicate nodes.  This is complicated by the presence (or rather absence)
					// of "hidden" nodes, and by "merged" nodes.
					XmlNode xnLayout = xnDirtyLayout.Clone();
					if (xnDirtyLayout == m_xnParentLayout && IsTopLevel && OverallLayoutVisibilityChanged())
						UpdateAttribute(xnLayout, "visibility", Checked ? "always" : "never");
					if (xnLayout.Attributes != null)
					{
						XmlAttribute[] rgxa = new XmlAttribute[xnLayout.Attributes.Count];
						xnLayout.Attributes.CopyTo(rgxa, 0);
						List<XmlNode> rgxnGen = new List<XmlNode>();
						List<int> rgixn = new List<int>();
						for (int i = 0; i < xnLayout.ChildNodes.Count; ++i)
						{
							XmlNode xn = xnLayout.ChildNodes[i];
							if (xn.Name != "part")
							{
								rgxnGen.Add(xn);
								rgixn.Add(i);
							}
						}
						xnLayout.RemoveAll();
						for (int i = 0; i < rgxa.Length; ++i)
						{
							if (xnLayout.Attributes != null)
								xnLayout.Attributes.SetNamedItem(rgxa[i]);
						}
						if (Level == 0 && !IsTopLevel && xnDirtyLayout == m_xnParentLayout)
						{
							foreach (var ltn in topNodes)
							{
								if (ltn.IsTopLevel || ltn.ParentLayout != xnDirtyLayout)
									continue;
								if (fDirty && ltn == this)
									ltn.StoreUpdatedValuesInConfiguration();
								xnLayout.AppendChild(ltn.Configuration.CloneNode(true));
							}
						}
						else
						{
							for (int i = 0; i < Nodes.Count; ++i)
							{
								LayoutTreeNode ltn = (LayoutTreeNode) Nodes[i];
								if (ltn.ParentLayout == xnDirtyLayout)
								{
									xnLayout.AppendChild(ltn.Configuration.CloneNode(true));
								}
								else if (ltn.HiddenNodeLayout == xnDirtyLayout)
								{
									var xpathString = "/" + ltn.HiddenNode.Name + "[" +
													  BuildXPathFromAttributes(ltn.HiddenNode.Attributes) + "]";
									if (xnLayout.SelectSingleNode(xpathString) == null)
										xnLayout.AppendChild(ltn.HiddenNode.CloneNode(true));
								}
								else if (ltn.HiddenChildLayout == xnDirtyLayout)
								{
									var xpathString = "/" + ltn.HiddenNode.Name + "[" +
													  BuildXPathFromAttributes(ltn.HiddenChild.Attributes) + "]";
									if (xnLayout.SelectSingleNode(xpathString) == null)
										xnLayout.AppendChild(ltn.HiddenChild.CloneNode(true));
								}
								else
								{
									for (int itn = 0; itn < ltn.MergedNodes.Count; itn++)
									{
										LayoutTreeNode ltnMerged = ltn.MergedNodes[itn];
										if (ltnMerged.ParentLayout == xnDirtyLayout)
										{
											xnLayout.AppendChild(ltnMerged.Configuration.CloneNode(true));
											break;
										}
									}
								}
							}
						}
						XmlNode xnRef;
						for (int i = 0; i < rgxnGen.Count; ++i)
						{
							if (rgixn[i] <= xnLayout.ChildNodes.Count/2)
							{
								xnRef = xnLayout.ChildNodes[rgixn[i]];
								xnLayout.InsertBefore(rgxnGen[i], xnRef);
							}
							else
							{
								if (rgixn[i] < xnLayout.ChildNodes.Count)
									xnRef = xnLayout.ChildNodes[rgixn[i]];
								else
									xnRef = xnLayout.LastChild;
								xnLayout.InsertAfter(rgxnGen[i], xnRef);
							}
						}
					}
					if (!rgxn.Contains(xnLayout))
						rgxn.Add(xnLayout);
				}
				if (IsTopLevel)
					return UpdateLayoutVisibilityIfChanged();
				if (Level > 0 && fDirty)
					StoreUpdatedValuesInConfiguration();
				return fDirty || HasMoved || IsNew;
			}

			private static string BuildXPathFromAttributes(XmlAttributeCollection attributes)
			{
				if (attributes == null)
					return "";
				string xpath = null;
				foreach(XmlAttribute attr in attributes)
				{
					if(String.IsNullOrEmpty(xpath))
					{
						xpath = "@" + attr.Name + "='" + attr.Value + "'";
					}
					else
					{
						xpath += " and @" + attr.Name + "='" + attr.Value + "'";
					}
				}
				return xpath;
			}

			internal bool IsNew { get; set; }

			private bool UpdateLayoutVisibilityIfChanged()
			{
				if (IsTopLevel && OverallLayoutVisibilityChanged())
				{
					UpdateAttribute(m_xnParentLayout, "visibility", Checked ? "always" : "never");
					return true;
				}
					return false;
				}

			private static void UpdateAttributeIfDirty(XmlNode xn, string sName, string sValue)
			{
				var sOldValue = XmlUtils.GetOptionalAttributeValue(xn, sName);
				if (StringsDiffer(sValue, sOldValue))
					UpdateAttribute(xn, sName, sValue);
			}

			private static void UpdateAttribute(XmlNode xn, string sName, string sValue)
			{
				if (xn.Attributes == null)
					return;
				Debug.Assert(sName != null);
				if (sValue == null)
				{
					// probably can't happen...
					xn.Attributes.RemoveNamedItem(sName);
					//In LayoutTreeNode(XmlNode, StringTable, string) if the flowtype is "div" we can remove "after" and "sep" attributes, so don't assert on them.
					Debug.Assert(sName == "flowType" || xn.Attributes["flowType"] != null && xn.Attributes["flowType"].Value == "div");		// only values we intentionally delete.
				}
				else if (xn.OwnerDocument != null)
				{
					var xa = xn.OwnerDocument.CreateAttribute(sName);
					xa.Value = sValue;
					xn.Attributes.SetNamedItem(xa);
				}
			}

			private void StoreUpdatedValuesInConfiguration()
			{
				if (m_xnConfig.Name != "part")
					return;
				string sDuplicate = XmlUtils.GetOptionalAttributeValue(m_xnConfig, "dup");
				if (StringsDiffer(sDuplicate, m_sDup))
				{
					// Copy Part Node
					m_xnConfig = m_xnConfig.CloneNode(true);
					UpdateAttribute(m_xnConfig, "label", m_sLabel);
					UpdateAttribute(m_xnConfig, "dup", m_sDup);
					if (m_xnHiddenNode != null)
					{
						string sNewName = String.Format("{0}_{1}",
														XmlUtils.GetManditoryAttributeValue(m_xnParentLayout, "name"),
														m_sDup);
						string sNewParam = String.Format("{0}_{1}",
														XmlUtils.GetManditoryAttributeValue(m_xnHiddenNode, "param"),
														m_sDup);
						m_xnHiddenNode = m_xnHiddenNode.CloneNode(true);
						UpdateAttribute(m_xnHiddenNode, "dup", m_sDup);
						UpdateAttribute(m_xnHiddenNode, "param", sNewParam);
						m_xnParentLayout = m_xnParentLayout.CloneNode(true);
						UpdateAttribute(m_xnParentLayout, "name", sNewName);
						//for (var ipc = 1; ipc < m_hiddenPartCallers.Count; ++ipc)
						//{
						//    var xnPartRef = m_hiddenPartCallers[ipc].PartRef.CloneNode(true);
						//    UpdateAttribute(xnPartRef, "dup", m_sDup);
						//    UpdateAttribute(xnPartRef, "param", sNewName);
						//    var xnLayout = m_hiddenPartCallers[ipc].Layout.CloneNode(true);
						//}
					}
					foreach (LayoutTreeNode ltn in m_rgltnMerged)
					{
						ltn.m_xnConfig = ltn.m_xnConfig.CloneNode(true);
						UpdateAttribute(ltn.m_xnConfig, "label", m_sLabel);
						UpdateAttribute(ltn.m_xnConfig, "dup", m_sDup);
					}
				}
				CopyPartAttributes(m_xnConfig);
				foreach (LayoutTreeNode ltn in m_rgltnMerged)
				{
					CopyPartAttributes(ltn.m_xnConfig);
				}
			}

			/// <summary>
			/// xn is a part ref element containing the currently saved version of the part that
			/// this LayoutTreeNode represents. Copy any changed information from yourself to xn.
			/// </summary>
			/// <param name="xn"></param>
			/// <returns></returns>
			private void CopyPartAttributes(XmlNode xn)
			{
				string sVisibility = XmlUtils.GetOptionalAttributeValue(xn, "visibility");
				bool fContentVisible = sVisibility != "never";
				m_fContentVisible = Checked;	// in case (un)checked in treeview, but node never selected.
				if (fContentVisible != m_fContentVisible)
					UpdateAttribute(xn, "visibility", m_fContentVisible ? "ifdata" : "never");
				UpdateAttributeIfDirty(xn, "beforeStyle", m_sBeforeStyleName);
				UpdateAttributeIfDirty(xn, "before", m_sBefore);
				UpdateAttributeIfDirty(xn, "after", m_sAfter);
				UpdateAttributeIfDirty(xn, "sep", m_sSep);
				string sWsLabel = StringServices.GetWsSpecWithoutPrefix(xn);
				if (StringsDiffer(sWsLabel, m_sWsLabel))
					UpdateAttribute(xn, "ws", m_sWsLabel);
				if (m_fStyleFromHiddenChild)
				{
					UpdateAttributeIfDirty(m_xnHiddenChild, "style", m_sStyleName);
				}
				else
				{
					if (AllowDivParaStyle)
						UpdateAttributeIfDirty(xn, "parastyle", m_sStyleName);
					else
					UpdateAttributeIfDirty(xn, "style", m_sStyleName);
				}
				UpdateAttributeIfDirty(xn, "number", m_sNumber);
				UpdateAttributeIfDirty(xn, "numstyle", m_sNumStyle);
				bool fNumSingle = XmlUtils.GetOptionalBooleanAttributeValue(xn, "numsingle", false);
				if (fNumSingle != m_fNumSingle)
					UpdateAttribute(xn, "numsingle", m_fNumSingle.ToString());
				UpdateAttributeIfDirty(xn, "numfont", m_sNumFont);
				bool fSingleGramInfoFirst = XmlUtils.GetOptionalBooleanAttributeValue(m_xnConfig, "singlegraminfofirst", false);
				if (fSingleGramInfoFirst != m_fSingleGramInfoFirst)
				{
					UpdateAttribute(xn, "singlegraminfofirst", m_fSingleGramInfoFirst.ToString());
					LayoutTreeNode ltnOther = null;
					if (ShowSenseConfig)
					{
						foreach (TreeNode n in Nodes)
						{
							LayoutTreeNode ltn = n as LayoutTreeNode;
							if (ltn != null && ltn.ShowGramInfoConfig)
							{
								ltnOther = ltn;
								break;
							}
						}
					}
					else if (ShowGramInfoConfig)
					{
						LayoutTreeNode ltn = Parent as LayoutTreeNode;
						if (ltn != null && ltn.ShowSenseConfig)
							ltnOther = ltn;
					}
					if (ltnOther != null)
						UpdateAttribute(ltnOther.m_xnConfig, "singlegraminfofirst", m_fSingleGramInfoFirst.ToString());
				}
				if (ShowSenseConfig)
				{
					bool fSenseIsPara = m_sParam != null && m_sParam.EndsWith("_AsPara");
					var sSenseParaStyle = XmlUtils.GetOptionalAttributeValue(m_xnConfig, "parastyle");
					if (fSenseIsPara != m_fSenseIsPara || sSenseParaStyle != m_sSenseParaStyle)
						UpdateSenseConfig(xn);
				}
				bool fShowComplexFormPara = XmlUtils.GetOptionalBooleanAttributeValue(m_xnConfig, "showasindentedpara", false);
				if (fShowComplexFormPara != m_fShowComplexFormPara)
					UpdateAttribute(xn, "showasindentedpara", m_fShowComplexFormPara.ToString());
				bool fShowWsLabels = XmlUtils.GetOptionalBooleanAttributeValue(xn, "showLabels", false);
				if (fShowWsLabels != m_fShowWsLabels)
					UpdateAttribute(xn, "showLabels", m_fShowWsLabels.ToString());
				if (!String.IsNullOrEmpty(LexRelType))
				{
					var sOrigRefTypeSeq = XmlUtils.GetOptionalAttributeValue(m_xnConfig, "reltypeseq");
					var sNewRefTypeSeq = LexRelTypeSequence;
					if (sOrigRefTypeSeq != sNewRefTypeSeq)
						UpdateAttribute(xn, "reltypeseq", sNewRefTypeSeq);
				}
				if (!String.IsNullOrEmpty(EntryType))
				{
					var sOrigEntryTypeSeq = XmlUtils.GetOptionalAttributeValue(m_xnConfig, "entrytypeseq");
					var sNewEntryTypeSeq = EntryTypeSequence;
					if (sOrigEntryTypeSeq != sNewEntryTypeSeq)
						UpdateAttribute(xn, "entrytypeseq", sNewEntryTypeSeq);
				}
				return;
			}

			private void UpdateSenseConfig(XmlNode xn)
			{
				if (m_fSenseIsPara)
				{
					var sParam = m_sParam;
					if (!m_sParam.EndsWith("_AsPara"))
						sParam = m_sParam + "_AsPara";
					UpdateAttribute(xn, "param", sParam);
					UpdateAttribute(xn, "flowType", "divInPara");
					UpdateAttribute(xn, "parastyle", m_sSenseParaStyle);
					UpdateAttribute(xn, "before", "");
					UpdateAttribute(xn, "sep", "");
					UpdateAttribute(xn, "after", "");
					//UpdateAttribute(xn, "number", "");
					//UpdateAttribute(xn, "singlegraminfofirst", "no");
				}
				else
				{
					var sParam = m_sParam;
					if (m_sParam.EndsWith("_AsPara"))
						sParam = m_sParam.Substring(0, m_sParam.Length - 7);
					UpdateAttribute(xn, "param", sParam);
					UpdateAttribute(xn, "flowType", null);
					UpdateAttribute(xn, "parastyle", m_sSenseParaStyle);
				}
			}

			/// <summary>
			/// If this node shows sense config information, make sure any changes are consistent with
			/// any child that also shows sense config. In particular if the numbering scheme (1.2.3 vs 1 b iii)
			/// has changed, change in all places.
			/// So far, we never have more than one child that has this property, so we don't try to handle
			/// inconsistent children.
			/// </summary>
			/// <remarks>
			/// pH 2013.09 LT-14749: Before I addressed this report, this code was intentionally not synchronising
			/// punctuation before and after the numerals.  Per a discussion with Steve McConnel, before the dialog
			/// to set these settings, users could set them by editing [project]/ConfigurationSettings/LexEntry.fwlayout
			/// or LexSense.fwlayout.  So my fix may break formatting that users had set up, iff they change settings
			/// through the dialog (Tools > Configure > Dictionary... > Sense).  However, the dialog does not provide the
			/// same granularity as editing the .fwlayout files, and therefore, if users are using the dialog, they
			/// probably expect to update formatting of sense numbers at all levels.
			/// </remarks>
			internal void MakeSenseNumberFormatConsistent()
			{
				foreach (TreeNode tn in Nodes)
				{
					LayoutTreeNode ltn = tn as LayoutTreeNode;
					if (ltn != null)
					{
						ltn.MakeSenseNumberFormatConsistent(); // recurse first, in case it has children needing to be fixed.
						if (!ShowSenseConfig || !ltn.ShowSenseConfig)
							continue;

						// Update numerals and punctuation
						string sNumber = Number;
						string sNumberChild = ltn.Number;
						if (sNumber != sNumberChild)
						{
							string sNumberOld = XmlUtils.GetOptionalAttributeValue(m_xnConfig, "number");
							string sNumberChildOld = XmlUtils.GetOptionalAttributeValue(ltn.m_xnConfig, "number");
							if (sNumber != sNumberOld)
							{
								// parent changed; make child consistent
								ltn.Number = sNumber;
							}
							else if (sNumberChild != sNumberChildOld)
							{
								// child changed; make parent consistent
								Number = sNumberChild;
							}
						}

						// Update style
						string sStyle = NumStyle;
						string sStyleChild = ltn.NumStyle;
						if (sStyle != sStyleChild)
						{
							string sStyleOld = XmlUtils.GetOptionalAttributeValue(m_xnConfig, "numstyle");
							string sStyleChildOld = XmlUtils.GetOptionalAttributeValue(ltn.m_xnConfig, "numstyle");
							if (sStyle != sStyleOld)
								ltn.NumStyle = sStyle;
							else if (sStyleChild != sStyleChildOld)
								NumStyle = sStyleChild;
						}

						// Update font
						string sFont = NumFont;
						string sFontChild = ltn.NumFont;
						if (sFont != sFontChild)
						{
							string sFontOld = XmlUtils.GetOptionalAttributeValue(m_xnConfig, "numfont");
							string sFontChildOld = XmlUtils.GetOptionalAttributeValue(ltn.m_xnConfig, "numfont");
							if (sFont != sFontOld)
								ltn.NumFont = sFont;
							else if (sFontChild != sFontChildOld)
								NumFont = sFontChild;
						}

						// Update whether a single sense is numbered
						bool bNumSingle = NumberSingleSense;
						bool bNumSingleChild = ltn.NumberSingleSense;
						if (bNumSingle != bNumSingleChild)
						{
							bool bNumSingleOld = XmlUtils.GetBooleanAttributeValue(m_xnConfig, "numsingle");
							bool bNumSingleChildOld = XmlUtils.GetBooleanAttributeValue(ltn.m_xnConfig, "numsingle");
							if (bNumSingle != bNumSingleOld)
								ltn.NumberSingleSense = bNumSingle;
							else if (bNumSingleChild != bNumSingleChildOld)
								NumberSingleSense = bNumSingleChild;
						}
					}

					// TODO: before, sep, after, param, parastyle, flowType, others? (these can wait until the refactor)
				}

			}
			internal void SplitNumberFormat(out string sBefore, out string sMark, out string sAfter)
			{
				SplitNumberFormat(Number, out sBefore, out sMark, out sAfter);
			}

			internal void SplitNumberFormat(string sNumber, out string sBefore, out string sMark, out string sAfter)
			{
				sBefore = "";
				sMark = "%O";
				sAfter = ") ";
				if (!String.IsNullOrEmpty(sNumber))
				{
					int ich = sNumber.IndexOf('%');
					if (ich < 0)
						ich = sNumber.Length;
					sBefore = sNumber.Substring(0, ich);
					if (ich < sNumber.Length)
					{
						if (ich == sNumber.Length - 1)
						{
							sMark = "%O";
							ich += 1;
						}
						else
						{
							sMark = sNumber.Substring(ich, 2);
							ich += 2;
						}
						sAfter = sNumber.Substring(ich);
					}
				}
			}

			public List<LayoutTreeNode> MergedNodes
			{
				get { return m_rgltnMerged; }
			}
		}
		#endregion // LayoutTreeNode class

		#region LayoutTypeComboItem class

		public class LayoutTypeComboItem
		{
			private string m_sLabel;
			private readonly string m_sLayout;
			private List<LayoutTreeNode> m_rgltn;

			public LayoutTypeComboItem(XmlNode xnLayoutType, List<LayoutTreeNode> rgltn)
			{
				m_sLabel = XmlUtils.GetManditoryAttributeValue(xnLayoutType, "label");
				m_sLayout = XmlUtils.GetManditoryAttributeValue(xnLayoutType, "layout");
				LayoutTypeNode = xnLayoutType;
				m_rgltn = rgltn;
			}

			public string Label
			{
				get { return m_sLabel; }
				set { m_sLabel = value; }
			}

			public string LayoutName
			{
				get { return m_sLayout; }
			}

			public List<LayoutTreeNode> TreeNodes
			{
				get { return m_rgltn; }
			}

			public override string ToString()
			{
				return m_sLabel;
			}

			internal XmlNode LayoutTypeNode { get; private set; }
		}
		#endregion

		// ReSharper disable InconsistentNaming
		private void XmlDocConfigureDlg_FormClosed(object sender, FormClosedEventArgs e)
		{
			if (DialogResult != DialogResult.OK)
			{
				if (m_fDeleteCustomFiles)
				{
					Inventory.RemoveInventory("layouts", null);
					Inventory.RemoveInventory("parts", null);
				}
			}
		}

		private void m_btnSetAll_Click(object sender, EventArgs e)
		{
			if (m_tvParts == null || m_tvParts.Nodes.Count == 0)
				return;
			foreach (TreeNode node in m_tvParts.Nodes)
				CheckNodeAndChildren(node, m_fValueForSetAll);
			m_fValueForSetAll = !m_fValueForSetAll;
			m_btnSetAll.Text = m_fValueForSetAll ? "DEBUG: Set All" : "DEBUG: Clear All";
		}

		private static void CheckNodeAndChildren(TreeNode node, bool val)
		{
			node.Checked = val;
			foreach (TreeNode tn in node.Nodes)
				CheckNodeAndChildren(tn, val);
		}

		void m_cfgSenses_SensesBtnClicked(object sender, EventArgs e)
		{
			HandleStylesBtn(m_cfgSenses.SenseStyleCombo,
				() => m_cfgSenses.FillStylesCombo(m_rgParaStyles), m_current.StyleName);
		}
		// ReSharper restore InconsistentNaming

		#region Manage Views methods

		// ReSharper disable InconsistentNaming
		/// <summary>
		/// Call the Dictionary Configuration Manager dialog when this "Manage Views" link text is clicked.
		/// </summary>
		/// <param name="sender"></param>
		/// <param name="e"></param>
		private void m_linkManageViews_LinkClicked(object sender, LinkLabelLinkClickedEventArgs e)
		{
			var currentItem = m_cbDictType.SelectedItem as LayoutTypeComboItem;
			if (currentItem == null)
				return;
			var current = currentItem.LayoutTypeNode;
			var configViews = (m_cbDictType.Items.OfType<LayoutTypeComboItem>().Select(
				item => item.LayoutTypeNode)).ToList();
			using (var dlg = new DictionaryConfigMgrDlg(m_mediator, m_propertyTable, m_configObjectName, configViews, current))
			{
				dlg.Text = String.Format(dlg.Text, m_configObjectName);
				var presenter = dlg.Presenter;
				if (dlg.ShowDialog() == DialogResult.OK)
					ProcessXMLConfigChanges(presenter as IDictConfigManager);
			}
		}

		private void ProcessXMLConfigChanges(IDictConfigManager presenter)
		{
			// presenter.NewConfigurationViews will give a list of copied views to create.
			var newViewsToCreate = presenter.NewConfigurationViews;
			if (newViewsToCreate != null)
				CreateConfigurationCopies(newViewsToCreate);

			// presenter.ConfigurationViewsToDelete will give a list of views to delete.
			var viewsToDelete = presenter.ConfigurationViewsToDelete;
			if (viewsToDelete != null)
				DeleteUnwantedConfigurations(viewsToDelete);

			// presenter.RenamedExistingViews will give a list of existing views whose
			//   display name has changed.
			var viewsToRename = presenter.RenamedExistingViews;
			if (viewsToRename != null)
				RenameConfigurations(viewsToRename);

			// presenter.FinalConfigurationView will give the unique code for the view
			//   that should now be active in this dialog.
			var newActiveConfig = presenter.FinalConfigurationView;
			if (newActiveConfig != null)
				SetNewActiveConfiguration(newActiveConfig);
		}
		// ReSharper restore InconsistentNaming

		private void CreateConfigurationCopies(IEnumerable<Tuple<string, string, string>> newViewsToCreate)
		{
			Dictionary<string, XmlNode> mapLayoutToConfigBase = new Dictionary<string, XmlNode>();
			foreach (var xn in(m_cbDictType.Items.OfType<LayoutTypeComboItem>().Select(item => item.LayoutTypeNode)))
			{
				if (xn == null)
					continue;
				var sLayout = XmlUtils.GetManditoryAttributeValue(xn, "layout");
				mapLayoutToConfigBase.Add(sLayout, xn);
			}
			foreach ( var viewSpec in newViewsToCreate)
			{
				var code = viewSpec.Item1;
				var baseLayout = viewSpec.Item2;
				var label = viewSpec.Item3;
				XmlNode xnBaseConfig;
				if (mapLayoutToConfigBase.TryGetValue(baseLayout, out xnBaseConfig))
					CopyConfiguration(xnBaseConfig, code, label);
			}
		}

		//
		// *** Configuration nodes look like this:
		//"<layoutType label=\"Stem-based (complex forms as main entries)\" layout=\"publishStem\">" +
		//    "<configure class=\"LexEntry\" label=\"Main Entry\" layout=\"publishStemEntry\"/>" +
		//    "<configure class=\"LexEntry\" label=\"Minor Entry\" layout=\"publishStemMinorEntry\"/>" +
		//"</layoutType>" +
		//
		private void CopyConfiguration(XmlNode xnBaseConfig, string code, string label)
		{
			var xnNewConfig = xnBaseConfig.CloneNode(true);
			//set the version number on the layoutType node to indicate user configured
// ReSharper disable PossibleNullReferenceException
// With any xml node that can possibly be copied here we have an owner and attributes
			var versionAtt = xnNewConfig.OwnerDocument.CreateAttribute("version");
			versionAtt.Value = LayoutCache.LayoutVersionNumber.ToString();
			xnNewConfig.Attributes.Append(versionAtt);
// ReSharper restore PossibleNullReferenceException
			Debug.Assert(xnNewConfig.Attributes != null);
			var xaLabel = xnNewConfig.Attributes["label"];
			xaLabel.Value = label;
			UpdateLayoutName(xnNewConfig, "layout", code);
			// make sure we copy the top-level node if it isn't directly involved in configuration.
			var className = XmlUtils.GetManditoryAttributeValue(xnBaseConfig.FirstChild, "class");
			var layoutNameChild = XmlUtils.GetManditoryAttributeValue(xnBaseConfig.FirstChild, "layout");
			var layoutName = XmlUtils.GetManditoryAttributeValue(xnBaseConfig, "layout");
			if (layoutName != layoutNameChild)
			{
				var xnBaseLayout = m_layouts.GetElement("layout", new[] {className, "jtview", layoutName, null});
				if (xnBaseLayout != null)
				{
					var xnNewBaseLayout = xnBaseLayout.CloneNode(true);
					Debug.Assert(xnNewBaseLayout.ChildNodes.Count == 1);
					UpdateLayoutName(xnNewBaseLayout, "name", code);
					UpdateLayoutName(xnNewBaseLayout.FirstChild, "param", code);
					m_layouts.AddNodeToInventory(xnNewBaseLayout);
					m_rgxnNewLayoutNodes.Add(xnNewBaseLayout);
				}
			}
			MakeSuffixLayout(code, layoutName, className);
			foreach (XmlNode xn in xnNewConfig.ChildNodes)
			{
				className = XmlUtils.GetManditoryAttributeValue(xn, "class");
				layoutName = XmlUtils.GetManditoryAttributeValue(xn, "layout");
				CopyAndRenameLayout(className, layoutName, "#" + code);
				UpdateLayoutName(xn, "layout", code);
				MakeSuffixLayout(code, layoutName, className);
			}
			var rgltn = BuildLayoutTree(xnNewConfig);
			MarkLayoutTreeNodesAsNew(rgltn);
			m_cbDictType.Items.Add(new LayoutTypeComboItem(xnNewConfig, rgltn));
		}

		private string MakeSuffixLayout(string code, string layoutName, string className)
		{
			var layoutSuffix = XmlUtils.GetOptionalAttributeValue(m_configurationParameters, "layoutSuffix");
			if (!string.IsNullOrEmpty(layoutSuffix))
			{
				// The view also requires a layout made by appending this suffix to the layout name. Make that also.
				var suffixLayoutName = layoutName + layoutSuffix;
				var xnSuffixLayout = m_layouts.GetElement("layout", new[] { className, "jtview", suffixLayoutName, null });
				if (xnSuffixLayout != null)
				{
					var newSuffixLayout = xnSuffixLayout.Clone();
					DuplicateLayout(newSuffixLayout, "#" + code, new List<XmlNode>());
					m_layouts.AddNodeToInventory(newSuffixLayout);
					m_rgxnNewLayoutNodes.Add(newSuffixLayout);
				}
			}
			return layoutSuffix;
		}

		private static void MarkLayoutTreeNodesAsNew(IEnumerable<LayoutTreeNode> rgltnStyle)
		{
			foreach (var ltn in rgltnStyle)
			{
				ltn.IsNew = true;
				MarkLayoutTreeNodesAsNew(ltn.Nodes.OfType<LayoutTreeNode>());
			}
		}

		[SuppressMessage("Gendarme.Rules.Correctness", "EnsureLocalDisposalRule",
			Justification = "In .NET 4.5 XmlNodeList implements IDisposable, but not in 4.0.")]
		private void CopyAndRenameLayout(string className, string layoutName, string suffixCode)
		{
			var xnLayout = m_layouts.GetElement("layout", new[] { className, "jtview", layoutName, null });
			if (xnLayout != null)
			{
				var duplicates = new List<XmlNode>();
				DuplicateLayout(xnLayout.Clone(), suffixCode, duplicates);
				// This method is used to duplicate the layouts used by one of the top level nodes
				// of the configuration. I think most of the layout nodes get matched up to tree nodes
				// and persisted as a result of that. sublayout ones don't, so we need to record them
				// as extras in the loop below. Also, the root one does not become a node in the tree,
				// so we need to remember it explicitly. (The line immediately below was added to fix
				// LT-13425.)
				m_rgxnNewLayoutNodes.Add(duplicates[0]);
				foreach (var xn in duplicates)
				{
					m_layouts.AddNodeToInventory(xn);
					var nodes = xn.ChildNodes;
					if (nodes.Count == 1 && nodes[0].Name == "sublayout")
						m_rgxnNewLayoutNodes.Add(xn);
				}
			}
		}

		private static void UpdateLayoutName(XmlNode node, string attrName, string code)
		{
			Debug.Assert(node.Attributes != null);
			var xaLayout = node.Attributes[attrName];
			var oldLayout = xaLayout.Value;
			var idx = oldLayout.IndexOf(Inventory.kcMarkLayoutCopy);
			if (idx > 0)
				oldLayout = oldLayout.Remove(idx);
			xaLayout.Value = String.Format("{0}{1}{2}", oldLayout, Inventory.kcMarkLayoutCopy, code);
		}

		private void DeleteUnwantedConfigurations(IEnumerable<string> viewsToDelete)
		{
			var configDir = FdoFileHelper.GetConfigSettingsDir(m_cache.ProjectId.ProjectFolder);
			// Load in existing combobox LayoutTypeComboItems
			var layoutMap = LoadLayoutMapFromComboBox();

			// Find Matches, delete layouts
			foreach (var viewId in viewsToDelete)
			{
				// Find match and delete
				LayoutTypeComboItem defunct;
				if (layoutMap.TryGetValue(viewId, out defunct))
				{
					layoutMap.Remove(viewId);
					var path = GetConfigFilePath(defunct.LayoutTypeNode, configDir);
					File.Delete(path);
				}
			}
			RewriteComboBoxItemsAfterDelete(layoutMap);
			m_layouts.Reload();
			m_parts.Reload();
		}

		private static string GetConfigFilePath(XmlNode xnConfig, string configDir)
		{
			var label = XmlUtils.GetManditoryAttributeValue(xnConfig, "label");
			var className = XmlUtils.GetManditoryAttributeValue(xnConfig.FirstChild, "class");
			var name = String.Format("{0}_{1}.fwlayout", label, className);
			return Path.Combine(configDir, name);
		}

		private void RewriteComboBoxItemsAfterDelete(Dictionary<string, LayoutTypeComboItem> layoutMap)
		{
			var oldSelItem = m_cbDictType.SelectedItem as LayoutTypeComboItem;
			Debug.Assert(oldSelItem != null, "Should have SOME selected item!");
			var key = oldSelItem.LayoutName;
			var idx = m_cbDictType.SelectedIndex;
			var delta = layoutMap.Count - m_cbDictType.Items.Count;
			idx += delta;
			m_cbDictType.BeginUpdate();
			m_cbDictType.Items.Clear();
			foreach (var item in layoutMap)
				m_cbDictType.Items.Add(item.Value);
			var newSelItem = FindMatchingLayoutInMap(key, layoutMap);
			if (newSelItem == null)
				m_cbDictType.SelectedIndex = Math.Max(0, idx);
			else
				m_cbDictType.SelectedItem = newSelItem;
			m_cbDictType.EndUpdate();
		}

		private void RenameConfigurations(IEnumerable<Tuple<string, string>> viewsToRename)
		{
			var configDir = FdoFileHelper.GetConfigSettingsDir(m_cache.ProjectId.ProjectFolder);
			// Load in existing combobox LayoutTypeComboItems
			var layoutMap = LoadLayoutMapFromComboBox();

			// Find matches, change layout display name
			foreach (var viewNameSpec in viewsToRename)
			{
				var id = viewNameSpec.Item1;
				var newLabel = viewNameSpec.Item2;

				// Find match
				var layoutItem = FindMatchingLayoutInMap(id, layoutMap);
				var oldPath = GetConfigFilePath(layoutItem.LayoutTypeNode, configDir);
				XmlUtils.SetAttribute(layoutItem.LayoutTypeNode, "label", newLabel);
				layoutItem.Label = newLabel;
				var newPath = GetConfigFilePath(layoutItem.LayoutTypeNode, configDir);
				File.Move(oldPath, newPath);	// rename the file.
			}
			RewriteComboBoxItemsAfterRename(layoutMap);
		}

		private void RewriteComboBoxItemsAfterRename(Dictionary<string, LayoutTypeComboItem> layoutMap)
		{
			Debug.Assert(layoutMap.Count != m_cbDictType.Items.Count,
				"Rename shouldn't change number of items!");
			var idx = m_cbDictType.SelectedIndex;
			m_cbDictType.BeginUpdate();
			m_cbDictType.Items.Clear();
			foreach (var item in layoutMap)
				m_cbDictType.Items.Add(item.Value);
			m_cbDictType.SelectedIndex = idx;
			m_cbDictType.EndUpdate();
		}

		/// <summary>
		/// Gets the layout item matching a given code from the Manage Views dialog.
		/// </summary>
		/// <param name="layoutId">Layout code from DictionaryConfigMgrDlg</param>
		/// <param name="layoutMap">Map from LoadLayoutMapFromComboBox</param>
		/// <returns>null if not found</returns>
		private static LayoutTypeComboItem FindMatchingLayoutInMap(string layoutId,
			Dictionary<string,LayoutTypeComboItem> layoutMap)
		{
			var mapKey = layoutMap.Keys.Where(
				key => key.Contains(layoutId)).FirstOrDefault();
			if (mapKey == null)
				return null; // safety feature; shouldn't happen

			// Found match
			Debug.WriteLine("Found layout key: "+mapKey);
			LayoutTypeComboItem layoutItem;
			layoutMap.TryGetValue(mapKey, out layoutItem);
			return layoutItem;
		}

		private Dictionary<string, LayoutTypeComboItem> LoadLayoutMapFromComboBox()
		{
			var mapLayoutToConfigBase = new Dictionary<string, LayoutTypeComboItem>();
			foreach (var ltn in (m_cbDictType.Items.OfType<LayoutTypeComboItem>()))
			{
				if (ltn == null)
					continue;
				var sLayout = XmlUtils.GetManditoryAttributeValue(ltn.LayoutTypeNode, "layout");
				mapLayoutToConfigBase.Add(sLayout, ltn);
			}
			return mapLayoutToConfigBase;
		}

		private void SetNewActiveConfiguration(string newActiveConfig)
		{
			var layoutMap = LoadLayoutMapFromComboBox();
			// Find matching view
			var match = FindMatchingLayoutInMap(newActiveConfig, layoutMap);
			// Set combobox to that view
			m_cbDictType.SelectedItem = match;
		}

		#endregion

		private void m_linkConfigureHomograph_LinkClicked(object sender, LinkLabelLinkClickedEventArgs e)
		{
			m_mediator.SendMessage("ConfigureHomographs", this);
		}
	}
}<|MERGE_RESOLUTION|>--- conflicted
+++ resolved
@@ -379,14 +379,9 @@
 			m_sLayoutPropertyName = sLayoutPropertyName;
 			m_layouts = Inventory.GetInventory("layouts", cache.ProjectId.Name);
 			m_parts = Inventory.GetInventory("parts", cache.ProjectId.Name);
-<<<<<<< HEAD
 			m_configObjectName = XmlUtils.GetLocalizedAttributeValue(configurationParameters, "configureObjectName", "");
-=======
-			m_configObjectName = XmlUtils.GetLocalizedAttributeValue(m_stringTbl,
-				configurationParameters, "configureObjectName", "");
 			m_configNotLocalizedObjectName = XmlUtils.GetOptionalAttributeValue(
 				configurationParameters, "configureObjectName", "");
->>>>>>> c944ca10
 			Text = String.Format(Text, m_configObjectName);
 			m_defaultRootLayoutName = XmlUtils.GetAttributeValue(configurationParameters, "layout");
 			string sLayoutType = null;
