--- conflicted
+++ resolved
@@ -210,7 +210,7 @@
 		/// <returns></returns>
 		public bool OnConfigureDictionary(object commandObject)
 		{
-<<<<<<< HEAD
+			bool refreshNeeded;
 			using (var dlg = new DictionaryConfigurationDlg(PropertyTable))
 			{
 				var clerk = PropertyTable.GetValue<RecordClerk>("ActiveClerk", null);
@@ -218,22 +218,10 @@
 				dlg.Text = String.Format(xWorksStrings.ConfigureTitle, GetDictionaryConfigurationType(PropertyTable));
 				dlg.HelpTopic = GetConfigDialogHelpTopic(PropertyTable);
 				dlg.ShowDialog(PropertyTable.GetValue<IWin32Window>("window"));
-			}
+				refreshNeeded = controller.MasterRefreshRequired;
+			}
+			if (refreshNeeded)
 			Publisher.Publish("MasterRefresh", null);
-=======
-			bool refreshNeeded;
-			using (var dlg = new DictionaryConfigurationDlg(m_propertyTable))
-			{
-				var clerk = m_propertyTable.GetValue<RecordClerk>("ActiveClerk", null);
-				var controller = new DictionaryConfigurationController(dlg, m_propertyTable, clerk != null ? clerk.CurrentObject : null);
-				dlg.Text = String.Format(xWorksStrings.ConfigureTitle, GetDictionaryConfigurationType(m_propertyTable));
-				dlg.HelpTopic = GetConfigDialogHelpTopic(m_propertyTable);
-				dlg.ShowDialog(m_propertyTable.GetValue<IWin32Window>("window"));
-				refreshNeeded = controller.MasterRefreshRequired;
-			}
-			if (refreshNeeded)
-				m_mediator.SendMessage("MasterRefresh", null);
->>>>>>> aa882c6e
 			return true; // message handled
 		}
 
