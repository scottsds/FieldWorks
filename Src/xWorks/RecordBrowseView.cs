// Copyright (c) 2003-2015 SIL International
// This software is licensed under the LGPL, version 2.1 or later
// (http://www.gnu.org/licenses/lgpl-2.1.html)
using System;
using System.Collections.Generic;
using System.Diagnostics;
using System.Windows.Forms;
using System.Xml.Linq;
using SIL.CoreImpl;
using SIL.FieldWorks.Common.COMInterfaces;
using SIL.FieldWorks.Common.Controls;
using SIL.FieldWorks.Common.FwUtils;
using SIL.FieldWorks.Common.RootSites;
using SIL.FieldWorks.Common.Widgets;
using SIL.FieldWorks.FDO;
using SIL.FieldWorks.FDO.Application;
using SIL.FieldWorks.FDO.Infrastructure;
using SIL.FieldWorks.FdoUi;
using SIL.FieldWorks.Filters;
using SIL.Utils;
using WaitCursor = SIL.FieldWorks.Common.FwUtils.WaitCursor;

namespace SIL.FieldWorks.XWorks
{
	/// <summary>
	/// RecordBrowseView is a table oriented view of the collection
	/// </summary>
	public class RecordBrowseView : RecordView, ISnapSplitPosition, IPostLayoutInit, IFocusablePanePortion
	{
		public event CheckBoxChangedEventHandler CheckBoxChanged;

		#region Data members
		/// <summary>
		///
		/// </summary>
		protected BrowseViewer m_browseViewer;
		private bool m_suppressRecordNavigation;
		protected bool m_suppressShowRecord;
		private bool m_fHandlingFilterChangedByClerk;

		/// <summary>
		/// Required designer variable.
		/// </summary>
		private readonly System.ComponentModel.Container components;
		#endregion // Data members

		#region Construction and disposal

		public RecordBrowseView()
		{
			Init();
		}

		public RecordBrowseView(XElement browseViewDefinitions, RecordClerk recordClerk)
			: base(browseViewDefinitions, recordClerk)
		{
			Init();
		}

		private void Init()
		{
			InitializeComponent();
			AccNameDefault = "RecordBrowseView";	// default accessibility name
			Name = "RecordBrowseView";
		}

		#region Overrides of XWorksViewBase

		/// <summary>
		/// Initialize a FLEx component with the basic interfaces.
		/// </summary>
		/// <param name="flexComponentParameters">Parameter object that contains the required three interfaces.</param>
		public override void InitializeFlexComponent(FlexComponentParameters flexComponentParameters)
		{
			base.InitializeFlexComponent(flexComponentParameters);

			InitBase();
			m_fullyInitialized = true;
			// These have to be done here, rather than in SetupDataContext(),
			// or the record clerk resets its current object,
			// when the root object gets set in the borwse view's MakeRoot,
			// which, in  turn, resets its current index to zero,
			// which fires events. By connecting them here,
			// they won't be ready to hand off to clients.
			m_browseViewer.SelectionChanged += OnSelectionChanged;
			m_browseViewer.SelectedIndexChanged += m_browseViewer_SelectedIndexChanged;
			m_browseViewer.FilterChanged += FilterChangedHandler;
			m_browseViewer.SorterChanged += SortChangedHandler;
			m_browseViewer.ListModificationInProgressChanged += m_browseViewer_ListModificationInProgressChanged;
			m_browseViewer.BrowseView.RightMouseClickedEvent += OnFwRightMouseClick;
			m_browseViewer.SelectionDrawingFailure += OnBrowseSelectionDrawingFailed;
			m_browseViewer.CheckBoxChanged += OnCheckBoxChanged;
			Clerk.FilterChangedByClerk += Clerk_FilterChangedByClerk;
			Clerk.SorterChangedByClerk += Clerk_SorterChangedByClerk;
			if (m_browseViewer.BulkEditBar != null)
			{
				// We have a browse viewer that is using a bulk edit bar, so make sure our RecordClerk
				// is properly setup/sync'd with its saved settings.
				m_browseViewer.BulkEditBar.TargetComboSelectedIndexChanged += TargetColumnChanged;
				if (m_browseViewer.BulkEditBar.ExpectedListItemsClassId != 0)
				{
					m_browseViewer.BulkEditBar.OnTargetComboSelectedIndexChanged();
					CheckExpectedListItemsClassInSync();
				}
				else
				{
					// now that we're finished setting up the bulk edit bar, we need to make
					// sure our clerk loads its defaults, since bulk edit didn't provide information
					// for which list items class to load objects for.
					if (Clerk.ListSize == 0)
						Clerk.OnChangeListItemsClass(Clerk.SortItemProvider.ListItemsClass, 0, false);
				}
			}

			// We're seeing an odd crash occurring during Init.ShowRecord() (see LT-9498)
			// where the Display is getting updated in RestoreSelectionAndScrollPos
			// after ShowRecord() below sets m_browseViewer.CurrentIndex.
			// As far as I (EricP) can tell "RestoreSelectionAndScrollPos" should only occur
			// after Init() (ie. Application.Idle()) and the user has created a new selection based upon
			// clicking or keyboard input. In otherwords, there is no reason to try to
			// restore a BrowseView Selection that has occurred before the user has
			// done anything to create a selection with the cursor.
			// In effort to avoid this crashing path, we clear any RootBox.Selection that
			// has been set by the program up to this point. If a Selection exists,
			// we will display a Debug message alerting programmers to investigate
			// how they got into this state.
			// The only reliable ways to trigger the assertion below seemed to involve active filters
			// and switching between areas (not tools). Since clicking Ignore seems to not cause
			// any problems, I am commenting out the assertion for now.
			if (m_browseViewer.BrowseView != null &&
				m_browseViewer.BrowseView.RootBox != null &&
				m_browseViewer.BrowseView.RootBox.Selection != null)
			{
				//Debug.Fail("Not sure how/why we have a RootBox.Selection at this point in initialization. " +
				//	"Please comment in LT-9498 how you reproduced this. Perhaps it would indicate how to reproduce this crash.");

				m_browseViewer.BrowseView.RootBox.DestroySelection();
			}

			ShowRecord();
		}

		#endregion

		/// <summary>
		/// Clean up any resources being used.
		/// </summary>
		protected override void Dispose(bool disposing)
		{
			// Must not be run more than once.
			if (IsDisposed)
				return;

			if (disposing)
			{
				if (ExistingClerk != null) // ExistingClerk, *not* Clerk (see doc on ExistingClerk)
				{
					PersistSortSequence();
					ExistingClerk.FilterChangedByClerk -= Clerk_FilterChangedByClerk;
					ExistingClerk.SorterChangedByClerk -= Clerk_SorterChangedByClerk;
				}
				if (m_browseViewer != null)
				{
					m_browseViewer.SelectionChanged -= OnSelectionChanged;
					m_browseViewer.SelectedIndexChanged -= m_browseViewer_SelectedIndexChanged;
					m_browseViewer.FilterChanged -= FilterChangedHandler;
					m_browseViewer.SorterChanged -= SortChangedHandler;
					if (m_browseViewer.BulkEditBar != null)
						m_browseViewer.BulkEditBar.TargetComboSelectedIndexChanged -= TargetColumnChanged;
					m_browseViewer.BrowseView.RightMouseClickedEvent -= OnFwRightMouseClick;
					m_browseViewer.ListModificationInProgressChanged -= m_browseViewer_ListModificationInProgressChanged;
					m_browseViewer.SelectionDrawingFailure -= OnBrowseSelectionDrawingFailed;
					m_browseViewer.CheckBoxChanged -= OnCheckBoxChanged;
					m_browseViewer.SortersCompatible -= Clerk.AreSortersCompatible;
				}
				if (components != null)
					components.Dispose();
			}
			m_browseViewer = null;
			// m_mediator = null; // No, or the superclass call will crash.

			base.Dispose(disposing);
		}

		#endregion // Construction and disposal

		#region Message Handlers

		/// <summary>
		/// Signal the clerk to change its filter to the user selected value.
		/// </summary>
		/// <param name="sender"></param>
		/// <param name="args"></param>
		private void FilterChangedHandler(object sender, FilterChangeEventArgs args)
		{
			// If we're in the process of notifying clients that the clerk has changed
			// the filter, we don't need to tell the clerk to change the filter (again)!
			if (m_fHandlingFilterChangedByClerk)
				return;
			Clerk.OnChangeFilter(args);
		}

		/// <summary>
		/// Notify clients that the clerk has changed the filter.
		/// </summary>
		/// <param name="sender"></param>
		/// <param name="e"></param>
		private void Clerk_FilterChangedByClerk(object sender, FilterChangeEventArgs e)
		{
			m_fHandlingFilterChangedByClerk = true;
			// Let the client(s) know about the change.
			m_browseViewer.UpdateFilterBar(Clerk.Filter);
			m_fHandlingFilterChangedByClerk = false;
		}

		private void Clerk_SorterChangedByClerk(object sender, EventArgs e)
		{
			m_browseViewer.InitSorter(Clerk.Sorter, true);
		}

		private void SortChangedHandler(object sender, EventArgs args)
		{
			using (new WaitCursor(this))
			{
				HandleSortChange();
			}
		}

		private void HandleSortChange()
		{
			bool isDefaultSort = false;
			string colName = null;
			List<int> sortedCols = m_browseViewer.SortedColumns;
			// if the default column is NOT being sorted, we tell the clerk to display what the items are being sorted by
			if (sortedCols.Count > 0)
			{
				colName = m_browseViewer.GetColumnName(sortedCols[0]);
				isDefaultSort = sortedCols[0] == m_browseViewer.DefaultSortColumn;
			}
			Clerk.OnSorterChanged(m_browseViewer.Sorter, colName, isDefaultSort);
		}

		private void TargetColumnChanged(object sender, TargetColumnChangedEventArgs e)
		{
			if (e.ExpectedListItemsClass == 0)
				return;	// no target column selected, so it shouldn't matter what the class of the clerk's list items are.
			using (new WaitCursor(this))
			{
				// we're changing the class of our list items.
				// use ListUpdateHelper to suspend reloading the list until we've changed the class
				// and recomputed the columns. Otherwise, we'll try to reload the list and redraw the display
				// with columns that may not have all their parts in place (e.g. for generated custom fields)
				using (new RecordClerk.ListUpdateHelper(ExistingClerk))
				{
					// change the list items class, but don't do the reload && refresh display
					// until after we've recomputed our columns to allow regenerating custom field parts
					// for that new class.
					ExistingClerk.OnChangeListItemsClass(e.ExpectedListItemsClass, e.TargetFlid, e.ForceReload);
					CheckExpectedListItemsClassInSync();
					// Recompute the possible columns, so the layout/parts system
					// can generate parts for custom fields based upon a new root object class.
					// this should not actually change the column specs themselves since
					// they refer to those parts through "layout" references.
					m_browseViewer.BrowseView.Vc.ComputePossibleColumns();
				}
			}
		}

		public bool OnClerkOwningObjChanged(object sender)
		{
			CheckDisposed();

			if (Clerk != sender || (m_browseViewer==null))
				return false;

			if (Clerk.OwningObject == null)
			{
				//this happens, for example, when they user sets a filter on the
				//list we are dependent on, but no records are selected by the filter.
				//thus, we now do not have an object to get records out of,
				//so we need to just show a blank list.
				m_browseViewer.RootObjectHvo = -1;
			}
			else
			{
				m_browseViewer.RootObjectHvo = Clerk.OwningObject.Hvo;
				SetInfoBarText();
			}
			return false; //allow others clients of this clerk to know about it as well.
		}

		/// <summary>
		/// This gets triggered when something goes wrong during drawing or hiding the selection
		/// in the browse view. Usually this is because of incomplete refresh, when some crucial object
		/// got deleted. Reconstructing the list often fixes things.
		/// </summary>
		public void OnBrowseSelectionDrawingFailed(object sender, EventArgs args)
		{
			CheckDisposed();

			Clerk.OnRefresh(null);
		}

		public void OnFwRightMouseClick(SimpleRootSite sender, FwRightMouseClickEventArgs e)
		{
			CheckDisposed();

			var browseView = sender as XmlBrowseView;
			if (browseView != null)
			{
				IVwSelection sel = e.Selection;
				int clev = sel.CLevels(false); // anchor
				int hvoRoot, tag, ihvo, cpropPrevious;
				IVwPropertyStore vps;
				sel.PropInfo(false, clev - 1, out hvoRoot, out tag, out ihvo, out cpropPrevious, out vps);
				// First make the selection so it will be highlighted before the context menu popup.
				if (browseView.SelectedIndex != ihvo) // No sense in waking up the beast for no reason.
					browseView.SelectedIndex = ihvo;
				int hvo = browseView.HvoAt(ihvo);
				if (Cache.ServiceLocator.IsValidObjectId(hvo)) // may be fake one from decorator.
				{
					CmObjectUi ui = CmObjectUi.MakeUi(Cache, hvo); // Disposes of itself when menu closes since true passed in lext line.
					if (ui != null)
					{
<<<<<<< HEAD
						ui.InitializeFlexComponent(new FlexComponentParameters(PropertyTable, Publisher, Subscriber));
						e.EventHandled = ui.HandleRightClick(sender, true, "mnuBrowseView");
=======
						ui.Mediator = m_mediator;
						ui.PropTable = m_propertyTable;
						e.EventHandled = ui.HandleRightClick(m_mediator, m_propertyTable, sender, true, "mnuBrowseView");
>>>>>>> 15d5922b
					}
				}
			}
		}

		#endregion // Message Handlers

		#region Other methods

		protected override void ReadParameters()
		{
			base.ReadParameters();
			// TODO: Deal with Browse XML file?
			// They are in the XElement: m_configurationParametersElement.
		}

		protected override void SetupDataContext()
		{
			base.SetupDataContext();
			// Make sure our persisted sorter/filters are up to date so browse viewer
			// has the latest set for configuring/activating the filterBar
			bool fNeedReload = Clerk.UpdateFiltersAndSortersIfNeeded();
			// This is mainly to handle the possibility that one of our objects in a virtual
			// property has been deleted, either by some other tool, or by another client altogether.
			// Enhance: it would be very nice not to do this any time we can be sure it isn't needed.

			// The second 'true' here is to make it skip the sort.  The sort has to be skipped at this
			// point because our VC has been disposed, and we haven't made a new one yet.  The sort
			// will happen later in the sequence of Init when InitSorter is called

			int hvo = 0;
			if (Clerk.OwningObject != null)
				hvo = Clerk.OwningObject.Hvo;
			// We must update the list if needed BEFORE we create the actual view, otherwise, if it is trying
			// to display an out-of-date list containing deleted objects, all kinds of things may go wrong.
			if (XmlUtils.GetOptionalBooleanAttributeValue(m_configurationParametersElement, "forceReloadListOnInitOrChangeRoot", false))
			{
				PropertyTable.SetProperty(Clerk.Id + "_AlwaysRecomputeVirtualOnReloadList", true, true, true);
				// (EricP) when called by RecordView.InitBase() in the context of ListUpdateHelper.ClearBrowseListUntilReload
				// the list does not get reloaded until ListUpdateHelper is disposed, but the views property
				// will get cleared to prevent these views from accessing invalid objects.
				Clerk.UpdateList(false, true);
			}

			m_browseViewer = CreateBrowseViewer(m_configurationParametersElement, hvo, Cache, Clerk.SortItemProvider, Clerk.VirtualListPublisher);
			m_browseViewer.InitializeFlexComponent(new FlexComponentParameters(PropertyTable, Publisher, Subscriber));
			m_browseViewer.FinishInitialization(hvo, m_madeUpFieldIdentifier);
			m_browseViewer.SortersCompatible += Clerk.AreSortersCompatible;
			// If possible make it use the style sheet appropriate for its main window.
			m_browseViewer.SuspendLayout();
			SetStyleSheet();
			m_browseViewer.Dock = DockStyle.Fill;
			RecordFilter linkFilter = m_browseViewer.FilterFromLink();
			SetupLinkScripture();
			if (linkFilter != null)
				Clerk.OnChangeFilter(new FilterChangeEventArgs(linkFilter, Clerk.Filter));
			if (Clerk.Filter != null && !Clerk.Filter.IsValid)
				Clerk.ResetFilterToDefault();
			m_browseViewer.UpdateFilterBar(Clerk.Filter);
			bool fSortChanged = m_browseViewer.InitSorter(Clerk.Sorter); // true if we had to change sorter
			// Do this AFTER we init the sorter and filter, so if any changes are made to the
			// sorter or filter as we install, we still get the right load.
			if (fSortChanged)
			{
				HandleSortChange();
				// Keep the current index -- see LT-8755.
			}
			else
			{
				List<int> sortedCols = m_browseViewer.SortedColumns;
				Clerk.IsDefaultSort = sortedCols.Count > 0 && sortedCols[0] == m_browseViewer.DefaultSortColumn;
				// This won't actually load if in the context of UpdateListHelper()
				Clerk.UpdateList(true, fNeedReload);
			}
			// Do this very late, it can't display properly until its record list has been built and sorted.
			Controls.Add(m_browseViewer);
			m_browseViewer.BringToFront();
			m_browseViewer.ResumeLayout();
		}

		/// <summary>
		/// Set up the current 'interesting texts' to include the part of Scripture (currently only 'all' is
		/// supported) specified byt the mediator property "LinkScriptureBooksWanted". Then remeove that property.
		/// </summary>
		void SetupLinkScripture()
		{
			string booksWanted = PropertyTable.GetValue<string>("LinkScriptureBooksWanted");
			if (booksWanted == null)
				return;
			PropertyTable.RemoveProperty("LinkScriptureBooksWanted");
			if (booksWanted != "all")
				return; // Enhance JohnT: accept a list of books in some form or other.
			var books = Cache.LanguageProject.TranslatedScriptureOA.ScriptureBooksOS;
			List<IStText> texts = new List<IStText>(0);
			foreach (var book in books)
			{
				foreach (var section in book.SectionsOS)
				{
					texts.Add(section.ContentOA);
					texts.Add(section.HeadingOA);
				}
			}

			var interestingTexts = InterestingTextsDecorator.GetInterestingTextList(PropertyTable, Cache.ServiceLocator);
			interestingTexts.SetInterestingTexts(texts);
		}

		/// <summary>
		/// This is broadcast after a link is followed. It allows us to set up the desired filter
		/// etc. even if the desired tool was already active.
		/// </summary>
		/// <param name="args"></param>
		/// <returns></returns>
		public bool OnLinkFollowed(object args)
		{
			SetupLinkScripture();
			return m_browseViewer.FollowLink(args);
		}


		/// <summary>
		/// This is the best way I can find to catch when the control is going away.
		/// </summary>
		/// <param name="e"></param>
		protected override void OnParentChanged(EventArgs e)
		{
			if (Parent == null)
				PersistSortSequence();
			base.OnParentChanged(e);
		}

		protected virtual BrowseViewer CreateBrowseViewer(XElement nodeSpec, int hvoRoot, FdoCache cache,
			ISortItemProvider sortItemProvider,ISilDataAccessManaged sda)
		{
			return new BrowseViewer(nodeSpec,
						 hvoRoot,
						 cache, sortItemProvider, sda);
		}

		private void SetStyleSheet()
		{
			if (m_browseViewer == null || m_browseViewer.StyleSheet != null)
				return;

			m_browseViewer.StyleSheet = FontHeightAdjuster.StyleSheetFromPropertyTable(PropertyTable);
		}

		/// <summary>
		/// Sometimes SetupDataContext is called before we're in a form and can get a stylesheet.
		/// </summary>
		/// <param name="e"></param>
		protected override void OnHandleCreated(EventArgs e)
		{
				SetStyleSheet();
			base.OnHandleCreated (e);
		}

		/// <summary>
		/// And sometimes OnHandleCreated() is called before we're in a form, but we can intercept
		/// another event...
		/// </summary>
		/// <param name="e"></param>
		protected override void OnPaintBackground(PaintEventArgs e)
		{
				SetStyleSheet();
			base.OnPaintBackground(e);
		}

		protected override void SetInfoBarText()
		{
			if (m_informationBar == null)
				return;

			string titleStr = "";
			// See if we have an AlternativeTitle string table id for an alternate title.
			string titleId = XmlUtils.GetAttributeValue(m_configurationParametersElement,
				"altTitleId");
			if (titleId != null)
			{
				XmlViewsUtils.TryFindString("AlternativeTitles", titleId, out titleStr);
				// if they specified an altTitleId, but it wasn't found, they need to do something,
				// so just return *titleId*
				if (Clerk.OwningObject != null && titleId.StartsWith("Reversal") &&
					XmlUtils.GetBooleanAttributeValue(m_configurationParametersElement, "ShowOwnerShortname"))
				{
					// Originally this option was added to enable Bulk Edit Reversal Entries title bar to show
					// which reversal index was being shown. If the 'titleId.StartsWith("Reversal")' in the 'if'
					// above is removed then the Word List Concordance shows the word being concorded in the
					// right pane title bar.
					titleStr = string.Format(xWorksStrings.ksXReversalIndex, Clerk.OwningObject.ShortName, titleStr);
				}
			}
			else if (Clerk.OwningObject != null)
			{
				if (XmlUtils.GetBooleanAttributeValue(m_configurationParametersElement, "ShowOwnerShortname"))
				{
					titleStr = Clerk.OwningObject.ShortName;
				}
			}
			if (String.IsNullOrEmpty(titleStr))
			{
				XmlViewsUtils.TryFindPluralFormFromFlid(Clerk.VirtualListPublisher.MetaDataCache,
					Clerk.OwningFlid, out titleStr);
			}

			bool fBaseCalled = false;
			if (String.IsNullOrEmpty(titleStr))
			{
				base.SetInfoBarText();
				fBaseCalled = true;
//				titleStr = ((IPaneBar)m_informationBar).Text;	// can't get to work.
				// (EricP) For some reason I can't provide an IPaneBar get-accessor to return
				// the new Text value. If it's desirable to allow TitleFormat to apply to
				// Clerk.CurrentObject, then we either have to duplicate what the
				// base.SetInfoBarText() does here, or get the string set by the base.
				// for now, let's just return.
				if (string.IsNullOrEmpty(titleStr))
					return;
			}

			// If we have a format attribute, format the title accordingly.
			string sFmt = XmlUtils.GetAttributeValue(m_configurationParametersElement, "TitleFormat");
			if (sFmt != null)
			{
				 titleStr = String.Format(sFmt, titleStr);
			}

			// if we haven't already set the text through the base,
			// or if we had some formatting to do, then set the infoBar text.
			if (!fBaseCalled || sFmt != null)
				((IPaneBar)m_informationBar).Text = titleStr;
		}

		protected override void ShowRecord()
		{
			// ShowRecord is called by InitBase,
			// but it isn't set up enough to do anything at that call.
			// Our own Init method needs to call it again.
			// Either that, or we can try initializing the browse viewer, before calling InitBase,
			// but that may be worse.
			if (!m_fullyInitialized || m_suppressShowRecord)
				return;
			Debug.Assert(m_browseViewer != null, "RecordBrowseView.SetupDataContext() has to be called before RecordBrowseView.ShowRecord().");

			RecordClerk clerk = Clerk;

			// This is a bizarre situation that occurs when the root object is changing and
			// notifications get sent in non-optimal order. There will be another
			// ShowRecord call after the two get synchronized.
			if (clerk.OwningObject != null && clerk.OwningObject.Hvo != m_browseViewer.RootObjectHvo)
				return;
			int currentIndex = clerk.CurrentIndex;

			int storedIndex = PropertyTable.GetValue(Clerk.PersistedIndexProperty, SettingsGroup.LocalSettings, currentIndex);
			if (storedIndex != currentIndex && storedIndex >= 0 && !clerk.HasEmptyList)
			{
				try
				{
					clerk.JumpToIndex(storedIndex);
					currentIndex = clerk.CurrentIndex;
					Debug.Assert(currentIndex == storedIndex);
				}
				catch
				{
					if (currentIndex >= 0)
						clerk.JumpToIndex(currentIndex);
				}
			}
			// all that the base method currently does is put the class name of the selected object
			// into our information bar. If we're supposed to be showing the short name of the root
			// object, that needs to be suppressed.
			//			if (!XmlUtils.GetBooleanAttributeValue(m_configurationParametersElement, "ShowOwnerShortname"))
			//				base.ShowRecord();
			//			else
			//SetInfoBarText();
			base.ShowRecord();
			try
			{
				// NOTE: If the clerk's current index is less than zero,
				// or greater than the number of objects in the vector,
				// SelectedIndex will assert in a debug build,
				// and throw an exception in a release build.

				// The call to m_browseViewer.SelectedIndex will trigger an event,
				// which will run the OnRecordNavigation method,
				// which will again try and set m_browseViewer.SelectedIndex,
				// so we set this to true, so OnRecordNavigation bails out.
				m_suppressRecordNavigation = true;
				m_browseViewer.SelectedIndex = currentIndex;
			}
			finally
			{
				m_suppressRecordNavigation = false;
			}
		}

		/// <summary>
		/// Record browse view implements ShowRecord by scrolling to show the current record. However,
		/// that may well not be all the response to selecting that record in the Clerk: for example,
		/// another pane may show a more detailed view of the selected record. Therefore, RecordBrowseView
		/// never claims to have 'handled' this event.
		/// </summary>
		/// <param name="argument"></param>
		/// <returns>
		/// false; we didn't fully handle it, even though we may have done something.
		/// </returns>
		public override bool OnRecordNavigation(object argument)
		{
			CheckDisposed();

			// Can't do anything if it isn't fully initialized,
			// and we don't want to do anything, if we are told not to.
			if (!m_fullyInitialized || m_suppressRecordNavigation)
				return false;
			Debug.Assert(m_browseViewer != null, "RecordBrowseView.SetupDataContext() has to be called before RecordBrowseView.OnRecordNavigation().");

			if (m_browseViewer == null || m_browseViewer.BrowseView == null || m_browseViewer.BrowseView.RootBox == null)
				return false; // can't do anything useful without a root box to select in.

			var rni = (RecordNavigationInfo)argument;
			m_suppressShowRecord = rni.SkipShowRecord;
			m_suppressRecordNavigation = rni.SuppressSaveOnChangeRecord;
			bool bvEnabled = m_browseViewer.Enabled;
			if (rni.SuppressFocusChange && bvEnabled)
				m_browseViewer.Enabled = false;
			try
			{
				RecordClerk clerk = Clerk;
				RecordClerk sendingClerk = RecordNavigationInfo.GetSendingClerk(argument);
				// NOTE: If the clerk's current index is less than zero,
				// or greater than the number of objects in the vector,
				// SelectedIndex will assert in a debug build,
				// and throw an exception in a release build.
				if (clerk != null && sendingClerk == clerk && clerk.IsActiveInGui)
				{
					m_browseViewer.SelectedIndex = clerk.CurrentIndex;
					// go ahead and SetInfoBarText even if we didn't change indices
					// we may have changed objects or root object classes (from Entries to Senses)
					SetInfoBarText();
				}
				//base.OnRecordNavigation(argument);
			}
			finally
			{
				m_suppressShowRecord = false;
				m_suppressRecordNavigation = false;
				if (rni.SuppressFocusChange && bvEnabled)
					m_browseViewer.Enabled = true;
			}

			return false;
		}

		#endregion // Other methods

		private void CheckExpectedListItemsClassInSync()
		{
			int beExpectedListItemsClass = m_browseViewer.BulkEditBar.ExpectedListItemsClassId;
			int clerkExpectedListItemsClass = Clerk.SortItemProvider.ListItemsClass;
			RecordList.CheckExpectedListItemsClassInSync(beExpectedListItemsClass, clerkExpectedListItemsClass);
		}

		public bool OnConsideringClosing(object argument, System.ComponentModel.CancelEventArgs args)
		{
			CheckDisposed();

			args.Cancel = !PrepareToGoAway();
			return args.Cancel; // if we want to cancel, others don't need to be asked.
		}

		#region IMainContentControl implementation

		public override bool PrepareToGoAway()
		{
			if (m_browseViewer != null)
				m_browseViewer.PrepareToGoAway();
			return base.PrepareToGoAway();
		}

		#endregion // IMainContentControl implementation

		#region ICtrlTabProvider implementation

		public override Control PopulateCtrlTabTargetCandidateList(List<Control> targetCandidates)
		{
			if (targetCandidates == null)
				throw new ArgumentNullException("targetCandidates", "'targetCandidates' is null.");

			if (m_browseViewer != null)
			{
				int targetCount = targetCandidates.Count;
				Control focusedControl = m_browseViewer.PopulateCtrlTabTargetCandidateList(targetCandidates);
				// if we added any targets, use those candidates, otherwise use the base candidates.
				if (targetCandidates.Count > targetCount)
					return focusedControl;
			}
			return base.PopulateCtrlTabTargetCandidateList(targetCandidates);
		}

		#endregion  ICtrlTabProvider implementation

		#region Component Designer generated code
		/// <summary>
		/// Required method for Designer support - do not modify
		/// the contents of this method with the code editor.
		/// </summary>
		private void InitializeComponent()
		{
			/*
			this.SuspendLayout();
			this.Controls.Add((UserControl)this.m_informationBar);
			this.ResumeLayout(false);*/
		}
		#endregion

		/// <summary>
		///	invoked when our BrowseView selection changes
		/// </summary>
		/// <param name="sender">unused</param>
		/// <param name="e">the event arguments</param>
		virtual public void OnSelectionChanged(object sender, FwObjectSelectionEventArgs e)
		{
			CheckDisposed();

			if (!m_suppressRecordNavigation || ! m_suppressShowRecord)
			{
				Clerk.ViewChangedSelectedRecord(e);
				SetInfoBarText();
			}
		}

		/// <summary>
		/// Event handler, which just passes the event on, if possible.
		/// </summary>
		/// <param name="sender"></param>
		/// <param name="e"></param>
		public virtual void OnCheckBoxChanged(object sender, CheckBoxChangedEventArgs e)
		{
			CheckDisposed();
			if (CheckBoxChanged != null)
				CheckBoxChanged(sender, e);
		}

		private void m_browseViewer_SelectedIndexChanged(object sender, EventArgs e)
		{
			string propName = Clerk.PersistedIndexProperty;
			PropertyTable.SetProperty(propName, Clerk.CurrentIndex, SettingsGroup.LocalSettings, true, true);
		}

		/// <summary>
		/// if the XML configuration does not specify the availability of the treebar
		/// (e.g. treeBarAvailability="Required"), then use this.
		/// </summary>
		protected override TreebarAvailability DefaultTreeBarAvailability
		{
			get
			{
				return TreebarAvailability.NotAllowed;
			}
		}

		public bool SnapSplitPosition(ref int width)
		{
			CheckDisposed();

			if (m_browseViewer == null)
				return false;
			return m_browseViewer.SnapSplitPosition(ref width);
		}

		public List<int> CheckedItems
		{
			get { return m_browseViewer.CheckedItems; }
		}

		private void m_browseViewer_ListModificationInProgressChanged(object sender, EventArgs e)
		{
			Clerk.ListModificationInProgress = m_browseViewer.ListModificationInProgress;
		}

		/// <summary>
		/// Gives access to the BrowseViewer which implements most of the functionality.
		/// </summary>
		public BrowseViewer BrowseViewer
		{
			get { return m_browseViewer; }
		}

		public void PostLayoutInit()
		{
			m_browseViewer.PostLayoutInit();
		}

		public bool IsFocusedPane
		{
			get; set;
		}
	}
	/// <summary>
	/// A browse view which has the select column hooked to an Active boolean
	///  (which is the UI name of the Disabled property of phonological rules,
	///   compound rules, ad hoc rules, and inflectional affix templates).  We
	///  only use this view with phonological rules and compound rules.
	/// </summary>
	public class RecordBrowseActiveView : RecordBrowseView
	{

		protected override BrowseViewer CreateBrowseViewer(XElement nodeSpec, int hvoRoot, FdoCache cache,
			ISortItemProvider sortItemProvider, ISilDataAccessManaged sda)
		{
			var viewer = new BrowseActiveViewer(nodeSpec,
						 hvoRoot,
						 cache, sortItemProvider, sda);
			viewer.CheckBoxActiveChanged += OnCheckBoxActiveChanged;
			return viewer;
		}

		/// <summary>
		/// Event handler, which makes any changes to the Active flag.
		/// </summary>
		/// <param name="sender"></param>
		/// <param name="e"></param>
		public void OnCheckBoxActiveChanged(object sender, CheckBoxActiveChangedEventArgs e)
		{
			base.OnCheckBoxChanged(sender, e);
			var changedHvos = e.HvosChanged;
			UndoableUnitOfWorkHelper.Do(e.UndoMessage, e.RedoMessage, Cache.ActionHandlerAccessor, () =>
				ChangeAnyDisabledFlags(changedHvos));
		}
		private void ChangeAnyDisabledFlags(int[] changedHvos)
		{
			foreach (var hvo in changedHvos)
			{
				ICmObject obj = Cache.ServiceLocator.GetInstance<ICmObjectRepository>().GetObject(hvo);
				switch (obj.ClassID)
				{
					case FDO.PhRegularRuleTags.kClassId: // fall through
					case FDO.PhMetathesisRuleTags.kClassId:
						var segmentRule = obj as FDO.IPhSegmentRule;
						segmentRule.Disabled = !segmentRule.Disabled;
						break;
					case FDO.MoEndoCompoundTags.kClassId: // fall through
					case FDO.MoExoCompoundTags.kClassId:
						var compoundRule = obj as FDO.IMoCompoundRule;
						compoundRule.Disabled = !compoundRule.Disabled;
						break;
				}
			}
		}
	}
}<|MERGE_RESOLUTION|>--- conflicted
+++ resolved
@@ -322,17 +322,11 @@
 					CmObjectUi ui = CmObjectUi.MakeUi(Cache, hvo); // Disposes of itself when menu closes since true passed in lext line.
 					if (ui != null)
 					{
-<<<<<<< HEAD
 						ui.InitializeFlexComponent(new FlexComponentParameters(PropertyTable, Publisher, Subscriber));
 						e.EventHandled = ui.HandleRightClick(sender, true, "mnuBrowseView");
-=======
-						ui.Mediator = m_mediator;
-						ui.PropTable = m_propertyTable;
-						e.EventHandled = ui.HandleRightClick(m_mediator, m_propertyTable, sender, true, "mnuBrowseView");
->>>>>>> 15d5922b
-					}
-				}
-			}
+				}
+			}
+		}
 		}
 
 		#endregion // Message Handlers
