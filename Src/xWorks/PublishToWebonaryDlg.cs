--- conflicted
+++ resolved
@@ -12,15 +12,15 @@
 using SIL.CoreImpl;
 using SIL.FieldWorks.Common.Framework;
 using SIL.FieldWorks.Common.FwUtils;
-<<<<<<< HEAD
-=======
 using SIL.Utils;
 using SIL.Windows.Forms;
-using PropertyTable = XCore.PropertyTable;
->>>>>>> 32707667
 
 namespace SIL.FieldWorks.XWorks
 {
+#if RANDYTODO
+	// TODO: This was creted in the old FwXWindow class.
+	// TODO: Figure out who can create it now.
+#endif
 	/// <summary>
 	/// Dialog for publishing data to Webonary web site.
 	/// </summary>
@@ -28,15 +28,11 @@
 	{
 		private readonly IHelpTopicProvider m_helpTopicProvider;
 		private readonly PublishToWebonaryController m_controller;
-
-<<<<<<< HEAD
-=======
 		/// <summary>
 		/// Needed to get the HelpTopicProvider and to save project specific settings
 		/// </summary>
-		protected PropertyTable PropertyTable { get; set; }
-
->>>>>>> 32707667
+		protected IPropertyTable PropertyTable { get; set; }
+
 		public PublishToWebonaryDlg()
 		{
 			InitializeComponent();
@@ -81,7 +77,7 @@
 
 			// Start with output log area not shown by default
 			// When a user clicks Publish, it is revealed. This is done within the context of having a resizable table of controls, and having
-			// the output log area be the vertically growing control when a user increases the height of the dialog
+			// the output log area be the vertically growing control when a user increases the height of the dialog.
 			this.Shown += (sender, args) => { this.Height = this.Height - outputLogTextbox.Height; };
 		}
 
@@ -248,10 +244,8 @@
 		{
 			if (PropertyTable != null)
 			{
-				PropertyTable.SetProperty("PublishToWebonaryDlg_Location", Location, false);
-				PropertyTable.SetPropertyPersistence("PublishToWebonaryDlg_Location", true);
-				PropertyTable.SetProperty("PublishToWebonaryDlg_Size", Size, false);
-				PropertyTable.SetPropertyPersistence("PublishToWebonaryDlg_Size", true);
+				PropertyTable.SetProperty("PublishToWebonaryDlg_Location", Location, true, false);
+				PropertyTable.SetProperty("PublishToWebonaryDlg_Size", Size, true, false);
 			}
 			base.OnClosing(e);
 		}
