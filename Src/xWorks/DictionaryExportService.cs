--- conflicted
+++ resolved
@@ -31,15 +31,9 @@
 		public int CountDictionaryEntries(DictionaryConfigurationModel config)
 		{
 			int[] entries;
-<<<<<<< HEAD
 			using(ClerkActivator.ActivateClerkMatchingExportType(DictionaryType, m_propertyTable, m_mediator))
 				ConfiguredXHTMLGenerator.GetPublicationDecoratorAndEntries(m_propertyTable, out entries, DictionaryType);
-			return entries.Sum(e => CountTimesGenerated(m_cache, config, e));
-=======
-			using(ClerkActivator.ActivateClerkMatchingExportType(DictionaryType, m_mediator))
-				ConfiguredXHTMLGenerator.GetPublicationDecoratorAndEntries(m_mediator, out entries, DictionaryType);
 			return entries.Count(e => IsGenerated(m_cache, config, e));
->>>>>>> bb7cc4c5
 		}
 
 		/// <summary>
