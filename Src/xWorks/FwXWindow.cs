// Copyright (c) 2003-2013 SIL International
// This software is licensed under the LGPL, version 2.1 or later
// (http://www.gnu.org/licenses/lgpl-2.1.html)
//
// File: FwXWindow.cs
// Responsibility: FLEx Team
//
// <remarks>
//	This just wraps the FieldWorks-agnostic XWindow in a form that FwApp can swallow.
// </remarks>
using System;
using System.Windows.Forms;
using System.Diagnostics;
using Microsoft.Win32;
using System.IO;
using System.Drawing;
using System.Reflection;
using System.Collections.Generic;
using System.Text;
using L10NSharp;
using SIL.FieldWorks.Common.UIAdapters;
using SIL.FieldWorks.Common.Widgets;
using SIL.FieldWorks.FDO;
using SIL.FieldWorks.Common.Framework;
using SIL.FieldWorks.Common.RootSites;
using SIL.FieldWorks.FDO.Application;
using SIL.FieldWorks.XWorks.Archiving;
using SIL.Utils;
using SIL.Utils.FileDialog;
using SIL.FieldWorks.Common.Controls;
using SIL.FieldWorks.FwCoreDlgs;
using SIL.FieldWorks.Common.COMInterfaces;
using SIL.FieldWorks.FwCoreDlgControls;
using XCore;
using SIL.FieldWorks.Resources;
using SIL.FieldWorks.FDO.Infrastructure;
using SIL.FieldWorks.FDO.DomainServices;
using SIL.FieldWorks.Common.FwUtils;
using Logger = SIL.Utils.Logger;
using System.Diagnostics.CodeAnalysis;
using System.Linq;
#if !__MonoCS__
using NetSparkle;
#endif

namespace SIL.FieldWorks.XWorks
{

	/// <summary>
	/// Summary description for FwXWindow.
	/// </summary>
	public class FwXWindow : XWindow, IFwMainWnd, ISettings, IRecordListOwner,
		IMainWindowDelegatedFunctions, IMainWindowDelegateCallbacks, IFindAndReplaceContext
	{
		#region Member variables
		/// <summary>
		/// Shared functionality of FwXWindow and FwMainWnd may be delegated here.
		/// </summary>
		protected MainWindowDelegate m_delegate;
		/// <summary>
		/// Flag indicating whether or not this instance of MainWnd is a copy of
		/// another Wnd (i.e. created by choosing the "Window/New Window" menu).
		/// </summary>
		protected bool m_fWindowIsCopy = false;

		/// <summary>
		/// Configuration file pathname.
		/// </summary>
		protected string m_configFile;

		/// <summary>
		///
		/// </summary>
		protected ActiveViewHelper m_viewHelper;

		/// <summary>
		/// Set by the owning application during startup when it has a url/link command line parameter
		/// </summary>
		protected FwLinkArgs m_startupLink;

		/// <summary>
		/// list of the virtual handlers we loaded.
		/// </summary>
		protected List<IVwVirtualHandler> m_installedVirtualHandlers;

		static bool m_fInUndoRedo; // true while executing an Undo/Redo command.

		private static LocalizationManager s_localizationMgr;

		/// <summary>
		/// The stylesheet used for all views in this window.
		/// </summary>
		protected FwStyleSheet m_StyleSheet;

		protected FwApp m_app; // protected so the test mock can get to it.
		#endregion

		/// <summary>
		/// This is the one (and should be only) handler for the user Refresh command.
		/// Refresh wants to first clean up the cache, then give things like Clerks a
		/// chance to reload stuff (calling the old OnRefresh methods), then give
		/// windows a chance to redisplay themselves.
		/// </summary>
		[SuppressMessage("Gendarme.Rules.Correctness", "EnsureLocalDisposalRule",
			Justification = "activeCache is a reference")]
		public virtual void OnMasterRefresh(object sender)
		{
			CheckDisposed();

			// Susanna asked that refresh affect only the currently active project, which is
			// what the string and List variables below attempt to handle.  See LT-6444.
			FwXWindow activeWnd = ActiveForm as FwXWindow;

			FdoCache activeCache = null;
			if (activeWnd != null)
				activeCache = activeWnd.Cache;

			List<FwXWindow> rgxw = new List<FwXWindow>();
			foreach (IFwMainWnd wnd in m_app.MainWindows)
			{
				FwXWindow xwnd = wnd as FwXWindow;
				if (xwnd != null)
				{
					if (activeCache == null || xwnd.Cache == activeCache)
					{
						xwnd.PrepareToRefresh();
						rgxw.Add(xwnd);
					}
				}
			}
			if (activeWnd != null)
				rgxw.Remove(activeWnd);

			foreach (FwXWindow xwnd in rgxw)
			{
				xwnd.FinishRefresh();
				xwnd.Refresh();
			}

			// LT-3963: active window changes as a result of a refresh.
			// Make sure focus doesn't switch to another FLEx application / window also
			// make sure the application focus isn't lost all together.
			// ALSO, after doing a refresh with just a single application / window,
			// the application would loose focus and you'd have to click into it to
			// get that back, this will reset that too.
			if (activeWnd != null)
			{
				// Refresh it last, so its saved settings get restored.
				activeWnd.FinishRefresh();
				activeWnd.Refresh();
				activeWnd.Activate();
			}
		}

		/// ------------------------------------------------------------------------------------
		/// <summary>
		/// Handle the Find menu command.
		/// </summary>
		/// <param name="args">Arguments</param>
		/// <returns><c>true</c> if message handled, otherwise <c>false</c>.</returns>
		/// ------------------------------------------------------------------------------------
		public bool OnEditFind(object args)
		{
			return m_app.ShowFindReplaceDialog(false, ActiveView as RootSite);
		}

		/// ------------------------------------------------------------------------------------
		/// <summary>
		/// Handle the Find menu command.
		/// </summary>
		/// <param name="args">Arguments</param>
		/// <returns><c>true</c> if message handled, otherwise <c>false</c>.</returns>
		/// ------------------------------------------------------------------------------------
		public bool OnEditReplace(object args)
		{
			return m_app.ShowFindReplaceDialog(true, ActiveView as RootSite);
		}

		#region Overridden properties
		/// ------------------------------------------------------------------------------------
		/// <summary>
		/// Gets the application registry key.
		/// </summary>
		/// ------------------------------------------------------------------------------------
		public override RegistryKey ApplicationRegistryKey
		{
			get { return m_app.SettingsKey; }
		}

		/// <summary>
		/// Gets an offset from the system's local application data folder.
		/// Subclasses should override this property
		/// if they want a folder within the base folder.
		/// </summary>
		protected override string LocalApplicationDataOffset
		{
			get { return Path.Combine("SIL", "FieldWorks"); }
		}

		/// ------------------------------------------------------------------------------------
		/// <summary>
		/// Get the flid of the owning property of the stylesheet
		/// </summary>
		/// ------------------------------------------------------------------------------------
		public virtual int StyleSheetOwningFlid
		{
			get
			{
				CheckDisposed();
				// If the active view is using the AnthroStyleSheet, return the appropriate flid.
				if (ActiveView != null)
				{
					IVwRootSite site = ActiveView.CastAsIVwRootSite();
					if (site != null)
					{
						IVwRootBox rootb = site.RootBox;
						if (rootb != null)
						{
							IVwStylesheet vss = rootb.Stylesheet;
							FwStyleSheet fss = vss as FwStyleSheet;
							if (fss != null)
							{
								int hvo = fss.RootObjectHvo;
								if (hvo > 0)
								{
									int clid = Cache.ServiceLocator.GetInstance<ICmObjectRepository>().GetClsid(hvo);
									if (clid == LangProjectTags.kClassId)
										return LangProjectTags.kflidStyles;
								}
							}
						}
					}
				}
				return LangProjectTags.kflidStyles;
			}
		}

		/// ------------------------------------------------------------------------------------
		/// <summary>
		/// Gets the hvo of the main "root object" associated with the application to which this
		/// main window belongs. For example, for TE, this would be the HVO of Scripture.
		/// </summary>
		/// ------------------------------------------------------------------------------------
		public virtual int HvoAppRootObject
		{
			get
			{
				CheckDisposed();
				return Cache.LanguageProject.LexDbOA.Hvo;
			}
		}

		/// ------------------------------------------------------------------------------------
		/// <summary>
		/// Gets the setting for style levels to show. If custom lists or sub-lists of styles
		/// are displayed in the application, this setting should be overridden.
		/// </summary>
		/// ------------------------------------------------------------------------------------
		public virtual int MaxStyleLevelToShow
		{
			get
			{
				CheckDisposed();
				return Int32.MaxValue;
			}
		}

		/// ------------------------------------------------------------------------------------
		/// <summary>
		/// Called when styles are renamed or deleted.
		/// </summary>
		/// ------------------------------------------------------------------------------------
		public virtual void OnStylesRenamedOrDeleted()
		{
			CheckDisposed();

			// Need to reload cache because styles might be renamed which might have
			// changed the paragraphs
			PrepareToRefresh();
			//FinishRefresh();
			Refresh();
		}

		/// ------------------------------------------------------------------------------------
		/// <summary>
		/// Allows individual implementations to override the default behavior when populating
		/// the paragraph style list.
		/// </summary>
		/// <returns><c>false</c> by default, but overridden versions may return <c>true</c> if
		/// to prevent the default behavior.
		/// </returns>
		/// ------------------------------------------------------------------------------------
		public virtual bool PopulateParaStyleListOverride()
		{
			return false;
		}
		#endregion

		/// ------------------------------------------------------------------------------------
		/// <summary>
		/// Default c'tor
		/// </summary>
		/// ------------------------------------------------------------------------------------
		public FwXWindow()
		{
			BasicInit(null);
		}

		private void BasicInit(FwApp app)
		{
			m_delegate = new MainWindowDelegate(this);
			if (app != null) // if configFile in FwXApp == null
			{
				m_delegate.App = app;

				m_propertyTable.SetProperty("HelpTopicProvider", app, true);
				m_propertyTable.SetPropertyPersistence("HelpTopicProvider", false);
				m_propertyTable.SetProperty("FeedbackInfoProvider", app, true);
				m_propertyTable.SetPropertyPersistence("FeedbackInfoProvider", false);
				m_propertyTable.SetProperty("App", app, true);
				m_propertyTable.SetPropertyPersistence("App", false);
			}
		}

		/// ------------------------------------------------------------------------------------
		/// <summary>
		/// C'tor for TESTING with MockFwXWindow
		/// </summary>
		/// <param name="app"></param>
		/// <param name="configFile">Only sets the member variable here, does NOT load UI.</param>
		/// ------------------------------------------------------------------------------------
		public FwXWindow(FwApp app, string configFile)
		{
			BasicInit(app);

			Debug.Assert(File.Exists(configFile));
			m_app = app;
			m_configFile = configFile;
		}

		/// ------------------------------------------------------------------------------------
		/// <summary>
		/// Construct a new form
		/// </summary>
		/// <param name="app">The app.</param>
		/// <param name="wndCopyFrom">Source window to copy from</param>
		/// <param name="iconStream">The icon stream.</param>
		/// <param name="configFile">The config file.</param>
		/// <param name="startupLink">The link to follow once the window is initialized.</param>
		/// ------------------------------------------------------------------------------------
		public FwXWindow(FwApp app, Form wndCopyFrom, Stream iconStream,
			string configFile, FwLinkArgs startupLink)
		{
			BasicInit(app);
			m_startupLink = startupLink;

			Debug.Assert(File.Exists(configFile));
			m_app = app;
			m_configFile = configFile;

			Init(iconStream, wndCopyFrom, app.Cache);

			// The order of the next two lines has been changed because the loading of the UI
			// properly depends on m_viewHelper being initialized.  Why this was not so with DNB
			// I do not know.
			// Here is the orginal order (along with a comment between them that seemed to imply this
			// new order could be a problem, but no obvious ones have appeared in my testing.

		   /*
			* LoadUI(configFile);
			* // Reload additional property settings that depend on knowing the database name.
			* m_viewHelper = new ActiveViewHelper(this);
			*/

			m_viewHelper = new ActiveViewHelper(this);
			LoadUI(configFile);

			m_viewHelper.ActiveViewChanged += ActiveViewChanged;
		}

		/// <summary>
		/// Different active view, we need to update the combo box.
		/// </summary>
		private void ActiveViewChanged(object sender, EventArgs e)
		{
			m_delegate.InitStyleComboBox();
		}

		/// <summary>
		/// FwXWindow also restores database-specific properties.
		/// </summary>
		protected override void RestoreProperties()
		{
			base.RestoreProperties();
			m_propertyTable.RestoreFromFile(m_propertyTable.LocalSettingsId);
			GlobalSettingServices.RestoreSettings(Cache.ServiceLocator, m_propertyTable);
		}

		/// <summary>
		/// If we are discarding saved settings, we must not keep any saved sort sequences,
		/// as they may represent a filter we are not restoring (LT-11647)
		/// </summary>
		protected override void DiscardProperties()
		{
			var tempDirectory = Path.Combine(Cache.ProjectId.ProjectFolder, FdoFileHelper.ksSortSequenceTempDir);
			Palaso.IO.DirectoryUtilities.DeleteDirectoryRobust(tempDirectory);
		}

		public void ClearInvalidatedStoredData()
		{
			DiscardProperties();
		}

		/// -----------------------------------------------------------------------------------
		/// <summary>
		/// Construct a new form
		/// </summary>
		/// <param name="app">the app.</param>
		/// <param name="wndCopyFrom">Source window to copy from.</param>
		/// <param name="iconStream"></param>
		/// <param name="configStream"></param>
		/// -----------------------------------------------------------------------------------
		public FwXWindow(FwApp app, Form wndCopyFrom, Stream iconStream,
			Stream configStream) : this()
		{
			m_app = app;
			m_configFile = null;
			Init(iconStream, wndCopyFrom, app.Cache);
			LoadUI(configStream);
		}

		/// -----------------------------------------------------------------------------------
		/// <summary>
		/// Clean up any resources being used.
		/// </summary>
		/// <param name="disposing"><c>true</c> to release both managed and unmanaged
		/// resources; <c>false</c> to release only unmanaged resources.
		/// </param>
		/// -----------------------------------------------------------------------------------
		protected override void Dispose(bool disposing)
		{
			//Debug.WriteLineIf(!disposing, "****************** " + GetType().Name + " 'disposing' is false. ******************");
			// Must not be run more than once.
			if (IsDisposed)
				return;

			if (disposing)
			{
				if (m_viewHelper != null)
					m_viewHelper.Dispose();
				if (m_app != null)
				{
					// The removing of the window needs to happen later; after this main window is
					// already disposed of. This is needed for side-effects that require a running
					// message loop (such as closing the TE notes view which would normally
					// happen at this call without a running message loop)
					m_app.FwManager.ExecuteAsync(m_app.RemoveWindow, this);
				}
			}

			// NOTE: base.Dispose() may need the FdoCache which RemoveWindow() wants to delete.
			base.Dispose(disposing);

			m_viewHelper = null;
			m_delegate = null;
		}

		protected override void OnHandleCreated(EventArgs e)
		{
			base.OnHandleCreated(e);
			Logger.WriteEvent(WindowHandleInfo("Created new window"));
		}

		/// ------------------------------------------------------------------------------------
		/// <summary>
		/// This main window is now the active one handle any data changes made in other
		/// applications. (By analogy with FwMainWindow, may also need to do something about
		/// Find/Replace?? (JT)).
		/// </summary>
		/// <param name="e"></param>
		/// ------------------------------------------------------------------------------------
		protected override void OnActivated(EventArgs e)
		{
			base.OnActivated(e);
			Logger.WriteEvent(WindowHandleInfo("Activated window"));

			/* Bad things happen, when this is done and the parser is running.
			 * TODO: Figure out how they can co-exist.
			if (FwApp.App != null)
			{
				FwApp.App.SyncFromDb();
			}
			*/
			m_delegate.OnActivated();
		}


		protected override void OnClosed(EventArgs e)
		{
			base.OnClosed(e);
			Logger.WriteEvent(WindowHandleInfo("Closed window"));
		}

		private string WindowHandleInfo(string eventMsg)
		{
			return String.Format(eventMsg + " [{0}] handle: [0x{1}]",
				Cache.ProjectId.Name, this.Handle.ToString("x"));
		}

		/// ------------------------------------------------------------------------------------
		/// <summary>
		/// Common initializations
		/// </summary>
		/// <param name="iconStream"></param>
		/// <param name="configFile"></param>
		/// <param name="app"></param>
		/// <param name="wndCopyFrom"></param>
		/// <param name="cache"></param>
		/// ------------------------------------------------------------------------------------
		private void Init(Stream iconStream, Form wndCopyFrom, FdoCache cache)
		{
			m_fWindowIsCopy = (wndCopyFrom != null);
			InitMediatorValues(cache);

			if(iconStream != null)
				Icon = new System.Drawing.Icon(iconStream);
		}

		protected void InitMediatorValues(FdoCache cache)
		{
			m_propertyTable.LocalSettingsId = "local";
			m_propertyTable.SetProperty("cache", cache, true);
			m_propertyTable.SetPropertyPersistence("cache", false);
			m_propertyTable.SetProperty("DocumentName", GetProjectName(cache), true);
			m_propertyTable.SetPropertyPersistence("DocumentName", false);
			var path = FdoFileHelper.GetConfigSettingsDir(cache.ProjectId.ProjectFolder);
			Directory.CreateDirectory(path);
			m_propertyTable.UserSettingDirectory = path;
			Mediator.PathVariables["{DISTFILES}"] = FwDirectoryFinder.CodeDirectory;
		}

		/// ------------------------------------------------------------------------------------
		/// <summary>
		/// Gets the string that will go in the caption of the main window.
		/// </summary>
		/// ------------------------------------------------------------------------------------
		public string GetMainWindowCaption(FdoCache cache)
		{
			string sCaption = m_delegate.GetMainWindowCaption(cache);
			return sCaption ?? Text;
		}

		/// ------------------------------------------------------------------------------------
		/// <summary>
		/// Returns the project name from the specified cache. If the connection is to a remote
		/// server, the string returned will include the server name, formatted in a form
		/// suitable for including in a window caption.
		/// </summary>
		/// <param name="cache">The FDO cache</param>
		/// ------------------------------------------------------------------------------------
		public string GetProjectName(FdoCache cache)
		{
			return m_delegate.GetProjectName(cache);
		}

		/// <summary>
		/// factory method for getting a progress state which is already hooked up to the correct progress panel
		/// </summary>
		/// <param name="propertyTable"></param>
		/// <param name="taskLabel"></param>
		/// <returns></returns>
		public static ProgressState CreatePredictiveProgressState(PropertyTable propertyTable, string taskLabel)
		{
			StatusBarProgressPanel panel = propertyTable.GetValue<StatusBarProgressPanel>("ProgressBar");
			if (panel == null)
				return new NullProgressState();//not ready to be doing progress bars

			IApp app = propertyTable.GetValue<IApp>("App");
			PredictiveProgressState s = new PredictiveProgressState(panel, app.SettingsKey, taskLabel);
			return s;
		}
		/// <summary>
		/// factory method for getting a progress state which is already hooked up to the correct progress panel
		/// </summary>
		/// <param name="propertyTable"></param>
		/// <returns></returns>
		public static ProgressState CreateMilestoneProgressState(PropertyTable propertyTable)
		{
			StatusBarProgressPanel panel = propertyTable.GetValue<StatusBarProgressPanel>("ProgressBar");
			if (panel == null)
				return new NullProgressState();//not ready to be doing progress bars

			return new MilestoneProgressState(panel);
		}
		/// <summary>
		/// factory method for getting a simple progress state which is already hooked up to the correct progress panel
		/// </summary>
		/// <param name="propertyTable"></param>
		/// <returns></returns>
		public static ProgressState CreateSimpleProgressState(PropertyTable propertyTable)
		{
			StatusBarProgressPanel panel = propertyTable.GetValue<StatusBarProgressPanel>("ProgressBar");
			if (panel == null)
				return new NullProgressState();//not ready to be doing progress bars

			return new ProgressState(panel);
		}


		#region XCore Message Handlers
		/// ------------------------------------------------------------------------------------
		/// <summary>
		///
		/// </summary>
		/// <param name="arg"></param>
		/// <returns></returns>
		/// ------------------------------------------------------------------------------------
		public bool OnEditCut(object arg)
		{
			CheckDisposed();

			if (m_viewHelper.ActiveView != null)
			{
				using (new DataUpdateMonitor(this, "EditCut"))
					return m_viewHelper.ActiveView.EditingHelper.CutSelection();
			}
			return false;
		}

		/// ------------------------------------------------------------------------------------
		/// <summary>
		///
		/// </summary>
		/// <param name="arg"></param>
		/// <returns></returns>
		/// ------------------------------------------------------------------------------------
		public bool OnEditCopy(object arg)
		{
			CheckDisposed();

			if (m_viewHelper.ActiveView != null)
				return m_viewHelper.ActiveView.EditingHelper.CopySelection();
			return false;
		}

		/// ------------------------------------------------------------------------------------
		/// <summary>
		///
		/// </summary>
		/// <param name="arg"></param>
		/// <returns></returns>
		/// ------------------------------------------------------------------------------------
		public bool OnEditPaste(object arg)
		{
			CheckDisposed();

			if (m_viewHelper.ActiveView != null)
			{
				string stUndo, stRedo;
				ResourceHelper.MakeUndoRedoLabels("kstidEditPaste", out stUndo, out stRedo);
				using (UndoableUnitOfWorkHelper undoHelper = new UndoableUnitOfWorkHelper(
					Cache.ServiceLocator.GetInstance<IActionHandler>(), stUndo, stRedo))
				using (new DataUpdateMonitor(this, "EditPaste"))
				{
					if (m_viewHelper.ActiveView.EditingHelper.PasteClipboard())
						undoHelper.RollBack = false;
				}
				return true;
			}
			return false;
		}

		/// <summary>
		/// Paste what is in the clipboard as a URL
		/// </summary>
		/// <param name="arg"></param>
		/// <returns></returns>
		public bool OnPasteUrl(object arg)
		{
			CheckDisposed();

			if (EditingHelper is RootSiteEditingHelper)
				return ((RootSiteEditingHelper)EditingHelper).PasteUrl(StyleSheet);
			return false;
		}

		/// <summary>
		/// Enable the PasteUrl command
		/// </summary>
		/// <param name="commandObject"></param>
		/// <param name="display"></param>
		/// <returns></returns>
		public virtual bool OnDisplayPasteUrl(object commandObject,
			ref UIItemDisplayProperties display)
		{
			CheckDisposed();

			display.Enabled = EditingHelper is RootSiteEditingHelper && ((RootSiteEditingHelper)EditingHelper).CanPasteUrl();
			return true;
		}

		/// <summary>
		/// Handle the InsertLinkToFile command
		/// </summary>
		public bool OnInsertLinkToFile(object arg)
		{
			CheckDisposed();

			RootSiteEditingHelper helper = EditingHelper as RootSiteEditingHelper;
			if (helper == null || !helper.CanInsertLinkToFile())
				return false;
			string pathname = null;
			using (var fileDialog = new OpenFileDialogAdapter())
			{
				fileDialog.Filter = ResourceHelper.FileFilter(FileFilterType.AllFiles);
				fileDialog.RestoreDirectory = true;
				if (fileDialog.ShowDialog() != DialogResult.OK)
					return false;
				pathname = fileDialog.FileName;
			}
			if (string.IsNullOrEmpty(pathname))
				return false;
<<<<<<< HEAD
			pathname = MoveOrCopyFilesDlg.MoveCopyOrLeaveExternalFile(pathname,
				Cache.LangProject.LinkedFilesRootDir, m_propertyTable.GetValue<IHelpTopicProvider>("HelpTopicProvider"));
=======
			pathname = MoveOrCopyFilesController.MoveCopyOrLeaveExternalFile(pathname,
				Cache.LangProject.LinkedFilesRootDir, m_mediator.HelpTopicProvider,  Cache.ProjectId.IsLocal);
>>>>>>> e70a5271
			if (String.IsNullOrEmpty(pathname))
				return false;
			// JohnT: don't use m_StyleSheet, no guarantee it has been created (see LT-7034)
			helper.ConvertSelToLink(pathname, StyleSheet);
			return true;
		}

		/// <summary>
		/// Enable the InsertLinkToFile command
		/// </summary>
		/// <param name="commandObject"></param>
		/// <param name="display"></param>
		/// <returns></returns>
		public virtual bool OnDisplayInsertLinkToFile(object commandObject,
			ref UIItemDisplayProperties display)
		{
			CheckDisposed();

			bool fAllow = m_propertyTable.GetBoolProperty("AllowInsertLinkToFile", true);

			if (fAllow)
			{
				display.Enabled = EditingHelper is RootSiteEditingHelper &&
					((RootSiteEditingHelper)EditingHelper).CanInsertLinkToFile();
				display.Visible = true;
			}
			else
			{
				display.Enabled = false;
				display.Visible = false;
			}

			return true;
		}

		/// ------------------------------------------------------------------------------------
		/// <summary>
		/// This is very similar to OnUpdateEditCut, but for xCore applications.
		/// </summary>
		/// <param name="commandObject"></param>
		/// <param name="display"></param>
		/// <returns>true to indicate handled.</returns>
		/// ------------------------------------------------------------------------------------
		public virtual bool OnDisplayEditCut(object commandObject,
			ref UIItemDisplayProperties display)
		{
			CheckDisposed();

			display.Enabled = m_viewHelper != null && m_viewHelper.ActiveView != null &&
				m_viewHelper.ActiveView.EditingHelper.CanCut();
			return true;
		}

		/// ------------------------------------------------------------------------------------
		/// <summary>
		/// This is very similar to OnUpdateEditCopy, but for xCore applications.
		/// </summary>
		/// <param name="commandObject"></param>
		/// <param name="display"></param>
		/// <returns>true to indicate handled.</returns>
		/// ------------------------------------------------------------------------------------
		public virtual bool OnDisplayEditCopy(object commandObject,
			ref UIItemDisplayProperties display)
		{
			CheckDisposed();

			display.Enabled = m_viewHelper.ActiveView != null &&
				m_viewHelper.ActiveView.EditingHelper.CanCopy();
			return true;
		}

		/// ------------------------------------------------------------------------------------
		/// <summary>
		/// This is very similar to OnUpdateEditPaste, but for xCore applications.
		/// </summary>
		/// <param name="commandObject"></param>
		/// <param name="display"></param>
		/// <returns>true to indicate handled.</returns>
		/// ------------------------------------------------------------------------------------
		public virtual bool OnDisplayEditPaste(object commandObject,
			ref UIItemDisplayProperties display)
		{
			CheckDisposed();

			display.Enabled = m_viewHelper.ActiveView != null &&
				m_viewHelper.ActiveView.EditingHelper.CanPaste();
			return true;
		}

		/// ------------------------------------------------------------------------------------
		/// <summary>
		/// Implement the SelectAll command (for the active view).
		/// </summary>
		/// <param name="arg"></param>
		/// <returns></returns>
		/// ------------------------------------------------------------------------------------
		public bool OnEditSelectAll(object arg)
		{
			CheckDisposed();

			if (m_viewHelper.ActiveView != null)
			{
				try
				{
					EnableBulkLoadingDisableIdleProcessing(true);
					m_viewHelper.ActiveView.EditingHelper.SelectAll();
				}
				finally
				{
					EnableBulkLoadingDisableIdleProcessing(false);
				}
				return true;
			}
			return false;
		}

		/// ------------------------------------------------------------------------------------
		/// <summary>
		/// Enable the SelectAll command if appropriate
		/// </summary>
		/// <param name="commandObject"></param>
		/// <param name="display"></param>
		/// <returns>true to indicate handled.</returns>
		/// ------------------------------------------------------------------------------------
		public virtual bool OnDisplayEditSelectAll(object commandObject,
			ref UIItemDisplayProperties display)
		{
			CheckDisposed();

			display.Enabled = m_viewHelper.ActiveView != null;
			return true;
		}

		/// ------------------------------------------------------------------------------------
		/// <summary>
		///
		/// </summary>
		/// <param name="command"></param>
		/// <returns></returns>
		/// ------------------------------------------------------------------------------------
		public bool OnUtilities(object command)
		{
			CheckDisposed();

			using (UtilityDlg dlg = new UtilityDlg(m_app))
			{
				dlg.SetDlgInfo(m_mediator, m_propertyTable, ((Command)command).Parameters[0]);
				dlg.ShowDialog(this);
			}

			return true;
		}

		/// ------------------------------------------------------------------------------------
		/// <summary>
		///
		/// </summary>
		/// <param name="commandObject"></param>
		/// <param name="display"></param>
		/// <returns>true to indicate handled.</returns>
		/// ------------------------------------------------------------------------------------
		public virtual bool OnDisplayUtilities(object commandObject,
			ref UIItemDisplayProperties display)
		{
			CheckDisposed();

			display.Enabled = true;
			return true;
		}

		/// ------------------------------------------------------------------------------------
		/// <summary>
		/// This method enables the Character Map command if the exe exists in the system dir.
		/// </summary>
		/// ------------------------------------------------------------------------------------
		public virtual bool OnDisplayShowCharMap(object commandObject,
			ref UIItemDisplayProperties display)
		{
			CheckDisposed();

			if (MiscUtils.IsUnix)
			{
				// Always enable menu command on Linux. If it's not installed we display an error
				// message when the user tries to launch it. See FWNX-567 for more info.
				display.Enabled = true;
				return true;
			}

			// If we can find the CharMap program, then enable the menu command
			string sysStr = Environment.GetFolderPath(Environment.SpecialFolder.System);
			string charmapPath = sysStr + "\\charmap.exe";
			display.Enabled = System.IO.File.Exists(charmapPath);
			return true;
		}

		/// ------------------------------------------------------------------------------------
		/// <summary>
		/// Start the Character Map program (if it's found).
		/// </summary>
		/// ------------------------------------------------------------------------------------
		public bool OnShowCharMap(object command)
		{
			CheckDisposed();

			var program = "charmap.exe";
			Action<Exception> errorHandler = null;
			if (MiscUtils.IsUnix)
			{
				program = "gucharmap";
				errorHandler = (exception) => {
					MessageBox.Show(string.Format(xWorksStrings.ksUnableToStartGnomeCharMap,
						program));
				};
			}

			using (MiscUtils.RunProcess(program, null, errorHandler))
				return true;
		}

		/// ------------------------------------------------------------------------------------
		/// <summary>
		///
		/// </summary>
		/// <param name="command"></param>
		/// <returns></returns>
		/// ------------------------------------------------------------------------------------
		public bool OnNewWindow(object command)
		{
			CheckDisposed();

			// Ensure that the new window opens in the same tool and location as this window.
			// See LT-1648.
			SaveSettings();
			m_app.FwManager.OpenNewWindowForApp(m_app, this);
			return true;
		}

		/// ------------------------------------------------------------------------------------
		/// <summary>
		/// Start logging events.
		/// </summary>
		/// <param name="args"></param>
		/// <returns></returns>
		/// ------------------------------------------------------------------------------------
		protected bool OnStartLogging(object args)
		{
			// For now, it attaches itself to various things through events, and runs until
			// the program exits.
			using (ScriptMaker sm = new ScriptMaker(ActiveForm))
			{
				LinkListener ll = m_propertyTable.GetValue<LinkListener>("LinkListener", null);
				if (ll == null)
					return true;
				sm.GoTo(ll.CurrentContext.ToString());
				return true;
			}
		}

		/// ------------------------------------------------------------------------------------
		/// <summary>
		///
		/// </summary>
		/// <param name="command"></param>
		/// <returns></returns>
		/// ------------------------------------------------------------------------------------
		public bool OnSaveLangProject(object command)
		{
			CheckDisposed();

			Cache.DomainDataByFlid.GetActionHandler().Commit();

			return true;
		}

		/// ------------------------------------------------------------------------------------
		/// <summary>
		/// This is very similar to OnUpdateFileSave, but for xCore applications.
		/// </summary>
		/// <param name="commandObject"></param>
		/// <param name="display"></param>
		/// <returns>true to indicate handled.</returns>
		/// ------------------------------------------------------------------------------------
		public virtual bool OnDisplaySaveLangProject(object commandObject,
			ref UIItemDisplayProperties display)
		{
			CheckDisposed();

			display.Enabled = (Cache != null &&
					Cache.ServiceLocator.GetInstance<IUndoStackManager>().HasUnsavedChanges);

			return true;
		}

		/// ------------------------------------------------------------------------------------
		/// <summary>
		///
		/// </summary>
		/// <param name="command"></param>
		/// <returns></returns>
		/// ------------------------------------------------------------------------------------
		public bool OnChooseLangProject(object command)
		{
			CheckDisposed();

			//there appears to be a problem with the DotNetBar balloon help which causes
			//it to crash when the user hovers over something that should have a balloon but that window
			//is behind a modeless dialog.
			var balloonActive = m_propertyTable.GetBoolProperty("ShowBalloonHelp", false);
			m_propertyTable.SetProperty("ShowBalloonHelp", false, true);

			m_delegate.FileOpen(this);

			m_propertyTable.SetProperty("ShowBalloonHelp", balloonActive, true);

			return true;
		}

		/// ------------------------------------------------------------------------------------
		/// <summary>
		/// Show dialog to report a bug in the system
		/// </summary>
		/// <param name="args"></param>
		/// <returns></returns>
		/// ------------------------------------------------------------------------------------
		protected bool OnHelpMakeSuggestion(object args)
		{
			ErrorReporter.MakeSuggestion(FwRegistryHelper.FieldWorksRegistryKey, "FLExDevteam@sil.org", this);
			return true;
		}

		/// ------------------------------------------------------------------------------------
		/// <summary>
		/// Show dialog to report a bug in the system
		/// </summary>
		/// <param name="args"></param>
		/// <returns></returns>
		/// ------------------------------------------------------------------------------------
		protected bool OnHelpReportProblem(object args)
		{
			ErrorReporter.ReportProblem(FwRegistryHelper.FieldWorksRegistryKey, m_app.SupportEmailAddress, this);
			return true;
		}

		/// ------------------------------------------------------------------------------------
		/// <summary>
		/// Check if any updates to FW are available
		/// </summary>
		/// <param name="args"></param>
		/// <returns></returns>
		/// ------------------------------------------------------------------------------------
		protected bool OnHelpCheckForUpdates(object args)
		{
#if !__MonoCS__
			var sparkle = SingletonsContainer.Item("Sparkle") as Sparkle;
			if (sparkle == null)
				MessageBox.Show("Updates do not work unless FieldWorks was installed via the installer.");
			else
				sparkle.CheckForUpdatesAtUserRequest();
#endif
			return true;
		}

		/// ------------------------------------------------------------------------------------
		/// <summary>
		/// Show Help About dialog
		/// </summary>
		/// <param name="args"></param>
		/// <returns></returns>
		/// ------------------------------------------------------------------------------------
		protected bool OnHelpAbout(object args)
		{
			m_delegate.ShowHelpAbout();
			return true;
		}

		/// ------------------------------------------------------------------------------------
		/// <summary>
		///
		/// </summary>
		/// <param name="command"></param>
		/// <returns></returns>
		/// ------------------------------------------------------------------------------------
		public bool OnNewLangProject(object command)
		{
			CheckDisposed();
			m_delegate.FileNew(this);
			return true;
		}

		/// ------------------------------------------------------------------------------------
		/// <summary>
		/// Handle click on Archive With RAMP menu item
		/// </summary>
		/// <param name="command">Not used</param>
		/// <returns>true (handled)</returns>
		/// ------------------------------------------------------------------------------------
		public bool OnArchiveWithRamp(object command)
		{
			CheckDisposed();

			// show the RAMP dialog
			var filesToArchive = m_app.FwManager.ArchiveProjectWithRamp(m_app, this);

			// if there are no files to archive, return now.
			if((filesToArchive == null) || (filesToArchive.Count == 0))
				return true;

			ReapRamp ramp = new ReapRamp();
			return ramp.ArchiveNow(this, MainMenuStrip.Font, Icon, filesToArchive, m_propertyTable, m_app, Cache);
		}

		/// ------------------------------------------------------------------------------------
		/// <summary>
		/// Update Archive With RAMP menu item
		/// </summary>
		/// <param name="args">the toolbar/menu item properties</param>
		/// <returns>true if handled</returns>
		/// ------------------------------------------------------------------------------------
		public bool OnUpdateArchiveWithRamp(object args)
		{
			TMItemProperties itemProps = args as TMItemProperties;
			if (itemProps != null)
			{
				itemProps.Visible = !(MiscUtils.IsMono);
				itemProps.Update = true;
				return true;
			}
			return false;
		}

		/// ------------------------------------------------------------------------------------
		/// <summary>
		/// Handle whether to enable Archive With RAMP menu item (enabled iff properly installed)
		/// </summary>
		/// <param name="command">Not used</param>
		/// <param name="display">Display properties</param>
		/// <returns>true (handled)</returns>
		/// ------------------------------------------------------------------------------------
		public bool OnDisplayArchiveWithRamp(object command, ref UIItemDisplayProperties display)
		{
			display.Enabled = ReapRamp.Installed;
			return true;
		}

		/// ------------------------------------------------------------------------------------
		/// <summary>
		/// Handle whether to enable menu item.
		/// </summary>
		/// <param name="command">Not used</param>
		/// <param name="display">Display properties</param>
		/// <returns>true (handled)</returns>
		/// ------------------------------------------------------------------------------------
		public bool OnDisplayPublishToWebonary(object command, ref UIItemDisplayProperties display)
		{
			display.Enabled = true;
			return true;
		}

		/// ------------------------------------------------------------------------------------
		/// <summary>
		/// Handle click on menu item
		/// </summary>
		/// <param name="command">Not used</param>
		/// <returns>true (handled)</returns>
		/// ------------------------------------------------------------------------------------
		public bool OnPublishToWebonary(object command)
		{
			CheckDisposed();
			ShowPublishToWebonaryDialog(m_mediator, PropTable);
			return true;
		}

		internal static void ShowPublishToWebonaryDialog(Mediator mediator, PropertyTable propertyTable)
		{
			var cache = propertyTable.GetValue<FdoCache>("cache");

			var reversals = cache.ServiceLocator.GetInstance<IReversalIndexRepository>().AllInstances().Select(item => item.Name.BestAnalysisAlternative.Text);
			var publications = cache.LangProject.LexDbOA.PublicationTypesOA.PossibilitiesOS.Select(p => p.Name.BestAnalysisAlternative.Text).ToList();

			var projectConfigDir = DictionaryConfigurationListener.GetProjectConfigurationDirectory(propertyTable, DictionaryConfigurationListener.DictionaryConfigurationDirectoryName);
			var defaultConfigDir = DictionaryConfigurationListener.GetDefaultConfigurationDirectory(DictionaryConfigurationListener.DictionaryConfigurationDirectoryName);
			var configurations = DictionaryConfigurationController.GetDictionaryConfigurationLabels(cache, defaultConfigDir, projectConfigDir);

			// show dialog
			var controller = new PublishToWebonaryController
			{
				Cache = cache,
				PropertyTable = propertyTable
			};
			var model = new PublishToWebonaryModel(propertyTable)
			{
				Reversals = reversals,
				Configurations = configurations,
				Publications = publications
			};
			using(var dialog = new PublishToWebonaryDlg(controller, model, propertyTable))
			{
				dialog.ShowDialog();
			}
		}

		/// ------------------------------------------------------------------------------------
		/// <summary>
		/// Display the project properties dialog
		/// </summary>
		/// <param name="args"></param>
		/// ------------------------------------------------------------------------------------
		protected bool OnFileProjectProperties(object command)
		{
			LaunchProjPropertiesDlg(false);
			return true;
		}

		/// ------------------------------------------------------------------------------------
		/// <summary>
		/// Exits the application :)
		/// </summary>
		/// <param name="param"></param>
		/// <returns></returns>
		/// ------------------------------------------------------------------------------------
		public bool OnExitApplication(object param)
		{
			CheckDisposed();
			m_delegate.FileExit();
			return true;
		}

		/// ------------------------------------------------------------------------------------
		/// <summary>
		/// Launches the proj properties DLG.
		/// </summary>
		/// <param name="startOnWSPage">if set to <c>true</c> [start on WS page].</param>
		/// ------------------------------------------------------------------------------------
		private void LaunchProjPropertiesDlg(bool startOnWSPage)
		{
			if (!SharedBackendServicesHelper.WarnOnOpeningSingleUserDialog(Cache))
				return;

			FdoCache cache = Cache;
			bool fDbRenamed = false;
			string sProject = cache.ProjectId.Name;
			string sLinkedFilesRootDir = cache.LangProject.LinkedFilesRootDir;
			using (var dlg = new FwProjPropertiesDlg(cache, m_app, m_app, FontHeightAdjuster.StyleSheetFromPropertyTable(m_propertyTable)))
			{
				dlg.ProjectPropertiesChanged += OnProjectPropertiesChanged;
				if (startOnWSPage)
					dlg.StartWithWSPage();
				if (dlg.ShowDialog(this) != DialogResult.Abort)
				{
					fDbRenamed = dlg.ProjectNameChanged();
					if (fDbRenamed)
					{
						sProject = dlg.ProjectName;
					}
					bool fFilesMoved = false;
					if (dlg.LinkedFilesChanged())
					{
						fFilesMoved = m_app.UpdateExternalLinks(sLinkedFilesRootDir);
					}
					// no need for any of these refreshes if entire window has been/will be
					// destroyed and recreated.
					if (!fDbRenamed && !fFilesMoved)
					{
						m_propertyTable.SetProperty("DocumentName", cache.ProjectId.UiName, true);
						m_propertyTable.SetPropertyPersistence("DocumentName", false);
					}
				}
			}
			if (fDbRenamed)
				m_app.FwManager.RenameProject(sProject, m_app);
		}

		private void OnProjectPropertiesChanged(object sender, EventArgs eventArgs)
		{
			// this event is fired before the Project Properties dialog is closed, so that we have a chance
			// to refresh everything before Paint events start getting fired, which can cause problems if
			// any writing systems are removed that a rootsite is currently displaying
			var dlg = (FwProjPropertiesDlg) sender;
			if (dlg.WritingSystemsChanged())
			{
				if (m_app is FwXApp)
					((FwXApp)m_app).OnMasterRefresh(null);
			}
		}

		/// <summary>
		///
		/// </summary>
		/// <param name="fullName"></param>
		/// <param name="oldString"></param>
		/// <param name="newString"></param>
		/// <returns></returns>
		public static string CreateNewFileName(string fullName, string oldString, string newString)
		{
			string oldName = fullName;
			StringBuilder strBuilderNewName = new StringBuilder(fullName);
			int index = fullName.LastIndexOf(oldString);
			if (index != -1)
			{
				strBuilderNewName.Replace(oldString, newString, index, oldString.Length);
				oldName = strBuilderNewName.ToString();
			}
			return oldName;
		}



		/// ------------------------------------------------------------------------------------
		/// <summary>
		/// Display the project properties dialog, but starting with the WS page.
		/// </summary>
		/// <param name="arg"></param>
		/// ------------------------------------------------------------------------------------
		public bool OnWritingSystemProperties(object arg)
		{
			CheckDisposed();

			LaunchProjPropertiesDlg(true);
			return true;
		}

		/// ------------------------------------------------------------------------------------
		/// <summary>
		/// This is very similar to OnUpdateEditCut, but for xCore applications.
		/// </summary>
		/// <param name="commandObject"></param>
		/// <param name="display"></param>
		/// <returns>true to indicate handled.</returns>
		/// ------------------------------------------------------------------------------------
		public virtual bool OnDisplayWritingSystemProperties(object commandObject,
			ref UIItemDisplayProperties display)
		{
			CheckDisposed();

			display.Enabled = true;
			return true;
		}

		/// ------------------------------------------------------------------------------------
		/// <summary>
		/// Handle the File/Backup and Restore menu command
		/// </summary>
		/// <param name="arg"></param>
		/// <returns>true</returns>
		/// ------------------------------------------------------------------------------------
		protected bool OnRestoreAProject(object arg)
		{
			m_app.FwManager.RestoreProject(m_app, this);
			return true;
		}

		/// ------------------------------------------------------------------------------------
		/// <summary>
		/// Handle the File/Restore menu command
		/// </summary>
		/// ------------------------------------------------------------------------------------
		protected bool OnFileProjectLocation(object arg)
		{
			m_app.FwManager.FileProjectLocation(m_app, this);
			return true;
		}

		/// ------------------------------------------------------------------------------------
		/// <summary>
		/// Updates the enabled state of the File Project Sharing Location menu item
		/// </summary>
		/// ------------------------------------------------------------------------------------
		protected bool OnDisplayFileProjectLocation(object commandObject, ref UIItemDisplayProperties display)
		{
			display.Enabled = FwRegistryHelper.FieldWorksRegistryKeyLocalMachine.CanWriteKey();
			return true;
		}

		/// ------------------------------------------------------------------------------------
		/// <summary>
		/// Handle the File/Backup and Restore menu command
		/// </summary>
		/// <param name="arg"></param>
		/// <returns>true</returns>
		/// ------------------------------------------------------------------------------------
		protected bool OnBackupThisProject(object arg)
		{
			SaveSettings(); // so they can be backed up!
			m_app.FwManager.BackupProject(m_app, this);
			return true;
		}

		/// ------------------------------------------------------------------------------------
		/// <summary>
		/// Handle the File/"Project Management"/Delete... menu command
		/// </summary>
		/// <param name="args"></param>
		/// <returns><c>true</c> if handled, otherwise <c>false</c></returns>
		/// ------------------------------------------------------------------------------------
		protected bool OnDeleteProject(object args)
		{
			m_app.FwManager.DeleteProject(m_app, this);
			return true;
		}

		/// ------------------------------------------------------------------------------------
		/// <summary>
		/// Disables/enables the File/"Project Management"/Delete... menu item
		/// </summary>
		/// <param name="commandObject"></param>
		/// <param name="display"></param>
		/// <returns><c>true</c></returns>
		/// ------------------------------------------------------------------------------------
		protected bool OnDisplayDeleteProject(object commandObject, ref UIItemDisplayProperties display)
		{
			display.Enabled = true;
			return true;
		}

		/// <summary>
		/// See whether the focus control wants to handle the specified message.
		/// It is assumed that if the focus control has a public or non-public method of the
		/// given name, it takes the supplied arguments and returns boolean.
		/// Call it and return what it returns.
		/// Special case: if the focus control is 'this', that is, the recipient xWindow has
		/// focus, just return false. This is because this method is called from, say,
		/// the implementation of OnDisplayUndo, to see whether some (other) focus control
		/// wants to handle the message. Returning false allows the correct default implementation
		/// of OnDisplayUndo when no (other) focused control wants to do it. Calling OnDisplayUndo
		/// on the focus control, on the other hand, leads to a stack overflow, since the first
		/// thing this.OnDisplayUndo does is to call FocusControlHandlesMessage again!
		/// </summary>
		/// <param name="methodName"></param>
		/// <param name="args"></param>
		/// <returns></returns>
		private bool FocusControlHandlesMessage(string methodName, object[] args)
		{
			// See whether the control that has focus wants to process this message.
			// Normally we would try to arrange that this control comes before the main window
			// in the list of message targets, but the FwXWindow is before the clerk which
			// says it has to be before the content control in the master list of targets.

			// first, try to use a control that has 'registered' to be first control to handle messages.
			// this provides certain controls the opportunity to still try to handle messages even if
			// they are not precisely in Focus. (see LT-7791)
			Control focusControl = GetFocusControl();
			if (focusControl != null && focusControl != this)
			{
				MethodInfo mi = focusControl.GetType().GetMethod(methodName,
					BindingFlags.NonPublic | BindingFlags.Public | BindingFlags.Instance);
				if (mi != null)
					return (bool)mi.Invoke(focusControl, args);
			}
			return false;
		}

		private Control GetFocusControl()
		{
			Control focusControl = null;
			if (m_propertyTable.PropertyExists("FirstControlToHandleMessages"))
			{
				focusControl = m_propertyTable.GetValue<Control>("FirstControlToHandleMessages");
			}
			if (focusControl == null || focusControl.IsDisposed)
			{
				focusControl = FocusedControl();
			}
			return focusControl;
		}

		/// ------------------------------------------------------------------------------------
		/// <summary>
		/// This function will undo the last changes done to the project.
		/// This function is executed when the user clicks the undo menu item.
		/// </summary>
		/// <param name="args">Unused</param>
		/// <returns><c>true</c> if handled, otherwise <c>false</c></returns>
		/// ------------------------------------------------------------------------------------
		protected bool OnUndo(object args)
		{
			if (FocusControlHandlesMessage("OnUndo", new[] { args }))
				return true;

			var ah = Cache.DomainDataByFlid.GetActionHandler();
			if (ah.CanUndo())
			{
				// start hour glass
				using (new WaitCursor(this))
				{
					try
					{
						m_fInUndoRedo = true;
						ah.Undo();
					}
					finally
					{
						m_fInUndoRedo = false;
					}
				}
				// Trigger a selection changed, to force updating of controls like the writing system combo
				// that might be affected, if relevant.
				var focusRootSite = GetFocusControl() as SimpleRootSite;
				if (focusRootSite != null && !focusRootSite.IsDisposed &&
					focusRootSite.RootBox != null && focusRootSite.RootBox.Selection != null)
				{
					focusRootSite.SelectionChanged(focusRootSite.RootBox, focusRootSite.RootBox.Selection);
				}
				return true;
			}
			return false;
		}

		private void HandleUndoResult(UndoResult ures, bool fPrivate)
		{
			// Enhance JohnT: may want to display messages for kuresFailed, kuresError
			if (ures != UndoResult.kuresSuccess)
			{

				if (!fPrivate && m_app != null)
				{
					// currently implemented, this will cause this app to do a master refresh,
					m_app.Synchronize(SyncMsg.ksyncUndoRedo);
				}
				else
				{
					// EricP/JohnT -- this path will probably never be called in a production
					// context, since we'll have an FwApp. And even in the case of tests
					// taking this path, we wonder if we should issue a "MasterRefresh" instead
					m_mediator.SendMessage("Refresh", this);
				}
			}
		}

		/// ------------------------------------------------------------------------------------
		/// <summary>
		/// Disables/enables the Edit/Undo menu item
		/// </summary>
		/// <param name="commandObject"></param>
		/// <param name="display"></param>
		/// <returns><c>true</c></returns>
		/// ------------------------------------------------------------------------------------
		protected bool OnDisplayUndo(object commandObject, ref UIItemDisplayProperties display)
		{
			if (FocusControlHandlesMessage("OnDisplayUndo", new object[] { commandObject, display }))
				return true;

			// Normal processing.
			IActionHandler ah = Cache.DomainDataByFlid.GetActionHandler();
			bool canUndo = (ah.UndoableSequenceCount > 0);
			display.Enabled = canUndo;
			string sUndo = canUndo ? ah.GetUndoText() : xWorksStrings.Undo;
			display.Text = (sUndo == null || sUndo == "") ? xWorksStrings.Undo : sUndo;
			return true;
		}

		/// ------------------------------------------------------------------------------------
		/// <summary>
		/// This function will redo the last changes undone to the project.
		/// This function is executed when the user clicks the redo menu item.
		/// </summary>
		/// <param name="args"></param>
		/// <returns><c>true</c> if handled, otherwise <c>false</c></returns>
		/// ------------------------------------------------------------------------------------
		protected bool OnRedo(object args)
		{
			if (FocusControlHandlesMessage("OnRedo", new[] { args }))
				return true;

			var ah = Cache.DomainDataByFlid.GetActionHandler();
			if (ah.CanRedo())
			{
				// start hour glass
				using (new WaitCursor(this))
				{
					try
					{
						m_fInUndoRedo = true;
						ah.Redo();
					}
					finally
					{
						m_fInUndoRedo = false;
					}
				}
				return true;
			}
			return false;
		}

		/// <summary>
		/// Called in FwXApp.OnMasterRefresh BEFORE clearing the cache, typically to
		/// save any work in progress.
		/// </summary>
		public void PrepareToRefresh()
		{
			CheckDisposed();

			// Use SendMessageToAllNow as this needs to go to everyone right now.  This
			// method on the mediator will not stop when the message is handled, nor is it deferred.
			m_mediator.SendMessageToAllNow("PrepareToRefresh", null);
		}

		/// <summary>
		/// Called in FwXApp.OnMasterRefresh AFTER clearing the cache, to reset everything.
		/// </summary>
		/// <returns></returns>
		public bool FinishRefresh()
		{
			CheckDisposed();

			SuspendLayout();
			// force our stylesheet to resync (LT-7382).
			ResyncStylesheet();
			RefreshDisplay();

			Refresh();
			ResumeLayout(true);

			return true;
		}


		/// <summary>
		/// Collect refreshable caches from every child which has one and refresh them (once each).
		/// Call RefreshDisplay for every child control (recursively) which implements it.
		///
		/// returns true if all the children have been processed by this class.
		/// </summary>
		public bool RefreshDisplay()
		{
			Cache.ServiceLocator.GetInstance<IUndoStackManager>().Refresh();
			var cacheCollector = new HashSet<IRefreshCache>();
			var clerkCollector = new HashSet<RecordClerk>();
			CollectCachesToRefresh(this, cacheCollector, clerkCollector);
			foreach (var cache in cacheCollector)
				cache.Refresh();
			foreach (var clerk in clerkCollector)
				clerk.ReloadIfNeeded();
			try
			{
				// In many cases ReconstructViews, which calls RefreshViews, will also try to Refresh the same caches.
				// Not only is this a waste, but it may wipe out data that ReloadIfNeeded has carefully re-created.
				// So suspend refresh for the caches we have already refreshed.
				foreach (var cache in cacheCollector)
				{
					if (cache is ISuspendRefresh)
						((ISuspendRefresh)cache).SuspendRefresh();
				}
				// Don't be lured into simplifying this to ReconstructViews(this). That has the loop,
				// but also calls this method again, making a stack overflow.
				foreach (Control c in Controls)
					ReconstructViews(c);
			}
			finally
			{
				foreach (var cache in cacheCollector)
				{
					if (cache is ISuspendRefresh)
						((ISuspendRefresh)cache).ResumeRefresh();
				}
			}
			return true;
		}

		/// <summary>
		/// Collect refreshable caches from the specified control and its subcontrols.
		/// We currently handle controls that are rootsites, and check their own SDAs as well
		/// as any base SDAs that those SDAs wrap.
		/// </summary>
		private void CollectCachesToRefresh(Control c, HashSet<IRefreshCache> cacheCollector, HashSet<RecordClerk> clerkCollector)
		{
			var rootSite = c as IVwRootSite;
			if (rootSite != null && rootSite.RootBox != null)
			{
				var sda = rootSite.RootBox.DataAccess;
				while (sda != null)
				{
					if (sda is IRefreshCache)
						cacheCollector.Add((IRefreshCache)sda);
					if (sda is DomainDataByFlidDecoratorBase)
						sda = ((DomainDataByFlidDecoratorBase)sda).BaseSda;
					else
						break;
				}
			}
			var clerkView = c as XWorksViewBase;
			if (clerkView != null && clerkView.ExistingClerk != null)
				clerkCollector.Add(clerkView.ExistingClerk);

			foreach (Control child in c.Controls)
				CollectCachesToRefresh(child, cacheCollector, clerkCollector);
		}

		/// <summary>
		/// Call RefreshDisplay on the passed in control if it has a public (no argument) method of that name.
		/// Recursively call ReconstructViews on each control that the given control contains.
		/// </summary>
		/// <param name="control"></param>
		private void ReconstructViews(Control control)
		{
			bool childrenRefreshed = false;

			var refreshable = control as IRefreshableRoot;
			if (refreshable != null)
			{
				childrenRefreshed = refreshable.RefreshDisplay();
			}
			if (!childrenRefreshed)
			{
				foreach (Control c in control.Controls)
					ReconstructViews(c);
			}
		}

		/// <summary>
		///
		/// </summary>
		/// <param name="control"></param>
		/// <returns>List contain zero or more IVwRootbox objects.</returns>
		private List<IVwRootBox> FindAllRootBoxes(Control control)
		{
			List<IVwRootBox> rootboxes = new List<IVwRootBox>();
			if (control is IRootSite)
			{

				rootboxes.AddRange((control as IRootSite).AllRootBoxes());
			}
			foreach (Control c in control.Controls)
			{
				rootboxes.AddRange(FindAllRootBoxes(c));
			}
			return rootboxes;
		}

		/// ------------------------------------------------------------------------------------
		/// <summary>
		/// Disables/enables the Edit/Redo menu item
		/// </summary>
		/// <param name="commandObject"></param>
		/// <param name="display"></param>
		/// <returns><c>true</c></returns>
		/// ------------------------------------------------------------------------------------
		protected bool OnDisplayRedo(object commandObject, ref UIItemDisplayProperties display)
		{
			if (FocusControlHandlesMessage("OnDisplayRedo", new object[] { commandObject, display }))
				return true;
			IActionHandler ah = Cache.DomainDataByFlid.GetActionHandler();
			bool canRedo = (ah.RedoableSequenceCount > 0);
			display.Enabled = canRedo;
			string sRedo = canRedo ? ah.GetRedoText() : xWorksStrings.Redo;
			display.Text = (sRedo == null || sRedo == "") ? xWorksStrings.Redo : sRedo;
			return true;
		}

		/// ------------------------------------------------------------------------------------
		/// <summary>
		/// Shows the Styles dialog
		/// </summary>
		/// <param name="args">ignored</param>
		/// <returns><c>true</c></returns>
		/// ------------------------------------------------------------------------------------
		protected bool OnFormatStyle(object args)
		{
			ShowStylesDialog(ParaStyleListHelper != null ? ParaStyleListHelper.SelectedStyle.Name : null,
				CharStyleListHelper != null ? CharStyleListHelper.SelectedStyle.Name : null,
				null);
			return true;
		}

		/// ------------------------------------------------------------------------------------
		/// <summary>
		/// Required interface member to launch the style dialog.
		/// </summary>
		/// <param name="paraStyleName">Name of the initially selected paragraph style.</param>
		/// <param name="charStyleName">Name of the initially selected character style.</param>
		/// <param name="setPropsToFactorySettings">Delegate to set style info properties back
		/// to the default factory settings</param>
		/// <returns>true if refresh should be called to reload the cache</returns>
		/// ------------------------------------------------------------------------------------
		public bool ShowStylesDialog(string paraStyleName, string charStyleName,
			Action<StyleInfo> setPropsToFactorySettings)
		{
			CheckDisposed();

			if (m_delegate.ShowStylesDialog(paraStyleName, charStyleName, setPropsToFactorySettings))
			{
				// Need to refresh to reload the cache.  See LT-6265.
				(m_app as FwXApp).OnMasterRefresh(null);
			}
			return false;	// refresh already called if needed
		}

		/// ------------------------------------------------------------------------------------
		/// <summary>
		/// Determines whether this window is in a state where it can Apply a style.
		/// </summary>
		/// <value></value>
		/// ------------------------------------------------------------------------------------
		public bool CanApplyStyle
		{
			get { CheckDisposed(); return m_delegate.CanApplyStyle; }
		}

		/// ------------------------------------------------------------------------------------
		/// <summary>
		/// Shows the apply style dialog
		/// </summary>
		/// <param name="args">ignored</param>
		/// <returns><c>true</c></returns>
		/// ------------------------------------------------------------------------------------
		protected bool OnFormatApplyStyle(object args)
		{
			if (!m_delegate.CanApplyStyle)
				return false;
			ShowApplyStyleDialog(
				ParaStyleListHelper != null ? ParaStyleListHelper.SelectedStyle.Name : null,
				CharStyleListHelper != null ? CharStyleListHelper.SelectedStyle.Name : null, 0);
			return true;
		}

		/// ------------------------------------------------------------------------------------
		/// <summary>
		/// Shows the Format Apply Style dialog
		/// </summary>
		/// <param name="paraStyleName">The currently-selected Paragraph style name</param>
		/// <param name="charStyleName">The currently-selected Character style name</param>
		/// <param name="maxStyleLevel">The maximum style level that will be shown in this
		/// dialog. (apps that do not use style levels in their stylesheets can pass 0)</param>
		/// ------------------------------------------------------------------------------------
		public void ShowApplyStyleDialog(string paraStyleName, string charStyleName, int maxStyleLevel)
		{
			m_delegate.ShowApplyStyleDialog(paraStyleName, charStyleName, maxStyleLevel);
		}

		/// ------------------------------------------------------------------------------------
		/// <summary>
		/// Enable the menu command for Format/Styles, if we can.
		/// </summary>
		/// <param name="commandObject"></param>
		/// <param name="display"></param>
		/// <returns>true</returns>
		/// ------------------------------------------------------------------------------------
		protected bool OnDisplayFormatApplyStyle(object commandObject,
			ref UIItemDisplayProperties display)
		{
			display.Enabled = m_delegate.CanApplyStyle;
			return true;
		}

		/// ------------------------------------------------------------------------------------
		/// <summary>
		/// Handle the Create Shortcut on Desktop menu/toolbar item.
		/// </summary>
		/// <param name="args"></param>
		/// <returns></returns>
		/// ------------------------------------------------------------------------------------
		public bool OnCreateShortcut(object args)
		{
			CheckDisposed();

			return m_delegate.OnCreateShortcut(args);
		}

		/// <summary>
		/// return an array of all of the objects which should
		/// 1) be queried when looking for someone to deliver a message to
		/// 2) be potential recipients of a broadcast
		/// </summary>
		/// <returns></returns>
		public override IxCoreColleague[] GetMessageTargets()
		{
			CheckDisposed();
			if(m_app is IxCoreColleague)
				return new IxCoreColleague[] { this, m_app as IxCoreColleague };
			else
				return new IxCoreColleague[]{this};
		}

		/// <summary>
		/// Display this import command everywhere.
		/// </summary>
		public bool OnDisplayImportTranslatedLists(object parameters, ref UIItemDisplayProperties display)
		{
			display.Enabled = true;
			display.Visible = true;
			return true;
		}

		/// <summary>
		/// Import a file contained translated strings for one or more lists.
		/// </summary>
		/// <remarks>See FWR-1739.</remarks>
		public bool OnImportTranslatedLists(object commandObject)
		{
			string filename = null;
			// ActiveForm can go null (see FWNX-731), so cache its value, and check whether
			// we need to use 'this' instead (which might be a better idea anyway).
			var form = ActiveForm;
			if (form == null)
				form = this;
			using (var dlg = new OpenFileDialogAdapter())
			{
				dlg.CheckFileExists = true;
				dlg.RestoreDirectory = true;
				dlg.Title = ResourceHelper.GetResourceString("kstidOpenTranslatedLists");
				dlg.ValidateNames = true;
				dlg.Multiselect = false;
				dlg.Filter = ResourceHelper.FileFilter(FileFilterType.FieldWorksTranslatedLists);
				if (dlg.ShowDialog(form) != DialogResult.OK)
					return true;
				filename = dlg.FileName;
			}
#if DEBUG
			var dtBegin = DateTime.Now;
#endif
			using (new WaitCursor(form, true))
			{
				NonUndoableUnitOfWorkHelper.DoUsingNewOrCurrentUOW(Cache.ActionHandlerAccessor,
					() => ImportTranslatedLists(filename));
			}
#if DEBUG
			var dtEnd = DateTime.Now;
			var span = new TimeSpan(dtEnd.Ticks - dtBegin.Ticks);
			Debug.WriteLine(String.Format("Total elapsed time for loading translated list(s) from {0} and handling PropChanges = {1}",
				filename, span));
#endif
			return true;
		}

		private void ImportTranslatedLists(string filename)
		{
			using (var dlg = new ProgressDialogWithTask(this))
			{
				dlg.AllowCancel = true;
				dlg.Maximum = 200;
				dlg.Message = filename;
				dlg.RunTask(true, FdoCache.ImportTranslatedLists, filename, Cache);
			}
		}

		#endregion // XCore Message Handlers

		/// <summary>
		/// Either enable bulk loading and disable idle processing, or disable bulk loading and
		/// enable idle processing.
		/// </summary>
		/// <param name="fEnable"></param>
		public void EnableBulkLoadingDisableIdleProcessing(bool fEnable)
		{
			if (fEnable)
				SuspendIdleProcessing();
			else
				ResumeIdleProcessing();
		}

		/// <summary>
		/// This is true while executing Undo or Redo (and associated changes, like the consequent
		/// PropChanged or Refresh). It is currently used by the Clerk to tell that it should not
		/// force a Save, even if the current record changes.
		/// </summary>
		public static bool InUndoRedo
		{
			get { return m_fInUndoRedo; }
		}

		protected override void XWindow_Closing(object sender, System.ComponentModel.CancelEventArgs e)
		{
			SaveSettingsNow();
			// LT-6440
			// In the case of a shutdown while the parser is starting, we were getting
			// into a situation where the main window was disposed of while the parser
			// thread was trying to execute com calls on the UI thread and using the
			// main form as the Invoke point.
			m_mediator.SendMessageToAllNow("StopParser", null);
			base.XWindow_Closing(sender, e);
		}

		public override void SaveSettings()
		{
			GlobalSettingServices.SaveSettings(Cache.ServiceLocator, m_propertyTable);
			// first save global settings, ignoring database specific ones.
			m_propertyTable.SaveGlobalSettings();
			// now save database specific settings.
			m_propertyTable.SaveLocalSettings();
		}

		/// <summary>Keyman select language message</summary>
		protected static uint s_wm_kmselectlang =
			Win32.RegisterWindowMessage("WM_KMSELECTLANG");

		/// <summary>
		/// Keyman's select language message must be forwarded to the focus window to take useful effect.
		/// </summary>
		protected override void WndProc(ref Message m)
		{
			if (IsDisposed)
				return;

			if (m.Msg == s_wm_kmselectlang)
			{
				IntPtr focusWnd = Win32.GetFocus();
				if (focusWnd != IntPtr.Zero)
				{
					Win32.SendMessage(focusWnd, m.Msg, m.WParam, m.LParam);
					focusWnd = IntPtr.Zero;
					return; // No need to pass it on to the superclass, since we dealt with it.
				}
			}
			base.WndProc (ref m);
			// In Mono, closing a dialog invokes WM_ACTIVATE on the active form, which then selects
			// its active control.  This swallows keyboard input.  To prevent this, we select the
			// desired control if one has been established so that keyboard input can still be seen
			// by that control.  (See FWNX-785.)
			if (MiscUtils.IsMono && m.Msg == (int)Win32.WinMsgs.WM_ACTIVATE && m.HWnd == this.Handle &&
				DesiredControl != null && !DesiredControl.IsDisposed && DesiredControl.Visible && DesiredControl.Enabled)
			{
				DesiredControl.Select();
			}
		}

		/// <summary>
		/// Gets or sets the control that needs keyboard input.  (See FWNX-785.)
		/// </summary>
		public Control DesiredControl { get; set; }

		#region ISettings implementation

		/// -----------------------------------------------------------------------------------
		/// <summary>
		/// Registry key for settings for this window.
		/// </summary>
		/// <remarks>Part of the ISettings interface.</remarks>
		/// -----------------------------------------------------------------------------------
		virtual public RegistryKey SettingsKey
		{
			get
			{
				CheckDisposed();
				return m_app.SettingsKey;
			}
		}

		/// <summary>
		/// Save the persisted settings now.
		/// </summary>
		public void SaveSettingsNow()
		{
			CheckDisposed();

			try
			{
				RegistryKey key = SettingsKey;
				key.SetValue("LatestConfigurationFile", m_configFile);
			}
			catch (Exception e)
			{
				// just ignore any exceptions. It really doesn't matter if SaveSettingsNow() fail.
				Console.WriteLine("FwXWindow.SaveSettingsNow: Exception caught: {0}", e.Message);
			}
		}

		/// ------------------------------------------------------------------------------------
		/// <summary>
		/// Gets a value indicating whether or not the FwMainWnd has been created as a copy of
		/// another FwMainWnd.
		/// </summary>
		/// ------------------------------------------------------------------------------------
		public bool WindowIsCopy
		{
			get
			{
				CheckDisposed();

				return m_fWindowIsCopy;
			}
		}

		#endregion // ISettings implementation

		#region IFwMainWnd implementation
		/// ------------------------------------------------------------------------------------
		/// <summary>
		/// Called when a window is finished being created and completely initialized.
		/// </summary>
		/// <returns>True if successful; false otherwise</returns>
		/// ------------------------------------------------------------------------------------
		public bool OnFinishedInit()
		{
			CheckDisposed();

			if (m_startupLink != null)
				m_mediator.SendMessage("FollowLink", m_startupLink);
			UpdateControls();
			return true;
		}

		/// -----------------------------------------------------------------------------------
		/// <summary>
		/// Gets or sets the data objects cache.
		/// </summary>
		/// -----------------------------------------------------------------------------------
		public FdoCache Cache
		{
			get
			{
				CheckDisposed();

				return m_propertyTable.GetValue<FdoCache>("cache", null);
			}
		}

		/// ------------------------------------------------------------------------------------
		/// <summary>
		/// Gets the application to which this main winodw belongs.
		/// </summary>
		/// ------------------------------------------------------------------------------------
		public FwApp App
		{
			get { return m_app; }
		}

		/// <summary></summary>
		public override void OnPropertyChanged(string name)
		{
			CheckDisposed();

			// When switching tools, the Cache should be saved.  Persisting the Undo/Redo buffer between tools can be confusing
			// Fixes (LT-4650)
			if (name == "currentContentControl")
			{
				Cache.DomainDataByFlid.GetActionHandler().Commit();
				// If we change tools, the FindReplaceDlg is no longer valid, as its rootsite
				// is part of the previous tool, and will thus be disposed.  See FWR-2080.
				if (this.OwnedForms.Length > 0 && this.OwnedForms[0] is FwFindReplaceDlg)
					this.OwnedForms[0].Close();
			}

			base.OnPropertyChanged(name);
		}

		/// -----------------------------------------------------------------------------------
		/// <summary>
		/// Returns the NormalStateDesktopBounds property from the persistence object.
		/// </summary>
		/// -----------------------------------------------------------------------------------
		public Rectangle NormalStateDesktopBounds
		{
			get
			{
				CheckDisposed();

				var loc = m_propertyTable.GetValue<Point>("windowLocation");
				var size = m_propertyTable.GetValue("windowSize", /*hack*/new Size(400, 400));
				return new Rectangle(loc, size);
			}
		}

		/// -----------------------------------------------------------------------------------
		/// <summary>
		/// Create the client windows and add corresponding stuff to the sidebar, View menu,
		/// etc.
		/// </summary>
		/// -----------------------------------------------------------------------------------
		public virtual void InitAndShowClient()
		{
			CheckDisposed();

			Show();
		}

		/// -----------------------------------------------------------------------------------
		/// <summary>
		/// Enable or disable this window.
		/// </summary>
		///
		/// <param name="fEnable">Enable (true) or disable (false).</param>
		/// -----------------------------------------------------------------------------------
		public void EnableWindow(bool fEnable)
		{
			CheckDisposed();

			Enabled = fEnable;
		}

		/// ------------------------------------------------------------------------------------
		/// <summary>
		/// Called just before a window syncronizes it's views with DB changes (e.g. when an
		/// undo or redo command is issued).
		/// </summary>
		/// <param name="sync">syncronization message</param>
		/// ------------------------------------------------------------------------------------
		public virtual void PreSynchronize(SyncMsg sync)
		{
			CheckDisposed();
			// TODO: Implement it. This is copied from TE.
		}

		/// <summary>
		/// If a property requests it, do a db sync.
		/// </summary>
		public virtual void OnIdle(object sender)
		{
			CheckDisposed();

			/* Bad things happen, when this is done and the parser is running.
			 * TODO: Figure out how they can co-exist.
			if (PropertyTable.PropertyTable.GetBoolProperty("SyncOnIdle", false) && FwApp.App != null
				&& FwApp.App.SyncGuid != Guid.Empty)
			{
				FwApp.App.SyncFromDb();
			}
			*/
		}

		/// ------------------------------------------------------------------------------------
		/// <summary>
		/// Called when a window syncronizes it's views with DB changes (e.g. when an undo or
		/// redo command is issued).
		/// </summary>
		/// <param name="sync">syncronization message</param>
		/// <returns>True if the sync message was handled; false, indicating that the
		/// application should refresh all windows. </returns>
		/// ------------------------------------------------------------------------------------
		public virtual bool Synchronize(SyncMsg sync)
		{
			CheckDisposed();

			if (sync == SyncMsg.ksyncStyle)
			{
				// force our stylesheet to resync (LT-7382).
				ResyncStylesheet();
				ResyncRootboxStyles();
				return true;
			}
			return false;
		}

		/// ------------------------------------------------------------------------------------
		/// <summary>
		/// Get all the rootboxes we know about and reinitialize their stylesheets.
		/// </summary>
		/// ------------------------------------------------------------------------------------
		private void ResyncRootboxStyles()
		{
			FwStyleSheet fssPrev = null;	// this is used to minimize reloads via Init().
			foreach (IVwRootBox rootb in FindAllRootBoxes(this))
			{
				FwStyleSheet fss = rootb.Stylesheet as FwStyleSheet;
				if (fss != null && fss.Cache != null)
				{
					Debug.Assert(fss.Cache == Cache);
					if (fss != fssPrev)
					{
						Debug.Assert(fss.RootObjectHvo != 0);
						fss.Init(Cache, fss.RootObjectHvo, fss.StyleListTag);
					}
					rootb.OnStylesheetChange();
					fssPrev = fss;
				}
			}
		}

		/// ------------------------------------------------------------------------------------
		/// <summary>
		/// JohnT: this might be a poorly named or obsolete message. Kept because there are
		/// some callers and I don't have time to analyze them all. Generally better to use
		/// RefreshDisplay().
		/// </summary>
		/// ------------------------------------------------------------------------------------
		public void RefreshAllViews()
		{
			CheckDisposed();

			// We don't want to clear the cache... just update the view.
			m_mediator.SendMessage("Refresh", this);
			//OnMasterRefresh(null);
		}

		/// ------------------------------------------------------------------------------------
		/// <summary>
		/// Gets the currently active view (client window).
		/// </summary>
		/// ------------------------------------------------------------------------------------
		public virtual IRootSite ActiveView
		{
			get
			{
				CheckDisposed();
				return m_viewHelper.ActiveView;
			}
		}
		#endregion // IFwMainWnd implementation

		#region IRecordListOwner implementation
		/// -----------------------------------------------------------------------------------
		/// <summary>
		/// Retrieve the IRecordListUpdater object named by the argument.
		/// </summary>
		/// <remarks>Part of the IRecordListOwner interface.</remarks>
		/// -----------------------------------------------------------------------------------
		virtual public IRecordListUpdater FindRecordListUpdater(string name)
		{
			CheckDisposed();

			return m_propertyTable.GetValue<IRecordListUpdater>(name, null);
		}
		#endregion // IRecordListOwner implementation

		#region implementation of (some of) IMainWindowDelegateCallbacks
		/// ------------------------------------------------------------------------------------
		/// <summary>
		/// Gets the style list helper for the paragraph styles combo box on the formatting
		/// toolbar.
		/// (FwXWindow doesn't (yet) have one. I haven't researched what it is good for.
		/// Possibly it relates mainly to the more complex set of styles (with structural
		/// meaning) maintained by TE.)
		/// </summary>
		/// ------------------------------------------------------------------------------------
		public StyleComboListHelper ParaStyleListHelper
		{
			get
			{
				CheckDisposed();
				return null;
			}
		}

		/// ------------------------------------------------------------------------------------
		/// <summary>
		/// Gets the style list helper for the character styles combo box on the formatting toolbar.
		/// </summary>
		/// ------------------------------------------------------------------------------------
		public StyleComboListHelper CharStyleListHelper
		{
			get
			{
				CheckDisposed();
				return null;
			}
		}

		/// ------------------------------------------------------------------------------------
		/// <summary>
		/// Get the combo box used to select writing systems.
		/// Enhance JohnT: to really use the writing system common code we'll have to implement this.
		/// </summary>
		/// ------------------------------------------------------------------------------------
		public ComboBox WritingSystemSelector
		{
			get
			{
				CheckDisposed();
				return null;
			}
		}

		/// ------------------------------------------------------------------------------------
		/// <summary>
		/// Get the EditingHelper cast as an FwEditingHelper. (Is this ever non-null in Harvest??)
		/// </summary>
		/// ------------------------------------------------------------------------------------
		public FwEditingHelper FwEditingHelper
		{
			get
			{
				CheckDisposed();
				return (ActiveView == null) ? null : (ActiveView.EditingHelper as FwEditingHelper);
			}
		}

		/// ------------------------------------------------------------------------------------
		/// <summary>
		/// Get the EditingHelper cast as an FwEditingHelper. (Is this ever non-null in Harvest??)
		/// </summary>
		/// ------------------------------------------------------------------------------------
		public EditingHelper EditingHelper
		{
			get
			{
				CheckDisposed();
				return (ActiveView == null) ? null : (ActiveView.EditingHelper);
			}
		}

		/// <summary>
		/// Gets the stylesheet being used by the active view, if possible, otherwise,
		/// the window's own stylesheet.
		/// </summary>
		public FwStyleSheet ActiveStyleSheet
		{
			get
			{
				var view = ActiveView as SimpleRootSite;
				if (view == null || (view.StyleSheet as FwStyleSheet) == null)
					return StyleSheet;
				return (FwStyleSheet)view.StyleSheet;
			}
		}

		/// ------------------------------------------------------------------------------------
		/// <summary>
		/// Gets and sets the style sheet. If the getter is called first, it gets the
		/// LexDb stylesheet. (not yet implemented)
		/// </summary>
		/// ------------------------------------------------------------------------------------
		public virtual FwStyleSheet StyleSheet
		{
			get
			{
				CheckDisposed();

				FdoCache cache = Cache;
				if (m_StyleSheet == null && cache != null)
					ResyncStylesheet();
				return m_StyleSheet;
			}

			set
			{
				CheckDisposed();
				m_StyleSheet = value;
			}
		}

		/// <summary>
		/// We need to resync the windows StyleSheet object during a MasterRefresh and Synchronize()
		/// LT-7382.
		/// </summary>
		private void ResyncStylesheet()
		{
			if (m_StyleSheet == null)
				m_StyleSheet = new FwStyleSheet();
			m_StyleSheet.Init(Cache, Cache.LanguageProject.Hvo, LangProjectTags.kflidStyles);
			if (m_rebarAdapter is IUIAdapterForceRegenerate)
				((IUIAdapterForceRegenerate)m_rebarAdapter).ForceFullRegenerate();
		}

		/// ------------------------------------------------------------------------------------
		/// <summary>
		/// Gets or sets a value indicating whether or not to show the style type combo box
		/// in the styles dialog where the user can select the type of styles to show
		/// (all, basic, or custom styles).  False indicates a FLEx style type combo box
		/// (all, basic, dictionary, or custom styles).
		/// </summary>
		/// <value>The default implementation always returns <c>false</c></value>
		/// ------------------------------------------------------------------------------------
		public virtual bool ShowTEStylesComboInStylesDialog
		{
			get { return false; }
		}

		/// ------------------------------------------------------------------------------------
		/// <summary>
		/// Gets a value indicating whether the user can select a background color on the
		/// paragraph tab in the styles dialog. This is possible in all apps except TE.
		/// </summary>
		/// <value>The default implementation always return <c>true</c>.</value>
		/// ------------------------------------------------------------------------------------
		public virtual bool CanSelectParagraphBackgroundColor
		{
			get { return true; }
		}
		#endregion implementation of (some of) IMainWindowDelegateCallbacks

		/// <summary>
		/// Get a special-case find dialog help ID. We attempt to retrieve it from our active view or its parent.
		/// (The only current actual implementation is XmlDocView.)
		/// </summary>
		public string FindTabHelpId
		{
			get
			{
				if (ActiveView is IFindAndReplaceContext)
					return ((IFindAndReplaceContext)ActiveView).FindTabHelpId;
				if (ActiveView is Control && ((Control)ActiveView).Parent is IFindAndReplaceContext)
					return ((IFindAndReplaceContext)((Control)ActiveView).Parent).FindTabHelpId;
				return null;
			}
		}

		/// <summary>
		/// PropertyTable message handling Priority.
		/// To fix LT-13375, this needs to have a slightly higher priority than normal.
		/// </summary>
		public override int Priority
		{
			get { return ((int)ColleaguePriority.Medium) - 1; }
		}
	}

	/// <summary>
	/// This interface marks a cache that can do something meaningful in the way of Refresh
	/// (that is, it doesn't just contain raw data).
	/// </summary>
	internal interface IRefreshCache : IRefreshable
	{
		new void Refresh();
	}
}<|MERGE_RESOLUTION|>--- conflicted
+++ resolved
@@ -720,13 +720,8 @@
 			}
 			if (string.IsNullOrEmpty(pathname))
 				return false;
-<<<<<<< HEAD
-			pathname = MoveOrCopyFilesDlg.MoveCopyOrLeaveExternalFile(pathname,
+			pathname = MoveOrCopyFilesController.MoveCopyOrLeaveExternalFile(pathname,
 				Cache.LangProject.LinkedFilesRootDir, m_propertyTable.GetValue<IHelpTopicProvider>("HelpTopicProvider"));
-=======
-			pathname = MoveOrCopyFilesController.MoveCopyOrLeaveExternalFile(pathname,
-				Cache.LangProject.LinkedFilesRootDir, m_mediator.HelpTopicProvider,  Cache.ProjectId.IsLocal);
->>>>>>> e70a5271
 			if (String.IsNullOrEmpty(pathname))
 				return false;
 			// JohnT: don't use m_StyleSheet, no guarantee it has been created (see LT-7034)
