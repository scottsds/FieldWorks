--- conflicted
+++ resolved
@@ -1293,16 +1293,9 @@
 				if (m_app is FwXApp)
 					((FwXApp)m_app).OnMasterRefresh(null);
 
-<<<<<<< HEAD
-				ReversalIndexServices.CreateReversalIndexConfigurationFile(m_app.Cache.ServiceLocator.WritingSystemManager,
-					m_app.Cache, FwDirectoryFinder.DefaultConfigurations, FwDirectoryFinder.ProjectsDirectory,
-					dlg.OriginalProjectName);
-				var selectedWsObj = dlg.AnalysisWsList.SelectedItem as CoreWritingSystemDefinition;
-=======
 				ReversalIndexServices.CreateOrRemoveReversalIndexConfigurationFiles(m_app.Cache.ServiceLocator.WritingSystemManager,
 					m_app.Cache, FwDirectoryFinder.DefaultConfigurations, FwDirectoryFinder.ProjectsDirectory, dlg.OriginalProjectName);
-				var selectedWsObj = dlg.AnalysisWsList.SelectedItem as IWritingSystem;
->>>>>>> bb7cc4c5
+				var selectedWsObj = dlg.AnalysisWsList.SelectedItem as CoreWritingSystemDefinition;
 				SetReversalIndexGuid(selectedWsObj);
 			}
 		}
