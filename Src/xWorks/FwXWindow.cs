// Copyright (c) 2003-2013 SIL International
// This software is licensed under the LGPL, version 2.1 or later
// (http://www.gnu.org/licenses/lgpl-2.1.html)
//
// File: FwXWindow.cs
// Responsibility: FLEx Team
//
// <remarks>
//	This just wraps the FieldWorks-agnostic XWindow in a form that FwApp can swallow.
// </remarks>
using System;
using System.Windows.Forms;
using System.Diagnostics;
using Microsoft.Win32;
using System.IO;
using System.Drawing;
using System.Reflection;
using System.Collections.Generic;
using System.Text;
using L10NSharp;
using SIL.FieldWorks.Common.UIAdapters;
using SIL.FieldWorks.FDO;
using SIL.FieldWorks.Common.Framework;
using SIL.FieldWorks.Common.RootSites;
using SIL.FieldWorks.FDO.Application;
using SIL.Utils;
using SIL.Utils.FileDialog;
using SIL.FieldWorks.Common.Controls;
using SIL.FieldWorks.FwCoreDlgs;
using SIL.FieldWorks.Common.COMInterfaces;
using SIL.FieldWorks.FwCoreDlgControls;
using XCore;
using SIL.FieldWorks.Resources;
using SIL.FieldWorks.FDO.Infrastructure;
using SIL.FieldWorks.FDO.DomainServices;
using SIL.FieldWorks.Common.FwUtils;
using Logger = SIL.Utils.Logger;
using System.Diagnostics.CodeAnalysis;
<<<<<<< HEAD
using SIL.CoreImpl;
=======
using System.Linq;
#if !__MonoCS__
using NetSparkle;
#endif
>>>>>>> 734be28a

namespace SIL.FieldWorks.XWorks
{

	/// <summary>
	/// Summary description for FwXWindow.
	/// </summary>
	public class FwXWindow : XWindow, IFwMainWnd, ISettings, IRecordListOwner,
		IMainWindowDelegatedFunctions, IMainWindowDelegateCallbacks, IFindAndReplaceContext
	{
		#region Member variables
		/// <summary>
		/// Shared functionality of FwXWindow and FwMainWnd may be delegated here.
		/// </summary>
		protected MainWindowDelegate m_delegate;
		/// <summary>
		/// Flag indicating whether or not this instance of MainWnd is a copy of
		/// another Wnd (i.e. created by choosing the "Window/New Window" menu).
		/// </summary>
		protected bool m_fWindowIsCopy = false;

		/// <summary>
		///
		/// </summary>
		protected ActiveViewHelper m_viewHelper;

		/// <summary>
		/// Set by the owning application during startup when it has a url/link command line parameter
		/// </summary>
		protected FwLinkArgs m_startupLink;

		/// <summary>
		/// list of the virtual handlers we loaded.
		/// </summary>
		protected List<IVwVirtualHandler> m_installedVirtualHandlers;

		static bool m_fInUndoRedo; // true while executing an Undo/Redo command.

		private static LocalizationManager s_localizationMgr;

		/// <summary>
		/// The stylesheet used for all views in this window.
		/// </summary>
		protected FwStyleSheet m_StyleSheet;

		protected FwApp m_app; // protected so the test mock can get to it.
		#endregion

		/// <summary>
		/// This is the one (and should be only) handler for the user Refresh command.
		/// Refresh wants to first clean up the cache, then give things like Clerks a
		/// chance to reload stuff (calling the old OnRefresh methods), then give
		/// windows a chance to redisplay themselves.
		/// </summary>
		[SuppressMessage("Gendarme.Rules.Correctness", "EnsureLocalDisposalRule",
			Justification = "activeCache is a reference")]
		public virtual void OnMasterRefresh(object sender)
		{
			CheckDisposed();

			// Susanna asked that refresh affect only the currently active project, which is
			// what the string and List variables below attempt to handle.  See LT-6444.
			FwXWindow activeWnd = ActiveForm as FwXWindow;

			FdoCache activeCache = null;
			if (activeWnd != null)
				activeCache = activeWnd.Cache;

			List<FwXWindow> rgxw = new List<FwXWindow>();
			foreach (IFwMainWnd wnd in m_app.MainWindows)
			{
				FwXWindow xwnd = wnd as FwXWindow;
				if (xwnd != null)
				{
					if (activeCache == null || xwnd.Cache == activeCache)
					{
						xwnd.PrepareToRefresh();
						rgxw.Add(xwnd);
					}
				}
			}
			if (activeWnd != null)
				rgxw.Remove(activeWnd);

			foreach (FwXWindow xwnd in rgxw)
			{
				xwnd.FinishRefresh();
				xwnd.Refresh();
			}

			// LT-3963: active window changes as a result of a refresh.
			// Make sure focus doesn't switch to another FLEx application / window also
			// make sure the application focus isn't lost all together.
			// ALSO, after doing a refresh with just a single application / window,
			// the application would loose focus and you'd have to click into it to
			// get that back, this will reset that too.
			if (activeWnd != null)
			{
				// Refresh it last, so its saved settings get restored.
				activeWnd.FinishRefresh();
				activeWnd.Refresh();
				activeWnd.Activate();
			}
		}

		/// ------------------------------------------------------------------------------------
		/// <summary>
		/// Handle the Find menu command.
		/// </summary>
		/// <param name="args">Arguments</param>
		/// <returns><c>true</c> if message handled, otherwise <c>false</c>.</returns>
		/// ------------------------------------------------------------------------------------
		public bool OnEditFind(object args)
		{
			return m_app.ShowFindReplaceDialog(false, ActiveView as RootSite);
		}

		/// ------------------------------------------------------------------------------------
		/// <summary>
		/// Handle the Find menu command.
		/// </summary>
		/// <param name="args">Arguments</param>
		/// <returns><c>true</c> if message handled, otherwise <c>false</c>.</returns>
		/// ------------------------------------------------------------------------------------
		public bool OnEditReplace(object args)
		{
			return m_app.ShowFindReplaceDialog(true, ActiveView as RootSite);
		}

		#region Overridden properties
		/// ------------------------------------------------------------------------------------
		/// <summary>
		/// Gets the application registry key.
		/// </summary>
		/// ------------------------------------------------------------------------------------
		public override RegistryKey ApplicationRegistryKey
		{
			get { return m_app.SettingsKey; }
		}

		/// <summary>
		/// Gets an offset from the system's local application data folder.
		/// Subclasses should override this property
		/// if they want a folder within the base folder.
		/// </summary>
		protected override string LocalApplicationDataOffset
		{
			get { return Path.Combine("SIL", "FieldWorks"); }
		}

		/// ------------------------------------------------------------------------------------
		/// <summary>
		/// Get the flid of the owning property of the stylesheet
		/// </summary>
		/// ------------------------------------------------------------------------------------
		public virtual int StyleSheetOwningFlid
		{
			get
			{
				CheckDisposed();
				// If the active view is using the AnthroStyleSheet, return the appropriate flid.
				if (ActiveView != null)
				{
					IVwRootSite site = ActiveView.CastAsIVwRootSite();
					if (site != null)
					{
						IVwRootBox rootb = site.RootBox;
						if (rootb != null)
						{
							IVwStylesheet vss = rootb.Stylesheet;
							FwStyleSheet fss = vss as FwStyleSheet;
							if (fss != null)
							{
								int hvo = fss.RootObjectHvo;
								if (hvo > 0)
								{
									int clid = Cache.ServiceLocator.GetInstance<ICmObjectRepository>().GetClsid(hvo);
									if (clid == LangProjectTags.kClassId)
										return LangProjectTags.kflidStyles;
								}
							}
						}
					}
				}
				return LangProjectTags.kflidStyles;
			}
		}

		/// ------------------------------------------------------------------------------------
		/// <summary>
		/// Gets the hvo of the main "root object" associated with the application to which this
		/// main window belongs. For example, for TE, this would be the HVO of Scripture.
		/// </summary>
		/// ------------------------------------------------------------------------------------
		public virtual int HvoAppRootObject
		{
			get
			{
				CheckDisposed();
				return Cache.LanguageProject.LexDbOA.Hvo;
			}
		}

		/// ------------------------------------------------------------------------------------
		/// <summary>
		/// Gets the setting for style levels to show. If custom lists or sub-lists of styles
		/// are displayed in the application, this setting should be overridden.
		/// </summary>
		/// ------------------------------------------------------------------------------------
		public virtual int MaxStyleLevelToShow
		{
			get
			{
				CheckDisposed();
				return Int32.MaxValue;
			}
		}

		/// ------------------------------------------------------------------------------------
		/// <summary>
		/// Called when styles are renamed or deleted.
		/// </summary>
		/// ------------------------------------------------------------------------------------
		public virtual void OnStylesRenamedOrDeleted()
		{
			CheckDisposed();

			// Need to reload cache because styles might be renamed which might have
			// changed the paragraphs
			PrepareToRefresh();
			//FinishRefresh();
			Refresh();
		}

		/// ------------------------------------------------------------------------------------
		/// <summary>
		/// Allows individual implementations to override the default behavior when populating
		/// the paragraph style list.
		/// </summary>
		/// <returns><c>false</c> by default, but overridden versions may return <c>true</c> if
		/// to prevent the default behavior.
		/// </returns>
		/// ------------------------------------------------------------------------------------
		public virtual bool PopulateParaStyleListOverride()
		{
			return false;
		}
		#endregion

		/// ------------------------------------------------------------------------------------
		/// <summary>
		/// Default c'tor
		/// </summary>
		/// ------------------------------------------------------------------------------------
		public FwXWindow()
		{
			BasicInit(null);
		}

		private void BasicInit(FwApp app)
		{
			m_delegate = new MainWindowDelegate(this);
			if (app != null) // if configFile in FwXApp == null
			{
				m_delegate.App = app;

				m_propertyTable.SetProperty("HelpTopicProvider", app, true);
				m_propertyTable.SetPropertyPersistence("HelpTopicProvider", false);

				m_propertyTable.SetProperty("FeedbackInfoProvider", app, true);
				m_propertyTable.SetPropertyPersistence("FeedbackInfoProvider", false);

				m_propertyTable.SetProperty("App", app, true);
				m_propertyTable.SetPropertyPersistence("App", false);
			}
		}

		/// ------------------------------------------------------------------------------------
		/// <summary>
		/// C'tor for TESTING with MockFwXWindow
		/// </summary>
		/// <param name="app"></param>
		/// ------------------------------------------------------------------------------------
		public FwXWindow(FwApp app)
		{
			BasicInit(app);

			m_app = app;
		}

		/// ------------------------------------------------------------------------------------
		/// <summary>
		/// Construct a new form
		/// </summary>
		/// <param name="app">The app.</param>
		/// <param name="wndCopyFrom">Source window to copy from</param>
		/// <param name="iconStream">The icon stream.</param>
		/// <param name="startupLink">The link to follow once the window is initialized.</param>
		/// ------------------------------------------------------------------------------------
		public FwXWindow(FwApp app, Form wndCopyFrom, Stream iconStream, FwLinkArgs startupLink)
		{
			BasicInit(app);
			m_startupLink = startupLink;
			m_app = app;

			Init(iconStream, wndCopyFrom, app.Cache);

			// The order of the next two lines has been changed because the loading of the UI
			// properly depends on m_viewHelper being initialized.  Why this was not so with DNB
			// I do not know.
			// Here is the orginal order (along with a comment between them that seemed to imply this
			// new order could be a problem, but no obvious ones have appeared in my testing.

		   /*
			* LoadUI(configFile);
			* // Reload additional property settings that depend on knowing the database name.
			* m_viewHelper = new ActiveViewHelper(this);
			*/

			m_viewHelper = new ActiveViewHelper(this);

			m_viewHelper.ActiveViewChanged += ActiveViewChanged;
		}

		/// <summary>
		/// Different active view, we need to update the combo box.
		/// </summary>
		private void ActiveViewChanged(object sender, EventArgs e)
		{
			m_delegate.InitStyleComboBox();
		}

		/// <summary>
		/// FwXWindow also restores database-specific properties.
		/// </summary>
		protected override void RestoreProperties()
		{
			base.RestoreProperties();
			m_propertyTable.RestoreFromFile(m_propertyTable.LocalSettingsId);
			GlobalSettingServices.RestoreSettings(Cache.ServiceLocator, m_propertyTable);
		}

		/// <summary>
		/// If we are discarding saved settings, we must not keep any saved sort sequences,
		/// as they may represent a filter we are not restoring (LT-11647)
		/// </summary>
		protected override void DiscardProperties()
		{
			var tempDirectory = Path.Combine(Cache.ProjectId.ProjectFolder, FdoFileHelper.ksSortSequenceTempDir);
			Palaso.IO.DirectoryUtilities.DeleteDirectoryRobust(tempDirectory);
		}

		public void ClearInvalidatedStoredData()
		{
			DiscardProperties();
		}

		/// -----------------------------------------------------------------------------------
		/// <summary>
		/// Construct a new form
		/// </summary>
		/// <param name="app">the app.</param>
		/// <param name="wndCopyFrom">Source window to copy from.</param>
		/// <param name="iconStream"></param>
		/// <param name="configStream"></param>
		/// -----------------------------------------------------------------------------------
		public FwXWindow(FwApp app, Form wndCopyFrom, Stream iconStream,
			Stream configStream) : this()
		{
			m_app = app;
			Init(iconStream, wndCopyFrom, app.Cache);
			LoadUI(configStream);
		}

		/// -----------------------------------------------------------------------------------
		/// <summary>
		/// Clean up any resources being used.
		/// </summary>
		/// <param name="disposing"><c>true</c> to release both managed and unmanaged
		/// resources; <c>false</c> to release only unmanaged resources.
		/// </param>
		/// -----------------------------------------------------------------------------------
		protected override void Dispose(bool disposing)
		{
			//Debug.WriteLineIf(!disposing, "****************** " + GetType().Name + " 'disposing' is false. ******************");
			// Must not be run more than once.
			if (IsDisposed)
				return;

			if (disposing)
			{
				if (m_viewHelper != null)
					m_viewHelper.Dispose();
				if (m_app != null)
				{
					// The removing of the window needs to happen later; after this main window is
					// already disposed of. This is needed for side-effects that require a running
					// message loop (such as closing the TE notes view which would normally
					// happen at this call without a running message loop)
					m_app.FwManager.ExecuteAsync(m_app.RemoveWindow, this);
				}
			}

			// NOTE: base.Dispose() may need the FdoCache which RemoveWindow() wants to delete.
			base.Dispose(disposing);

			m_viewHelper = null;
			m_delegate = null;
		}

		protected override void OnHandleCreated(EventArgs e)
		{
			base.OnHandleCreated(e);
			Logger.WriteEvent(WindowHandleInfo("Created new window"));
		}

		/// ------------------------------------------------------------------------------------
		/// <summary>
		/// This main window is now the active one handle any data changes made in other
		/// applications. (By analogy with FwMainWindow, may also need to do something about
		/// Find/Replace?? (JT)).
		/// </summary>
		/// <param name="e"></param>
		/// ------------------------------------------------------------------------------------
		protected override void OnActivated(EventArgs e)
		{
			base.OnActivated(e);
			Logger.WriteEvent(WindowHandleInfo("Activated window"));

			/* Bad things happen, when this is done and the parser is running.
			 * TODO: Figure out how they can co-exist.
			if (FwApp.App != null)
			{
				FwApp.App.SyncFromDb();
			}
			*/
			m_delegate.OnActivated();
		}


		protected override void OnClosed(EventArgs e)
		{
			base.OnClosed(e);
			Logger.WriteEvent(WindowHandleInfo("Closed window"));
		}

		private string WindowHandleInfo(string eventMsg)
		{
			return String.Format(eventMsg + " [{0}] handle: [0x{1}]",
				Cache.ProjectId.Name, this.Handle.ToString("x"));
		}

		/// ------------------------------------------------------------------------------------
		/// <summary>
		/// Common initializations
		/// </summary>
		/// <param name="iconStream"></param>
		/// <param name="configFile"></param>
		/// <param name="app"></param>
		/// <param name="wndCopyFrom"></param>
		/// <param name="cache"></param>
		/// ------------------------------------------------------------------------------------
		private void Init(Stream iconStream, Form wndCopyFrom, FdoCache cache)
		{
			m_fWindowIsCopy = (wndCopyFrom != null);
			InitMediatorValues(cache);

			if(iconStream != null)
				Icon = new System.Drawing.Icon(iconStream);
		}

		protected void InitMediatorValues(FdoCache cache)
		{
			m_propertyTable.LocalSettingsId = "local";
			m_propertyTable.SetProperty("cache", cache, true);
			m_propertyTable.SetPropertyPersistence("cache", false);
			m_propertyTable.SetProperty("DocumentName", GetProjectName(cache), true);
			m_propertyTable.SetPropertyPersistence("DocumentName", false);
			var path = FdoFileHelper.GetConfigSettingsDir(cache.ProjectId.ProjectFolder);
			Directory.CreateDirectory(path);
			m_propertyTable.UserSettingDirectory = path;
			Mediator.PathVariables["{DISTFILES}"] = FwDirectoryFinder.CodeDirectory;
		}

		/// ------------------------------------------------------------------------------------
		/// <summary>
		/// Gets the string that will go in the caption of the main window.
		/// </summary>
		/// ------------------------------------------------------------------------------------
		public string GetMainWindowCaption(FdoCache cache)
		{
			string sCaption = m_delegate.GetMainWindowCaption(cache);
			return sCaption ?? Text;
		}

		/// ------------------------------------------------------------------------------------
		/// <summary>
		/// Returns the project name from the specified cache. If the connection is to a remote
		/// server, the string returned will include the server name, formatted in a form
		/// suitable for including in a window caption.
		/// </summary>
		/// <param name="cache">The FDO cache</param>
		/// ------------------------------------------------------------------------------------
		public string GetProjectName(FdoCache cache)
		{
			return m_delegate.GetProjectName(cache);
		}

		/// <summary>
		/// factory method for getting a progress state which is already hooked up to the correct progress panel
		/// </summary>
		/// <param name="propertyTable"></param>
		/// <param name="taskLabel"></param>
		/// <returns></returns>
		public static ProgressState CreatePredictiveProgressState(PropertyTable propertyTable, string taskLabel)
		{
			StatusBarProgressPanel panel = propertyTable.GetValue<StatusBarProgressPanel>("ProgressBar");
			if (panel == null)
				return new NullProgressState();//not ready to be doing progress bars

			IApp app = propertyTable.GetValue<IApp>("App");
			PredictiveProgressState s = new PredictiveProgressState(panel, app.SettingsKey, taskLabel);
			return s;
		}
		/// <summary>
		/// factory method for getting a progress state which is already hooked up to the correct progress panel
		/// </summary>
		/// <param name="propertyTable"></param>
		/// <returns></returns>
		public static ProgressState CreateMilestoneProgressState(PropertyTable propertyTable)
		{
			StatusBarProgressPanel panel = propertyTable.GetValue<StatusBarProgressPanel>("ProgressBar");
			if (panel == null)
				return new NullProgressState();//not ready to be doing progress bars

			return new MilestoneProgressState(panel);
		}
		/// <summary>
		/// factory method for getting a simple progress state which is already hooked up to the correct progress panel
		/// </summary>
		/// <param name="propertyTable"></param>
		/// <returns></returns>
		public static ProgressState CreateSimpleProgressState(PropertyTable propertyTable)
		{
			StatusBarProgressPanel panel = propertyTable.GetValue<StatusBarProgressPanel>("ProgressBar");
			if (panel == null)
				return new NullProgressState();//not ready to be doing progress bars

			return new ProgressState(panel);
		}


		#region XCore Message Handlers

		/// <summary>
		/// Handle the InsertLinkToFile command
		/// </summary>
		public bool OnInsertLinkToFile(object arg)
		{
			CheckDisposed();

			RootSiteEditingHelper helper = EditingHelper as RootSiteEditingHelper;
			if (helper == null || !helper.CanInsertLinkToFile())
				return false;
			string pathname = null;
			using (var fileDialog = new OpenFileDialogAdapter())
			{
				fileDialog.Filter = ResourceHelper.FileFilter(FileFilterType.AllFiles);
				fileDialog.RestoreDirectory = true;
				if (fileDialog.ShowDialog() != DialogResult.OK)
					return false;
				pathname = fileDialog.FileName;
			}
			if (string.IsNullOrEmpty(pathname))
				return false;
			pathname = MoveOrCopyFilesDlg.MoveCopyOrLeaveExternalFile(pathname,
				Cache.LangProject.LinkedFilesRootDir, m_propertyTable.GetValue<IHelpTopicProvider>("HelpTopicProvider"));
			if (String.IsNullOrEmpty(pathname))
				return false;
			// JohnT: don't use m_StyleSheet, no guarantee it has been created (see LT-7034)
			helper.ConvertSelToLink(pathname, StyleSheet);
			return true;
		}

		/// <summary>
		/// Enable the InsertLinkToFile command
		/// </summary>
		/// <param name="commandObject"></param>
		/// <param name="display"></param>
		/// <returns></returns>
		public virtual bool OnDisplayInsertLinkToFile(object commandObject,
			ref UIItemDisplayProperties display)
		{
			CheckDisposed();

			bool fAllow = m_propertyTable.GetBoolProperty("AllowInsertLinkToFile", true);

			if (fAllow)
			{
				display.Enabled = EditingHelper is RootSiteEditingHelper &&
					((RootSiteEditingHelper)EditingHelper).CanInsertLinkToFile();
				display.Visible = true;
			}
			else
			{
				display.Enabled = false;
				display.Visible = false;
			}

			return true;
		}

		/// ------------------------------------------------------------------------------------
		/// <summary>
		///
		/// </summary>
		/// <param name="command"></param>
		/// <returns></returns>
		/// ------------------------------------------------------------------------------------
		public bool OnUtilities(object command)
		{
			CheckDisposed();

			using (UtilityDlg dlg = new UtilityDlg(m_app))
			{
				dlg.SetDlgInfo(m_mediator, m_propertyTable, ((Command)command).Parameters[0]);
				dlg.ShowDialog(this);
			}

			return true;
		}

		/// ------------------------------------------------------------------------------------
		/// <summary>
		///
		/// </summary>
		/// <param name="commandObject"></param>
		/// <param name="display"></param>
		/// <returns>true to indicate handled.</returns>
		/// ------------------------------------------------------------------------------------
		public virtual bool OnDisplayUtilities(object commandObject,
			ref UIItemDisplayProperties display)
		{
			CheckDisposed();

			display.Enabled = true;
			return true;
		}

		/// ------------------------------------------------------------------------------------
		/// <summary>
		/// This method enables the Character Map command if the exe exists in the system dir.
		/// </summary>
		/// ------------------------------------------------------------------------------------
		public virtual bool OnDisplayShowCharMap(object commandObject,
			ref UIItemDisplayProperties display)
		{
			CheckDisposed();

			if (MiscUtils.IsUnix)
			{
				// Always enable menu command on Linux. If it's not installed we display an error
				// message when the user tries to launch it. See FWNX-567 for more info.
				display.Enabled = true;
				return true;
			}

			// If we can find the CharMap program, then enable the menu command
			string sysStr = Environment.GetFolderPath(Environment.SpecialFolder.System);
			string charmapPath = sysStr + "\\charmap.exe";
			display.Enabled = System.IO.File.Exists(charmapPath);
			return true;
		}

		/// ------------------------------------------------------------------------------------
		/// <summary>
		/// Start the Character Map program (if it's found).
		/// </summary>
		/// ------------------------------------------------------------------------------------
		public bool OnShowCharMap(object command)
		{
			CheckDisposed();

			var program = "charmap.exe";
			Action<Exception> errorHandler = null;
			if (MiscUtils.IsUnix)
			{
				program = "gucharmap";
				errorHandler = (exception) => {
					MessageBox.Show(string.Format(xWorksStrings.ksUnableToStartGnomeCharMap,
						program));
				};
			}

			using (MiscUtils.RunProcess(program, null, errorHandler))
				return true;
		}

		/// ------------------------------------------------------------------------------------
		/// <summary>
		/// Start logging events.
		/// </summary>
		/// <param name="args"></param>
		/// <returns></returns>
		/// ------------------------------------------------------------------------------------
		protected bool OnStartLogging(object args)
		{
			// For now, it attaches itself to various things through events, and runs until
			// the program exits.
			using (ScriptMaker sm = new ScriptMaker(ActiveForm))
			{
				LinkListener ll = m_propertyTable.GetValue<LinkListener>("LinkListener", null);
				if (ll == null)
					return true;
				sm.GoTo(ll.CurrentContext.ToString());
				return true;
			}
		}

		/// ------------------------------------------------------------------------------------
		/// <summary>
		///
		/// </summary>
		/// <param name="command"></param>
		/// <returns></returns>
		/// ------------------------------------------------------------------------------------
		public bool OnSaveLangProject(object command)
		{
			CheckDisposed();

			Cache.DomainDataByFlid.GetActionHandler().Commit();

			return true;
		}

		/// ------------------------------------------------------------------------------------
		/// <summary>
		/// This is very similar to OnUpdateFileSave, but for xCore applications.
		/// </summary>
		/// <param name="commandObject"></param>
		/// <param name="display"></param>
		/// <returns>true to indicate handled.</returns>
		/// ------------------------------------------------------------------------------------
		public virtual bool OnDisplaySaveLangProject(object commandObject,
			ref UIItemDisplayProperties display)
		{
			CheckDisposed();

			display.Enabled = (Cache != null &&
					Cache.ServiceLocator.GetInstance<IUndoStackManager>().HasUnsavedChanges);

			return true;
		}

		/// ------------------------------------------------------------------------------------
		/// <summary>
		///
		/// </summary>
		/// <param name="command"></param>
		/// <returns></returns>
		/// ------------------------------------------------------------------------------------
		public bool OnChooseLangProject(object command)
		{
			CheckDisposed();

			m_delegate.FileOpen();

			return true;
		}

		/// ------------------------------------------------------------------------------------
		/// <summary>
		/// Handle click on Archive With RAMP menu item
		/// </summary>
		/// <param name="command">Not used</param>
		/// <returns>true (handled)</returns>
		/// ------------------------------------------------------------------------------------
		public bool OnArchiveWithRamp(object command)
		{
			CheckDisposed();

			// show the RAMP dialog
			var filesToArchive = m_app.FwManager.ArchiveProjectWithRamp(m_app, this);

			// if there are no files to archive, return now.
			if((filesToArchive == null) || (filesToArchive.Count == 0))
				return true;

			ReapRamp ramp = new ReapRamp();
			return ramp.ArchiveNow(this, MainMenuStrip.Font, Icon, filesToArchive, m_propertyTable, m_app, Cache);
		}

		/// ------------------------------------------------------------------------------------
		/// <summary>
		/// Update Archive With RAMP menu item
		/// </summary>
		/// <param name="args">the toolbar/menu item properties</param>
		/// <returns>true if handled</returns>
		/// ------------------------------------------------------------------------------------
		public bool OnUpdateArchiveWithRamp(object args)
		{
			TMItemProperties itemProps = args as TMItemProperties;
			if (itemProps != null)
			{
				itemProps.Visible = !(MiscUtils.IsMono);
				itemProps.Update = true;
				return true;
			}
			return false;
		}

		/// ------------------------------------------------------------------------------------
		/// <summary>
<<<<<<< HEAD
=======
		/// Handle whether to enable Archive With RAMP menu item (enabled iff properly installed)
		/// </summary>
		/// <param name="command">Not used</param>
		/// <param name="display">Display properties</param>
		/// <returns>true (handled)</returns>
		/// ------------------------------------------------------------------------------------
		public bool OnDisplayArchiveWithRamp(object command, ref UIItemDisplayProperties display)
		{
			display.Enabled = ReapRamp.Installed;
			return true;
		}

		/// ------------------------------------------------------------------------------------
		/// <summary>
		/// Handle whether to enable menu item.
		/// </summary>
		/// <param name="command">Not used</param>
		/// <param name="display">Display properties</param>
		/// <returns>true (handled)</returns>
		/// ------------------------------------------------------------------------------------
		public bool OnDisplayPublishToWebonary(object command, ref UIItemDisplayProperties display)
		{
			display.Enabled = true;
			return true;
		}

		/// ------------------------------------------------------------------------------------
		/// <summary>
		/// Handle click on menu item
		/// </summary>
		/// <param name="command">Not used</param>
		/// <returns>true (handled)</returns>
		/// ------------------------------------------------------------------------------------
		public bool OnPublishToWebonary(object command)
		{
			CheckDisposed();
			ShowPublishToWebonaryDialog(m_mediator, PropTable);
			return true;
		}

		internal static void ShowPublishToWebonaryDialog(Mediator mediator, PropertyTable propertyTable)
		{
			var cache = propertyTable.GetValue<FdoCache>("cache");

			var reversals = cache.ServiceLocator.GetInstance<IReversalIndexRepository>().AllInstances().Select(item => item.Name.BestAnalysisAlternative.Text);
			var publications = cache.LangProject.LexDbOA.PublicationTypesOA.PossibilitiesOS.Select(p => p.Name.BestAnalysisAlternative.Text).ToList();

			var projectConfigDir = DictionaryConfigurationListener.GetProjectConfigurationDirectory(propertyTable, DictionaryConfigurationListener.DictionaryConfigurationDirectoryName);
			var defaultConfigDir = DictionaryConfigurationListener.GetDefaultConfigurationDirectory(DictionaryConfigurationListener.DictionaryConfigurationDirectoryName);
			var configurations = DictionaryConfigurationController.GetDictionaryConfigurationLabels(cache, defaultConfigDir, projectConfigDir);

			// show dialog
			var controller = new PublishToWebonaryController
			{
				Cache = cache,
				PropertyTable = propertyTable
			};
			var model = new PublishToWebonaryModel(propertyTable)
			{
				Reversals = reversals,
				Configurations = configurations,
				Publications = publications
			};
			using(var dialog = new PublishToWebonaryDlg(controller, model, propertyTable))
			{
				dialog.ShowDialog();
			}
		}

		/// ------------------------------------------------------------------------------------
		/// <summary>
		/// Display the project properties dialog
		/// </summary>
		/// <param name="args"></param>
		/// ------------------------------------------------------------------------------------
		protected bool OnFileProjectProperties(object command)
		{
			LaunchProjPropertiesDlg(false);
			return true;
		}

		/// ------------------------------------------------------------------------------------
		/// <summary>
>>>>>>> 734be28a
		/// Exits the application :)
		/// </summary>
		/// <param name="param"></param>
		/// <returns></returns>
		/// ------------------------------------------------------------------------------------
		public bool OnExitApplication(object param)
		{
			CheckDisposed();
			m_delegate.FileExit();
			return true;
		}

<<<<<<< HEAD
=======
		/// ------------------------------------------------------------------------------------
		/// <summary>
		/// Launches the proj properties DLG.
		/// </summary>
		/// <param name="startOnWSPage">if set to <c>true</c> [start on WS page].</param>
		/// ------------------------------------------------------------------------------------
		private void LaunchProjPropertiesDlg(bool startOnWSPage)
		{
			if (!SharedBackendServicesHelper.WarnOnOpeningSingleUserDialog(Cache))
				return;

			FdoCache cache = Cache;
			bool fDbRenamed = false;
			string sProject = cache.ProjectId.Name;
			string sLinkedFilesRootDir = cache.LangProject.LinkedFilesRootDir;
			using (var dlg = new FwProjPropertiesDlg(cache, m_app, m_app, FontHeightAdjuster.StyleSheetFromPropertyTable(m_propertyTable)))
			{
				dlg.ProjectPropertiesChanged += OnProjectPropertiesChanged;
				if (startOnWSPage)
					dlg.StartWithWSPage();
				if (dlg.ShowDialog(this) != DialogResult.Abort)
				{
					fDbRenamed = dlg.ProjectNameChanged();
					if (fDbRenamed)
					{
						sProject = dlg.ProjectName;
					}
					bool fFilesMoved = false;
					if (dlg.LinkedFilesChanged())
					{
						fFilesMoved = m_app.UpdateExternalLinks(sLinkedFilesRootDir);
					}
					// no need for any of these refreshes if entire window has been/will be
					// destroyed and recreated.
					if (!fDbRenamed && !fFilesMoved)
					{
						m_propertyTable.SetProperty("DocumentName", cache.ProjectId.UiName, true);
						m_propertyTable.SetPropertyPersistence("DocumentName", false);
					}
				}
			}
			if (fDbRenamed)
				m_app.FwManager.RenameProject(sProject, m_app);
		}

		private void OnProjectPropertiesChanged(object sender, EventArgs eventArgs)
		{
			// this event is fired before the Project Properties dialog is closed, so that we have a chance
			// to refresh everything before Paint events start getting fired, which can cause problems if
			// any writing systems are removed that a rootsite is currently displaying
			var dlg = (FwProjPropertiesDlg) sender;
			if (dlg.WritingSystemsChanged())
			{
				if (m_app is FwXApp)
					((FwXApp)m_app).OnMasterRefresh(null);
			}
		}

>>>>>>> 734be28a
		/// <summary>
		///
		/// </summary>
		/// <param name="fullName"></param>
		/// <param name="oldString"></param>
		/// <param name="newString"></param>
		/// <returns></returns>
		public static string CreateNewFileName(string fullName, string oldString, string newString)
		{
			string oldName = fullName;
			StringBuilder strBuilderNewName = new StringBuilder(fullName);
			int index = fullName.LastIndexOf(oldString);
			if (index != -1)
			{
				strBuilderNewName.Replace(oldString, newString, index, oldString.Length);
				oldName = strBuilderNewName.ToString();
			}
			return oldName;
		}

		/// ------------------------------------------------------------------------------------
		/// <summary>
		/// This is very similar to OnUpdateEditCut, but for xCore applications.
		/// </summary>
		/// <param name="commandObject"></param>
		/// <param name="display"></param>
		/// <returns>true to indicate handled.</returns>
		/// ------------------------------------------------------------------------------------
		public virtual bool OnDisplayWritingSystemProperties(object commandObject,
			ref UIItemDisplayProperties display)
		{
			CheckDisposed();

			display.Enabled = true;
			return true;
		}

		/// <summary>
		/// See whether the focus control wants to handle the specified message.
		/// It is assumed that if the focus control has a public or non-public method of the
		/// given name, it takes the supplied arguments and returns boolean.
		/// Call it and return what it returns.
		/// Special case: if the focus control is 'this', that is, the recipient xWindow has
		/// focus, just return false. This is because this method is called from, say,
		/// the implementation of OnDisplayUndo, to see whether some (other) focus control
		/// wants to handle the message. Returning false allows the correct default implementation
		/// of OnDisplayUndo when no (other) focused control wants to do it. Calling OnDisplayUndo
		/// on the focus control, on the other hand, leads to a stack overflow, since the first
		/// thing this.OnDisplayUndo does is to call FocusControlHandlesMessage again!
		/// </summary>
		/// <param name="methodName"></param>
		/// <param name="args"></param>
		/// <returns></returns>
		private bool FocusControlHandlesMessage(string methodName, object[] args)
		{
			// See whether the control that has focus wants to process this message.
			// Normally we would try to arrange that this control comes before the main window
			// in the list of message targets, but the FwXWindow is before the clerk which
			// says it has to be before the content control in the master list of targets.

			// first, try to use a control that has 'registered' to be first control to handle messages.
			// this provides certain controls the opportunity to still try to handle messages even if
			// they are not precisely in Focus. (see LT-7791)
			Control focusControl = GetFocusControl();
			if (focusControl != null && focusControl != this)
			{
				MethodInfo mi = focusControl.GetType().GetMethod(methodName,
					BindingFlags.NonPublic | BindingFlags.Public | BindingFlags.Instance);
				if (mi != null)
					return (bool)mi.Invoke(focusControl, args);
			}
			return false;
		}

		private Control GetFocusControl()
		{
			Control focusControl;
			if (!m_propertyTable.TryGetValue("FirstControlToHandleMessages", out focusControl) || focusControl.IsDisposed)
			{
				focusControl = FocusedControl();
			}
			return focusControl;
		}

		/// ------------------------------------------------------------------------------------
		/// <summary>
		/// This function will undo the last changes done to the project.
		/// This function is executed when the user clicks the undo menu item.
		/// </summary>
		/// <param name="args">Unused</param>
		/// <returns><c>true</c> if handled, otherwise <c>false</c></returns>
		/// ------------------------------------------------------------------------------------
		protected bool OnUndo(object args)
		{
			if (FocusControlHandlesMessage("OnUndo", new[] { args }))
				return true;

			var ah = Cache.DomainDataByFlid.GetActionHandler();
			if (ah.CanUndo())
			{
				// start hour glass
				using (new WaitCursor(this))
				{
					try
					{
						m_fInUndoRedo = true;
						ah.Undo();
					}
					finally
					{
						m_fInUndoRedo = false;
					}
				}
				// Trigger a selection changed, to force updating of controls like the writing system combo
				// that might be affected, if relevant.
				var focusRootSite = GetFocusControl() as SimpleRootSite;
				if (focusRootSite != null && !focusRootSite.IsDisposed &&
					focusRootSite.RootBox != null && focusRootSite.RootBox.Selection != null)
				{
					focusRootSite.SelectionChanged(focusRootSite.RootBox, focusRootSite.RootBox.Selection);
				}
				return true;
			}
			return false;
		}

		private void HandleUndoResult(UndoResult ures, bool fPrivate)
		{
			// Enhance JohnT: may want to display messages for kuresFailed, kuresError
			if (ures != UndoResult.kuresSuccess)
			{

				if (!fPrivate && m_app != null)
				{
					// currently implemented, this will cause this app to do a master refresh,
					m_app.Synchronize(SyncMsg.ksyncUndoRedo);
				}
				else
				{
					// EricP/JohnT -- this path will probably never be called in a production
					// context, since we'll have an FwApp. And even in the case of tests
					// taking this path, we wonder if we should issue a "MasterRefresh" instead
					m_mediator.SendMessage("Refresh", this);
				}
			}
		}

		/// ------------------------------------------------------------------------------------
		/// <summary>
		/// Disables/enables the Edit/Undo menu item
		/// </summary>
		/// <param name="commandObject"></param>
		/// <param name="display"></param>
		/// <returns><c>true</c></returns>
		/// ------------------------------------------------------------------------------------
		protected bool OnDisplayUndo(object commandObject, ref UIItemDisplayProperties display)
		{
			if (FocusControlHandlesMessage("OnDisplayUndo", new object[] { commandObject, display }))
				return true;

			// Normal processing.
			IActionHandler ah = Cache.DomainDataByFlid.GetActionHandler();
			bool canUndo = (ah.UndoableSequenceCount > 0);
			display.Enabled = canUndo;
			string sUndo = canUndo ? ah.GetUndoText() : xWorksStrings.Undo;
			display.Text = (sUndo == null || sUndo == "") ? xWorksStrings.Undo : sUndo;
			return true;
		}

		/// ------------------------------------------------------------------------------------
		/// <summary>
		/// This function will redo the last changes undone to the project.
		/// This function is executed when the user clicks the redo menu item.
		/// </summary>
		/// <param name="args"></param>
		/// <returns><c>true</c> if handled, otherwise <c>false</c></returns>
		/// ------------------------------------------------------------------------------------
		protected bool OnRedo(object args)
		{
			if (FocusControlHandlesMessage("OnRedo", new[] { args }))
				return true;

			var ah = Cache.DomainDataByFlid.GetActionHandler();
			if (ah.CanRedo())
			{
				// start hour glass
				using (new WaitCursor(this))
				{
					try
					{
						m_fInUndoRedo = true;
						ah.Redo();
					}
					finally
					{
						m_fInUndoRedo = false;
					}
				}
				return true;
			}
			return false;
		}

		/// <summary>
		/// Called in FwXApp.OnMasterRefresh BEFORE clearing the cache, typically to
		/// save any work in progress.
		/// </summary>
		public void PrepareToRefresh()
		{
			CheckDisposed();

			// Use SendMessageToAllNow as this needs to go to everyone right now.  This
			// method on the mediator will not stop when the message is handled, nor is it deferred.
			m_mediator.SendMessageToAllNow("PrepareToRefresh", null);
		}

		/// <summary>
		/// Called in FwXApp.OnMasterRefresh AFTER clearing the cache, to reset everything.
		/// </summary>
		/// <returns></returns>
		public void FinishRefresh()
		{
			CheckDisposed();

			SuspendLayout();
			// force our stylesheet to resync (LT-7382).
			ResyncStylesheet();
			RefreshDisplay();

			Refresh();
			ResumeLayout(true);
		}


		/// <summary>
		/// Collect refreshable caches from every child which has one and refresh them (once each).
		/// Call RefreshDisplay for every child control (recursively) which implements it.
		///
		/// returns true if all the children have been processed by this class.
		/// </summary>
		public bool RefreshDisplay()
		{
			Cache.ServiceLocator.GetInstance<IUndoStackManager>().Refresh();
			var cacheCollector = new HashSet<IRefreshCache>();
			var clerkCollector = new HashSet<RecordClerk>();
			CollectCachesToRefresh(this, cacheCollector, clerkCollector);
			foreach (var cache in cacheCollector)
				cache.Refresh();
			foreach (var clerk in clerkCollector)
				clerk.ReloadIfNeeded();
			try
			{
				// In many cases ReconstructViews, which calls RefreshViews, will also try to Refresh the same caches.
				// Not only is this a waste, but it may wipe out data that ReloadIfNeeded has carefully re-created.
				// So suspend refresh for the caches we have already refreshed.
				foreach (var cache in cacheCollector)
				{
					if (cache is ISuspendRefresh)
						((ISuspendRefresh)cache).SuspendRefresh();
				}
				// Don't be lured into simplifying this to ReconstructViews(this). That has the loop,
				// but also calls this method again, making a stack overflow.
				foreach (Control c in Controls)
					ReconstructViews(c);
			}
			finally
			{
				foreach (var cache in cacheCollector)
				{
					if (cache is ISuspendRefresh)
						((ISuspendRefresh)cache).ResumeRefresh();
				}
			}
			return true;
		}

		/// <summary>
		/// Collect refreshable caches from the specified control and its subcontrols.
		/// We currently handle controls that are rootsites, and check their own SDAs as well
		/// as any base SDAs that those SDAs wrap.
		/// </summary>
		private void CollectCachesToRefresh(Control c, HashSet<IRefreshCache> cacheCollector, HashSet<RecordClerk> clerkCollector)
		{
			var rootSite = c as IVwRootSite;
			if (rootSite != null && rootSite.RootBox != null)
			{
				var sda = rootSite.RootBox.DataAccess;
				while (sda != null)
				{
					if (sda is IRefreshCache)
						cacheCollector.Add((IRefreshCache)sda);
					if (sda is DomainDataByFlidDecoratorBase)
						sda = ((DomainDataByFlidDecoratorBase)sda).BaseSda;
					else
						break;
				}
			}
			var clerkView = c as XWorksViewBase;
			if (clerkView != null && clerkView.ExistingClerk != null)
				clerkCollector.Add(clerkView.ExistingClerk);

			foreach (Control child in c.Controls)
				CollectCachesToRefresh(child, cacheCollector, clerkCollector);
		}

		/// <summary>
		/// Call RefreshDisplay on the passed in control if it has a public (no argument) method of that name.
		/// Recursively call ReconstructViews on each control that the given control contains.
		/// </summary>
		/// <param name="control"></param>
		private void ReconstructViews(Control control)
		{
			bool childrenRefreshed = false;

			var refreshable = control as IRefreshableRoot;
			if (refreshable != null)
			{
				childrenRefreshed = refreshable.RefreshDisplay();
			}
			if (!childrenRefreshed)
			{
				foreach (Control c in control.Controls)
					ReconstructViews(c);
			}
		}

		/// <summary>
		///
		/// </summary>
		/// <param name="control"></param>
		/// <returns>List contain zero or more IVwRootbox objects.</returns>
		private List<IVwRootBox> FindAllRootBoxes(Control control)
		{
			List<IVwRootBox> rootboxes = new List<IVwRootBox>();
			if (control is IRootSite)
			{

				rootboxes.AddRange((control as IRootSite).AllRootBoxes());
			}
			foreach (Control c in control.Controls)
			{
				rootboxes.AddRange(FindAllRootBoxes(c));
			}
			return rootboxes;
		}

		/// ------------------------------------------------------------------------------------
		/// <summary>
		/// Disables/enables the Edit/Redo menu item
		/// </summary>
		/// <param name="commandObject"></param>
		/// <param name="display"></param>
		/// <returns><c>true</c></returns>
		/// ------------------------------------------------------------------------------------
		protected bool OnDisplayRedo(object commandObject, ref UIItemDisplayProperties display)
		{
			if (FocusControlHandlesMessage("OnDisplayRedo", new object[] { commandObject, display }))
				return true;
			IActionHandler ah = Cache.DomainDataByFlid.GetActionHandler();
			bool canRedo = (ah.RedoableSequenceCount > 0);
			display.Enabled = canRedo;
			string sRedo = canRedo ? ah.GetRedoText() : xWorksStrings.Redo;
			display.Text = (sRedo == null || sRedo == "") ? xWorksStrings.Redo : sRedo;
			return true;
		}

		/// ------------------------------------------------------------------------------------
		/// <summary>
		/// Shows the Styles dialog
		/// </summary>
		/// <param name="args">ignored</param>
		/// <returns><c>true</c></returns>
		/// ------------------------------------------------------------------------------------
		protected bool OnFormatStyle(object args)
		{
			ShowStylesDialog(ParaStyleListHelper != null ? ParaStyleListHelper.SelectedStyle.Name : null,
				CharStyleListHelper != null ? CharStyleListHelper.SelectedStyle.Name : null,
				null);
			return true;
		}

		/// ------------------------------------------------------------------------------------
		/// <summary>
		/// Required interface member to launch the style dialog.
		/// </summary>
		/// <param name="paraStyleName">Name of the initially selected paragraph style.</param>
		/// <param name="charStyleName">Name of the initially selected character style.</param>
		/// <param name="setPropsToFactorySettings">Delegate to set style info properties back
		/// to the default factory settings</param>
		/// <returns>true if refresh should be called to reload the cache</returns>
		/// ------------------------------------------------------------------------------------
		public bool ShowStylesDialog(string paraStyleName, string charStyleName,
			Action<StyleInfo> setPropsToFactorySettings)
		{
			CheckDisposed();

			if (m_delegate.ShowStylesDialog(paraStyleName, charStyleName, setPropsToFactorySettings))
			{
				// Need to refresh to reload the cache.  See LT-6265.
				(m_app as FwXApp).OnMasterRefresh(null);
			}
			return false;	// refresh already called if needed
		}

		/// ------------------------------------------------------------------------------------
		/// <summary>
		/// Determines whether this window is in a state where it can Apply a style.
		/// </summary>
		/// <value></value>
		/// ------------------------------------------------------------------------------------
		public bool CanApplyStyle
		{
			get { CheckDisposed(); return m_delegate.CanApplyStyle; }
		}

		/// ------------------------------------------------------------------------------------
		/// <summary>
		/// Shows the apply style dialog
		/// </summary>
		/// <param name="args">ignored</param>
		/// <returns><c>true</c></returns>
		/// ------------------------------------------------------------------------------------
		protected bool OnFormatApplyStyle(object args)
		{
			if (!m_delegate.CanApplyStyle)
				return false;
			ShowApplyStyleDialog(
				ParaStyleListHelper != null ? ParaStyleListHelper.SelectedStyle.Name : null,
				CharStyleListHelper != null ? CharStyleListHelper.SelectedStyle.Name : null, 0);
			return true;
		}

		/// ------------------------------------------------------------------------------------
		/// <summary>
		/// Shows the Format Apply Style dialog
		/// </summary>
		/// <param name="paraStyleName">The currently-selected Paragraph style name</param>
		/// <param name="charStyleName">The currently-selected Character style name</param>
		/// <param name="maxStyleLevel">The maximum style level that will be shown in this
		/// dialog. (apps that do not use style levels in their stylesheets can pass 0)</param>
		/// ------------------------------------------------------------------------------------
		public void ShowApplyStyleDialog(string paraStyleName, string charStyleName, int maxStyleLevel)
		{
			m_delegate.ShowApplyStyleDialog(paraStyleName, charStyleName, maxStyleLevel);
		}

		/// ------------------------------------------------------------------------------------
		/// <summary>
		/// Enable the menu command for Format/Styles, if we can.
		/// </summary>
		/// <param name="commandObject"></param>
		/// <param name="display"></param>
		/// <returns>true</returns>
		/// ------------------------------------------------------------------------------------
		protected bool OnDisplayFormatApplyStyle(object commandObject,
			ref UIItemDisplayProperties display)
		{
			display.Enabled = m_delegate.CanApplyStyle;
			return true;
		}

		/// <summary>
		/// return an array of all of the objects which should
		/// 1) be queried when looking for someone to deliver a message to
		/// 2) be potential recipients of a broadcast
		/// </summary>
		/// <returns></returns>
		public override IxCoreColleague[] GetMessageTargets()
		{
			CheckDisposed();
			if(m_app is IxCoreColleague)
				return new IxCoreColleague[] { this, m_app as IxCoreColleague };
			else
				return new IxCoreColleague[]{this};
		}

		#endregion // XCore Message Handlers

		/// <summary>
		/// Either enable bulk loading and disable idle processing, or disable bulk loading and
		/// enable idle processing.
		/// </summary>
		/// <param name="fEnable"></param>
		public void EnableBulkLoadingDisableIdleProcessing(bool fEnable)
		{
			if (fEnable)
				SuspendIdleProcessing();
			else
				ResumeIdleProcessing();
		}

		/// <summary>
		/// This is true while executing Undo or Redo (and associated changes, like the consequent
		/// PropChanged or Refresh). It is currently used by the Clerk to tell that it should not
		/// force a Save, even if the current record changes.
		/// </summary>
		public static bool InUndoRedo
		{
			get { return m_fInUndoRedo; }
		}

		protected override void XWindow_Closing(object sender, System.ComponentModel.CancelEventArgs e)
		{
			SaveSettingsNow();
			// LT-6440
			// In the case of a shutdown while the parser is starting, we were getting
			// into a situation where the main window was disposed of while the parser
			// thread was trying to execute com calls on the UI thread and using the
			// main form as the Invoke point.
			m_mediator.SendMessageToAllNow("StopParser", null);
			base.XWindow_Closing(sender, e);
		}

		public override void SaveSettings()
		{
			GlobalSettingServices.SaveSettings(Cache.ServiceLocator, m_propertyTable);
			// first save global settings, ignoring database specific ones.
			m_propertyTable.SaveGlobalSettings();
			// now save database specific settings.
			m_propertyTable.SaveLocalSettings();
		}

		/// <summary>Keyman select language message</summary>
		protected static uint s_wm_kmselectlang =
			Win32.RegisterWindowMessage("WM_KMSELECTLANG");

		/// <summary>
		/// Keyman's select language message must be forwarded to the focus window to take useful effect.
		/// </summary>
		protected override void WndProc(ref Message m)
		{
			if (IsDisposed)
				return;

			if (m.Msg == s_wm_kmselectlang)
			{
				IntPtr focusWnd = Win32.GetFocus();
				if (focusWnd != IntPtr.Zero)
				{
					Win32.SendMessage(focusWnd, m.Msg, m.WParam, m.LParam);
					focusWnd = IntPtr.Zero;
					return; // No need to pass it on to the superclass, since we dealt with it.
				}
			}
			base.WndProc (ref m);
			// In Mono, closing a dialog invokes WM_ACTIVATE on the active form, which then selects
			// its active control.  This swallows keyboard input.  To prevent this, we select the
			// desired control if one has been established so that keyboard input can still be seen
			// by that control.  (See FWNX-785.)
			if (MiscUtils.IsMono && m.Msg == (int)Win32.WinMsgs.WM_ACTIVATE && m.HWnd == this.Handle &&
				DesiredControl != null && !DesiredControl.IsDisposed && DesiredControl.Visible && DesiredControl.Enabled)
			{
				DesiredControl.Select();
			}
		}

		/// <summary>
		/// Gets or sets the control that needs keyboard input.  (See FWNX-785.)
		/// </summary>
		public Control DesiredControl { get; set; }

		#region ISettings implementation

		/// -----------------------------------------------------------------------------------
		/// <summary>
		/// Registry key for settings for this window.
		/// </summary>
		/// <remarks>Part of the ISettings interface.</remarks>
		/// -----------------------------------------------------------------------------------
		virtual public RegistryKey SettingsKey
		{
			get
			{
				CheckDisposed();
				return m_app.SettingsKey;
			}
		}

		/// <summary>
		/// Save the persisted settings now.
		/// </summary>
		public void SaveSettingsNow()
		{
			CheckDisposed();
		}

		/// ------------------------------------------------------------------------------------
		/// <summary>
		/// Gets a value indicating whether or not the FwMainWnd has been created as a copy of
		/// another FwMainWnd.
		/// </summary>
		/// ------------------------------------------------------------------------------------
		public bool WindowIsCopy
		{
			get
			{
				CheckDisposed();

				return m_fWindowIsCopy;
			}
		}

		#endregion // ISettings implementation

		#region IFwMainWnd implementation
		/// ------------------------------------------------------------------------------------
		/// <summary>
		/// Called when a window is finished being created and completely initialized.
		/// </summary>
		/// <returns>True if successful; false otherwise</returns>
		/// ------------------------------------------------------------------------------------
		public bool OnFinishedInit()
		{
			CheckDisposed();

			if (m_startupLink != null)
				m_mediator.SendMessage("FollowLink", m_startupLink);
			UpdateControls();
			return true;
		}

		/// ------------------------------------------------------------------------------------
		/// <summary>
		/// Gets the application to which this main winodw belongs.
		/// </summary>
		/// ------------------------------------------------------------------------------------
		public FwApp App
		{
			get { return m_app; }
		}

		/// <summary></summary>
		public override void OnPropertyChanged(string name)
		{
			CheckDisposed();

			// When switching tools, the Cache should be saved.  Persisting the Undo/Redo buffer between tools can be confusing
			// Fixes (LT-4650)
			if (name == "currentContentControl")
			{
				Cache.DomainDataByFlid.GetActionHandler().Commit();
				// If we change tools, the FindReplaceDlg is no longer valid, as its rootsite
				// is part of the previous tool, and will thus be disposed.  See FWR-2080.
				if (this.OwnedForms.Length > 0 && this.OwnedForms[0] is FwFindReplaceDlg)
					this.OwnedForms[0].Close();
			}

			base.OnPropertyChanged(name);
		}

		/// -----------------------------------------------------------------------------------
		/// <summary>
		/// Returns the NormalStateDesktopBounds property from the persistence object.
		/// </summary>
		/// -----------------------------------------------------------------------------------
		public Rectangle NormalStateDesktopBounds
		{
			get
			{
				CheckDisposed();

				var loc = m_propertyTable.GetValue<Point>("windowLocation");
				var size = m_propertyTable.GetValue("windowSize", /*hack*/new Size(400, 400));
				return new Rectangle(loc, size);
			}
		}

		/// -----------------------------------------------------------------------------------
		/// <summary>
		/// Create the client windows and add corresponding stuff to the sidebar, View menu,
		/// etc.
		/// </summary>
		/// -----------------------------------------------------------------------------------
		public virtual void InitAndShowClient()
		{
			CheckDisposed();

			Show();
		}

		/// -----------------------------------------------------------------------------------
		/// <summary>
		/// Enable or disable this window.
		/// </summary>
		///
		/// <param name="fEnable">Enable (true) or disable (false).</param>
		/// -----------------------------------------------------------------------------------
		public void EnableWindow(bool fEnable)
		{
			CheckDisposed();

			Enabled = fEnable;
		}

		/// ------------------------------------------------------------------------------------
		/// <summary>
		/// Called just before a window syncronizes it's views with DB changes (e.g. when an
		/// undo or redo command is issued).
		/// </summary>
		/// <param name="sync">syncronization message</param>
		/// ------------------------------------------------------------------------------------
		public virtual void PreSynchronize(SyncMsg sync)
		{
			CheckDisposed();
			// TODO: Implement it. This is copied from TE.
		}

		/// <summary>
		/// If a property requests it, do a db sync.
		/// </summary>
		public virtual void OnIdle(object sender)
		{
			CheckDisposed();

			/* Bad things happen, when this is done and the parser is running.
			 * TODO: Figure out how they can co-exist.
			if (PropertyTable.PropertyTable.GetBoolProperty("SyncOnIdle", false) && FwApp.App != null
				&& FwApp.App.SyncGuid != Guid.Empty)
			{
				FwApp.App.SyncFromDb();
			}
			*/
		}

		/// ------------------------------------------------------------------------------------
		/// <summary>
		/// Called when a window syncronizes it's views with DB changes (e.g. when an undo or
		/// redo command is issued).
		/// </summary>
		/// <param name="sync">syncronization message</param>
		/// <returns>True if the sync message was handled; false, indicating that the
		/// application should refresh all windows. </returns>
		/// ------------------------------------------------------------------------------------
		public virtual bool Synchronize(SyncMsg sync)
		{
			CheckDisposed();

			if (sync == SyncMsg.ksyncStyle)
			{
				// force our stylesheet to resync (LT-7382).
				ResyncStylesheet();
				ResyncRootboxStyles();
				return true;
			}
			return false;
		}

		/// ------------------------------------------------------------------------------------
		/// <summary>
		/// Get all the rootboxes we know about and reinitialize their stylesheets.
		/// </summary>
		/// ------------------------------------------------------------------------------------
		private void ResyncRootboxStyles()
		{
			FwStyleSheet fssPrev = null;	// this is used to minimize reloads via Init().
			foreach (IVwRootBox rootb in FindAllRootBoxes(this))
			{
				FwStyleSheet fss = rootb.Stylesheet as FwStyleSheet;
				if (fss != null && fss.Cache != null)
				{
					Debug.Assert(fss.Cache == Cache);
					if (fss != fssPrev)
					{
						Debug.Assert(fss.RootObjectHvo != 0);
						fss.Init(Cache, fss.RootObjectHvo, fss.StyleListTag);
					}
					rootb.OnStylesheetChange();
					fssPrev = fss;
				}
			}
		}

		/// ------------------------------------------------------------------------------------
		/// <summary>
		/// JohnT: this might be a poorly named or obsolete message. Kept because there are
		/// some callers and I don't have time to analyze them all. Generally better to use
		/// RefreshDisplay().
		/// </summary>
		/// ------------------------------------------------------------------------------------
		public void RefreshAllViews()
		{
			CheckDisposed();

			// We don't want to clear the cache... just update the view.
			m_mediator.SendMessage("Refresh", this);
		}

		/// ------------------------------------------------------------------------------------
		/// <summary>
		/// Gets the currently active view (client window).
		/// </summary>
		/// ------------------------------------------------------------------------------------
		public virtual IRootSite ActiveView
		{
			get
			{
				CheckDisposed();
				return m_viewHelper.ActiveView;
			}
		}
		#endregion // IFwMainWnd implementation

		#region IRecordListOwner implementation
		/// -----------------------------------------------------------------------------------
		/// <summary>
		/// Retrieve the IRecordListUpdater object named by the argument.
		/// </summary>
		/// <remarks>Part of the IRecordListOwner interface.</remarks>
		/// -----------------------------------------------------------------------------------
		virtual public IRecordListUpdater FindRecordListUpdater(string name)
		{
			CheckDisposed();

			return m_propertyTable.GetValue<IRecordListUpdater>(name, null);
		}
		#endregion // IRecordListOwner implementation

		#region implementation of (some of) IMainWindowDelegateCallbacks

		/// <summary>
		/// Get the FdoCache used in the window
		/// </summary>
		public FdoCache Cache { get { return FwApp.App.Cache; } }

		/// ------------------------------------------------------------------------------------
		/// <summary>
		/// Gets the style list helper for the paragraph styles combo box on the formatting
		/// toolbar.
		/// (FwXWindow doesn't (yet) have one. I haven't researched what it is good for.
		/// Possibly it relates mainly to the more complex set of styles (with structural
		/// meaning) maintained by TE.)
		/// </summary>
		/// ------------------------------------------------------------------------------------
		public StyleComboListHelper ParaStyleListHelper
		{
			get
			{
				CheckDisposed();
				return null;
			}
		}

		/// ------------------------------------------------------------------------------------
		/// <summary>
		/// Gets the style list helper for the character styles combo box on the formatting toolbar.
		/// </summary>
		/// ------------------------------------------------------------------------------------
		public StyleComboListHelper CharStyleListHelper
		{
			get
			{
				CheckDisposed();
				return null;
			}
		}

		/// ------------------------------------------------------------------------------------
		/// <summary>
		/// Get the combo box used to select writing systems.
		/// Enhance JohnT: to really use the writing system common code we'll have to implement this.
		/// </summary>
		/// ------------------------------------------------------------------------------------
		public ComboBox WritingSystemSelector
		{
			get
			{
				CheckDisposed();
				return null;
			}
		}

		/// ------------------------------------------------------------------------------------
		/// <summary>
		/// Get the EditingHelper cast as an FwEditingHelper. (Is this ever non-null in Harvest??)
		/// </summary>
		/// ------------------------------------------------------------------------------------
		public FwEditingHelper FwEditingHelper
		{
			get
			{
				CheckDisposed();
				return (ActiveView == null) ? null : (ActiveView.EditingHelper as FwEditingHelper);
			}
		}

		/// ------------------------------------------------------------------------------------
		/// <summary>
		/// Get the EditingHelper cast as an FwEditingHelper. (Is this ever non-null in Harvest??)
		/// </summary>
		/// ------------------------------------------------------------------------------------
		public EditingHelper EditingHelper
		{
			get
			{
				CheckDisposed();
				return (ActiveView == null) ? null : (ActiveView.EditingHelper);
			}
		}

		/// <summary>
		/// Gets the stylesheet being used by the active view, if possible, otherwise,
		/// the window's own stylesheet.
		/// </summary>
		public FwStyleSheet ActiveStyleSheet
		{
			get
			{
				var view = ActiveView as SimpleRootSite;
				if (view == null || (view.StyleSheet as FwStyleSheet) == null)
					return StyleSheet;
				return (FwStyleSheet)view.StyleSheet;
			}
		}

		/// ------------------------------------------------------------------------------------
		/// <summary>
		/// Gets and sets the style sheet. If the getter is called first, it gets the
		/// LexDb stylesheet. (not yet implemented)
		/// </summary>
		/// ------------------------------------------------------------------------------------
		public virtual FwStyleSheet StyleSheet
		{
			get
			{
				CheckDisposed();

				FdoCache cache = Cache;
				if (m_StyleSheet == null && cache != null)
					ResyncStylesheet();
				return m_StyleSheet;
			}

			set
			{
				CheckDisposed();
				m_StyleSheet = value;
			}
		}

		/// <summary>
		/// We need to resync the windows StyleSheet object during a MasterRefresh and Synchronize()
		/// LT-7382.
		/// </summary>
		private void ResyncStylesheet()
		{
			if (m_StyleSheet == null)
				m_StyleSheet = new FwStyleSheet();
			m_StyleSheet.Init(Cache, Cache.LanguageProject.Hvo, LangProjectTags.kflidStyles);
			if (m_rebarAdapter is IUIAdapterForceRegenerate)
				((IUIAdapterForceRegenerate)m_rebarAdapter).ForceFullRegenerate();
		}

		/// ------------------------------------------------------------------------------------
		/// <summary>
		/// Gets or sets a value indicating whether or not to show the style type combo box
		/// in the styles dialog where the user can select the type of styles to show
		/// (all, basic, or custom styles).  False indicates a FLEx style type combo box
		/// (all, basic, dictionary, or custom styles).
		/// </summary>
		/// <value>The default implementation always returns <c>false</c></value>
		/// ------------------------------------------------------------------------------------
		public virtual bool ShowTEStylesComboInStylesDialog
		{
			get { return false; }
		}

		/// ------------------------------------------------------------------------------------
		/// <summary>
		/// Gets a value indicating whether the user can select a background color on the
		/// paragraph tab in the styles dialog. This is possible in all apps except TE.
		/// </summary>
		/// <value>The default implementation always return <c>true</c>.</value>
		/// ------------------------------------------------------------------------------------
		public virtual bool CanSelectParagraphBackgroundColor
		{
			get { return true; }
		}
		#endregion implementation of (some of) IMainWindowDelegateCallbacks

		/// <summary>
		/// Get a special-case find dialog help ID. We attempt to retrieve it from our active view or its parent.
		/// (The only current actual implementation is XmlDocView.)
		/// </summary>
		public string FindTabHelpId
		{
			get
			{
				if (ActiveView is IFindAndReplaceContext)
					return ((IFindAndReplaceContext)ActiveView).FindTabHelpId;
				if (ActiveView is Control && ((Control)ActiveView).Parent is IFindAndReplaceContext)
					return ((IFindAndReplaceContext)((Control)ActiveView).Parent).FindTabHelpId;
				return null;
			}
		}

		/// <summary>
		/// PropertyTable message handling Priority.
		/// To fix LT-13375, this needs to have a slightly higher priority than normal.
		/// </summary>
		public override int Priority
		{
			get { return ((int)ColleaguePriority.Medium) - 1; }
		}
	}

	/// <summary>
	/// This interface marks a cache that can do something meaningful in the way of Refresh
	/// (that is, it doesn't just contain raw data).
	/// </summary>
	internal interface IRefreshCache : IRefreshable
	{
		new void Refresh();
	}
}<|MERGE_RESOLUTION|>--- conflicted
+++ resolved
@@ -36,14 +36,8 @@
 using SIL.FieldWorks.Common.FwUtils;
 using Logger = SIL.Utils.Logger;
 using System.Diagnostics.CodeAnalysis;
-<<<<<<< HEAD
+using System.Linq;
 using SIL.CoreImpl;
-=======
-using System.Linq;
-#if !__MonoCS__
-using NetSparkle;
-#endif
->>>>>>> 734be28a
 
 namespace SIL.FieldWorks.XWorks
 {
@@ -312,10 +306,8 @@
 
 				m_propertyTable.SetProperty("HelpTopicProvider", app, true);
 				m_propertyTable.SetPropertyPersistence("HelpTopicProvider", false);
-
 				m_propertyTable.SetProperty("FeedbackInfoProvider", app, true);
 				m_propertyTable.SetPropertyPersistence("FeedbackInfoProvider", false);
-
 				m_propertyTable.SetProperty("App", app, true);
 				m_propertyTable.SetPropertyPersistence("App", false);
 			}
@@ -816,63 +808,6 @@
 
 		/// ------------------------------------------------------------------------------------
 		/// <summary>
-		/// Handle click on Archive With RAMP menu item
-		/// </summary>
-		/// <param name="command">Not used</param>
-		/// <returns>true (handled)</returns>
-		/// ------------------------------------------------------------------------------------
-		public bool OnArchiveWithRamp(object command)
-		{
-			CheckDisposed();
-
-			// show the RAMP dialog
-			var filesToArchive = m_app.FwManager.ArchiveProjectWithRamp(m_app, this);
-
-			// if there are no files to archive, return now.
-			if((filesToArchive == null) || (filesToArchive.Count == 0))
-				return true;
-
-			ReapRamp ramp = new ReapRamp();
-			return ramp.ArchiveNow(this, MainMenuStrip.Font, Icon, filesToArchive, m_propertyTable, m_app, Cache);
-		}
-
-		/// ------------------------------------------------------------------------------------
-		/// <summary>
-		/// Update Archive With RAMP menu item
-		/// </summary>
-		/// <param name="args">the toolbar/menu item properties</param>
-		/// <returns>true if handled</returns>
-		/// ------------------------------------------------------------------------------------
-		public bool OnUpdateArchiveWithRamp(object args)
-		{
-			TMItemProperties itemProps = args as TMItemProperties;
-			if (itemProps != null)
-			{
-				itemProps.Visible = !(MiscUtils.IsMono);
-				itemProps.Update = true;
-				return true;
-			}
-			return false;
-		}
-
-		/// ------------------------------------------------------------------------------------
-		/// <summary>
-<<<<<<< HEAD
-=======
-		/// Handle whether to enable Archive With RAMP menu item (enabled iff properly installed)
-		/// </summary>
-		/// <param name="command">Not used</param>
-		/// <param name="display">Display properties</param>
-		/// <returns>true (handled)</returns>
-		/// ------------------------------------------------------------------------------------
-		public bool OnDisplayArchiveWithRamp(object command, ref UIItemDisplayProperties display)
-		{
-			display.Enabled = ReapRamp.Installed;
-			return true;
-		}
-
-		/// ------------------------------------------------------------------------------------
-		/// <summary>
 		/// Handle whether to enable menu item.
 		/// </summary>
 		/// <param name="command">Not used</param>
@@ -930,19 +865,6 @@
 
 		/// ------------------------------------------------------------------------------------
 		/// <summary>
-		/// Display the project properties dialog
-		/// </summary>
-		/// <param name="args"></param>
-		/// ------------------------------------------------------------------------------------
-		protected bool OnFileProjectProperties(object command)
-		{
-			LaunchProjPropertiesDlg(false);
-			return true;
-		}
-
-		/// ------------------------------------------------------------------------------------
-		/// <summary>
->>>>>>> 734be28a
 		/// Exits the application :)
 		/// </summary>
 		/// <param name="param"></param>
@@ -955,67 +877,6 @@
 			return true;
 		}
 
-<<<<<<< HEAD
-=======
-		/// ------------------------------------------------------------------------------------
-		/// <summary>
-		/// Launches the proj properties DLG.
-		/// </summary>
-		/// <param name="startOnWSPage">if set to <c>true</c> [start on WS page].</param>
-		/// ------------------------------------------------------------------------------------
-		private void LaunchProjPropertiesDlg(bool startOnWSPage)
-		{
-			if (!SharedBackendServicesHelper.WarnOnOpeningSingleUserDialog(Cache))
-				return;
-
-			FdoCache cache = Cache;
-			bool fDbRenamed = false;
-			string sProject = cache.ProjectId.Name;
-			string sLinkedFilesRootDir = cache.LangProject.LinkedFilesRootDir;
-			using (var dlg = new FwProjPropertiesDlg(cache, m_app, m_app, FontHeightAdjuster.StyleSheetFromPropertyTable(m_propertyTable)))
-			{
-				dlg.ProjectPropertiesChanged += OnProjectPropertiesChanged;
-				if (startOnWSPage)
-					dlg.StartWithWSPage();
-				if (dlg.ShowDialog(this) != DialogResult.Abort)
-				{
-					fDbRenamed = dlg.ProjectNameChanged();
-					if (fDbRenamed)
-					{
-						sProject = dlg.ProjectName;
-					}
-					bool fFilesMoved = false;
-					if (dlg.LinkedFilesChanged())
-					{
-						fFilesMoved = m_app.UpdateExternalLinks(sLinkedFilesRootDir);
-					}
-					// no need for any of these refreshes if entire window has been/will be
-					// destroyed and recreated.
-					if (!fDbRenamed && !fFilesMoved)
-					{
-						m_propertyTable.SetProperty("DocumentName", cache.ProjectId.UiName, true);
-						m_propertyTable.SetPropertyPersistence("DocumentName", false);
-					}
-				}
-			}
-			if (fDbRenamed)
-				m_app.FwManager.RenameProject(sProject, m_app);
-		}
-
-		private void OnProjectPropertiesChanged(object sender, EventArgs eventArgs)
-		{
-			// this event is fired before the Project Properties dialog is closed, so that we have a chance
-			// to refresh everything before Paint events start getting fired, which can cause problems if
-			// any writing systems are removed that a rootsite is currently displaying
-			var dlg = (FwProjPropertiesDlg) sender;
-			if (dlg.WritingSystemsChanged())
-			{
-				if (m_app is FwXApp)
-					((FwXApp)m_app).OnMasterRefresh(null);
-			}
-		}
-
->>>>>>> 734be28a
 		/// <summary>
 		///
 		/// </summary>
@@ -1732,7 +1593,7 @@
 
 			/* Bad things happen, when this is done and the parser is running.
 			 * TODO: Figure out how they can co-exist.
-			if (PropertyTable.PropertyTable.GetBoolProperty("SyncOnIdle", false) && FwApp.App != null
+			if (Mediator.PropertyTable.GetBoolProperty("SyncOnIdle", false) && FwApp.App != null
 				&& FwApp.App.SyncGuid != Guid.Empty)
 			{
 				FwApp.App.SyncFromDb();
@@ -2012,13 +1873,31 @@
 		}
 
 		/// <summary>
-		/// PropertyTable message handling Priority.
+		/// Mediator message handling Priority.
 		/// To fix LT-13375, this needs to have a slightly higher priority than normal.
 		/// </summary>
 		public override int Priority
 		{
 			get { return ((int)ColleaguePriority.Medium) - 1; }
 		}
+
+		#region Implementation of IPublisherProvider
+
+		/// <summary>
+		/// Get the IPublisher.
+		/// </summary>
+		public IPublisher Publisher { get; private set; }
+
+		#endregion
+
+		#region Implementation of ISubscriberProvider
+
+		/// <summary>
+		/// Get the ISubscriber.
+		/// </summary>
+		public ISubscriber Subscriber { get; private set; }
+
+		#endregion
 	}
 
 	/// <summary>
