﻿<?xml version="1.0" encoding="utf-8"?>
<Project DefaultTargets="Build" xmlns="http://schemas.microsoft.com/developer/msbuild/2003" ToolsVersion="14.0">
  <PropertyGroup>
    <ProjectType>Local</ProjectType>
    <ProductVersion>9.0.30729</ProductVersion>
    <SchemaVersion>2.0</SchemaVersion>
    <ProjectGuid>{86B57733-A74B-43F1-863F-31A39E60F120}</ProjectGuid>
    <SccProjectName>
    </SccProjectName>
    <SccLocalPath>
    </SccLocalPath>
    <SccProvider>
    </SccProvider>
    <Configuration Condition=" '$(Configuration)' == '' ">Debug</Configuration>
    <Platform Condition=" '$(Platform)' == '' ">AnyCPU</Platform>
    <ApplicationIcon>
    </ApplicationIcon>
    <AssemblyKeyContainerName>
    </AssemblyKeyContainerName>
    <AssemblyName>xWorks</AssemblyName>
    <AssemblyOriginatorKeyFile>
    </AssemblyOriginatorKeyFile>
    <DefaultClientScript>JScript</DefaultClientScript>
    <DefaultHTMLPageLayout>Grid</DefaultHTMLPageLayout>
    <DefaultTargetSchema>IE50</DefaultTargetSchema>
    <DelaySign>false</DelaySign>
    <OutputType>Library</OutputType>
    <RootNamespace>SIL.FieldWorks.XWorks</RootNamespace>
    <RunPostBuildEvent>OnBuildSuccess</RunPostBuildEvent>
    <StartupObject>
    </StartupObject>
    <FileUpgradeFlags>
    </FileUpgradeFlags>
    <UpgradeBackupLocation>
    </UpgradeBackupLocation>
    <TargetFrameworkVersion>v4.6.1</TargetFrameworkVersion>
    <SccAuxPath>
    </SccAuxPath>
    <OldToolsVersion>3.5</OldToolsVersion>
    <IsWebBootstrapper>false</IsWebBootstrapper>
    <PublishUrl>publish\</PublishUrl>
    <Install>true</Install>
    <InstallFrom>Disk</InstallFrom>
    <UpdateEnabled>false</UpdateEnabled>
    <UpdateMode>Foreground</UpdateMode>
    <UpdateInterval>7</UpdateInterval>
    <UpdateIntervalUnits>Days</UpdateIntervalUnits>
    <UpdatePeriodically>false</UpdatePeriodically>
    <UpdateRequired>false</UpdateRequired>
    <MapFileExtensions>true</MapFileExtensions>
    <ApplicationRevision>0</ApplicationRevision>
    <ApplicationVersion>1.0.0.%2a</ApplicationVersion>
    <UseApplicationTrust>false</UseApplicationTrust>
    <BootstrapperEnabled>true</BootstrapperEnabled>
    <TargetFrameworkProfile />
  </PropertyGroup>
  <PropertyGroup Condition=" '$(Configuration)|$(Platform)' == 'Debug|AnyCPU' ">
    <OutputPath>..\..\Output\Debug\</OutputPath>
    <AllowUnsafeBlocks>false</AllowUnsafeBlocks>
    <BaseAddress>285212672</BaseAddress>
    <CheckForOverflowUnderflow>false</CheckForOverflowUnderflow>
    <ConfigurationOverrideFile>
    </ConfigurationOverrideFile>
    <DefineConstants>DEBUG;TRACE</DefineConstants>
    <DocumentationFile>
    </DocumentationFile>
    <DebugSymbols>true</DebugSymbols>
    <FileAlignment>4096</FileAlignment>
    <NoStdLib>false</NoStdLib>
    <NoWarn>168,169,219,414,649,1635,1702,1701</NoWarn>
    <Optimize>false</Optimize>
    <RegisterForComInterop>false</RegisterForComInterop>
    <RemoveIntegerChecks>false</RemoveIntegerChecks>
    <TreatWarningsAsErrors>false</TreatWarningsAsErrors>
    <WarningLevel>4</WarningLevel>
    <DebugType>full</DebugType>
    <ErrorReport>prompt</ErrorReport>
    <CodeAnalysisRuleSet>AllRules.ruleset</CodeAnalysisRuleSet>
    <PlatformTarget>x86</PlatformTarget>
  </PropertyGroup>
  <PropertyGroup Condition=" '$(Configuration)|$(Platform)' == 'Release|AnyCPU' ">
    <OutputPath>..\..\Output\Release\</OutputPath>
    <AllowUnsafeBlocks>false</AllowUnsafeBlocks>
    <BaseAddress>285212672</BaseAddress>
    <CheckForOverflowUnderflow>false</CheckForOverflowUnderflow>
    <ConfigurationOverrideFile>
    </ConfigurationOverrideFile>
    <DefineConstants>TRACE</DefineConstants>
    <DocumentationFile>
    </DocumentationFile>
    <DebugSymbols>true</DebugSymbols>
    <FileAlignment>4096</FileAlignment>
    <NoStdLib>false</NoStdLib>
    <NoWarn>168,169,219,414,649,1635,1702,1701</NoWarn>
    <Optimize>true</Optimize>
    <RegisterForComInterop>false</RegisterForComInterop>
    <RemoveIntegerChecks>false</RemoveIntegerChecks>
    <TreatWarningsAsErrors>false</TreatWarningsAsErrors>
    <WarningLevel>4</WarningLevel>
    <DebugType>full</DebugType>
    <ErrorReport>prompt</ErrorReport>
    <CodeAnalysisRuleSet>AllRules.ruleset</CodeAnalysisRuleSet>
    <PlatformTarget>x86</PlatformTarget>
  </PropertyGroup>
  <ItemGroup>
    <Reference Include="Accessibility">
      <Name>Accessibility</Name>
    </Reference>
    <Reference Include="ViewsInterfaces, Version=0.0.0.0, Culture=neutral, PublicKeyToken=null">
      <HintPath>..\..\Output\Debug\ViewsInterfaces.dll</HintPath>
      <SpecificVersion>False</SpecificVersion>
    </Reference>
    <Reference Include="DetailControls, Version=6.1.1.30508, Culture=neutral, PublicKeyToken=null">
      <HintPath>..\..\Output\Debug\DetailControls.dll</HintPath>
      <SpecificVersion>False</SpecificVersion>
    </Reference>
    <Reference Include="ExCss, Version=2.0.2.0, Culture=neutral, processorArchitecture=MSIL">
      <SpecificVersion>False</SpecificVersion>
      <HintPath>..\..\Downloads\ExCSS.dll</HintPath>
    </Reference>
    <Reference Include="FDO, Version=6.1.1.30361, Culture=neutral, PublicKeyToken=null">
      <HintPath>..\..\Output\Debug\FDO.dll</HintPath>
      <SpecificVersion>False</SpecificVersion>
    </Reference>
    <Reference Include="FdoUi, Version=6.1.1.19955, Culture=neutral, processorArchitecture=MSIL">
      <HintPath>..\..\Output\Debug\FdoUi.dll</HintPath>
      <SpecificVersion>False</SpecificVersion>
    </Reference>
    <Reference Include="FlexUIAdapter, Culture=neutral, PublicKeyToken=null">
      <HintPath>..\..\Output\Debug\FlexUIAdapter.dll</HintPath>
      <SpecificVersion>False</SpecificVersion>
    </Reference>
    <Reference Include="Filters, Version=1.0.3685.30427, Culture=neutral, PublicKeyToken=null">
      <HintPath>..\..\Output\Debug\Filters.dll</HintPath>
      <SpecificVersion>False</SpecificVersion>
    </Reference>
    <Reference Include="Framework, Version=6.1.1.30458, Culture=neutral, PublicKeyToken=null">
      <HintPath>..\..\Output\Debug\Framework.dll</HintPath>
      <SpecificVersion>False</SpecificVersion>
    </Reference>
    <Reference Include="FwControls, Version=6.1.1.30337, Culture=neutral, PublicKeyToken=null">
      <HintPath>..\..\Output\Debug\FwControls.dll</HintPath>
      <SpecificVersion>False</SpecificVersion>
    </Reference>
    <Reference Include="FwCoreDlgs, Version=6.1.1.30443, Culture=neutral, PublicKeyToken=null">
      <HintPath>..\..\Output\Debug\FwCoreDlgs.dll</HintPath>
      <SpecificVersion>False</SpecificVersion>
    </Reference>
    <Reference Include="FwUtils, Version=6.1.1.30307, Culture=neutral, PublicKeyToken=null">
      <SpecificVersion>False</SpecificVersion>
      <HintPath>..\..\Output\Debug\FwUtils.dll</HintPath>
    </Reference>
    <Reference Include="FxtDll, Version=6.1.1.30489, Culture=neutral, PublicKeyToken=null">
      <HintPath>..\..\Output\Debug\FxtDll.dll</HintPath>
      <SpecificVersion>False</SpecificVersion>
    </Reference>
    <Reference Include="Geckofx-Core">
      <HintPath>..\..\Output\Debug\Geckofx-Core.dll</HintPath>
    </Reference>
    <Reference Include="Geckofx-Winforms">
      <HintPath>..\..\Output\Debug\Geckofx-Winforms.dll</HintPath>
    </Reference>
    <Reference Include="DotNetZip">
      <HintPath>..\..\Output\Debug\DotNetZip.dll</HintPath>
    </Reference>
    <Reference Include="L10NSharp, Version=1.1.4981.28556, Culture=neutral, processorArchitecture=MSIL">
      <SpecificVersion>False</SpecificVersion>
      <HintPath>..\..\Output\Debug\L10NSharp.dll</HintPath>
    </Reference>
    <Reference Include="LexTextControls, Version=7.1.0.28634, Culture=neutral, processorArchitecture=MSIL">
      <SpecificVersion>False</SpecificVersion>
    </Reference>
    <Reference Include="Microsoft.Practices.ServiceLocation, Version=1.0.0.0, Culture=neutral, PublicKeyToken=null">
      <SpecificVersion>False</SpecificVersion>
      <HintPath>..\..\DistFiles\Microsoft.Practices.ServiceLocation.dll</HintPath>
    </Reference>
    <Reference Include="NetSparkle.Net40, Version=1.0.22.0, Culture=neutral, processorArchitecture=x86" Condition="'$(OS)'!='Unix'">
      <SpecificVersion>False</SpecificVersion>
      <HintPath>..\..\DistFiles\NetSparkle.Net40.dll</HintPath>
    </Reference>
    <Reference Include="Reporting, Version=1.0.3685.30341, Culture=neutral, PublicKeyToken=null">
      <HintPath>..\..\Output\Debug\Reporting.dll</HintPath>
      <SpecificVersion>False</SpecificVersion>
    </Reference>
    <Reference Include="RootSite, Version=6.1.1.30390, Culture=neutral, PublicKeyToken=null">
      <HintPath>..\..\Output\Debug\RootSite.dll</HintPath>
      <SpecificVersion>False</SpecificVersion>
    </Reference>
    <Reference Include="SIL.Archiving">
      <HintPath>..\..\Downloads\SIL.Archiving.dll</HintPath>
    </Reference>
    <Reference Include="SIL.Core, Version=2.6.0.0, Culture=neutral, PublicKeyToken=cab3c8c5232dfcf2, processorArchitecture=x86">
      <SpecificVersion>False</SpecificVersion>
      <HintPath>..\..\Downloads\SIL.Core.dll</HintPath>
    </Reference>
    <Reference Include="SIL.Lift, Version=3.0.0.0, Culture=neutral, processorArchitecture=x86">
      <SpecificVersion>False</SpecificVersion>
      <HintPath>..\..\Downloads\SIL.Lift.dll</HintPath>
    </Reference>
    <Reference Include="SIL.Windows.Forms, Version=2.6.0.0, Culture=neutral, processorArchitecture=x86">
      <SpecificVersion>False</SpecificVersion>
      <HintPath>..\..\Downloads\SIL.Windows.Forms.dll</HintPath>
    </Reference>
    <Reference Include="SIL.WritingSystems, Version=2.6.0.0, Culture=neutral, PublicKeyToken=cab3c8c5232dfcf2, processorArchitecture=x86">
      <SpecificVersion>False</SpecificVersion>
      <HintPath>..\..\Downloads\SIL.WritingSystems.dll</HintPath>
    </Reference>
    <Reference Include="SimpleRootSite, Version=6.1.1.30383, Culture=neutral, PublicKeyToken=null">
      <HintPath>..\..\Output\Debug\SimpleRootSite.dll</HintPath>
      <SpecificVersion>False</SpecificVersion>
    </Reference>
    <Reference Include="System" />
    <Reference Include="System.Core" />
    <Reference Include="System.Drawing" />
    <Reference Include="System.Security" />
    <Reference Include="System.Windows.Forms" />
    <Reference Include="System.Xml" />
    <Reference Include="System.Xml.Linq" />
    <Reference Include="UIAdapterInterfaces, Version=8.0.4.14059, Culture=neutral, processorArchitecture=x86">
      <SpecificVersion>False</SpecificVersion>
      <HintPath>..\..\Output\Debug\UIAdapterInterfaces.dll</HintPath>
    </Reference>
    <Reference Include="xCore, Version=6.1.1.30414, Culture=neutral, PublicKeyToken=null">
      <HintPath>..\..\Output\Debug\xCore.dll</HintPath>
      <SpecificVersion>False</SpecificVersion>
    </Reference>
    <Reference Include="CoreImpl, Version=6.1.1.30291, Culture=neutral, PublicKeyToken=null">
      <SpecificVersion>False</SpecificVersion>
      <HintPath>..\..\Output\Debug\CoreImpl.dll</HintPath>
    </Reference>
    <Reference Include="Widgets, Version=6.1.1.30419, Culture=neutral, PublicKeyToken=null">
      <SpecificVersion>False</SpecificVersion>
      <HintPath>..\..\Output\Debug\Widgets.dll</HintPath>
    </Reference>
    <Reference Include="FwResources, Version=6.1.1.30303, Culture=neutral, PublicKeyToken=null">
      <SpecificVersion>False</SpecificVersion>
      <HintPath>..\..\Output\Debug\FwResources.dll</HintPath>
    </Reference>
    <Reference Include="FwCoreDlgControls, Version=6.1.1.30432, Culture=neutral, PublicKeyToken=null">
      <SpecificVersion>False</SpecificVersion>
      <HintPath>..\..\Output\Debug\FwCoreDlgControls.dll</HintPath>
    </Reference>
    <Reference Include="SilUtils, Version=1.0.0.0, Culture=neutral, PublicKeyToken=null">
      <SpecificVersion>False</SpecificVersion>
      <HintPath>..\..\Output\Debug\SilUtils.dll</HintPath>
    </Reference>
    <Reference Include="xCoreInterfaces, Version=6.1.1.20913, Culture=neutral, PublicKeyToken=null">
      <HintPath>..\..\Output\Debug\xCoreInterfaces.dll</HintPath>
      <SpecificVersion>False</SpecificVersion>
    </Reference>
    <Reference Include="XMLUtils, Version=6.1.1.30296, Culture=neutral, PublicKeyToken=null">
      <HintPath>..\..\Output\Debug\XMLUtils.dll</HintPath>
      <SpecificVersion>False</SpecificVersion>
    </Reference>
    <Reference Include="XMLViews, Version=1.0.3685.30465, Culture=neutral, PublicKeyToken=null">
      <HintPath>..\..\Output\Debug\XMLViews.dll</HintPath>
      <SpecificVersion>False</SpecificVersion>
    </Reference>
<<<<<<< HEAD
    <Reference Include="FwKernelInterfaces">
      <HintPath>..\..\Output\Debug\FwKernelInterfaces.dll</HintPath>
=======
    <Reference Include="DialogAdapters">
      <HintPath>..\..\packages\DialogAdapters.0.1.0.32308\lib\net45\DialogAdapters.dll</HintPath>
>>>>>>> 9db733d0
    </Reference>
  </ItemGroup>
  <ItemGroup>
    <Compile Include="..\CommonAssemblyInfo.cs">
      <Link>CommonAssemblyInfo.cs</Link>
    </Compile>
    <Compile Include="AddCustomFieldDlg.cs">
      <SubType>Form</SubType>
    </Compile>
    <Compile Include="Archiving\ArchivingExtensions.cs" />
    <Compile Include="Archiving\ReapRamp.cs" />
    <Compile Include="ConfigurableDictionaryNode.cs" />
    <Compile Include="ConfiguredXHTMLGenerator.cs" />
    <Compile Include="HeadWordNumbersController.cs" />
    <Compile Include="HeadWordNumbersDlg.cs">
      <SubType>Form</SubType>
    </Compile>
    <Compile Include="HeadWordNumbersDlg.designer.cs">
      <DependentUpon>HeadWordNumbersDlg.cs</DependentUpon>
    </Compile>
    <Compile Include="CssGenerator.cs" />
    <Compile Include="DictionaryConfigurationController.cs" />
    <Compile Include="DictionaryConfigurationDlg.cs">
      <SubType>Form</SubType>
    </Compile>
    <Compile Include="DictionaryConfigurationDlg.Designer.cs">
      <DependentUpon>DictionaryConfigurationDlg.cs</DependentUpon>
    </Compile>
    <Compile Include="DictionaryConfigurationImportController.cs" />
    <Compile Include="DictionaryConfigurationListener.cs" />
    <Compile Include="DictionaryConfigurationManagerController.cs" />
    <Compile Include="DictionaryConfigurationManagerDlg.cs">
      <SubType>Form</SubType>
    </Compile>
    <Compile Include="DictionaryConfigurationManagerDlg.Designer.cs">
      <DependentUpon>DictionaryConfigurationManagerDlg.cs</DependentUpon>
    </Compile>
    <Compile Include="DictionaryConfigurationMigrator.cs" />
    <Compile Include="DictionaryConfigurationMigrators\FirstAlphaMigrator.cs" />
    <Compile Include="DictionaryConfigurationMigrators\FirstBetaMigrator.cs" />
    <Compile Include="DictionaryConfigurationMigrators\IDictionaryConfigurationMigrator.cs" />
    <Compile Include="DictionaryConfigurationMigrators\PreHistoricMigrator.cs" />
    <Compile Include="DictionaryConfigurationNodeRenameDlg.cs">
      <SubType>Form</SubType>
    </Compile>
    <Compile Include="DictionaryConfigurationNodeRenameDlg.Designer.cs">
      <DependentUpon>DictionaryConfigurationNodeRenameDlg.cs</DependentUpon>
    </Compile>
    <Compile Include="DictionaryConfigurationModel.cs" />
    <Compile Include="DictionaryConfigurationTreeControl.cs">
      <SubType>UserControl</SubType>
    </Compile>
    <Compile Include="DictionaryConfigurationTreeControl.Designer.cs">
      <DependentUpon>DictionaryConfigurationTreeControl.cs</DependentUpon>
    </Compile>
    <Compile Include="DictionaryDetailsController.cs" />
    <Compile Include="DictionaryDetailsView\GroupingOptionsView.cs">
      <SubType>UserControl</SubType>
    </Compile>
    <Compile Include="DictionaryDetailsView\GroupingOptionsView.Designer.cs">
      <DependentUpon>GroupingOptionsView.cs</DependentUpon>
    </Compile>
    <Compile Include="DictionaryDetailsView\LabelOverPanel.cs">
      <SubType>UserControl</SubType>
    </Compile>
    <Compile Include="DictionaryDetailsView\LabelOverPanel.Designer.cs">
      <DependentUpon>LabelOverPanel.cs</DependentUpon>
    </Compile>
    <Compile Include="DictionaryDetailsView\ButtonOverPanel.cs">
      <SubType>UserControl</SubType>
    </Compile>
    <Compile Include="DictionaryDetailsView\ButtonOverPanel.Designer.cs">
      <DependentUpon>ButtonOverPanel.cs</DependentUpon>
    </Compile>
    <Compile Include="DictionaryDetailsView\DetailsView.cs">
      <SubType>UserControl</SubType>
    </Compile>
    <Compile Include="DictionaryDetailsView\DetailsView.Designer.cs">
      <DependentUpon>DetailsView.cs</DependentUpon>
    </Compile>
    <Compile Include="DictionaryExportService.cs" />
    <Compile Include="IDictionaryListOptionsView.cs" />
    <Compile Include="DictionaryDetailsView\SenseOptionsView.cs">
      <SubType>UserControl</SubType>
    </Compile>
    <Compile Include="DictionaryDetailsView\SenseOptionsView.Designer.cs">
      <DependentUpon>SenseOptionsView.cs</DependentUpon>
    </Compile>
    <Compile Include="DictionaryDetailsView\ListOptionsView.cs">
      <SubType>UserControl</SubType>
    </Compile>
    <Compile Include="DictionaryDetailsView\ListOptionsView.Designer.cs">
      <DependentUpon>ListOptionsView.cs</DependentUpon>
    </Compile>
    <Compile Include="DictionaryDetailsView\SpecialCharacterHandling.cs" />
    <Compile Include="IDictionaryConfigurationView.cs" />
    <Compile Include="DictionaryNodeOptions.cs" />
    <Compile Include="GlobalSettingServices.cs" />
    <Compile Include="ReversalIndexServices.cs" />
    <Compile Include="SilErrorReportingAdapter.cs" />
    <Compile Include="IDictionaryDetailsView.cs" />
    <Compile Include="IDictionarySenseOptionsView.cs" />
    <Compile Include="IDictionaryGroupingOptionsView.cs" />
    <Compile Include="IHeadwordNumbersView.cs" />
    <Compile Include="ILayoutConverter.cs" />
    <Compile Include="DictionaryConfigurationImportDlg.cs">
      <SubType>Form</SubType>
    </Compile>
    <Compile Include="DictionaryConfigurationImportDlg.Designer.cs">
      <DependentUpon>DictionaryConfigurationImportDlg.cs</DependentUpon>
    </Compile>
    <Compile Include="IWebonaryClient.cs" />
    <Compile Include="LegacyConfigurationUtils.cs" />
    <Compile Include="ConcDecorator.cs" />
    <Compile Include="CustomListDlg.cs">
      <SubType>Form</SubType>
    </Compile>
    <Compile Include="CustomListDlg.Designer.cs">
      <DependentUpon>CustomListDlg.cs</DependentUpon>
    </Compile>
    <Compile Include="DataTreeImages.cs">
      <SubType>UserControl</SubType>
    </Compile>
    <Compile Include="DeleteCustomList.cs" />
    <Compile Include="DictionaryConfigManager.cs" />
    <Compile Include="DictionaryConfigMgrDlg.cs">
      <SubType>Form</SubType>
    </Compile>
    <Compile Include="DictionaryConfigMgrDlg.Designer.cs">
      <DependentUpon>DictionaryConfigMgrDlg.cs</DependentUpon>
    </Compile>
    <Compile Include="DictionaryPublicationDecorator.cs" />
    <Compile Include="FileStreamXmlResolver.cs" />
    <Compile Include="DTMenuHandler.cs">
      <SubType>Code</SubType>
    </Compile>
    <Compile Include="ExportDialog.cs">
      <SubType>Form</SubType>
    </Compile>
    <Compile Include="ExportSemanticDomainsDlg.cs">
      <SubType>Form</SubType>
    </Compile>
    <Compile Include="ExportSemanticDomainsDlg.Designer.cs">
      <DependentUpon>ExportSemanticDomainsDlg.cs</DependentUpon>
    </Compile>
    <Compile Include="ExportTranslatedListsDlg.cs">
      <SubType>Form</SubType>
    </Compile>
    <Compile Include="ExportTranslatedListsDlg.Designer.cs">
      <DependentUpon>ExportTranslatedListsDlg.cs</DependentUpon>
    </Compile>
    <Compile Include="FlexStylesXmlAccessor.cs" />
    <Compile Include="FwXApp.cs">
      <SubType>Code</SubType>
    </Compile>
    <Compile Include="FwXWindow.cs">
      <SubType>Form</SubType>
    </Compile>
    <Compile Include="GeneratedHtmlViewer.cs">
      <SubType>UserControl</SubType>
    </Compile>
    <Compile Include="IDictConfigPresenter.cs" />
    <Compile Include="IDictConfigViewer.cs" />
    <Compile Include="IFlexMacro.cs" />
    <Compile Include="ImageHolder.cs">
      <SubType>UserControl</SubType>
    </Compile>
    <Compile Include="InterestingTextList.cs" />
    <Compile Include="InterestingTextsDecorator.cs" />
    <Compile Include="LiftExportMessageDlg.cs">
      <SubType>Form</SubType>
    </Compile>
    <Compile Include="LiftExportMessageDlg.Designer.cs">
      <DependentUpon>LiftExportMessageDlg.cs</DependentUpon>
    </Compile>
    <Compile Include="LinkListener.cs">
      <SubType>Code</SubType>
    </Compile>
    <Compile Include="MacroListener.cs" />
    <Compile Include="NotebookExportDialog.cs">
      <SubType>Form</SubType>
    </Compile>
    <Compile Include="UploadToWebonaryController.cs" />
    <Compile Include="UploadToWebonaryDlg.cs">
      <SubType>Form</SubType>
    </Compile>
    <Compile Include="UploadToWebonaryDlg.Designer.cs">
      <DependentUpon>UploadToWebonaryDlg.cs</DependentUpon>
    </Compile>
    <Compile Include="UploadToWebonaryModel.cs" />
    <Compile Include="SemanticDomainRdeTreeBarHandler.cs" />
    <Compile Include="RecordBarListHandler.cs">
      <SubType>Code</SubType>
    </Compile>
    <Compile Include="RecordBarTreeHandler.cs">
      <SubType>Code</SubType>
    </Compile>
    <Compile Include="RecordBrowseView.cs">
      <SubType>UserControl</SubType>
    </Compile>
    <Compile Include="RecordClerk.cs">
      <SubType>Code</SubType>
    </Compile>
    <Compile Include="RecordClerkImages.cs">
      <SubType>UserControl</SubType>
    </Compile>
    <Compile Include="RecordEditView.cs">
      <SubType>UserControl</SubType>
    </Compile>
    <Compile Include="RecordList.cs">
      <SubType>Code</SubType>
    </Compile>
    <Compile Include="RecordView.cs">
      <SubType>UserControl</SubType>
    </Compile>
    <Compile Include="SubitemRecordClerk.cs" />
    <Compile Include="TextListeners.cs">
      <SubType>Code</SubType>
    </Compile>
    <Compile Include="UnicodeCharacterEditingHelper.cs" />
    <Compile Include="WebonaryClient.cs">
      <SubType>Component</SubType>
    </Compile>
    <Compile Include="WordsUsedOnlyElsewhereFilter.cs" />
    <Compile Include="XhtmlDocView.cs">
      <SubType>UserControl</SubType>
    </Compile>
    <Compile Include="XhtmlRecordDocView.cs">
      <SubType>UserControl</SubType>
    </Compile>
    <Compile Include="XmlDiagnosticsDlg.cs">
      <SubType>Form</SubType>
    </Compile>
    <Compile Include="XmlDiagnosticsDlg.Designer.cs">
      <DependentUpon>XmlDiagnosticsDlg.cs</DependentUpon>
    </Compile>
    <Compile Include="XmlDocConfigureDlg.cs">
      <SubType>Form</SubType>
    </Compile>
    <Compile Include="XmlDocConfigureDlg.Designer.cs">
      <DependentUpon>XmlDocConfigureDlg.cs</DependentUpon>
    </Compile>
    <Compile Include="XmlDocView.cs">
      <SubType>UserControl</SubType>
    </Compile>
    <Compile Include="xWorksStrings.Designer.cs">
      <AutoGen>True</AutoGen>
      <DesignTime>True</DesignTime>
      <DependentUpon>xWorksStrings.resx</DependentUpon>
    </Compile>
    <Compile Include="XWorksViewBase.cs">
      <SubType>UserControl</SubType>
    </Compile>
    <None Include="Resources\Reset.png" />
    <EmbeddedResource Include="AddCustomFieldDlg.resx">
      <DependentUpon>AddCustomFieldDlg.cs</DependentUpon>
      <SubType>Designer</SubType>
    </EmbeddedResource>
    <EmbeddedResource Include="HeadWordNumbersDlg.resx">
      <DependentUpon>HeadWordNumbersDlg.cs</DependentUpon>
    </EmbeddedResource>
    <EmbeddedResource Include="CustomListDlg.resx">
      <DependentUpon>CustomListDlg.cs</DependentUpon>
      <SubType>Designer</SubType>
    </EmbeddedResource>
    <EmbeddedResource Include="DataTreeImages.resx">
      <DependentUpon>DataTreeImages.cs</DependentUpon>
      <SubType>Designer</SubType>
    </EmbeddedResource>
    <EmbeddedResource Include="DictionaryConfigMgrDlg.resx">
      <DependentUpon>DictionaryConfigMgrDlg.cs</DependentUpon>
      <SubType>Designer</SubType>
    </EmbeddedResource>
    <EmbeddedResource Include="DictionaryConfigurationDlg.resx">
      <DependentUpon>DictionaryConfigurationDlg.cs</DependentUpon>
      <SubType>Designer</SubType>
    </EmbeddedResource>
    <EmbeddedResource Include="DictionaryConfigurationManagerDlg.resx">
      <DependentUpon>DictionaryConfigurationManagerDlg.cs</DependentUpon>
      <SubType>Designer</SubType>
    </EmbeddedResource>
    <EmbeddedResource Include="DictionaryConfigurationNodeRenameDlg.resx">
      <DependentUpon>DictionaryConfigurationNodeRenameDlg.cs</DependentUpon>
    </EmbeddedResource>
    <EmbeddedResource Include="DictionaryConfigurationTreeControl.resx">
      <DependentUpon>DictionaryConfigurationTreeControl.cs</DependentUpon>
    </EmbeddedResource>
    <EmbeddedResource Include="DictionaryDetailsView\GroupingOptionsView.resx">
      <DependentUpon>GroupingOptionsView.cs</DependentUpon>
    </EmbeddedResource>
    <EmbeddedResource Include="DictionaryDetailsView\LabelOverPanel.resx">
      <DependentUpon>LabelOverPanel.cs</DependentUpon>
    </EmbeddedResource>
    <EmbeddedResource Include="DictionaryDetailsView\ButtonOverPanel.resx">
      <DependentUpon>ButtonOverPanel.cs</DependentUpon>
    </EmbeddedResource>
    <EmbeddedResource Include="DictionaryDetailsView\DetailsView.resx">
      <DependentUpon>DetailsView.cs</DependentUpon>
    </EmbeddedResource>
    <EmbeddedResource Include="DictionaryDetailsView\SenseOptionsView.resx">
      <DependentUpon>SenseOptionsView.cs</DependentUpon>
    </EmbeddedResource>
    <EmbeddedResource Include="DictionaryDetailsView\ListOptionsView.resx">
      <DependentUpon>ListOptionsView.cs</DependentUpon>
    </EmbeddedResource>
    <EmbeddedResource Include="ExportDialog.resx">
      <DependentUpon>ExportDialog.cs</DependentUpon>
      <SubType>Designer</SubType>
    </EmbeddedResource>
    <EmbeddedResource Include="ExportSemanticDomainsDlg.resx">
      <DependentUpon>ExportSemanticDomainsDlg.cs</DependentUpon>
    </EmbeddedResource>
    <EmbeddedResource Include="ExportTranslatedListsDlg.resx">
      <DependentUpon>ExportTranslatedListsDlg.cs</DependentUpon>
      <SubType>Designer</SubType>
    </EmbeddedResource>
    <EmbeddedResource Include="FwXWindow.resx">
      <DependentUpon>FwXWindow.cs</DependentUpon>
      <SubType>Designer</SubType>
    </EmbeddedResource>
    <EmbeddedResource Include="GeneratedHtmlViewer.resx">
      <DependentUpon>GeneratedHtmlViewer.cs</DependentUpon>
      <SubType>Designer</SubType>
    </EmbeddedResource>
    <EmbeddedResource Include="ImageHolder.resx">
      <DependentUpon>ImageHolder.cs</DependentUpon>
      <SubType>Designer</SubType>
    </EmbeddedResource>
    <EmbeddedResource Include="DictionaryConfigurationImportDlg.resx">
      <DependentUpon>DictionaryConfigurationImportDlg.cs</DependentUpon>
      <SubType>Designer</SubType>
    </EmbeddedResource>
    <EmbeddedResource Include="LiftExportMessageDlg.resx">
      <DependentUpon>LiftExportMessageDlg.cs</DependentUpon>
      <SubType>Designer</SubType>
    </EmbeddedResource>
    <EmbeddedResource Include="UploadToWebonaryDlg.resx">
      <DependentUpon>UploadToWebonaryDlg.cs</DependentUpon>
      <SubType>Designer</SubType>
    </EmbeddedResource>
    <EmbeddedResource Include="RecordBrowseView.resx">
      <DependentUpon>RecordBrowseView.cs</DependentUpon>
      <SubType>Designer</SubType>
    </EmbeddedResource>
    <EmbeddedResource Include="RecordClerkImages.resx">
      <DependentUpon>RecordClerkImages.cs</DependentUpon>
      <SubType>Designer</SubType>
    </EmbeddedResource>
    <EmbeddedResource Include="RecordEditView.resx">
      <DependentUpon>RecordEditView.cs</DependentUpon>
      <SubType>Designer</SubType>
    </EmbeddedResource>
    <EmbeddedResource Include="RecordView.resx">
      <DependentUpon>RecordView.cs</DependentUpon>
      <SubType>Designer</SubType>
    </EmbeddedResource>
    <EmbeddedResource Include="Resources\App.ico" />
    <EmbeddedResource Include="XmlDiagnosticsDlg.resx">
      <DependentUpon>XmlDiagnosticsDlg.cs</DependentUpon>
    </EmbeddedResource>
    <EmbeddedResource Include="XmlDocConfigureDlg.resx">
      <SubType>Designer</SubType>
      <DependentUpon>XmlDocConfigureDlg.cs</DependentUpon>
    </EmbeddedResource>
    <EmbeddedResource Include="XmlDocView.resx">
      <DependentUpon>XmlDocView.cs</DependentUpon>
      <SubType>Designer</SubType>
    </EmbeddedResource>
    <EmbeddedResource Include="xWorksStrings.resx">
      <SubType>Designer</SubType>
      <Generator>ResXFileCodeGenerator</Generator>
      <LastGenOutput>xWorksStrings.Designer.cs</LastGenOutput>
    </EmbeddedResource>
    <EmbeddedResource Include="XWorksViewBase.resx">
      <DependentUpon>XWorksViewBase.cs</DependentUpon>
      <SubType>Designer</SubType>
    </EmbeddedResource>
    <Compile Include="AssemblyInfo.cs">
      <SubType>Code</SubType>
    </Compile>
    <Content Include="Resources\FWFirstArrow.bmp" />
    <Content Include="Resources\FWLastArrow.bmp" />
    <Content Include="Resources\FWLeftArrow.bmp" />
    <Content Include="Resources\FWRightArrow.bmp" />
    <Compile Include="DictionaryConfigurationUtils.cs" />
  </ItemGroup>
  <ItemGroup>
    <BootstrapperPackage Include="Microsoft.Net.Client.3.5">
      <Visible>False</Visible>
      <ProductName>.NET Framework 3.5 SP1 Client Profile</ProductName>
      <Install>false</Install>
    </BootstrapperPackage>
    <BootstrapperPackage Include="Microsoft.Net.Framework.2.0">
      <Visible>False</Visible>
      <ProductName>.NET Framework 2.0 %28x86%29</ProductName>
      <Install>false</Install>
    </BootstrapperPackage>
    <BootstrapperPackage Include="Microsoft.Net.Framework.3.0">
      <Visible>False</Visible>
      <ProductName>.NET Framework 3.0 %28x86%29</ProductName>
      <Install>false</Install>
    </BootstrapperPackage>
    <BootstrapperPackage Include="Microsoft.Net.Framework.3.5">
      <Visible>False</Visible>
      <ProductName>.NET Framework 3.5</ProductName>
      <Install>true</Install>
    </BootstrapperPackage>
    <BootstrapperPackage Include="Microsoft.Net.Framework.3.5.SP1">
      <Visible>False</Visible>
      <ProductName>.NET Framework 3.5 SP1</ProductName>
      <Install>false</Install>
    </BootstrapperPackage>
    <BootstrapperPackage Include="Microsoft.Windows.Installer.3.1">
      <Visible>False</Visible>
      <ProductName>Windows Installer 3.1</ProductName>
      <Install>true</Install>
    </BootstrapperPackage>
  </ItemGroup>
  <Import Project="$(MSBuildBinPath)\Microsoft.CSharp.targets" />
  <PropertyGroup>
    <DistFiles>../../DistFiles</DistFiles>
  </PropertyGroup>
</Project><|MERGE_RESOLUTION|>--- conflicted
+++ resolved
@@ -256,13 +256,11 @@
       <HintPath>..\..\Output\Debug\XMLViews.dll</HintPath>
       <SpecificVersion>False</SpecificVersion>
     </Reference>
-<<<<<<< HEAD
     <Reference Include="FwKernelInterfaces">
       <HintPath>..\..\Output\Debug\FwKernelInterfaces.dll</HintPath>
-=======
+    </Reference>
     <Reference Include="DialogAdapters">
       <HintPath>..\..\packages\DialogAdapters.0.1.0.32308\lib\net45\DialogAdapters.dll</HintPath>
->>>>>>> 9db733d0
     </Reference>
   </ItemGroup>
   <ItemGroup>
