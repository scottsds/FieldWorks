﻿<?xml version="1.0" encoding="utf-8"?>
<Project DefaultTargets="Build" xmlns="http://schemas.microsoft.com/developer/msbuild/2003" ToolsVersion="4.0">
  <PropertyGroup>
    <ProjectType>Local</ProjectType>
    <ProductVersion>9.0.21022</ProductVersion>
    <SchemaVersion>2.0</SchemaVersion>
    <ProjectGuid>{671001CD-EA95-4BE7-9BEA-AF79E4D2F6A3}</ProjectGuid>
    <SccProjectName>
    </SccProjectName>
    <SccLocalPath>
    </SccLocalPath>
    <SccProvider>
    </SccProvider>
    <Configuration Condition=" '$(Configuration)' == '' ">Debug</Configuration>
    <Platform Condition=" '$(Platform)' == '' ">AnyCPU</Platform>
    <AssemblyKeyContainerName>
    </AssemblyKeyContainerName>
    <AssemblyName>xWorksTests</AssemblyName>
    <DefaultClientScript>JScript</DefaultClientScript>
    <DefaultHTMLPageLayout>Grid</DefaultHTMLPageLayout>
    <DefaultTargetSchema>IE50</DefaultTargetSchema>
    <DelaySign>false</DelaySign>
    <OutputType>Library</OutputType>
    <RootNamespace>SIL.FieldWorks.XWorks</RootNamespace>
    <RunPostBuildEvent>Always</RunPostBuildEvent>
    <FileUpgradeFlags>
    </FileUpgradeFlags>
    <UpgradeBackupLocation>
    </UpgradeBackupLocation>
    <TargetFrameworkVersion>v4.0</TargetFrameworkVersion>
    <SccAuxPath>
    </SccAuxPath>
    <OldToolsVersion>3.5</OldToolsVersion>
    <IsWebBootstrapper>false</IsWebBootstrapper>
    <PublishUrl>publish\</PublishUrl>
    <Install>true</Install>
    <InstallFrom>Disk</InstallFrom>
    <UpdateEnabled>false</UpdateEnabled>
    <UpdateMode>Foreground</UpdateMode>
    <UpdateInterval>7</UpdateInterval>
    <UpdateIntervalUnits>Days</UpdateIntervalUnits>
    <UpdatePeriodically>false</UpdatePeriodically>
    <UpdateRequired>false</UpdateRequired>
    <MapFileExtensions>true</MapFileExtensions>
    <ApplicationRevision>0</ApplicationRevision>
    <ApplicationVersion>1.0.0.%2a</ApplicationVersion>
    <UseApplicationTrust>false</UseApplicationTrust>
    <BootstrapperEnabled>true</BootstrapperEnabled>
    <TargetFrameworkProfile />
    <AppConfig>..\..\AppForTests.config</AppConfig>
  </PropertyGroup>
  <PropertyGroup Condition=" '$(Configuration)|$(Platform)' == 'Debug|AnyCPU' ">
    <OutputPath>..\..\..\Output\Debug\</OutputPath>
    <BaseAddress>285212672</BaseAddress>
    <ConfigurationOverrideFile>
    </ConfigurationOverrideFile>
    <DefineConstants>DEBUG</DefineConstants>
    <DocumentationFile>
    </DocumentationFile>
    <DebugSymbols>true</DebugSymbols>
    <FileAlignment>4096</FileAlignment>
    <NoWarn>168,169,219,414,649,1635,1702,1701</NoWarn>
    <Optimize>false</Optimize>
    <RegisterForComInterop>false</RegisterForComInterop>
    <RemoveIntegerChecks>false</RemoveIntegerChecks>
    <WarningLevel>4</WarningLevel>
    <DebugType>full</DebugType>
    <ErrorReport>prompt</ErrorReport>
    <PlatformTarget>x86</PlatformTarget>
    <CodeAnalysisRuleSet>AllRules.ruleset</CodeAnalysisRuleSet>
  </PropertyGroup>
  <PropertyGroup Condition=" '$(Configuration)|$(Platform)' == 'Release|AnyCPU' ">
    <OutputPath>..\..\..\Output\Release\</OutputPath>
    <BaseAddress>285212672</BaseAddress>
    <ConfigurationOverrideFile>
    </ConfigurationOverrideFile>
    <DefineConstants>TRACE</DefineConstants>
    <DocumentationFile>
    </DocumentationFile>
    <DebugSymbols>true</DebugSymbols>
    <FileAlignment>4096</FileAlignment>
    <NoWarn>168,169,219,414,649,1635,1702,1701</NoWarn>
    <Optimize>true</Optimize>
    <RegisterForComInterop>false</RegisterForComInterop>
    <RemoveIntegerChecks>false</RemoveIntegerChecks>
    <WarningLevel>4</WarningLevel>
    <DebugType>full</DebugType>
    <ErrorReport>prompt</ErrorReport>
    <CodeAnalysisRuleSet>AllRules.ruleset</CodeAnalysisRuleSet>
    <PlatformTarget>x86</PlatformTarget>
  </PropertyGroup>
  <ItemGroup>
    <Reference Include="BasicUtilsTests, Version=0.0.0.0, Culture=neutral, processorArchitecture=x86">
      <SpecificVersion>False</SpecificVersion>
      <HintPath>..\..\..\Output\Debug\BasicUtilsTests.dll</HintPath>
    </Reference>
    <Reference Include="COMInterfaces, Version=6.9.5.0, Culture=neutral, PublicKeyToken=null">
      <HintPath>..\..\..\Output\Debug\COMInterfaces.dll</HintPath>
      <SpecificVersion>False</SpecificVersion>
    </Reference>
    <Reference Include="DetailControls, Version=6.9.5.0, Culture=neutral, PublicKeyToken=null">
      <HintPath>..\..\..\Output\Debug\DetailControls.dll</HintPath>
      <SpecificVersion>False</SpecificVersion>
    </Reference>
    <Reference Include="ExCss, Version=2.0.2.0, Culture=neutral, processorArchitecture=MSIL">
      <SpecificVersion>False</SpecificVersion>
      <HintPath>..\..\..\Downloads\ExCSS.dll</HintPath>
    </Reference>
    <Reference Include="FDO, Version=6.9.5.0, Culture=neutral, PublicKeyToken=null">
      <HintPath>..\..\..\Output\Debug\FDO.dll</HintPath>
      <SpecificVersion>False</SpecificVersion>
    </Reference>
    <Reference Include="Framework, Version=6.9.5.0, Culture=neutral, PublicKeyToken=null">
      <HintPath>..\..\..\Output\Debug\Framework.dll</HintPath>
      <SpecificVersion>False</SpecificVersion>
    </Reference>
    <Reference Include="FwControls, Version=6.9.5.0, Culture=neutral, PublicKeyToken=null">
      <HintPath>..\..\..\Output\Debug\FwControls.dll</HintPath>
      <SpecificVersion>False</SpecificVersion>
    </Reference>
    <Reference Include="FwCoreDlgs, Version=6.9.5.0, Culture=neutral, PublicKeyToken=null">
      <HintPath>..\..\..\Output\Debug\FwCoreDlgs.dll</HintPath>
      <SpecificVersion>False</SpecificVersion>
    </Reference>
    <Reference Include="FwCoreDlgControls, Version=6.9.5.0, Culture=neutral, PublicKeyToken=null">
      <HintPath>..\..\..\Output\Debug\FwCoreDlgControls.dll</HintPath>
      <SpecificVersion>False</SpecificVersion>
    </Reference>
    <Reference Include="FwUtilsTests, Version=7.0.1.13090, Culture=neutral, processorArchitecture=x86">
      <SpecificVersion>False</SpecificVersion>
    </Reference>
    <Reference Include="Ionic.Zip, Version=1.9.1.8, Culture=neutral, PublicKeyToken=edbe51ad942a3f5c, processorArchitecture=MSIL">
      <SpecificVersion>False</SpecificVersion>
      <HintPath>..\..\..\Output\Debug\Ionic.Zip.dll</HintPath>
    </Reference>
    <Reference Include="LexEdDll, Version=8.0.4.12240, Culture=neutral, processorArchitecture=x86">
      <SpecificVersion>False</SpecificVersion>
      <HintPath>..\..\..\Output\Debug\LexEdDll.dll</HintPath>
    </Reference>
    <Reference Include="NMock, Version=1.0.4428.35173, Culture=neutral, processorArchitecture=MSIL">
      <SpecificVersion>False</SpecificVersion>
      <HintPath>..\..\..\Output\Debug\NMock.dll</HintPath>
    </Reference>
    <Reference Include="nunit.framework, Version=2.5.8.10295, Culture=neutral, PublicKeyToken=96d09a1eb7f44a77">
      <HintPath>..\..\..\Bin\NUnit\bin\nunit.framework.dll</HintPath>
      <SpecificVersion>False</SpecificVersion>
    </Reference>
    <Reference Include="Palaso, Version=1.0.0.0, Culture=neutral, processorArchitecture=x86">
      <SpecificVersion>False</SpecificVersion>
      <HintPath>..\..\Downloads\Palaso.dll</HintPath>
    </Reference>
    <Reference Include="RootSite, Version=6.9.5.0, Culture=neutral, PublicKeyToken=null">
      <HintPath>..\..\..\Output\Debug\RootSite.dll</HintPath>
      <SpecificVersion>False</SpecificVersion>
    </Reference>
    <Reference Include="System">
      <Name>System</Name>
    </Reference>
    <Reference Include="System.Core" />
    <Reference Include="System.Data">
      <Name>System.Data</Name>
    </Reference>
    <Reference Include="System.Drawing">
      <Name>System.Drawing</Name>
    </Reference>
    <Reference Include="System.Windows.Forms">
      <Name>System.Windows.Forms</Name>
    </Reference>
    <Reference Include="System.Xml">
      <Name>System.XML</Name>
    </Reference>
    <Reference Include="BasicUtils, Version=6.9.5.0, Culture=neutral, PublicKeyToken=null">
      <SpecificVersion>False</SpecificVersion>
      <HintPath>..\..\..\Output\Debug\BasicUtils.dll</HintPath>
    </Reference>
    <Reference Include="COMInterfacesTests, Version=6.9.5.0, Culture=neutral, PublicKeyToken=null">
      <SpecificVersion>False</SpecificVersion>
      <HintPath>..\..\..\Output\Debug\COMInterfacesTests.dll</HintPath>
    </Reference>
    <Reference Include="CoreImpl, Version=6.9.5.0, Culture=neutral, PublicKeyToken=null">
      <SpecificVersion>False</SpecificVersion>
      <HintPath>..\..\..\Output\Debug\CoreImpl.dll</HintPath>
    </Reference>
    <Reference Include="FDOTests, Version=6.9.5.0, Culture=neutral, PublicKeyToken=null">
      <SpecificVersion>False</SpecificVersion>
      <HintPath>..\..\..\Output\Debug\FDOTests.dll</HintPath>
    </Reference>
    <Reference Include="Filters, Version=1.0.0.0, Culture=neutral, PublicKeyToken=null">
      <SpecificVersion>False</SpecificVersion>
      <HintPath>..\..\..\Output\Debug\Filters.dll</HintPath>
    </Reference>
    <Reference Include="FwUtils, Version=6.9.5.0, Culture=neutral, PublicKeyToken=null">
      <SpecificVersion>False</SpecificVersion>
      <HintPath>..\..\..\Output\Debug\FwUtils.dll</HintPath>
    </Reference>
    <Reference Include="Microsoft.Practices.ServiceLocation, Version=1.0.0.0, Culture=neutral, PublicKeyToken=null">
      <SpecificVersion>False</SpecificVersion>
      <HintPath>..\..\..\DistFiles\Microsoft.Practices.ServiceLocation.dll</HintPath>
    </Reference>
    <Reference Include="ScrUtilsInterfaces, Version=6.9.5.0, Culture=neutral, PublicKeyToken=null">
      <SpecificVersion>False</SpecificVersion>
      <HintPath>..\..\..\Output\Debug\ScrUtilsInterfaces.dll</HintPath>
    </Reference>
    <Reference Include="SharedScrUtils, Version=6.9.5.0, Culture=neutral, PublicKeyToken=null">
      <SpecificVersion>False</SpecificVersion>
      <HintPath>..\..\..\Output\Debug\SharedScrUtils.dll</HintPath>
    </Reference>
    <Reference Include="SilUtils, Version=6.9.5.0, Culture=neutral, PublicKeyToken=null">
      <SpecificVersion>False</SpecificVersion>
      <HintPath>..\..\..\Output\Debug\SilUtils.dll</HintPath>
    </Reference>
    <Reference Include="SimpleRootSite, Version=6.9.5.0, Culture=neutral, PublicKeyToken=null">
      <SpecificVersion>False</SpecificVersion>
      <HintPath>..\..\..\Output\Debug\SimpleRootSite.dll</HintPath>
    </Reference>
<<<<<<< HEAD
=======
    <Reference Include="System.Xml.Linq" />
    <Reference Include="TestManager, Version=1.0.0.0, Culture=neutral, PublicKeyToken=null">
      <HintPath>..\..\..\Output\Debug\TestManager.dll</HintPath>
      <SpecificVersion>False</SpecificVersion>
    </Reference>
>>>>>>> 209b732a
    <Reference Include="TestUtils, Version=6.9.5.0, Culture=neutral, PublicKeyToken=null">
      <SpecificVersion>False</SpecificVersion>
      <HintPath>..\..\..\Output\Debug\TestUtils.dll</HintPath>
    </Reference>
    <Reference Include="Widgets, Version=6.9.5.0, Culture=neutral, PublicKeyToken=null">
      <SpecificVersion>False</SpecificVersion>
      <HintPath>..\..\..\Output\Debug\Widgets.dll</HintPath>
    </Reference>
    <Reference Include="xCore, Version=6.9.5.0, Culture=neutral, PublicKeyToken=null">
      <HintPath>..\..\..\Output\Debug\xCore.dll</HintPath>
      <SpecificVersion>False</SpecificVersion>
    </Reference>
    <Reference Include="xCoreInterfaces, Version=6.9.5.40562, Culture=neutral, PublicKeyToken=null">
      <HintPath>..\..\..\Output\Debug\xCoreInterfaces.dll</HintPath>
      <SpecificVersion>False</SpecificVersion>
    </Reference>
    <Reference Include="XMLUtils, Version=6.9.5.0, Culture=neutral, PublicKeyToken=null">
      <HintPath>..\..\..\Output\Debug\XMLUtils.dll</HintPath>
      <SpecificVersion>False</SpecificVersion>
    </Reference>
    <Reference Include="XMLViews, Version=1.0.0.0, Culture=neutral, PublicKeyToken=null">
      <HintPath>..\..\..\Output\Debug\XMLViews.dll</HintPath>
      <SpecificVersion>False</SpecificVersion>
    </Reference>
    <Reference Include="xWorks, Version=6.9.5.0, Culture=neutral, PublicKeyToken=null">
      <HintPath>..\..\..\Output\Debug\xWorks.dll</HintPath>
      <SpecificVersion>False</SpecificVersion>
    </Reference>
  </ItemGroup>
  <ItemGroup>
    <Compile Include="..\..\FDO\FDOTests\FwSetupFixtureClass.cs">
      <Link>FwSetupFixtureClass.cs</Link>
    </Compile>
    <Compile Include="AddCustomFieldDialogTests.cs" />
    <Compile Include="AllReversalEntriesRecordListTests.cs" />
    <Compile Include="ArchivingTests.cs" />
    <Compile Include="BulkEditBarTests.cs">
    </Compile>
    <Compile Include="ConfigurableDictionaryNodeTests.cs" />
    <Compile Include="ConfiguredXHTMLGeneratorReversalTests.cs" />
    <Compile Include="ConfiguredXHTMLGeneratorTests.cs" />
    <Compile Include="CssGeneratorTests.cs" />
    <Compile Include="CustomListDlgTests.cs">
      <SubType>Form</SubType>
    </Compile>
    <Compile Include="DeleteCustomListTests.cs" />
    <Compile Include="DictionaryConfigManagerTests.cs" />
    <Compile Include="DictionaryConfigurationControllerTests.cs" />
    <Compile Include="DictionaryConfigurationListenerTests.cs" />
    <Compile Include="DictionaryConfigurationManagerControllerTests.cs" />
    <Compile Include="DictionaryConfigurationMigratorTests.cs" />
    <Compile Include="DictionaryConfigurationModelTests.cs" />
    <Compile Include="DictionaryConfigViewerStub.cs" />
    <Compile Include="DictionaryDetailsControllerTests.cs" />
    <Compile Include="DictionaryNodeOptionsTests.cs" />
    <Compile Include="DictionaryPublicationDecoratorTests.cs" />
    <Compile Include="ExportDialogTests.cs" />
    <Compile Include="GenericUITests.cs">
      <SubType>Code</SubType>
    </Compile>
    <Compile Include="InterestingTextsTests.cs" />
    <Compile Include="ItemClickedTests.cs">
      <SubType>UserControl</SubType>
    </Compile>
    <Compile Include="MacroListenerTests.cs" />
    <Compile Include="PublishToWebonaryControllerTests.cs" />
    <Compile Include="PublishToWebonaryModelTests.cs" />
    <Compile Include="UnicodeCharacterEditingHelperTests.cs" />
    <Compile Include="WordsUsedOnlyElsewhereFilterTests.cs" />
    <Compile Include="XmlDocConfigureDlgTests.cs" />
    <Compile Include="XhtmlDocViewTests.cs" />
    <Compile Include="XWorksAppTestBase.cs">
      <SubType>Form</SubType>
    </Compile>
    <Compile Include="..\..\AssemblyInfoForTests.cs">
      <Link>AssemblyInfo.cs</Link>
    </Compile>
  </ItemGroup>
  <ItemGroup>
    <BootstrapperPackage Include="Microsoft.Net.Client.3.5">
      <Visible>False</Visible>
      <ProductName>.NET Framework 3.5 SP1 Client Profile</ProductName>
      <Install>false</Install>
    </BootstrapperPackage>
    <BootstrapperPackage Include="Microsoft.Net.Framework.2.0">
      <Visible>False</Visible>
      <ProductName>.NET Framework 2.0 %28x86%29</ProductName>
      <Install>true</Install>
    </BootstrapperPackage>
    <BootstrapperPackage Include="Microsoft.Net.Framework.3.0">
      <Visible>False</Visible>
      <ProductName>.NET Framework 3.0 %28x86%29</ProductName>
      <Install>false</Install>
    </BootstrapperPackage>
    <BootstrapperPackage Include="Microsoft.Net.Framework.3.5">
      <Visible>False</Visible>
      <ProductName>.NET Framework 3.5</ProductName>
      <Install>false</Install>
    </BootstrapperPackage>
    <BootstrapperPackage Include="Microsoft.Net.Framework.3.5.SP1">
      <Visible>False</Visible>
      <ProductName>.NET Framework 3.5 SP1</ProductName>
      <Install>false</Install>
    </BootstrapperPackage>
  </ItemGroup>
  <ItemGroup>
    <Content Include="strings-en.xml" />
    <Content Include="strings-es-MX.xml" />
    <Content Include="strings-fr.xml" />
  </ItemGroup>
  <Import Project="$(MSBuildBinPath)\Microsoft.CSharp.targets" />
  <PropertyGroup>
    <PreBuildEvent>
    </PreBuildEvent>
    <PostBuildEvent>
    </PostBuildEvent>
  </PropertyGroup>
  <ItemGroup>
    <None Include="gendarme-xWorksTests.ignore" />
  </ItemGroup>
</Project><|MERGE_RESOLUTION|>--- conflicted
+++ resolved
@@ -213,14 +213,7 @@
       <SpecificVersion>False</SpecificVersion>
       <HintPath>..\..\..\Output\Debug\SimpleRootSite.dll</HintPath>
     </Reference>
-<<<<<<< HEAD
-=======
     <Reference Include="System.Xml.Linq" />
-    <Reference Include="TestManager, Version=1.0.0.0, Culture=neutral, PublicKeyToken=null">
-      <HintPath>..\..\..\Output\Debug\TestManager.dll</HintPath>
-      <SpecificVersion>False</SpecificVersion>
-    </Reference>
->>>>>>> 209b732a
     <Reference Include="TestUtils, Version=6.9.5.0, Culture=neutral, PublicKeyToken=null">
       <SpecificVersion>False</SpecificVersion>
       <HintPath>..\..\..\Output\Debug\TestUtils.dll</HintPath>
@@ -263,9 +256,7 @@
     <Compile Include="ConfiguredXHTMLGeneratorReversalTests.cs" />
     <Compile Include="ConfiguredXHTMLGeneratorTests.cs" />
     <Compile Include="CssGeneratorTests.cs" />
-    <Compile Include="CustomListDlgTests.cs">
-      <SubType>Form</SubType>
-    </Compile>
+    <Compile Include="CustomListDlgTests.cs" />
     <Compile Include="DeleteCustomListTests.cs" />
     <Compile Include="DictionaryConfigManagerTests.cs" />
     <Compile Include="DictionaryConfigurationControllerTests.cs" />
@@ -292,9 +283,7 @@
     <Compile Include="WordsUsedOnlyElsewhereFilterTests.cs" />
     <Compile Include="XmlDocConfigureDlgTests.cs" />
     <Compile Include="XhtmlDocViewTests.cs" />
-    <Compile Include="XWorksAppTestBase.cs">
-      <SubType>Form</SubType>
-    </Compile>
+    <Compile Include="XWorksAppTestBase.cs" />
     <Compile Include="..\..\AssemblyInfoForTests.cs">
       <Link>AssemblyInfo.cs</Link>
     </Compile>
