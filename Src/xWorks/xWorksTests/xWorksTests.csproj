﻿<?xml version="1.0" encoding="utf-8"?>
<Project DefaultTargets="Build" xmlns="http://schemas.microsoft.com/developer/msbuild/2003" ToolsVersion="4.0">
  <PropertyGroup>
    <ProjectType>Local</ProjectType>
    <ProductVersion>9.0.21022</ProductVersion>
    <SchemaVersion>2.0</SchemaVersion>
    <ProjectGuid>{671001CD-EA95-4BE7-9BEA-AF79E4D2F6A3}</ProjectGuid>
    <SccProjectName>
    </SccProjectName>
    <SccLocalPath>
    </SccLocalPath>
    <SccProvider>
    </SccProvider>
    <Configuration Condition=" '$(Configuration)' == '' ">Debug</Configuration>
    <Platform Condition=" '$(Platform)' == '' ">AnyCPU</Platform>
    <AssemblyKeyContainerName>
    </AssemblyKeyContainerName>
    <AssemblyName>xWorksTests</AssemblyName>
    <DefaultClientScript>JScript</DefaultClientScript>
    <DefaultHTMLPageLayout>Grid</DefaultHTMLPageLayout>
    <DefaultTargetSchema>IE50</DefaultTargetSchema>
    <DelaySign>false</DelaySign>
    <OutputType>Library</OutputType>
    <RootNamespace>SIL.FieldWorks.XWorks</RootNamespace>
    <RunPostBuildEvent>Always</RunPostBuildEvent>
    <FileUpgradeFlags>
    </FileUpgradeFlags>
    <UpgradeBackupLocation>
    </UpgradeBackupLocation>
    <TargetFrameworkVersion>v4.0</TargetFrameworkVersion>
    <SccAuxPath>
    </SccAuxPath>
    <OldToolsVersion>3.5</OldToolsVersion>
    <IsWebBootstrapper>false</IsWebBootstrapper>
    <PublishUrl>publish\</PublishUrl>
    <Install>true</Install>
    <InstallFrom>Disk</InstallFrom>
    <UpdateEnabled>false</UpdateEnabled>
    <UpdateMode>Foreground</UpdateMode>
    <UpdateInterval>7</UpdateInterval>
    <UpdateIntervalUnits>Days</UpdateIntervalUnits>
    <UpdatePeriodically>false</UpdatePeriodically>
    <UpdateRequired>false</UpdateRequired>
    <MapFileExtensions>true</MapFileExtensions>
    <ApplicationRevision>0</ApplicationRevision>
    <ApplicationVersion>1.0.0.%2a</ApplicationVersion>
    <UseApplicationTrust>false</UseApplicationTrust>
    <BootstrapperEnabled>true</BootstrapperEnabled>
    <TargetFrameworkProfile />
    <AppConfig>..\..\AppForTests.config</AppConfig>
  </PropertyGroup>
  <PropertyGroup Condition=" '$(Configuration)|$(Platform)' == 'Debug|AnyCPU' ">
    <OutputPath>..\..\..\Output\Debug\</OutputPath>
    <BaseAddress>285212672</BaseAddress>
    <ConfigurationOverrideFile>
    </ConfigurationOverrideFile>
    <DefineConstants>DEBUG</DefineConstants>
    <DocumentationFile>
    </DocumentationFile>
    <DebugSymbols>true</DebugSymbols>
    <FileAlignment>4096</FileAlignment>
    <NoWarn>168,169,219,414,649,1635,1702,1701</NoWarn>
    <Optimize>false</Optimize>
    <RegisterForComInterop>false</RegisterForComInterop>
    <RemoveIntegerChecks>false</RemoveIntegerChecks>
    <WarningLevel>4</WarningLevel>
    <DebugType>full</DebugType>
    <ErrorReport>prompt</ErrorReport>
    <PlatformTarget>x86</PlatformTarget>
    <CodeAnalysisRuleSet>AllRules.ruleset</CodeAnalysisRuleSet>
  </PropertyGroup>
  <PropertyGroup Condition=" '$(Configuration)|$(Platform)' == 'Release|AnyCPU' ">
    <OutputPath>..\..\..\Output\Release\</OutputPath>
    <BaseAddress>285212672</BaseAddress>
    <ConfigurationOverrideFile>
    </ConfigurationOverrideFile>
    <DefineConstants>TRACE</DefineConstants>
    <DocumentationFile>
    </DocumentationFile>
    <DebugSymbols>true</DebugSymbols>
    <FileAlignment>4096</FileAlignment>
    <NoWarn>168,169,219,414,649,1635,1702,1701</NoWarn>
    <Optimize>true</Optimize>
    <RegisterForComInterop>false</RegisterForComInterop>
    <RemoveIntegerChecks>false</RemoveIntegerChecks>
    <WarningLevel>4</WarningLevel>
    <DebugType>full</DebugType>
    <ErrorReport>prompt</ErrorReport>
    <CodeAnalysisRuleSet>AllRules.ruleset</CodeAnalysisRuleSet>
    <PlatformTarget>x86</PlatformTarget>
  </PropertyGroup>
  <ItemGroup>
    <Reference Include="BasicUtilsTests, Version=0.0.0.0, Culture=neutral, processorArchitecture=x86">
      <SpecificVersion>False</SpecificVersion>
      <HintPath>..\..\..\Output\Debug\BasicUtilsTests.dll</HintPath>
    </Reference>
    <Reference Include="COMInterfaces, Version=6.9.5.0, Culture=neutral, PublicKeyToken=null">
      <HintPath>..\..\..\Output\Debug\COMInterfaces.dll</HintPath>
      <SpecificVersion>False</SpecificVersion>
    </Reference>
    <Reference Include="DetailControls, Version=6.9.5.0, Culture=neutral, PublicKeyToken=null">
      <HintPath>..\..\..\Output\Debug\DetailControls.dll</HintPath>
      <SpecificVersion>False</SpecificVersion>
    </Reference>
    <Reference Include="ExCss, Version=2.0.2.0, Culture=neutral, processorArchitecture=MSIL">
      <SpecificVersion>False</SpecificVersion>
      <HintPath>..\..\..\Downloads\ExCSS.dll</HintPath>
    </Reference>
    <Reference Include="FDO, Version=6.9.5.0, Culture=neutral, PublicKeyToken=null">
      <HintPath>..\..\..\Output\Debug\FDO.dll</HintPath>
      <SpecificVersion>False</SpecificVersion>
    </Reference>
    <Reference Include="Framework, Version=6.9.5.0, Culture=neutral, PublicKeyToken=null">
      <HintPath>..\..\..\Output\Debug\Framework.dll</HintPath>
      <SpecificVersion>False</SpecificVersion>
    </Reference>
    <Reference Include="FwControls, Version=6.9.5.0, Culture=neutral, PublicKeyToken=null">
      <HintPath>..\..\..\Output\Debug\FwControls.dll</HintPath>
      <SpecificVersion>False</SpecificVersion>
    </Reference>
    <Reference Include="FwCoreDlgs, Version=6.9.5.0, Culture=neutral, PublicKeyToken=null">
      <HintPath>..\..\..\Output\Debug\FwCoreDlgs.dll</HintPath>
      <SpecificVersion>False</SpecificVersion>
    </Reference>
    <Reference Include="FwCoreDlgControls, Version=6.9.5.0, Culture=neutral, PublicKeyToken=null">
      <HintPath>..\..\..\Output\Debug\FwCoreDlgControls.dll</HintPath>
      <SpecificVersion>False</SpecificVersion>
    </Reference>
    <Reference Include="FwUtilsTests, Version=7.0.1.13090, Culture=neutral, processorArchitecture=x86">
      <SpecificVersion>False</SpecificVersion>
    </Reference>
    <Reference Include="Ionic.Zip, Version=1.9.1.8, Culture=neutral, PublicKeyToken=edbe51ad942a3f5c, processorArchitecture=MSIL">
      <SpecificVersion>False</SpecificVersion>
      <HintPath>..\..\..\Output\Debug\Ionic.Zip.dll</HintPath>
    </Reference>
    <Reference Include="LexEdDll, Version=8.0.4.12240, Culture=neutral, processorArchitecture=x86">
      <SpecificVersion>False</SpecificVersion>
      <HintPath>..\..\..\Output\Debug\LexEdDll.dll</HintPath>
    </Reference>
    <Reference Include="NMock, Version=1.0.4428.35173, Culture=neutral, processorArchitecture=MSIL">
      <SpecificVersion>False</SpecificVersion>
      <HintPath>..\..\..\Output\Debug\NMock.dll</HintPath>
    </Reference>
    <Reference Include="nunit.framework, Version=2.5.8.10295, Culture=neutral, PublicKeyToken=96d09a1eb7f44a77">
      <HintPath>..\..\..\Bin\NUnit\bin\nunit.framework.dll</HintPath>
      <SpecificVersion>False</SpecificVersion>
    </Reference>
<<<<<<< HEAD
=======
    <Reference Include="Palaso, Version=1.0.0.0, Culture=neutral, processorArchitecture=x86">
      <SpecificVersion>False</SpecificVersion>
      <HintPath>..\..\Downloads\Palaso.dll</HintPath>
    </Reference>
>>>>>>> c6cab8dd
    <Reference Include="RootSite, Version=6.9.5.0, Culture=neutral, PublicKeyToken=null">
      <HintPath>..\..\..\Output\Debug\RootSite.dll</HintPath>
      <SpecificVersion>False</SpecificVersion>
    </Reference>
    <Reference Include="SIL.Core, Version=2.6.0.0, Culture=neutral, PublicKeyToken=cab3c8c5232dfcf2, processorArchitecture=x86">
      <SpecificVersion>False</SpecificVersion>
      <HintPath>..\..\..\Downloads\SIL.Core.dll</HintPath>
    </Reference>
    <Reference Include="SIL.WritingSystems, Version=2.6.0.0, Culture=neutral, PublicKeyToken=cab3c8c5232dfcf2, processorArchitecture=x86">
      <SpecificVersion>False</SpecificVersion>
      <HintPath>..\..\..\Downloads\SIL.WritingSystems.dll</HintPath>
    </Reference>
    <Reference Include="System">
      <Name>System</Name>
    </Reference>
    <Reference Include="System.Core" />
    <Reference Include="System.Data">
      <Name>System.Data</Name>
    </Reference>
    <Reference Include="System.Drawing">
      <Name>System.Drawing</Name>
    </Reference>
    <Reference Include="System.Windows.Forms">
      <Name>System.Windows.Forms</Name>
    </Reference>
    <Reference Include="System.Xml">
      <Name>System.XML</Name>
    </Reference>
    <Reference Include="BasicUtils, Version=6.9.5.0, Culture=neutral, PublicKeyToken=null">
      <SpecificVersion>False</SpecificVersion>
      <HintPath>..\..\..\Output\Debug\BasicUtils.dll</HintPath>
    </Reference>
    <Reference Include="COMInterfacesTests, Version=6.9.5.0, Culture=neutral, PublicKeyToken=null">
      <SpecificVersion>False</SpecificVersion>
      <HintPath>..\..\..\Output\Debug\COMInterfacesTests.dll</HintPath>
    </Reference>
    <Reference Include="CoreImpl, Version=6.9.5.0, Culture=neutral, PublicKeyToken=null">
      <SpecificVersion>False</SpecificVersion>
      <HintPath>..\..\..\Output\Debug\CoreImpl.dll</HintPath>
    </Reference>
    <Reference Include="FDOTests, Version=6.9.5.0, Culture=neutral, PublicKeyToken=null">
      <SpecificVersion>False</SpecificVersion>
      <HintPath>..\..\..\Output\Debug\FDOTests.dll</HintPath>
    </Reference>
    <Reference Include="Filters, Version=1.0.0.0, Culture=neutral, PublicKeyToken=null">
      <SpecificVersion>False</SpecificVersion>
      <HintPath>..\..\..\Output\Debug\Filters.dll</HintPath>
    </Reference>
    <Reference Include="FwUtils, Version=6.9.5.0, Culture=neutral, PublicKeyToken=null">
      <SpecificVersion>False</SpecificVersion>
      <HintPath>..\..\..\Output\Debug\FwUtils.dll</HintPath>
    </Reference>
    <Reference Include="Microsoft.Practices.ServiceLocation, Version=1.0.0.0, Culture=neutral, PublicKeyToken=null">
      <SpecificVersion>False</SpecificVersion>
      <HintPath>..\..\..\DistFiles\Microsoft.Practices.ServiceLocation.dll</HintPath>
    </Reference>
    <Reference Include="ScrUtilsInterfaces, Version=6.9.5.0, Culture=neutral, PublicKeyToken=null">
      <SpecificVersion>False</SpecificVersion>
      <HintPath>..\..\..\Output\Debug\ScrUtilsInterfaces.dll</HintPath>
    </Reference>
    <Reference Include="SharedScrUtils, Version=6.9.5.0, Culture=neutral, PublicKeyToken=null">
      <SpecificVersion>False</SpecificVersion>
      <HintPath>..\..\..\Output\Debug\SharedScrUtils.dll</HintPath>
    </Reference>
    <Reference Include="SilUtils, Version=6.9.5.0, Culture=neutral, PublicKeyToken=null">
      <SpecificVersion>False</SpecificVersion>
      <HintPath>..\..\..\Output\Debug\SilUtils.dll</HintPath>
    </Reference>
    <Reference Include="SimpleRootSite, Version=6.9.5.0, Culture=neutral, PublicKeyToken=null">
      <SpecificVersion>False</SpecificVersion>
      <HintPath>..\..\..\Output\Debug\SimpleRootSite.dll</HintPath>
    </Reference>
    <Reference Include="System.Xml.Linq" />
    <Reference Include="TestUtils, Version=6.9.5.0, Culture=neutral, PublicKeyToken=null">
      <SpecificVersion>False</SpecificVersion>
      <HintPath>..\..\..\Output\Debug\TestUtils.dll</HintPath>
    </Reference>
    <Reference Include="Widgets, Version=6.9.5.0, Culture=neutral, PublicKeyToken=null">
      <SpecificVersion>False</SpecificVersion>
      <HintPath>..\..\..\Output\Debug\Widgets.dll</HintPath>
    </Reference>
    <Reference Include="xCore, Version=6.9.5.0, Culture=neutral, PublicKeyToken=null">
      <HintPath>..\..\..\Output\Debug\xCore.dll</HintPath>
      <SpecificVersion>False</SpecificVersion>
    </Reference>
    <Reference Include="xCoreInterfaces, Version=6.9.5.40562, Culture=neutral, PublicKeyToken=null">
      <HintPath>..\..\..\Output\Debug\xCoreInterfaces.dll</HintPath>
      <SpecificVersion>False</SpecificVersion>
    </Reference>
    <Reference Include="XMLUtils, Version=6.9.5.0, Culture=neutral, PublicKeyToken=null">
      <HintPath>..\..\..\Output\Debug\XMLUtils.dll</HintPath>
      <SpecificVersion>False</SpecificVersion>
    </Reference>
    <Reference Include="XMLViews, Version=1.0.0.0, Culture=neutral, PublicKeyToken=null">
      <HintPath>..\..\..\Output\Debug\XMLViews.dll</HintPath>
      <SpecificVersion>False</SpecificVersion>
    </Reference>
    <Reference Include="xWorks, Version=6.9.5.0, Culture=neutral, PublicKeyToken=null">
      <HintPath>..\..\..\Output\Debug\xWorks.dll</HintPath>
      <SpecificVersion>False</SpecificVersion>
    </Reference>
  </ItemGroup>
  <ItemGroup>
    <Compile Include="..\..\FDO\FDOTests\FwSetupFixtureClass.cs">
      <Link>FwSetupFixtureClass.cs</Link>
    </Compile>
    <Compile Include="AddCustomFieldDialogTests.cs" />
    <Compile Include="AllReversalEntriesRecordListTests.cs" />
    <Compile Include="ArchivingTests.cs" />
    <Compile Include="BulkEditBarTests.cs">
    </Compile>
    <Compile Include="ConfigurableDictionaryNodeTests.cs" />
    <Compile Include="ConfiguredXHTMLGeneratorReversalTests.cs" />
    <Compile Include="ConfiguredXHTMLGeneratorTests.cs" />
    <Compile Include="CssGeneratorTests.cs" />
    <Compile Include="CustomListDlgTests.cs" />
    <Compile Include="DeleteCustomListTests.cs" />
    <Compile Include="DictionaryConfigManagerTests.cs" />
    <Compile Include="DictionaryConfigurationControllerTests.cs" />
    <Compile Include="DictionaryConfigurationListenerTests.cs" />
    <Compile Include="DictionaryConfigurationManagerControllerTests.cs" />
    <Compile Include="DictionaryConfigurationMigratorTests.cs" />
    <Compile Include="DictionaryConfigurationModelTests.cs" />
    <Compile Include="DictionaryConfigViewerStub.cs" />
    <Compile Include="DictionaryDetailsControllerTests.cs" />
    <Compile Include="DictionaryNodeOptionsTests.cs" />
    <Compile Include="DictionaryPublicationDecoratorTests.cs" />
    <Compile Include="ExportDialogTests.cs" />
    <Compile Include="GenericUITests.cs">
      <SubType>Code</SubType>
    </Compile>
    <Compile Include="InterestingTextsTests.cs" />
    <Compile Include="ItemClickedTests.cs">
      <SubType>UserControl</SubType>
    </Compile>
    <Compile Include="MacroListenerTests.cs" />
    <Compile Include="PublishToWebonaryControllerTests.cs" />
    <Compile Include="PublishToWebonaryModelTests.cs" />
    <Compile Include="UnicodeCharacterEditingHelperTests.cs" />
    <Compile Include="WordsUsedOnlyElsewhereFilterTests.cs" />
    <Compile Include="XmlDocConfigureDlgTests.cs" />
    <Compile Include="XhtmlDocViewTests.cs" />
    <Compile Include="XWorksAppTestBase.cs" />
    <Compile Include="..\..\AssemblyInfoForTests.cs">
      <Link>AssemblyInfo.cs</Link>
    </Compile>
  </ItemGroup>
  <ItemGroup>
    <BootstrapperPackage Include="Microsoft.Net.Client.3.5">
      <Visible>False</Visible>
      <ProductName>.NET Framework 3.5 SP1 Client Profile</ProductName>
      <Install>false</Install>
    </BootstrapperPackage>
    <BootstrapperPackage Include="Microsoft.Net.Framework.2.0">
      <Visible>False</Visible>
      <ProductName>.NET Framework 2.0 %28x86%29</ProductName>
      <Install>true</Install>
    </BootstrapperPackage>
    <BootstrapperPackage Include="Microsoft.Net.Framework.3.0">
      <Visible>False</Visible>
      <ProductName>.NET Framework 3.0 %28x86%29</ProductName>
      <Install>false</Install>
    </BootstrapperPackage>
    <BootstrapperPackage Include="Microsoft.Net.Framework.3.5">
      <Visible>False</Visible>
      <ProductName>.NET Framework 3.5</ProductName>
      <Install>false</Install>
    </BootstrapperPackage>
    <BootstrapperPackage Include="Microsoft.Net.Framework.3.5.SP1">
      <Visible>False</Visible>
      <ProductName>.NET Framework 3.5 SP1</ProductName>
      <Install>false</Install>
    </BootstrapperPackage>
  </ItemGroup>
  <ItemGroup>
    <Content Include="strings-en.xml" />
    <Content Include="strings-es-MX.xml" />
    <Content Include="strings-fr.xml" />
  </ItemGroup>
  <Import Project="$(MSBuildBinPath)\Microsoft.CSharp.targets" />
  <PropertyGroup>
    <PreBuildEvent>
    </PreBuildEvent>
    <PostBuildEvent>
    </PostBuildEvent>
  </PropertyGroup>
  <ItemGroup>
    <None Include="gendarme-xWorksTests.ignore" />
  </ItemGroup>
</Project><|MERGE_RESOLUTION|>--- conflicted
+++ resolved
@@ -145,13 +145,6 @@
       <HintPath>..\..\..\Bin\NUnit\bin\nunit.framework.dll</HintPath>
       <SpecificVersion>False</SpecificVersion>
     </Reference>
-<<<<<<< HEAD
-=======
-    <Reference Include="Palaso, Version=1.0.0.0, Culture=neutral, processorArchitecture=x86">
-      <SpecificVersion>False</SpecificVersion>
-      <HintPath>..\..\Downloads\Palaso.dll</HintPath>
-    </Reference>
->>>>>>> c6cab8dd
     <Reference Include="RootSite, Version=6.9.5.0, Culture=neutral, PublicKeyToken=null">
       <HintPath>..\..\..\Output\Debug\RootSite.dll</HintPath>
       <SpecificVersion>False</SpecificVersion>
@@ -159,6 +152,10 @@
     <Reference Include="SIL.Core, Version=2.6.0.0, Culture=neutral, PublicKeyToken=cab3c8c5232dfcf2, processorArchitecture=x86">
       <SpecificVersion>False</SpecificVersion>
       <HintPath>..\..\..\Downloads\SIL.Core.dll</HintPath>
+    </Reference>
+    <Reference Include="SIL.TestUtilities, Version=3.0.0.0, Culture=neutral, PublicKeyToken=cab3c8c5232dfcf2, processorArchitecture=MSIL">
+      <SpecificVersion>False</SpecificVersion>
+      <HintPath>..\..\..\Downloads\SIL.TestUtilities.dll</HintPath>
     </Reference>
     <Reference Include="SIL.WritingSystems, Version=2.6.0.0, Culture=neutral, PublicKeyToken=cab3c8c5232dfcf2, processorArchitecture=x86">
       <SpecificVersion>False</SpecificVersion>
@@ -267,7 +264,9 @@
     <Compile Include="ConfiguredXHTMLGeneratorReversalTests.cs" />
     <Compile Include="ConfiguredXHTMLGeneratorTests.cs" />
     <Compile Include="CssGeneratorTests.cs" />
-    <Compile Include="CustomListDlgTests.cs" />
+    <Compile Include="CustomListDlgTests.cs">
+      <SubType>Form</SubType>
+    </Compile>
     <Compile Include="DeleteCustomListTests.cs" />
     <Compile Include="DictionaryConfigManagerTests.cs" />
     <Compile Include="DictionaryConfigurationControllerTests.cs" />
@@ -294,7 +293,9 @@
     <Compile Include="WordsUsedOnlyElsewhereFilterTests.cs" />
     <Compile Include="XmlDocConfigureDlgTests.cs" />
     <Compile Include="XhtmlDocViewTests.cs" />
-    <Compile Include="XWorksAppTestBase.cs" />
+    <Compile Include="XWorksAppTestBase.cs">
+      <SubType>Form</SubType>
+    </Compile>
     <Compile Include="..\..\AssemblyInfoForTests.cs">
       <Link>AssemblyInfo.cs</Link>
     </Compile>
