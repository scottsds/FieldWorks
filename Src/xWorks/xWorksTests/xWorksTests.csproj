﻿<?xml version="1.0" encoding="utf-8"?>
<Project DefaultTargets="Build" xmlns="http://schemas.microsoft.com/developer/msbuild/2003" ToolsVersion="4.0">
  <PropertyGroup>
    <ProjectType>Local</ProjectType>
    <ProductVersion>9.0.21022</ProductVersion>
    <SchemaVersion>2.0</SchemaVersion>
    <ProjectGuid>{671001CD-EA95-4BE7-9BEA-AF79E4D2F6A3}</ProjectGuid>
    <SccProjectName>
    </SccProjectName>
    <SccLocalPath>
    </SccLocalPath>
    <SccProvider>
    </SccProvider>
    <Configuration Condition=" '$(Configuration)' == '' ">Debug</Configuration>
    <Platform Condition=" '$(Platform)' == '' ">AnyCPU</Platform>
    <AssemblyKeyContainerName>
    </AssemblyKeyContainerName>
    <AssemblyName>xWorksTests</AssemblyName>
    <DefaultClientScript>JScript</DefaultClientScript>
    <DefaultHTMLPageLayout>Grid</DefaultHTMLPageLayout>
    <DefaultTargetSchema>IE50</DefaultTargetSchema>
    <DelaySign>false</DelaySign>
    <OutputType>Library</OutputType>
    <RootNamespace>SIL.FieldWorks.XWorks</RootNamespace>
    <RunPostBuildEvent>Always</RunPostBuildEvent>
    <FileUpgradeFlags>
    </FileUpgradeFlags>
    <UpgradeBackupLocation>
    </UpgradeBackupLocation>
    <TargetFrameworkVersion>v4.0</TargetFrameworkVersion>
    <SccAuxPath>
    </SccAuxPath>
    <OldToolsVersion>3.5</OldToolsVersion>
    <IsWebBootstrapper>false</IsWebBootstrapper>
    <PublishUrl>publish\</PublishUrl>
    <Install>true</Install>
    <InstallFrom>Disk</InstallFrom>
    <UpdateEnabled>false</UpdateEnabled>
    <UpdateMode>Foreground</UpdateMode>
    <UpdateInterval>7</UpdateInterval>
    <UpdateIntervalUnits>Days</UpdateIntervalUnits>
    <UpdatePeriodically>false</UpdatePeriodically>
    <UpdateRequired>false</UpdateRequired>
    <MapFileExtensions>true</MapFileExtensions>
    <ApplicationRevision>0</ApplicationRevision>
    <ApplicationVersion>1.0.0.%2a</ApplicationVersion>
    <UseApplicationTrust>false</UseApplicationTrust>
    <BootstrapperEnabled>true</BootstrapperEnabled>
    <TargetFrameworkProfile />
    <AppConfig>..\..\AppForTests.config</AppConfig>
  </PropertyGroup>
  <PropertyGroup Condition=" '$(Configuration)|$(Platform)' == 'Debug|AnyCPU' ">
    <OutputPath>..\..\..\Output\Debug\</OutputPath>
    <BaseAddress>285212672</BaseAddress>
    <ConfigurationOverrideFile>
    </ConfigurationOverrideFile>
    <DefineConstants>DEBUG</DefineConstants>
    <DocumentationFile>
    </DocumentationFile>
    <DebugSymbols>true</DebugSymbols>
    <FileAlignment>4096</FileAlignment>
    <NoWarn>168,169,219,414,649,1635,1702,1701</NoWarn>
    <Optimize>false</Optimize>
    <RegisterForComInterop>false</RegisterForComInterop>
    <RemoveIntegerChecks>false</RemoveIntegerChecks>
    <WarningLevel>4</WarningLevel>
    <DebugType>full</DebugType>
    <ErrorReport>prompt</ErrorReport>
    <PlatformTarget>x86</PlatformTarget>
    <CodeAnalysisRuleSet>AllRules.ruleset</CodeAnalysisRuleSet>
  </PropertyGroup>
  <PropertyGroup Condition=" '$(Configuration)|$(Platform)' == 'Release|AnyCPU' ">
    <OutputPath>..\..\..\Output\Release\</OutputPath>
    <BaseAddress>285212672</BaseAddress>
    <ConfigurationOverrideFile>
    </ConfigurationOverrideFile>
    <DefineConstants>TRACE</DefineConstants>
    <DocumentationFile>
    </DocumentationFile>
    <DebugSymbols>true</DebugSymbols>
    <FileAlignment>4096</FileAlignment>
    <NoWarn>168,169,219,414,649,1635,1702,1701</NoWarn>
    <Optimize>true</Optimize>
    <RegisterForComInterop>false</RegisterForComInterop>
    <RemoveIntegerChecks>false</RemoveIntegerChecks>
    <WarningLevel>4</WarningLevel>
    <DebugType>full</DebugType>
    <ErrorReport>prompt</ErrorReport>
    <CodeAnalysisRuleSet>AllRules.ruleset</CodeAnalysisRuleSet>
    <PlatformTarget>x86</PlatformTarget>
  </PropertyGroup>
  <ItemGroup>
    <Reference Include="BasicUtilsTests, Version=0.0.0.0, Culture=neutral, processorArchitecture=x86">
      <SpecificVersion>False</SpecificVersion>
      <HintPath>..\..\..\Output\Debug\BasicUtilsTests.dll</HintPath>
    </Reference>
    <Reference Include="COMInterfaces, Version=6.9.5.0, Culture=neutral, PublicKeyToken=null">
      <HintPath>..\..\..\Output\Debug\COMInterfaces.dll</HintPath>
      <SpecificVersion>False</SpecificVersion>
    </Reference>
    <Reference Include="DetailControls, Version=6.9.5.0, Culture=neutral, PublicKeyToken=null">
      <HintPath>..\..\..\Output\Debug\DetailControls.dll</HintPath>
      <SpecificVersion>False</SpecificVersion>
    </Reference>
    <Reference Include="ExCss, Version=2.0.2.0, Culture=neutral, processorArchitecture=MSIL">
      <SpecificVersion>False</SpecificVersion>
      <HintPath>..\..\..\Downloads\ExCSS.dll</HintPath>
    </Reference>
    <Reference Include="FDO, Version=6.9.5.0, Culture=neutral, PublicKeyToken=null">
      <HintPath>..\..\..\Output\Debug\FDO.dll</HintPath>
      <SpecificVersion>False</SpecificVersion>
    </Reference>
    <Reference Include="Framework, Version=6.9.5.0, Culture=neutral, PublicKeyToken=null">
      <HintPath>..\..\..\Output\Debug\Framework.dll</HintPath>
      <SpecificVersion>False</SpecificVersion>
    </Reference>
    <Reference Include="FwControls, Version=6.9.5.0, Culture=neutral, PublicKeyToken=null">
      <HintPath>..\..\..\Output\Debug\FwControls.dll</HintPath>
      <SpecificVersion>False</SpecificVersion>
    </Reference>
    <Reference Include="FwCoreDlgs, Version=6.9.5.0, Culture=neutral, PublicKeyToken=null">
      <HintPath>..\..\..\Output\Debug\FwCoreDlgs.dll</HintPath>
      <SpecificVersion>False</SpecificVersion>
    </Reference>
    <Reference Include="FwCoreDlgControls, Version=6.9.5.0, Culture=neutral, PublicKeyToken=null">
      <HintPath>..\..\..\Output\Debug\FwCoreDlgControls.dll</HintPath>
      <SpecificVersion>False</SpecificVersion>
    </Reference>
    <Reference Include="FwUtilsTests, Version=7.0.1.13090, Culture=neutral, processorArchitecture=x86">
      <SpecificVersion>False</SpecificVersion>
    </Reference>
    <Reference Include="Ionic.Zip, Version=1.9.1.8, Culture=neutral, PublicKeyToken=edbe51ad942a3f5c, processorArchitecture=MSIL">
      <SpecificVersion>False</SpecificVersion>
      <HintPath>..\..\..\Output\Debug\Ionic.Zip.dll</HintPath>
    </Reference>
    <Reference Include="LexEdDll, Version=8.0.4.12240, Culture=neutral, processorArchitecture=x86">
      <SpecificVersion>False</SpecificVersion>
      <HintPath>..\..\..\Output\Debug\LexEdDll.dll</HintPath>
    </Reference>
    <Reference Include="NMock, Version=1.0.4428.35173, Culture=neutral, processorArchitecture=MSIL">
      <SpecificVersion>False</SpecificVersion>
      <HintPath>..\..\..\Output\Debug\NMock.dll</HintPath>
    </Reference>
    <Reference Include="nunit.framework, Version=2.5.8.10295, Culture=neutral, PublicKeyToken=96d09a1eb7f44a77">
      <HintPath>..\..\..\Bin\NUnit\bin\nunit.framework.dll</HintPath>
      <SpecificVersion>False</SpecificVersion>
    </Reference>
    <Reference Include="RootSite, Version=6.9.5.0, Culture=neutral, PublicKeyToken=null">
      <HintPath>..\..\..\Output\Debug\RootSite.dll</HintPath>
      <SpecificVersion>False</SpecificVersion>
    </Reference>
    <Reference Include="SIL.Core, Version=2.6.0.0, Culture=neutral, PublicKeyToken=cab3c8c5232dfcf2, processorArchitecture=x86">
      <SpecificVersion>False</SpecificVersion>
      <HintPath>..\..\..\Downloads\SIL.Core.dll</HintPath>
    </Reference>
    <Reference Include="SIL.TestUtilities, Version=3.0.0.0, Culture=neutral, PublicKeyToken=cab3c8c5232dfcf2, processorArchitecture=MSIL">
      <SpecificVersion>False</SpecificVersion>
      <HintPath>..\..\..\Downloads\SIL.TestUtilities.dll</HintPath>
    </Reference>
    <Reference Include="SIL.WritingSystems, Version=2.6.0.0, Culture=neutral, PublicKeyToken=cab3c8c5232dfcf2, processorArchitecture=x86">
      <SpecificVersion>False</SpecificVersion>
      <HintPath>..\..\..\Downloads\SIL.WritingSystems.dll</HintPath>
    </Reference>
    <Reference Include="System">
      <Name>System</Name>
    </Reference>
    <Reference Include="System.Core" />
    <Reference Include="System.Data">
      <Name>System.Data</Name>
    </Reference>
    <Reference Include="System.Drawing">
      <Name>System.Drawing</Name>
    </Reference>
    <Reference Include="System.Windows.Forms">
      <Name>System.Windows.Forms</Name>
    </Reference>
    <Reference Include="System.Xml">
      <Name>System.XML</Name>
    </Reference>
    <Reference Include="BasicUtils, Version=6.9.5.0, Culture=neutral, PublicKeyToken=null">
      <SpecificVersion>False</SpecificVersion>
      <HintPath>..\..\..\Output\Debug\BasicUtils.dll</HintPath>
    </Reference>
    <Reference Include="COMInterfacesTests, Version=6.9.5.0, Culture=neutral, PublicKeyToken=null">
      <SpecificVersion>False</SpecificVersion>
      <HintPath>..\..\..\Output\Debug\COMInterfacesTests.dll</HintPath>
    </Reference>
    <Reference Include="CoreImpl, Version=6.9.5.0, Culture=neutral, PublicKeyToken=null">
      <SpecificVersion>False</SpecificVersion>
      <HintPath>..\..\..\Output\Debug\CoreImpl.dll</HintPath>
    </Reference>
    <Reference Include="FDOTests, Version=6.9.5.0, Culture=neutral, PublicKeyToken=null">
      <SpecificVersion>False</SpecificVersion>
      <HintPath>..\..\..\Output\Debug\FDOTests.dll</HintPath>
    </Reference>
    <Reference Include="Filters, Version=1.0.0.0, Culture=neutral, PublicKeyToken=null">
      <SpecificVersion>False</SpecificVersion>
      <HintPath>..\..\..\Output\Debug\Filters.dll</HintPath>
    </Reference>
    <Reference Include="FwUtils, Version=6.9.5.0, Culture=neutral, PublicKeyToken=null">
      <SpecificVersion>False</SpecificVersion>
      <HintPath>..\..\..\Output\Debug\FwUtils.dll</HintPath>
    </Reference>
    <Reference Include="Microsoft.Practices.ServiceLocation, Version=1.0.0.0, Culture=neutral, PublicKeyToken=null">
      <SpecificVersion>False</SpecificVersion>
      <HintPath>..\..\..\DistFiles\Microsoft.Practices.ServiceLocation.dll</HintPath>
    </Reference>
    <Reference Include="ScrUtilsInterfaces, Version=6.9.5.0, Culture=neutral, PublicKeyToken=null">
      <SpecificVersion>False</SpecificVersion>
      <HintPath>..\..\..\Output\Debug\ScrUtilsInterfaces.dll</HintPath>
    </Reference>
    <Reference Include="SharedScrUtils, Version=6.9.5.0, Culture=neutral, PublicKeyToken=null">
      <SpecificVersion>False</SpecificVersion>
      <HintPath>..\..\..\Output\Debug\SharedScrUtils.dll</HintPath>
    </Reference>
    <Reference Include="SilUtils, Version=6.9.5.0, Culture=neutral, PublicKeyToken=null">
      <SpecificVersion>False</SpecificVersion>
      <HintPath>..\..\..\Output\Debug\SilUtils.dll</HintPath>
    </Reference>
    <Reference Include="SimpleRootSite, Version=6.9.5.0, Culture=neutral, PublicKeyToken=null">
      <SpecificVersion>False</SpecificVersion>
      <HintPath>..\..\..\Output\Debug\SimpleRootSite.dll</HintPath>
    </Reference>
    <Reference Include="System.Xml.Linq" />
<<<<<<< HEAD
=======
    <Reference Include="TestManager, Version=1.0.0.0, Culture=neutral, PublicKeyToken=null">
      <HintPath>..\..\..\Output\Debug\TestManager.dll</HintPath>
      <SpecificVersion>False</SpecificVersion>
    </Reference>
>>>>>>> 7adf6468
    <Reference Include="TestUtils, Version=6.9.5.0, Culture=neutral, PublicKeyToken=null">
      <SpecificVersion>False</SpecificVersion>
      <HintPath>..\..\..\Output\Debug\TestUtils.dll</HintPath>
    </Reference>
    <Reference Include="Widgets, Version=6.9.5.0, Culture=neutral, PublicKeyToken=null">
      <SpecificVersion>False</SpecificVersion>
      <HintPath>..\..\..\Output\Debug\Widgets.dll</HintPath>
    </Reference>
    <Reference Include="xCore, Version=6.9.5.0, Culture=neutral, PublicKeyToken=null">
      <HintPath>..\..\..\Output\Debug\xCore.dll</HintPath>
      <SpecificVersion>False</SpecificVersion>
    </Reference>
    <Reference Include="xCoreInterfaces, Version=6.9.5.40562, Culture=neutral, PublicKeyToken=null">
      <HintPath>..\..\..\Output\Debug\xCoreInterfaces.dll</HintPath>
      <SpecificVersion>False</SpecificVersion>
    </Reference>
    <Reference Include="XMLUtils, Version=6.9.5.0, Culture=neutral, PublicKeyToken=null">
      <HintPath>..\..\..\Output\Debug\XMLUtils.dll</HintPath>
      <SpecificVersion>False</SpecificVersion>
    </Reference>
    <Reference Include="XMLViews, Version=1.0.0.0, Culture=neutral, PublicKeyToken=null">
      <HintPath>..\..\..\Output\Debug\XMLViews.dll</HintPath>
      <SpecificVersion>False</SpecificVersion>
    </Reference>
    <Reference Include="xWorks, Version=6.9.5.0, Culture=neutral, PublicKeyToken=null">
      <HintPath>..\..\..\Output\Debug\xWorks.dll</HintPath>
      <SpecificVersion>False</SpecificVersion>
    </Reference>
  </ItemGroup>
  <ItemGroup>
    <Compile Include="..\..\FDO\FDOTests\FwSetupFixtureClass.cs">
      <Link>FwSetupFixtureClass.cs</Link>
    </Compile>
    <Compile Include="AddCustomFieldDialogTests.cs" />
    <Compile Include="AllReversalEntriesRecordListTests.cs" />
    <Compile Include="ArchivingTests.cs" />
    <Compile Include="BulkEditBarTests.cs">
    </Compile>
    <Compile Include="ConfigurableDictionaryNodeTests.cs" />
    <Compile Include="ConfiguredXHTMLGeneratorReversalTests.cs" />
    <Compile Include="ConfiguredXHTMLGeneratorTests.cs" />
    <Compile Include="CssGeneratorTests.cs" />
    <Compile Include="CustomListDlgTests.cs">
      <SubType>Form</SubType>
    </Compile>
    <Compile Include="DeleteCustomListTests.cs" />
    <Compile Include="DictionaryConfigManagerTests.cs" />
    <Compile Include="DictionaryConfigurationControllerTests.cs" />
    <Compile Include="DictionaryConfigurationListenerTests.cs" />
    <Compile Include="DictionaryConfigurationManagerControllerTests.cs" />
    <Compile Include="DictionaryConfigurationMigratorTests.cs" />
    <Compile Include="DictionaryConfigurationModelTests.cs" />
    <Compile Include="DictionaryConfigViewerStub.cs" />
    <Compile Include="DictionaryDetailsControllerTests.cs" />
    <Compile Include="DictionaryNodeOptionsTests.cs" />
    <Compile Include="DictionaryPublicationDecoratorTests.cs" />
    <Compile Include="ExportDialogTests.cs" />
    <Compile Include="GenericUITests.cs">
      <SubType>Code</SubType>
    </Compile>
    <Compile Include="InterestingTextsTests.cs" />
    <Compile Include="ItemClickedTests.cs">
      <SubType>UserControl</SubType>
    </Compile>
    <Compile Include="MacroListenerTests.cs" />
    <Compile Include="PublishToWebonaryControllerTests.cs" />
    <Compile Include="PublishToWebonaryModelTests.cs" />
    <Compile Include="UnicodeCharacterEditingHelperTests.cs" />
    <Compile Include="WordsUsedOnlyElsewhereFilterTests.cs" />
<<<<<<< HEAD
    <Compile Include="XmlDocConfigureDlgTests.cs" />
=======
>>>>>>> 7adf6468
    <Compile Include="XhtmlDocViewTests.cs" />
    <Compile Include="XWorksAppTestBase.cs">
      <SubType>Form</SubType>
    </Compile>
    <Compile Include="..\..\AssemblyInfoForTests.cs">
      <Link>AssemblyInfo.cs</Link>
    </Compile>
  </ItemGroup>
  <ItemGroup>
    <BootstrapperPackage Include="Microsoft.Net.Client.3.5">
      <Visible>False</Visible>
      <ProductName>.NET Framework 3.5 SP1 Client Profile</ProductName>
      <Install>false</Install>
    </BootstrapperPackage>
    <BootstrapperPackage Include="Microsoft.Net.Framework.2.0">
      <Visible>False</Visible>
      <ProductName>.NET Framework 2.0 %28x86%29</ProductName>
      <Install>true</Install>
    </BootstrapperPackage>
    <BootstrapperPackage Include="Microsoft.Net.Framework.3.0">
      <Visible>False</Visible>
      <ProductName>.NET Framework 3.0 %28x86%29</ProductName>
      <Install>false</Install>
    </BootstrapperPackage>
    <BootstrapperPackage Include="Microsoft.Net.Framework.3.5">
      <Visible>False</Visible>
      <ProductName>.NET Framework 3.5</ProductName>
      <Install>false</Install>
    </BootstrapperPackage>
    <BootstrapperPackage Include="Microsoft.Net.Framework.3.5.SP1">
      <Visible>False</Visible>
      <ProductName>.NET Framework 3.5 SP1</ProductName>
      <Install>false</Install>
    </BootstrapperPackage>
  </ItemGroup>
  <ItemGroup>
    <Content Include="strings-en.xml" />
    <Content Include="strings-es-MX.xml" />
    <Content Include="strings-fr.xml" />
  </ItemGroup>
  <Import Project="$(MSBuildBinPath)\Microsoft.CSharp.targets" />
  <PropertyGroup>
    <PreBuildEvent>
    </PreBuildEvent>
    <PostBuildEvent>
    </PostBuildEvent>
  </PropertyGroup>
  <ItemGroup>
    <None Include="gendarme-xWorksTests.ignore" />
  </ItemGroup>
</Project><|MERGE_RESOLUTION|>--- conflicted
+++ resolved
@@ -222,13 +222,6 @@
       <HintPath>..\..\..\Output\Debug\SimpleRootSite.dll</HintPath>
     </Reference>
     <Reference Include="System.Xml.Linq" />
-<<<<<<< HEAD
-=======
-    <Reference Include="TestManager, Version=1.0.0.0, Culture=neutral, PublicKeyToken=null">
-      <HintPath>..\..\..\Output\Debug\TestManager.dll</HintPath>
-      <SpecificVersion>False</SpecificVersion>
-    </Reference>
->>>>>>> 7adf6468
     <Reference Include="TestUtils, Version=6.9.5.0, Culture=neutral, PublicKeyToken=null">
       <SpecificVersion>False</SpecificVersion>
       <HintPath>..\..\..\Output\Debug\TestUtils.dll</HintPath>
@@ -298,10 +291,6 @@
     <Compile Include="PublishToWebonaryModelTests.cs" />
     <Compile Include="UnicodeCharacterEditingHelperTests.cs" />
     <Compile Include="WordsUsedOnlyElsewhereFilterTests.cs" />
-<<<<<<< HEAD
-    <Compile Include="XmlDocConfigureDlgTests.cs" />
-=======
->>>>>>> 7adf6468
     <Compile Include="XhtmlDocViewTests.cs" />
     <Compile Include="XWorksAppTestBase.cs">
       <SubType>Form</SubType>
