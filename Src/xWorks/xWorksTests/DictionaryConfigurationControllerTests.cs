--- conflicted
+++ resolved
@@ -15,11 +15,7 @@
 using SIL.FieldWorks.FDO;
 using SIL.FieldWorks.FDO.DomainServices;
 using SIL.FieldWorks.FDO.FDOTests;
-<<<<<<< HEAD
-=======
 using SIL.Utils;
-using XCore;
->>>>>>> aa882c6e
 
 // ReSharper disable InconsistentNaming
 
@@ -1092,7 +1088,7 @@
 			{
 					if (DetailsView != null && !DetailsView.IsDisposed)
 						DetailsView.Dispose();
-					m_treeControl.Dispose();
+				m_treeControl.Dispose();
 			}
 
 			public event EventHandler SaveModel;
