--- conflicted
+++ resolved
@@ -30,7 +30,7 @@
 		private DictionaryConfigurationModel m_model;
 		private FwXApp m_application;
 		private FwXWindow m_window;
-		private Mediator m_mediator;
+		private PropertyTable m_propertyTable;
 
 		[SetUp]
 		public void Setup()
@@ -48,10 +48,10 @@
 			var configFilePath = Path.Combine(FwDirectoryFinder.CodeDirectory, m_application.DefaultConfigurationPathname);
 			m_window = new MockFwXWindow(m_application, configFilePath);
 			((MockFwXWindow)m_window).Init(Cache); // initializes Mediator values
-			m_mediator = m_window.Mediator;
+			m_propertyTable = m_window.PropTable;
 			m_window.LoadUI(configFilePath); // actually loads UI here; needed for non-null stylesheet
 			// Add styles to the stylesheet to prevent intermittent unit test failures setting the selected index in the Styles Combobox
-			var styles = FontHeightAdjuster.StyleSheetFromMediator(m_mediator).Styles;
+			var styles = FontHeightAdjuster.StyleSheetFromPropertyTable(m_window.PropTable).Styles;
 			styles.Add(new BaseStyleInfo { Name = "ParaStyle", IsParagraphStyle = true });
 			styles.Add(new BaseStyleInfo { Name = "CharStyle", IsParagraphStyle = false });
 		}
@@ -68,7 +68,7 @@
 			{
 				m_window.Dispose(); // also disposes m_mediator
 				m_window = null;
-				m_mediator = null;
+				m_propertyTable = null;
 			}
 			FwRegistrySettings.Release();
 			base.FixtureTeardown();
@@ -603,13 +603,8 @@
 				var projectPath = string.Concat(Path.Combine(Path.Combine(
 					FdoFileHelper.GetConfigSettingsDir(Cache.ProjectId.ProjectFolder), "Test"), "test"), DictionaryConfigurationModel.FileExtension);
 				//SUT
-<<<<<<< HEAD
-				var controller = new DictionaryConfigurationController();
-				var result = controller.GetProjectConfigLocationForPath(projectPath, mockWindow.PropertyTable);
-=======
-				var controller = new DictionaryConfigurationController { _mediator = mockMediator.Mediator };
+				var controller = new DictionaryConfigurationController { _propertyTable = mockWindow.PropertyTable };
 				var result = controller.GetProjectConfigLocationForPath(projectPath);
->>>>>>> 04c8d1b5
 				Assert.AreEqual(result, projectPath);
 			}
 		}
@@ -622,13 +617,9 @@
 			using(var mockWindow = new MockWindowSetup(Cache))
 			{
 				//SUT
-				var controller = new DictionaryConfigurationController { _mediator = mockMediator.Mediator };
+				var controller = new DictionaryConfigurationController { _propertyTable = mockWindow.PropertyTable };
 				Assert.IsFalse(defaultPath.StartsWith(FdoFileHelper.GetConfigSettingsDir(Cache.ProjectId.ProjectFolder)));
-<<<<<<< HEAD
-				var result = controller.GetProjectConfigLocationForPath(defaultPath, mockWindow.PropertyTable);
-=======
 				var result = controller.GetProjectConfigLocationForPath(defaultPath);
->>>>>>> 04c8d1b5
 				Assert.IsTrue(result.StartsWith(FdoFileHelper.GetConfigSettingsDir(Cache.ProjectId.ProjectFolder)));
 				Assert.IsTrue(result.EndsWith(string.Concat(Path.Combine("Test", "test"), DictionaryConfigurationModel.FileExtension)));
 			}
@@ -1023,11 +1014,7 @@
 		{
 			using (var mockWindow = new MockWindowSetup(Cache))
 			{
-<<<<<<< HEAD
-				Utils.FileUtils.EnsureDirectoryExists(DictionaryConfigurationListener.GetProjectConfigurationDirectory(mockWindow.PropertyTable, "Dictionary"));
-=======
-				FileUtils.EnsureDirectoryExists(DictionaryConfigurationListener.GetProjectConfigurationDirectory(mediator.Mediator, "Dictionary"));
->>>>>>> 04c8d1b5
+				FileUtils.EnsureDirectoryExists(DictionaryConfigurationListener.GetProjectConfigurationDirectory(mockWindow.PropertyTable, "Dictionary"));
 				var controller = new DictionaryConfigurationController
 				{
 					_propertyTable = mockWindow.PropertyTable,
@@ -1195,10 +1182,10 @@
 			{
 				var entryWithHeadword = CreateLexEntryWithHeadword();
 
-				m_mediator.PropertyTable.SetProperty("currentContentControl", "lexiconDictionary");
+				m_propertyTable.SetProperty("currentContentControl", "lexiconDictionary", false);
 				Cache.ProjectId.Path = Path.Combine(FwDirectoryFinder.SourceDirectory, "xWorks/xWorksTests/TestData/");
 
-				var dcc = new DictionaryConfigurationController(testView, m_mediator, entryWithHeadword);
+				var dcc = new DictionaryConfigurationController(testView, m_propertyTable, entryWithHeadword);
 				//SUT
 				dcc.View.TreeControl.Tree.TopNode.Checked = false;
 				((TestConfigurableDictionaryView)dcc.View).DoSaveModel();
@@ -1217,10 +1204,10 @@
 			{
 				var entryWithHeadword = CreateLexEntryWithHeadword();
 
-				m_mediator.PropertyTable.SetProperty("currentContentControl", "lexiconDictionary");
+				m_propertyTable.SetProperty("currentContentControl", "lexiconDictionary", false);
 				Cache.ProjectId.Path = Path.Combine(FwDirectoryFinder.SourceDirectory, "xWorks/xWorksTests/TestData/");
 
-				var dcc = new DictionaryConfigurationController(testView, m_mediator, entryWithHeadword);
+				var dcc = new DictionaryConfigurationController(testView, m_propertyTable, entryWithHeadword);
 				//SUT
 				dcc.View.TreeControl.Tree.TopNode.Checked = false;
 				Assert.IsFalse(dcc.MasterRefreshRequired, "Should not have saved changes--user did not click OK or Apply");
@@ -1238,10 +1225,10 @@
 			{
 				var entryWithHeadword = CreateLexEntryWithHeadword();
 
-				m_mediator.PropertyTable.SetProperty("currentContentControl", "lexiconDictionary");
+				m_propertyTable.SetProperty("currentContentControl", "lexiconDictionary", false);
 				Cache.ProjectId.Path = Path.Combine(FwDirectoryFinder.SourceDirectory, "xWorks/xWorksTests/TestData/");
 
-				var dcc = new DictionaryConfigurationController(testView, m_mediator, entryWithHeadword);
+				var dcc = new DictionaryConfigurationController(testView, m_propertyTable, entryWithHeadword);
 				//SUT
 				((TestConfigurableDictionaryView)dcc.View).DoSaveModel();
 				Assert.IsFalse(dcc.MasterRefreshRequired, "Should not have saved changes--none to save");
