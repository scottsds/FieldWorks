﻿// Copyright (c) 2014-2016 SIL International
// This software is licensed under the LGPL, version 2.1 or later
// (http://www.gnu.org/licenses/lgpl-2.1.html)

using System;
using System.Collections.Generic;
using System.Diagnostics;
using System.Drawing;
using System.IO;
using System.Linq;
using System.Text;
using System.Text.RegularExpressions;
using System.Xml;
using ExCSS;
using NUnit.Framework;
using Palaso.TestUtilities;
using SIL.CoreImpl;
using SIL.FieldWorks.Common.COMInterfaces;
using SIL.FieldWorks.Common.Framework;
using SIL.FieldWorks.Common.FwUtils;
using SIL.FieldWorks.Common.Widgets;
using SIL.FieldWorks.FDO;
using SIL.FieldWorks.FDO.DomainServices;
using SIL.FieldWorks.FDO.FDOTests;
using SIL.Utils;
using XCore;

// ReSharper disable InconsistentNaming - Justification: Underscores are standard for test names but nowhere else in our code
namespace SIL.FieldWorks.XWorks
{
	public class CssGeneratorTests : MemoryOnlyBackendProviderRestoredForEachTestTestBase
	{
		private Mediator m_mediator;
		private FwStyleSheet m_styleSheet;
		private MockFwXApp m_application;
		private string m_configFilePath;
		private MockFwXWindow m_window;
		private static readonly Color FontColor = Color.Blue;
		private static readonly Color FontBGColor = Color.Green;
		private static readonly string FontName = "foofoo";
		private static readonly Color BorderColor = Color.Red;
		private StyleInfoTable m_owningTable;
		private const FwTextAlign ParagraphAlignment = FwTextAlign.ktalJustify;
		private const bool FontBold = true;
		private const bool FontItalic = true;
		// Set these constants in MilliPoints since that is how the user values are stored in FwStyles
		private const int BorderTrailing = 5 * 1000;
		private const int BorderTop = 20 * 1000;
		private const int BorderBottom = 10 * 1000;
		private const int LeadingIndent = 24 * 1000;
		private const int TrailingIndent = 48 * 1000;
		private const int PadTop = 15 * 1000;
		private const int PadBottom = 30 * 1000;
		private const int FontSize = 10 * 1000;
		private const int DoubleSpace = 2 * 10000;	// Relative line heights are in multiples of 10000.
		private const float CssDoubleSpace = 2.0F;

		[TestFixtureSetUp]
		protected void Init()
		{
			FwRegistrySettings.Init();
			m_application = new MockFwXApp(new MockFwManager { Cache = Cache }, null, null);
			m_configFilePath = Path.Combine(FwDirectoryFinder.CodeDirectory, m_application.DefaultConfigurationPathname);
			m_window = new MockFwXWindow(m_application, m_configFilePath);
			m_window.Init(Cache); // initializes Mediator values
			m_mediator = m_window.Mediator;
			m_window.LoadUI(m_configFilePath); // actually loads UI here; needed for non-null stylesheet

			m_styleSheet = FontHeightAdjuster.StyleSheetFromMediator(m_mediator);
			m_owningTable = new StyleInfoTable("AbbySomebody", (IWritingSystemManager)Cache.WritingSystemFactory);
		}

		[TestFixtureTearDown]
		protected void TearDown()
		{
			m_application.Dispose();
			m_mediator.Dispose();
			FwRegistrySettings.Release();
		}

		[SetUp]
		public void ResetAssemblyFile()
		{
			ConfiguredXHTMLGenerator.AssemblyFile = "FDO";
			if (!m_styleSheet.Styles.Contains("FooStyle"))
			{
				GenerateStyle("FooStyle");
			}
		}

		private ConfiguredXHTMLGenerator.GeneratorSettings DefaultSettings
		{
			get { return new ConfiguredXHTMLGenerator.GeneratorSettings(Cache, m_mediator, false, false, null); }
		}

		[Test]
		public void GenerateCssForConfiguration_NullModelThrowsNullArgument()
		{
			Assert.Throws(typeof(ArgumentNullException), () => CssGenerator.GenerateCssFromConfiguration(null, m_mediator));
		}

		[Test]
		public void GenerateCssForConfiguration_SimpleConfigurationGeneratesLetHead()
		{
			//SUT
			var cssResult = CssGenerator.GenerateLetterHeaderCss(m_mediator);
			// verify that the css result contains .letHead similar to: .letHead {-moz-column-count:1;-webkit-column-count:1;column-count:1;clear:both;text-align:center;width:100%;}
			Assert.IsTrue(Regex.Match(cssResult, @"\.letHead\s*{\s*-moz-column-count:1;\s*-webkit-column-count:1;\s*column-count:1;\s*clear:both;\s*text-align:center;\s*width:100%;").Success,
							  "Css did not generate LetHead rules match");
		}

		[Test]
		public void GenerateCssForConfiguration_SimpleConfigurationGeneratesValidCss()
		{
			var headwordNode = new ConfigurableDictionaryNode
			{
				FieldDescription = "MLHeadWord",
				Label = "Headword",
				CSSClassNameOverride = "mainheadword",
				Style = "FooStyle",
				DictionaryNodeOptions = ConfiguredXHTMLGeneratorTests.GetWsOptionsForLanguages(new[] { "fr" })
			};
			var mainEntryNode = new ConfigurableDictionaryNode
			{
				Children = new List<ConfigurableDictionaryNode> { headwordNode },
				FieldDescription = "LexEntry"
			};
			var model = new DictionaryConfigurationModel { Parts = new List<ConfigurableDictionaryNode> { mainEntryNode } };
			PopulateFieldsForTesting(model);

			//SUT
			var cssResult = CssGenerator.GenerateCssFromConfiguration(model, m_mediator);
			// verify that the css result contains a line similar to: .lexentry {clear:both;white-space:pre;}
			Assert.IsTrue(Regex.Match(cssResult, @"\.lexentry\s*{\s*clear:both;\s*white-space:pre-wrap;").Success,
							  "Css for root node(lexentry) did not generate 'clear' and 'white-space' rules match");
			// verify that the css result contains a line similar to: .lexentry .headword {
			Assert.IsTrue(Regex.Match(cssResult, @"\.lexentry>\s*\.mainheadword>\s*span\s*{.*").Success,
							  "Css for child node(headword) did not generate a specific match");
		}

		[Test]
		public void GenerateCssForConfiguration_SharedConfigurationGeneratesValidCss()
		{
			var headwordNode = new ConfigurableDictionaryNode
			{
				FieldDescription = "MLHeadWord",
				CSSClassNameOverride = "mainheadword",
				Style = "FooStyle",
				DictionaryNodeOptions = ConfiguredXHTMLGeneratorTests.GetWsOptionsForLanguages(new[] { "fr" })
			};
			var sharedNode = new ConfigurableDictionaryNode
			{
				Label = "SharedSubentries",
				Children = new List<ConfigurableDictionaryNode> { headwordNode },
				FieldDescription = "Subentries",
				CSSClassNameOverride = "sharedsubentries"
			};
			var subentriesNode = new ConfigurableDictionaryNode { FieldDescription = "Subentries", ReferenceItem = "SharedSubentries" };
			var mainEntryNode = new ConfigurableDictionaryNode
			{
				FieldDescription = "LexEntry",
				Children = new List<ConfigurableDictionaryNode> { subentriesNode }
			};
			var model = DictionaryConfigurationModelTests.CreateSimpleSharingModel(mainEntryNode, sharedNode);
			PopulateFieldsForTesting(model);

			//SUT
			var cssResult = CssGenerator.GenerateCssFromConfiguration(model, m_mediator);
			// verify that the css result contains a line similar to: .sharedsubentries .sharedsubentry .headword span{
			Assert.IsTrue(Regex.Match(cssResult, @"\.sharedsubentries\s*\.sharedsubentry>\s*\.mainheadword>\s*span\s*{.*").Success,
				"Css for child node(headword) did not generate a match{0}{1}", Environment.NewLine, cssResult);
		}

		[Test]
		public void GenerateCssForConfiguration_LinksLookLikePlainText()
		{
			var mainEntryNode = new ConfigurableDictionaryNode { FieldDescription = "LexEntry" };
			PopulateFieldsForTesting(mainEntryNode);

			var model = new DictionaryConfigurationModel { Parts = new List<ConfigurableDictionaryNode> { mainEntryNode } };
			//SUT
			var cssResult = CssGenerator.GenerateCssFromConfiguration(model, m_mediator);
			// verify that the css result contains a line similar to a { text-decoration:inherit; color:inherit; }
			Assert.IsTrue(Regex.Match(cssResult, @"\s*a\s*{[^}]*text-decoration:inherit;").Success, "Links should inherit underlines and similar.");
			Assert.IsTrue(Regex.Match(cssResult, @"\s*a\s*{[^}]*color:inherit;").Success, "Links should inherit color.");
		}

		[Test]
		public void GenerateCssForConfiguration_GeneratesShimForBidirectionalText()
		{
			var mainEntryNode = new ConfigurableDictionaryNode { FieldDescription = "LexEntry" };
			PopulateFieldsForTesting(mainEntryNode);

			var model = new DictionaryConfigurationModel { Parts = new List<ConfigurableDictionaryNode> { mainEntryNode } };
			//SUT
			var cssResult = CssGenerator.GenerateCssFromConfiguration(model, m_mediator);
			Assert.That(Regex.Match(cssResult, @"\*\[dir='ltr'\], \*\[dir='rtl'\]\s*{[^}]*unicode-bidi:\s*-moz-isolate;").Success, "Missing -moz-isolate rule");
			Assert.That(Regex.Match(cssResult, @"\*\[dir='ltr'\], \*\[dir='rtl'\]\s*{[^}]*unicode-bidi:\s*-ms-isolate;").Success, "Missing -ms-isolate rule");
			Assert.That(Regex.Match(cssResult, @"\*\[dir='ltr'\], \*\[dir='rtl'\]\s*{[^}]*unicode-bidi:\s*isolate;").Success, "Missing isolate rule");
		}

		[Test]
		public void GenerateCssForConfiguration_BeforeAfterSpanConfigGeneratesBeforeAfterCss()
		{
			var headwordNode = new ConfigurableDictionaryNode
			{
				FieldDescription = "MLHeadWord",
				Label = "Headword",
				CSSClassNameOverride = "mainheadword",
				DictionaryNodeOptions = ConfiguredXHTMLGeneratorTests.GetWsOptionsForLanguages(new[] { "fr" }),
				Before = "Z",
				After = "A"
			};
			var mainEntryNode = new ConfigurableDictionaryNode
			{
				Children = new List<ConfigurableDictionaryNode> { headwordNode },
				FieldDescription = "LexEntry"
			};
			PopulateFieldsForTesting(mainEntryNode);
			var model = new DictionaryConfigurationModel { Parts = new List<ConfigurableDictionaryNode> { mainEntryNode } };
			//SUT
			var cssResult = CssGenerator.GenerateCssFromConfiguration(model, m_mediator);
			// Check result for before and after rules equivalent to .headword span:first-child{content:'Z';} and .headword span:last-child{content:'A'}
			Assert.IsTrue(Regex.Match(cssResult, @"\.mainheadword>\s*span\s*:\s*first-child:before\s*{\s*content\s*:\s*'Z';\s*}").Success,
							  "css before rule with Z content not found on headword");
			Assert.IsTrue(Regex.Match(cssResult, @"\.mainheadword>\s*span\s*:\s*last-child:after\s*{\s*content\s*:\s*'A';\s*}").Success,
							  "css after rule with A content not found on headword");
		}

		[Test]
		public void GenerateCssForConfiguration_BeforeAfterSpanConfigGeneratesApostropheBeforeBetweenAfterCss()
		{
			var headwordNode = new ConfigurableDictionaryNode
			{
				FieldDescription = "MLHeadWord",
				Label = "Headword",
				CSSClassNameOverride = "mainheadword",
				DictionaryNodeOptions = ConfiguredXHTMLGeneratorTests.GetWsOptionsForLanguages(new[] { "fr" }),
				Before = "'beforeText'",
				Between = "'betweenText'",
				After = "'afterText'"
			};
			var mainEntryNode = new ConfigurableDictionaryNode
			{
				Children = new List<ConfigurableDictionaryNode> { headwordNode },
				FieldDescription = "LexEntry"
			};
			PopulateFieldsForTesting(mainEntryNode);
			var model = new DictionaryConfigurationModel { Parts = new List<ConfigurableDictionaryNode> { mainEntryNode } };
			//SUT
			var cssResult = CssGenerator.GenerateCssFromConfiguration(model, m_mediator);
			// Check result for before, between and after rules
			Assert.IsTrue(Regex.Match(cssResult, @"\.mainheadword>\s*span\s*:\s*first-child:before\s*{\s*content\s*:\s*'\\\s*'beforeText\\'\s*';\s*}").Success,
							  "css before rule with 'beforeText' content not found on headword");
			Assert.IsTrue(Regex.Match(cssResult, @"\.mainheadword>\s*.mainheadwor\s*\+\s*.mainheadwor:before\s*{\s*content\s*:\s*'\\\s*'betweenText\\'\s*';\s*}").Success,
							  "css before rule with 'betweenText' content not found on headword");
			Assert.IsTrue(Regex.Match(cssResult, @"\.mainheadword>\s*span\s*:\s*last-child:after\s*{\s*content\s*:\s*'\\\s*'afterText\\'\s*';\s*}").Success,
							  "css after rule with 'afterText' content not found on headword");
		}

		[Test]
		public void GenerateCssForConfiguration_BeforeAfterGroupingSpanWorks()
		{
			var headwordNode = new ConfigurableDictionaryNode
			{
				FieldDescription = "MLHeadWord",
				Label = "Headword",
				CSSClassNameOverride = "mh",
				DictionaryNodeOptions = ConfiguredXHTMLGeneratorTests.GetWsOptionsForLanguages(new[] { "fr" }),
				Before = "Z",
				After = "A"
			};
			var groupingNode = new ConfigurableDictionaryNode
			{
				FieldDescription = "hwg",
				Children = new List<ConfigurableDictionaryNode> {headwordNode},
				Before = "{",
				After = "}",
				DictionaryNodeOptions = new DictionaryNodeGroupingOptions()
			};
			var mainEntryNode = new ConfigurableDictionaryNode
			{
				Children = new List<ConfigurableDictionaryNode> { groupingNode },
				FieldDescription = "LexEntry"
			};
			PopulateFieldsForTesting(mainEntryNode);
			var model = new DictionaryConfigurationModel { Parts = new List<ConfigurableDictionaryNode> { mainEntryNode } };
			//SUT
			var cssResult = CssGenerator.GenerateCssFromConfiguration(model, m_mediator);
			// Check the result for before and after rules for the group
			Assert.IsTrue(Regex.Match(cssResult, @"\.grouping_hwg\s*:before\s*{\s*content\s*:\s*'{';\s*}").Success,
							  "css before rule for the grouping node was not generated");
			Assert.IsTrue(Regex.Match(cssResult, @"\.grouping_hwg\s*:after\s*{\s*content\s*:\s*'}';\s*}").Success,
							  "css after rule for the grouping node was not generated");
			// Check result for before and after rules equivalent to .headword span:first-child{content:'Z';} and .headword span:last-child{content:'A'}
			Assert.IsTrue(Regex.Match(cssResult, @"\.grouping_hwg>\s*\.mh>\s*span\s*:\s*first-child:before\s*{\s*content\s*:\s*'Z';\s*}").Success,
							  "css before rule with Z content not found on headword");
			Assert.IsTrue(Regex.Match(cssResult, @"\.grouping_hwg>\s*\.mh>\s*span\s*:\s*last-child:after\s*{\s*content\s*:\s*'A';\s*}").Success,
							  "css after rule with A content not found on headword");
		}

		[Test]
		public void GenerateCssForConfiguration_BeforeAfterGroupingParagraphWorks()
		{
			var headwordNode = new ConfigurableDictionaryNode
			{
				FieldDescription = "MLHeadWord",
				Label = "Headword",
				CSSClassNameOverride = "mh",
				DictionaryNodeOptions = ConfiguredXHTMLGeneratorTests.GetWsOptionsForLanguages(new[] { "fr" }),
			};
			var groupingNode = new ConfigurableDictionaryNode
			{
				FieldDescription = "hwg",
				Children = new List<ConfigurableDictionaryNode> { headwordNode },
				DictionaryNodeOptions = new DictionaryNodeGroupingOptions { DisplayGroupInParagraph = true }
			};
			var mainEntryNode = new ConfigurableDictionaryNode
			{
				Children = new List<ConfigurableDictionaryNode> { groupingNode },
				FieldDescription = "LexEntry"
			};
			PopulateFieldsForTesting(mainEntryNode);
			var model = new DictionaryConfigurationModel { Parts = new List<ConfigurableDictionaryNode> { mainEntryNode } };
			//SUT
			var cssResult = CssGenerator.GenerateCssFromConfiguration(model, m_mediator);
			// Check the result for before and after rules for the group
			Assert.IsTrue(Regex.Match(cssResult, @"\.grouping_hwg\s*{\s*display\s*:\s*block;\s*}").Success,
							  "paragraph selection did not result in block display for css");
		}

		[Test]
		public void GenerateCssForConfiguration_BetweenSpaceIsNotAddedAfterSingleHeadword()
		{
			var wsOpts = ConfiguredXHTMLGeneratorTests.GetWsOptionsForLanguages(new[] {"fr", "en"});
			((DictionaryNodeWritingSystemOptions) wsOpts).DisplayWritingSystemAbbreviations = true;
			var headwordNode = new ConfigurableDictionaryNode
			{
				FieldDescription = "MLHeadWord",
				Label = "Headword",
				CSSClassNameOverride = "mainheadword",
				DictionaryNodeOptions = wsOpts,
				Between = " "
			};
			var mainEntryNode = new ConfigurableDictionaryNode
			{
				Children = new List<ConfigurableDictionaryNode> { headwordNode },
				FieldDescription = "LexEntry"
			};
			PopulateFieldsForTesting(mainEntryNode);
			var model = new DictionaryConfigurationModel { Parts = new List<ConfigurableDictionaryNode> { mainEntryNode } };
			//SUT
			var cssResult = CssGenerator.GenerateCssFromConfiguration(model, m_mediator);
			// Check result for between rule equivalent to lexentry> .mainheadword> span.writingsystemprefix + span:not(:last-child):after{content:' ';}
			Assert.IsTrue(Regex.Match(cssResult, @".*\.lexentry\s*>\s*\.mainheadword>\s*span\.writingsystemprefix\s*\~\s*span\.writingsystemprefix:before{.*content:' ';.*}", RegexOptions.Singleline).Success,
							  "Between selector not generated.");
		}

		[Test]
		public void GenerateCssForConfiguration_BeforeAfterConfigGeneratesBeforeAfterCss_SubentryHeadword()
		{
			var headwordNode = new ConfigurableDictionaryNode
			{
				FieldDescription = "MLHeadWord",
				Label = "Headword",
				CSSClassNameOverride = "headword",
				DictionaryNodeOptions = ConfiguredXHTMLGeneratorTests.GetWsOptionsForLanguages(new[] { "fr" }),
				Before = "Z",
				After = "A"
			};
			var subentryNode = new ConfigurableDictionaryNode
			{
				Children = new List<ConfigurableDictionaryNode> {headwordNode},
				FieldDescription = "Subentries"
			};
			var mainEntryNode = new ConfigurableDictionaryNode
			{
				Children = new List<ConfigurableDictionaryNode> { subentryNode },
				FieldDescription = "LexEntry"
			};
			PopulateFieldsForTesting(mainEntryNode);
			var model = new DictionaryConfigurationModel { Parts = new List<ConfigurableDictionaryNode> { mainEntryNode } };
			//SUT
			var cssResult = CssGenerator.GenerateCssFromConfiguration(model, m_mediator);
			// Check result for before and after rules equivalent to .subentries .subentry .headword span:first-child{content:'Z';} and .headword span:last-child{content:'A'}
			Assert.IsTrue(Regex.Match(cssResult, @"\.subentries\s*\.subentry>\s*\.headword>\s*span\s*:\s*first-child:before\s*{\s*content\s*:\s*'Z';\s*}").Success,
							  "css before rule with Z content not found on headword");
			Assert.IsTrue(Regex.Match(cssResult, @"\.subentries\s*\.subentry>\s\.headword>\s*span\s*:\s*last-child:after\s*{\s*content\s*:\s*'A';\s*}").Success,
							  "css after rule with A content not found on headword");
		}

		[Test]
		public void GenerateCssForConfiguration_BeforeAfterConfigGeneratesBeforeAfterFormattedCss()
		{
			var headwordNode = new ConfigurableDictionaryNode
			{
				FieldDescription = "MLHeadWord",
				Label = "Headword",
				CSSClassNameOverride = "mainheadword",
				DictionaryNodeOptions = ConfiguredXHTMLGeneratorTests.GetWsOptionsForLanguages(new[] { "fr" }),
				Before = "Z",
				After = "A"
			};
			var mainEntryNode = new ConfigurableDictionaryNode
			{
				Children = new List<ConfigurableDictionaryNode> { headwordNode },
				FieldDescription = "LexEntry"
			};
			PopulateFieldsForTesting(mainEntryNode);
			using (new TempContextStyle(this, CssGenerator.BeforeAfterBetweenStyleName))
			{
				var model = new DictionaryConfigurationModel { Parts = new List<ConfigurableDictionaryNode> { mainEntryNode } };
				//SUT
				var cssResult = CssGenerator.GenerateCssFromConfiguration(model, m_mediator);
				// Check result for before and after rules equivalent to .headword span:first-child{content:'Z';font-size:10pt;color:#00F;}
				// and .headword span:last-child{content:'A';font-size:10pt;color:#00F;}
				Assert.IsTrue(Regex.Match(cssResult,
						@"\.mainheadword>\s*span\s*:\s*first-child:before\s*{\s*content\s*:\s*'Z';\s*font-size\s*:\s*10pt;\s*color\s*:\s*#00F;\s*}").Success,
					"css before rule with Z content with css format not found on headword");
				Assert.IsTrue(Regex.Match(cssResult,
						@"\.mainheadword>\s*span\s*:\s*last-child:after\s*{\s*content\s*:\s*'A';\s*font-size\s*:\s*10pt;\s*color\s*:\s*#00F;\s*}").Success,
					"css after rule with A content with css format not found on headword");
			}
		}

		[Test]
		public void GenerateCssForConfiguration_BeforeAfterConfigGeneratesBeforeAfterCss()
		{
			var senses = new ConfigurableDictionaryNode
			{
				FieldDescription = "SensesOS",
				CSSClassNameOverride = "Senses",
				Before = "Z",
				After = "A"
			};
			var mainEntryNode = new ConfigurableDictionaryNode
			{
				FieldDescription = "LexEntry",
				CSSClassNameOverride = "lexentry",
				Children = new List<ConfigurableDictionaryNode> { senses }
			};
			PopulateFieldsForTesting(mainEntryNode);
			using (new TempContextStyle(this, CssGenerator.BeforeAfterBetweenStyleName))
			{
				var model = new DictionaryConfigurationModel { Parts = new List<ConfigurableDictionaryNode> { mainEntryNode } };
				//SUT
				var cssResult = CssGenerator.GenerateCssFromConfiguration(model, m_mediator);
				Assert.That(cssResult, Contains.Substring(".lexentry> .senses:after"));
				Assert.That(cssResult, Is.Not.StringContaining(".lexentry> .senses .sense:after"));
				Assert.That(cssResult, Is.Not.StringContaining(".lexentry> .senses .sense:last-child:after"));
			}
		}

		[Test]
		public void GenerateCssForConfiguration_DefinitionOrGlossBeforeAfterConfigGeneratesBeforeAfterCss()
		{
			var wsOpts = new DictionaryNodeWritingSystemOptions
			{
				Options = new List<DictionaryNodeListOptions.DictionaryNodeOption>
				{
					new DictionaryNodeListOptions.DictionaryNodeOption {Id = "fr"},
					new DictionaryNodeListOptions.DictionaryNodeOption {Id = "en"}
				}
			};
			var definitionOrGloss = new ConfigurableDictionaryNode
			{
				FieldDescription = "DefinitionOrGloss",
				Before = "<",
				Between = ",",
				After = ">",
				DictionaryNodeOptions = wsOpts
			};
			var senses = new ConfigurableDictionaryNode
			{
				FieldDescription = "SensesOS",
				CSSClassNameOverride = "Senses",
				Children = new List<ConfigurableDictionaryNode> { definitionOrGloss }
			};
			var mainEntryNode = new ConfigurableDictionaryNode
			{
				FieldDescription = "LexEntry",
				CSSClassNameOverride = "lexentry",
				Children = new List<ConfigurableDictionaryNode> { senses }
			};

			PopulateFieldsForTesting(mainEntryNode);
			var model = new DictionaryConfigurationModel { Parts = new List<ConfigurableDictionaryNode> { mainEntryNode } };
			//SUT
			var cssResult = CssGenerator.GenerateCssFromConfiguration(model, m_mediator);
			Assert.IsTrue(Regex.Match(cssResult, @".lexentry> .senses .sense> .definitionorgloss> span:first-child:before{.*content:'<';.*}",
				RegexOptions.Singleline).Success, "Before not generated.");
			Assert.IsTrue(Regex.Match(cssResult, @".lexentry> .senses .sense> .definitionorgloss> span\+span\[lang\|=\'en\']:before{.*content:',';.*}",
				RegexOptions.Singleline).Success, "Between not generated.");
			Assert.IsTrue(Regex.Match(cssResult, @".lexentry> .senses .sense> .definitionorgloss> span:last-child:after{.*content:'>';.*}",
				RegexOptions.Singleline).Success, "After not generated.");
		}

		[Test]
		public void GenerateCssForStyleName_CharacterStyleWorks()
		{
			GenerateStyle("Dictionary-Vernacular");
			//SUT
			var styleDeclaration = CssGenerator.GenerateCssStyleFromFwStyleSheet("Dictionary-Vernacular", CssGenerator.DefaultStyle, m_mediator);
			VerifyFontInfoInCss(FontColor, FontBGColor, FontName, FontBold, FontItalic, FontSize, styleDeclaration.ToString());
		}

		[Test]
		public void GenerateCssForStyleName_ParagraphBorderWorks()
		{
			GenerateParagraphStyle("Dictionary-Paragraph");
			//SUT
			var styleDeclaration = CssGenerator.GenerateCssStyleFromFwStyleSheet("Dictionary-Paragraph", CssGenerator.DefaultStyle, m_mediator);
			//border leading omitted from paragraph style definition which should result in 0pt left width
			VerifyParagraphBorderInCss(BorderColor, 0, BorderTrailing, BorderBottom, BorderTop, styleDeclaration.ToString());
		}

		[Test]
		public void GenerateCssForConfiguration_WithBulletStyleOnNoteAndWritingSystemsCss()
		{
			var wsOpts = new DictionaryNodeWritingSystemAndParaOptions
			{
				Options = new List<DictionaryNodeListOptions.DictionaryNodeOption>
				{
					new DictionaryNodeListOptions.DictionaryNodeOption {Id = "en"},
					new DictionaryNodeListOptions.DictionaryNodeOption {Id = "fr"}
				},
				DisplayWritingSystemAbbreviations = true,
				DisplayEachInAParagraph = true
			};
<<<<<<< HEAD
			var wsOpts1 = ConfiguredXHTMLGeneratorTests.GetWsOptionsForLanguages(new[] { "fr", "en" });
			((DictionaryNodeWritingSystemOptions)wsOpts).DisplayWritingSystemAbbreviations = true;
=======
>>>>>>> eae75d4d
			GenerateBulletStyle("Bulleted List");
			var anthroNote = new ConfigurableDictionaryNode
			{
				FieldDescription = "AnthroNote",
				Before = "<",
				Between = ",",
				After = ">",
				DictionaryNodeOptions = wsOpts,
				Style = "Bulleted List"
			};
			var definitionOrGloss = new ConfigurableDictionaryNode
			{
				FieldDescription = "Bibliography",
				Before = "<",
				Between = ",",
				After = ">",
				DictionaryNodeOptions = wsOpts,
				Style = "Bulleted List"
			};
			var senses = new ConfigurableDictionaryNode
			{
				FieldDescription = "SensesOS",
				CSSClassNameOverride = "Senses",
				Children = new List<ConfigurableDictionaryNode> { anthroNote, definitionOrGloss }
			};
			var mainEntryNode = new ConfigurableDictionaryNode
			{
				FieldDescription = "LexEntry",
				CSSClassNameOverride = "lexentry",
				Children = new List<ConfigurableDictionaryNode> { senses }
			};

			PopulateFieldsForTesting(mainEntryNode);
			var model = new DictionaryConfigurationModel { Parts = new List<ConfigurableDictionaryNode> { mainEntryNode } };
			//SUT
			var cssResult = CssGenerator.GenerateCssFromConfiguration(model, m_mediator);
			Assert.IsTrue(Regex.Match(cssResult, @".lexentry> .senses .sense>.*.anthronote{.*font-size:12pt;.*color:#F00;.*content:'\\25A0';.*}",
				RegexOptions.Singleline).Success, "AnthoNote content not generated.");
			Assert.IsTrue(Regex.Match(cssResult, @".lexentry> .senses .sense>.*.anthronote>.*span.writingsystemprefix.~.span.writingsystemprefix:before",
				RegexOptions.Singleline).Success, "AnthoNote between content not generated.");
			Assert.IsFalse(Regex.Match(cssResult, @".lexentry> .senses .sense> .anthronote:after",
				RegexOptions.Singleline).Success, "AnthoNote after content should not generated.");
			Assert.IsTrue(Regex.Match(cssResult, @".lexentry> .senses .sense> .bibliography> span{.*font-size:12pt;.*color:#F00;.*content:'\\25A0';.*}",
				RegexOptions.Singleline).Success, "Bibliography content not generated.");
			Assert.IsFalse(Regex.Match(cssResult, @".lexentry> .senses .sense>.*.bibliography>.*span.writingsystemprefix.~.span.writingsystemprefix:before",
				RegexOptions.Singleline).Success, "Bibliography between content should not generated.");
			Assert.IsFalse(Regex.Match(cssResult, @".lexentry> .senses .sense>.*.bibliography:after",
				RegexOptions.Singleline).Success, "Bibliography after content should not generated.");
		}

		[Test]
		public void GenerateCssForStyleName_ParagraphMarginIsAbsolute_NoParent_Works()
		{
			GenerateParagraphStyle("Dictionary-Paragraph-Padding");
			//SUT
			var styleDeclaration = CssGenerator.GenerateCssStyleFromFwStyleSheet("Dictionary-Paragraph-Padding", CssGenerator.DefaultStyle, null, m_mediator);
			// Indent values are converted into pt values on export
			Assert.That(styleDeclaration.ToString(), Contains.Substring("margin-left:" + LeadingIndent / 1000 + "pt"));
			Assert.That(styleDeclaration.ToString(), Contains.Substring("padding-right:" + TrailingIndent / 1000 + "pt"));
			Assert.That(styleDeclaration.ToString(), Contains.Substring("padding-top:" + PadTop / 1000 + "pt"));
			Assert.That(styleDeclaration.ToString(), Contains.Substring("padding-bottom:" + PadBottom / 1000 + "pt"));
		}

		[Test]
		public void GenerateCssForStyleName_ParagraphMarginIsAbsolute_ParentOverrideWorks()
		{
			var childIndent = 15 * 1000;
			var parentStyle = GenerateParagraphStyle("ParagraphMarginAbsoluteParentOverrideParent");
			var childStyle = GenerateParagraphStyle("ParagraphMarginAbsoluteParentOverrideChild");
			childStyle.SetExplicitParaIntProp((int)FwTextPropType.ktptLeadingIndent, 0, childIndent);
			var gloss = new ConfigurableDictionaryNode { FieldDescription = "Gloss" };
			var senses = new ConfigurableDictionaryNode
			{
				FieldDescription = "SensesOS",
				CSSClassNameOverride = "Senses",
				DictionaryNodeOptions = new DictionaryNodeSenseOptions { DisplayEachSenseInAParagraph = true },
				Children = new List<ConfigurableDictionaryNode> { gloss },
				Style = childStyle.Name
			};
			var entry = new ConfigurableDictionaryNode
			{
				FieldDescription = "LexEntry",
				Style = parentStyle.Name,
				Children = new List<ConfigurableDictionaryNode> { senses }
			};
			PopulateFieldsForTesting(entry);
			//SUT
			var styleDeclaration = CssGenerator.GenerateCssStyleFromFwStyleSheet("ParagraphMarginAbsoluteParentOverrideChild", CssGenerator.DefaultStyle, senses, m_mediator);
			// Indent values are converted into pt values on export
			// LeadingIndent is the value generated for the parent (24).
			// In order for the child to have a correct indent (15) it must overcome the larger indent of the parent by a negative amount
			Assert.That(styleDeclaration.ToString(), Contains.Substring("margin-left:" + (childIndent - LeadingIndent) / 1000 + "pt"));
			Assert.That(styleDeclaration.ToString(), Contains.Substring("padding-right:" + TrailingIndent / 1000 + "pt"));
			Assert.That(styleDeclaration.ToString(), Contains.Substring("padding-top:" + PadTop / 1000 + "pt"));
			Assert.That(styleDeclaration.ToString(), Contains.Substring("padding-bottom:" + PadBottom / 1000 + "pt"));
		}

		[Test]
		public void GenerateCssForStyleName_ParagraphMarginIsAbsolute_ChildEqualToParentResultsInZeroMargin()
		{
			var parentStyle = GenerateParagraphStyle("ParagraphMarginAbsoluteParentOverrideParent");
			var childStyle = GenerateParagraphStyle("ParagraphMarginAbsoluteParentOverrideChild");
			var gloss = new ConfigurableDictionaryNode { FieldDescription = "Gloss" };
			var senses = new ConfigurableDictionaryNode
			{
				FieldDescription = "SensesOS",
				CSSClassNameOverride = "Senses",
				DictionaryNodeOptions = new DictionaryNodeSenseOptions { DisplayEachSenseInAParagraph = true },
				Children = new List<ConfigurableDictionaryNode> { gloss },
				Style = childStyle.Name
			};
			var entry = new ConfigurableDictionaryNode
			{
				FieldDescription = "LexEntry",
				Style = parentStyle.Name,
				Children = new List<ConfigurableDictionaryNode> { senses }
			};
			PopulateFieldsForTesting(entry);
			//SUT
			var styleDeclaration = CssGenerator.GenerateCssStyleFromFwStyleSheet("ParagraphMarginAbsoluteParentOverrideChild", CssGenerator.DefaultStyle, senses, m_mediator);
			// Indent values are converted into pt values on export
			Assert.That(styleDeclaration.ToString(), Contains.Substring("margin-left:" + 0 + "pt"));
			Assert.That(styleDeclaration.ToString(), Contains.Substring("padding-right:" + TrailingIndent / 1000 + "pt"));
			Assert.That(styleDeclaration.ToString(), Contains.Substring("padding-top:" + PadTop / 1000 + "pt"));
			Assert.That(styleDeclaration.ToString(), Contains.Substring("padding-bottom:" + PadBottom / 1000 + "pt"));
		}

		[Test]
		public void GenerateCssForStyleName_ParagraphMarginIsAbsolute_GrandParentAndParentWork()
		{
			var grandParentStyle = GenerateParagraphStyle("ParagraphMarginAbsoluteGrandPooBah");
			var parentStyle = GenerateParagraphStyle("ParagraphMarginAbsoluteParental");
			var childStyle = GenerateParagraphStyle("ParagraphMarginAbsoluteKiddo");
			grandParentStyle.SetExplicitParaIntProp((int)FwTextPropType.ktptLeadingIndent, 0, 5 * 1000);
			parentStyle.SetExplicitParaIntProp((int)FwTextPropType.ktptLeadingIndent, 0, 12 * 1000);
			childStyle.SetExplicitParaIntProp((int)FwTextPropType.ktptLeadingIndent, 0, 20 * 1000);
			var gloss = new ConfigurableDictionaryNode { FieldDescription = "Gloss" };
			var subSenses = new ConfigurableDictionaryNode
			{
				FieldDescription = "SensesOS",
				CSSClassNameOverride = "Senses",
				DictionaryNodeOptions = new DictionaryNodeSenseOptions { DisplayEachSenseInAParagraph = true },
				Children = new List<ConfigurableDictionaryNode> { gloss },
				Style = childStyle.Name
			};
			var senses = new ConfigurableDictionaryNode
			{
				FieldDescription = "SensesOS",
				CSSClassNameOverride = "Senses",
				DictionaryNodeOptions = new DictionaryNodeSenseOptions { DisplayEachSenseInAParagraph = true },
				Children = new List<ConfigurableDictionaryNode> { subSenses },
				Style = parentStyle.Name
			};
			var entry = new ConfigurableDictionaryNode
			{
				FieldDescription = "LexEntry",
				Style = grandParentStyle.Name,
				Children = new List<ConfigurableDictionaryNode> { senses }
			};
			PopulateFieldsForTesting(entry);
			// In order to generate the correct indentation at each level we should see 5pt margin for each style
			//SUT
			var gpDeclaration = CssGenerator.GenerateCssStyleFromFwStyleSheet(grandParentStyle.Name, CssGenerator.DefaultStyle, entry, m_mediator);
			Assert.That(gpDeclaration.ToString(), Contains.Substring("margin-left:5pt"), "Grandparent margin incorrectly generated");
			var parentDeclaration = CssGenerator.GenerateCssStyleFromFwStyleSheet(parentStyle.Name, CssGenerator.DefaultStyle, senses, m_mediator);
			Assert.That(parentDeclaration.ToString(), Contains.Substring("margin-left:7pt"), "Parent margin incorrectly generated");
			var childDeclaration = CssGenerator.GenerateCssStyleFromFwStyleSheet(childStyle.Name, CssGenerator.DefaultStyle, subSenses, m_mediator);
			Assert.That(childDeclaration.ToString(), Contains.Substring("margin-left:8pt"), "Child margin incorrectly generated");
		}

		[Test]
		public void GenerateCssForStyleName_HangingIndentWithExistingMargin_NoParentWorks()
		{
			var hangingIndent = -15 * 1000;
			var testStyle = GenerateParagraphStyle("Dictionary-Paragraph-Padding-Hanging");
			testStyle.SetExplicitParaIntProp((int)FwTextPropType.ktptFirstIndent, 0, hangingIndent);
			//SUT
			var styleDeclaration = CssGenerator.GenerateCssStyleFromFwStyleSheet("Dictionary-Paragraph-Padding-Hanging", CssGenerator.DefaultStyle, m_mediator);
			// Indent values are converted into pt values on export
			Assert.That(styleDeclaration.ToString(), Contains.Substring("margin-left:" + (LeadingIndent - hangingIndent) / 1000 + "pt"));
			Assert.That(styleDeclaration.ToString(), Contains.Substring("text-indent:" + hangingIndent / 1000 + "pt"));
		}

		[Test]
		public void GenerateCssForStyleName_HangingIndentWithExistingMargin_ParentOverrideWorks()
		{
			var parentHangingIndent = -8 * 1000;
			var childHangingIndent = -10 * 1000;
			var childStyleName = "Dictionary-Paragraph-Padding-Hanging-Child";
			var parentStyle = GenerateParagraphStyle("Dictionary-Paragraph-Padding-Hanging-Parent");
			var childStyle = GenerateParagraphStyle(childStyleName);
			var gloss = new ConfigurableDictionaryNode { FieldDescription = "Gloss" };
			var senses = new ConfigurableDictionaryNode
			{
				FieldDescription = "SensesOS",
				CSSClassNameOverride = "Senses",
				DictionaryNodeOptions = new DictionaryNodeSenseOptions { DisplayEachSenseInAParagraph = true },
				Children = new List<ConfigurableDictionaryNode> { gloss },
				Style = childStyle.Name
			};
			var entry = new ConfigurableDictionaryNode
			{
				FieldDescription = "LexEntry",
				Style = parentStyle.Name,
				Children = new List<ConfigurableDictionaryNode> { senses }
			};
			PopulateFieldsForTesting(entry);
			parentStyle.SetExplicitParaIntProp((int)FwTextPropType.ktptFirstIndent, 0, parentHangingIndent);
			childStyle.SetExplicitParaIntProp((int)FwTextPropType.ktptFirstIndent, 0, childHangingIndent);
			//SUT
			var parentDeclaration = CssGenerator.GenerateCssStyleFromFwStyleSheet(parentStyle.Name, CssGenerator.DefaultStyle, entry, m_mediator);
			var childDeclaration = CssGenerator.GenerateCssStyleFromFwStyleSheet(childStyleName, CssGenerator.DefaultStyle, senses, m_mediator);
			// Indent values are converted into pt values on export
			Assert.That(parentDeclaration.ToString(), Contains.Substring("margin-left:" + (LeadingIndent - parentHangingIndent) / 1000 + "pt"));
			Assert.That(parentDeclaration.ToString(), Contains.Substring("text-indent:" + parentHangingIndent / 1000 + "pt"));

			Assert.That(childDeclaration.ToString(), Contains.Substring("text-indent:" + childHangingIndent / 1000 + "pt"));
			// The child margin should be the negation of the parent adjusted margin plus the LeadingIndent less the childs hanging indent
			var adjustedChildIndent = parentHangingIndent - childHangingIndent;
			Assert.That(childDeclaration.ToString(), Contains.Substring("margin-left:" + adjustedChildIndent / 1000 + "pt"));
		}

		[Test]
		public void GenerateCssForStyleName_ComplexFormsUnderSenses_FirstSenseAndFollowingSenseRulesGenerated()
		{
			var parentHangingIndent = -8 * 1000;
			var childHangingIndent = -10 * 1000;
			var grandChildHangingIndent = -3 * 1000;
			var grandChildStyleName = "Dictionary-Paragraph-Padding-Hanging-GrandBaby";
			var childStyleName = "Dictionary-Paragraph-Padding-Hanging-Child";
			var parentStyle = GenerateParagraphStyle("Dictionary-Paragraph-Padding-Hanging-Parent");
			var childStyle = GenerateParagraphStyle(childStyleName);
			var grandChildStyle = GenerateParagraphStyle(grandChildStyleName);
			var exampleChild = new ConfigurableDictionaryNode { FieldDescription = "Example" };
			var examples = new ConfigurableDictionaryNode
			{
				FieldDescription = "ExamplesOS",
				DictionaryNodeOptions = new DictionaryNodeListAndParaOptions { DisplayEachInAParagraph = true },
				Style = grandChildStyleName,
				Children = new List<ConfigurableDictionaryNode> { exampleChild }
			};
			var gloss = new ConfigurableDictionaryNode { FieldDescription = "Gloss" };
			var senses = new ConfigurableDictionaryNode
			{
				FieldDescription = "SensesOS",
				CSSClassNameOverride = "Senses",
				DictionaryNodeOptions = new DictionaryNodeSenseOptions { DisplayEachSenseInAParagraph = true },
				Children = new List<ConfigurableDictionaryNode> { gloss, examples },
				Style = childStyle.Name
			};
			var entry = new ConfigurableDictionaryNode
			{
				FieldDescription = "LexEntry",
				Style = parentStyle.Name,
				Children = new List<ConfigurableDictionaryNode> { senses }
			};
			PopulateFieldsForTesting(entry);
			parentStyle.SetExplicitParaIntProp((int)FwTextPropType.ktptFirstIndent, 0, parentHangingIndent);
			childStyle.SetExplicitParaIntProp((int)FwTextPropType.ktptFirstIndent, 0, childHangingIndent);
			grandChildStyle.SetExplicitParaIntProp((int)FwTextPropType.ktptFirstIndent, 0, grandChildHangingIndent);

			var grandChildDeclaration = CssGenerator.GenerateCssStyleFromFwStyleSheet(grandChildStyleName, CssGenerator.DefaultStyle, examples, m_mediator, true);

			Assert.AreEqual(2, grandChildDeclaration.Count);
			// Indent values are converted into pt values on export
			var firstSenseChildCss = grandChildDeclaration[0].ToString();
			var allOtherSenseChildrenCss = grandChildDeclaration[1].ToString();
			Assert.That(firstSenseChildCss, Is.Not.StringMatching(allOtherSenseChildrenCss));
			var firstSenseIndent = parentHangingIndent - grandChildHangingIndent;
			var otherSenseIndent = childHangingIndent - grandChildHangingIndent;
			Assert.That(firstSenseChildCss, Contains.Substring("margin-left:" + firstSenseIndent / 1000 + "pt"));
			Assert.That(firstSenseChildCss, Contains.Substring("text-indent:" + grandChildHangingIndent / 1000 + "pt"));
			Assert.That(allOtherSenseChildrenCss, Contains.Substring("margin-left:" + otherSenseIndent / 1000 + "pt"));
			Assert.That(allOtherSenseChildrenCss, Contains.Substring("text-indent:" + grandChildHangingIndent / 1000 + "pt"));
		}

		[Test]
		public void GenerateCssForStyleName_ParentMargin_DoesNotAffectCharacterStyle()
		{
			var childStyle = GenerateStyle("HeadWordStyle");
			var parentStyle = GenerateParagraphStyle("Dictionary-Paragraph-Padding-Hanging-Parent");
			var wsOpts = new DictionaryNodeWritingSystemOptions
			{
				Options = new List<DictionaryNodeListOptions.DictionaryNodeOption>
				{
					new DictionaryNodeListOptions.DictionaryNodeOption {Id = "en"},
					new DictionaryNodeListOptions.DictionaryNodeOption {Id = "fr"}
				},
				DisplayWritingSystemAbbreviations = true
			};
			var headword = new ConfigurableDictionaryNode
			{
				FieldDescription = "MLHeadWord",
				CSSClassNameOverride = "headword",
				DictionaryNodeOptions = wsOpts,
				Style = childStyle.Name
			};
			var entry = new ConfigurableDictionaryNode
			{
				FieldDescription = "LexEntry",
				Style = parentStyle.Name,
				Children = new List<ConfigurableDictionaryNode> { headword }
			};
			PopulateFieldsForTesting(entry);
			//SUT
			var childDeclaration = CssGenerator.GenerateCssStyleFromFwStyleSheet(childStyle.Name, CssGenerator.DefaultStyle, headword, m_mediator);
			Assert.That(childDeclaration.ToString(), Is.Not.StringContaining("margin-left"));
		}

		[Test]
		public void GenerateCssForStyleName_HangingIndentWithNoMarginWorks()
		{
			var hangingIndent = -15 * 1000;
			var testStyle = GenerateEmptyParagraphStyle("Dictionary-Paragraph-Hanging-No-Padding");
			testStyle.SetExplicitParaIntProp((int)FwTextPropType.ktptFirstIndent, 0, hangingIndent);
			//SUT
			var styleDeclaration = CssGenerator.GenerateCssStyleFromFwStyleSheet("Dictionary-Paragraph-Hanging-No-Padding", CssGenerator.DefaultStyle, m_mediator);
			// Indent values are converted into pt values on export
			Assert.That(styleDeclaration.ToString(), Contains.Substring("margin-left:" + -hangingIndent / 1000 + "pt"));
			Assert.That(styleDeclaration.ToString(), Contains.Substring("text-indent:" + hangingIndent / 1000 + "pt"));
		}

		[Test]
		public void GenerateCssForStyleName_ParagraphAlignmentWorks()
		{
			GenerateParagraphStyle("Dictionary-Paragraph-Justify");
			//SUT
			var styleDeclaration = CssGenerator.GenerateCssStyleFromFwStyleSheet("Dictionary-Paragraph-Justify", CssGenerator.DefaultStyle, m_mediator);
			Assert.That(styleDeclaration.ToString(), Contains.Substring("align:" + ParagraphAlignment.AsCssString()));
		}

		[Test]
		public void GenerateCssForStyleName_ParagraphRelativeLineSpacingWorks()
		{
			GenerateParagraphStyle("Dictionary-Paragraph-RelativeLine");
			//SUT
			var styleDeclaration = CssGenerator.GenerateCssStyleFromFwStyleSheet("Dictionary-Paragraph-RelativeLine", CssGenerator.DefaultStyle, m_mediator);
			Assert.That(styleDeclaration.ToString(), Contains.Substring("line-height:" + CssDoubleSpace + ";"));
		}

		[Test]
		public void GenerateCssForStyleName_ParagraphAbsoluteLineSpacingWorks()
		{
			var style = GenerateParagraphStyle("Dictionary-Paragraph-Absolute");
			style.SetExplicitParaIntProp((int)FwTextPropType.ktptLineHeight, (int)FwTextPropVar.ktpvMilliPoint, 9 * 1000);
			//SUT
			var styleDeclaration = CssGenerator.GenerateCssStyleFromFwStyleSheet("Dictionary-Paragraph-Absolute", CssGenerator.DefaultStyle, m_mediator);
			Assert.That(styleDeclaration.ToString(), Contains.Substring("line-height:9pt;"));
		}

		[Test]
		public void GenerateCssForStyleName_ParagraphLineSpacingExactlyWorks()
		{
			int exactly = -12000;
			var style = GenerateParagraphStyle("Dictionary-Paragraph-LineSpacingExactly");
			style.SetExplicitParaIntProp((int)FwTextPropType.ktptLineHeight, (int)FwTextPropVar.ktpvMilliPoint, exactly);
			//SUT
			var styleDeclaration = CssGenerator.GenerateCssStyleFromFwStyleSheet("Dictionary-Paragraph-LineSpacingExactly", CssGenerator.DefaultStyle, m_mediator);
			Assert.That(styleDeclaration.ToString(), Contains.Substring("line-height:12pt;"));
		}

		[Test]
		public void GenerateCssForConfiguration_ConfigWithCharStyleWorks()
		{
			ConfiguredXHTMLGenerator.AssemblyFile = "xWorksTests";
			GenerateStyle("Dictionary-Headword");
			var headwordNode = new ConfigurableDictionaryNode
			{
				FieldDescription = "SIL.FieldWorks.XWorks.TestRootClass",
				Label = "Headword",
				DictionaryNodeOptions = ConfiguredXHTMLGeneratorTests.GetWsOptionsForLanguages(new[] { "fr" }),
				Style = "Dictionary-Headword",
				IsEnabled = true
			};

			var model = new DictionaryConfigurationModel();
			model.Parts = new List<ConfigurableDictionaryNode> { headwordNode };
			//SUT
			var cssResult = CssGenerator.GenerateCssFromConfiguration(model, m_mediator);
			VerifyFontInfoInCss(FontColor, FontBGColor, FontName, true, true, FontSize, cssResult);
		}

		[Test]
		public void GenerateCssForConfiguration_CharStyleWsOverrideWorks()
		{
			ConfiguredXHTMLGenerator.AssemblyFile = "xWorksTests";
			var style = GenerateStyle("WsStyleTest");
			var fontInfo = new FontInfo();
			fontInfo.m_italic.ExplicitValue = false; //override the italic value to false
			fontInfo.m_fontName.ExplicitValue = "french"; //override the fontname to 'french'
			style.SetWsStyle(fontInfo, Cache.DefaultVernWs);
			var headwordNode = new ConfigurableDictionaryNode
			{
				FieldDescription = "SIL.FieldWorks.XWorks.TestRootClass",
				Label = "Headword",
				DictionaryNodeOptions = ConfiguredXHTMLGeneratorTests.GetWsOptionsForLanguages(new[] { "fr" }),
				Style = "WsStyleTest",
				IsEnabled = true
			};

			var model = new DictionaryConfigurationModel();
			model.Parts = new List<ConfigurableDictionaryNode> { headwordNode };
			//SUT
			var cssResult = CssGenerator.GenerateCssFromConfiguration(model, m_mediator);
			//make sure that fontinfo with the french overrides is present
			VerifyFontInfoInCss(FontColor, FontBGColor, "french", true, false, FontSize, cssResult);
			//make sure that the default options are also present
			VerifyFontInfoInCss(FontColor, FontBGColor, FontName, true, true, FontSize, cssResult);
		}

		[Test]
		public void GenerateCssForConfiguration_ConfigWithParaStyleWorks()
		{
			ConfiguredXHTMLGenerator.AssemblyFile = "xWorksTests";
			GenerateParagraphStyle("Dictionary-Paragraph-Border");
			var minorEntryNode = new ConfigurableDictionaryNode
			{
				FieldDescription = "SIL.FieldWorks.XWorks.TestRootClass",
				CSSClassNameOverride = "minor",
				Label = "Minor Entry",
				DictionaryNodeOptions = ConfiguredXHTMLGeneratorTests.GetWsOptionsForLanguages(new[] { "fr" }),
				Style = "Dictionary-Paragraph-Border",
				IsEnabled = true
			};

			var model = new DictionaryConfigurationModel();
			model.Parts = new List<ConfigurableDictionaryNode> { minorEntryNode };
			//SUT
			var cssResult = CssGenerator.GenerateCssFromConfiguration(model, m_mediator);
			Assert.That(cssResult, Contains.Substring(".minor"));
			VerifyFontInfoInCss(FontColor, FontBGColor, FontName, true, true, FontSize, cssResult);
			//border leading omitted from paragraph style definition which should result in 0pt left width
			VerifyParagraphBorderInCss(BorderColor, 0, BorderTrailing, BorderBottom, BorderTop, cssResult);
		}

		[Ignore("Won't pass yet.")]
		[Test]
		public void GenerateCssForConfiguration_DefaultRootConfigGeneratesResult()
		{
			GenerateStyle("Dictionary-Headword");
			string defaultRoot =
				Path.Combine(Path.Combine(FwDirectoryFinder.DefaultConfigurations, "Dictionary"), "Root" + DictionaryConfigurationModel.FileExtension);
			var model = new DictionaryConfigurationModel(defaultRoot, Cache);
			var cssResult = CssGenerator.GenerateCssFromConfiguration(model, m_mediator);
			var parser = new Parser();
			var styleSheet = parser.Parse(cssResult);
			Debug.WriteLine(cssResult);
			Assert.AreEqual(0, styleSheet.Errors.Count);
		}

		[Test]
		public void GenerateCssForConfiguration_FwStyleInheritanceWorks()
		{
			var parentStyle = GenerateParagraphStyle("Parent");
			var childStyle = GenerateEmptyParagraphStyle("Child");
			childStyle.SetBasedOnStyle(parentStyle);
			childStyle.SetExplicitParaIntProp((int)FwTextPropType.ktptBorderColor, 0, (int)ColorUtil.ConvertColorToBGR(Color.HotPink));
			//SUT - Generate using default font info
			var cssResult = CssGenerator.GenerateCssStyleFromFwStyleSheet("Child", CssGenerator.DefaultStyle, m_mediator);
			// The css should have the overridden border color, but report all other values as the parent style
			//border leading omitted from paragraph style definition which should result in 0pt left width
			VerifyParagraphBorderInCss(Color.HotPink, 0, BorderTrailing, BorderBottom, BorderTop, cssResult.ToString());
		}

		[Test]
		public void GenerateCssForStyleName_CharStyleUnsetValuesAreNotExported()
		{
			GenerateEmptyStyle("EmptyChar");
			var cssResult = CssGenerator.GenerateCssStyleFromFwStyleSheet("EmptyChar", CssGenerator.DefaultStyle, m_mediator);
			Assert.AreEqual(cssResult.ToString().Trim(), String.Empty);
		}

		[Test]
		public void GenerateCssForStyleName_DefaultVernMagicConfigResultsInRealLanguageCss()
		{
			ConfiguredXHTMLGenerator.AssemblyFile = "xWorksTests";
			GenerateParagraphStyle("VernacularStyle");
			var testNode = new ConfigurableDictionaryNode
			{
				FieldDescription = "SIL.FieldWorks.XWorks.TestRootClass",
				CSSClassNameOverride = "vernholder",
				Label = "Vern Holder",
				DictionaryNodeOptions = ConfiguredXHTMLGeneratorTests.GetWsOptionsForLanguages(new[] { "vernacular" }),
				Style = "VernacularStyle",
				IsEnabled = true
			};
			var model = new DictionaryConfigurationModel
				{
					Parts = new List<ConfigurableDictionaryNode> { testNode }
				};
			//SUT
			var cssResult = CssGenerator.GenerateCssFromConfiguration(model, m_mediator);
			//Verify that vernacular was converted into french to match the vernholder node
			Assert.That(cssResult, Contains.Substring(".vernholder> span[lang|=\"fr\"]"));
		}

		[Test]
		public void GenerateCssForStyleName_DefaultAnalysisMagicConfigResultsInRealLanguageCss()
		{
			ConfiguredXHTMLGenerator.AssemblyFile = "xWorksTests";
			GenerateParagraphStyle("AnalysisStyle");
			var testNode = new ConfigurableDictionaryNode
			{
				FieldDescription = "SIL.FieldWorks.XWorks.TestRootClass",
				CSSClassNameOverride = "analyholder",
				Label = "Analy Holder",
				DictionaryNodeOptions = ConfiguredXHTMLGeneratorTests.GetWsOptionsForLanguages(new[] { "analysis" }),
				Style = "AnalysisStyle",
				IsEnabled = true
			};
			var model = new DictionaryConfigurationModel
			{
				Parts = new List<ConfigurableDictionaryNode> { testNode }
			};
			//SUT
			var cssResult = CssGenerator.GenerateCssFromConfiguration(model, m_mediator);
			//Verify that analysis was converted into english to match the analyholder node
			Assert.That(cssResult, Contains.Substring(".analyholder> span[lang|=\"en\"]"));
		}

		[Test]
		public void ClassMappingOverrides_ApplyAtRoot()
		{
			// Code that prevents empty output requires subnodes to generate anything.
			var subNode = new ConfigurableDictionaryNode
			{
				FieldDescription = "MLHeadWord",
				Label = "Headword",
				IsEnabled = true,
				CSSClassNameOverride = "headword",
				DictionaryNodeOptions = ConfiguredXHTMLGeneratorTests.GetWsOptionsForLanguages(new[] { "vernacular" }),
				Children = new List<ConfigurableDictionaryNode>()
			};
			var testNode = new ConfigurableDictionaryNode
			{
				FieldDescription = "LexEntry",
				Label = "Bow, Bolo, Ect",
				IsEnabled = true,
				CSSClassNameOverride = "Bolo",
				Children = new List<ConfigurableDictionaryNode> { subNode }
			};
			subNode.Parent = testNode;
			var model = new DictionaryConfigurationModel
			{
				Parts = new List<ConfigurableDictionaryNode> { testNode }
			};
			var factory = Cache.ServiceLocator.GetInstance<ILexEntryFactory>();
			var entry = factory.Create();
			var wsFr = Cache.WritingSystemFactory.GetWsFromStr("fr");
			entry.CitationForm.set_String(wsFr, Cache.TsStrFactory.MakeString("homme", wsFr));
			//SUT
			var cssResult = CssGenerator.GenerateCssFromConfiguration(model, m_mediator);
			Assert.That(cssResult, Is.Not.StringContaining(".lexentry"));
			Assert.That(cssResult, Contains.Substring(".bolo"));

			var xhtmResult = new StringBuilder();
			using (var XHTMLWriter = XmlWriter.Create(xhtmResult))
			{
				XHTMLWriter.WriteStartElement("body");
				var content = ConfiguredXHTMLGenerator.GenerateXHTMLForEntry(entry, testNode, null, DefaultSettings);
				XHTMLWriter.WriteRaw(content);
				XHTMLWriter.WriteEndElement();
				XHTMLWriter.Flush();
				var result = xhtmResult.ToString();
				const string positiveTest = "//*[@class='bolo']";
				const string negativeTest = "//*[@class='lexentry']";
				AssertThatXmlIn.String(result).HasNoMatchForXpath(negativeTest);
				AssertThatXmlIn.String(result).HasSpecifiedNumberOfMatchesForXpath(positiveTest, 1);
			}
		}

		[Test]
		public void ClassMappingOverrides_ApplyToChildren()
		{
			var testChildNode = new ConfigurableDictionaryNode
			{
				FieldDescription = "HeadWord",
				CSSClassNameOverride = "tailwind",
				Style = "FooStyle"
			};
			var testParentNode = new ConfigurableDictionaryNode
			{
				FieldDescription = "LexEntry",
				Label = "Bow, Bolo, Ect",
				Children = new List<ConfigurableDictionaryNode> { testChildNode }
			};
			var model = new DictionaryConfigurationModel
			{
				Parts = new List<ConfigurableDictionaryNode> { testParentNode }
			};
			PopulateFieldsForTesting(testParentNode);
			// Make a LexEntry with a headword so something is Generated
			var factory = Cache.ServiceLocator.GetInstance<ILexEntryFactory>();
			var entry = factory.Create();
			var wsFr = Cache.WritingSystemFactory.GetWsFromStr("fr");
			entry.CitationForm.set_String(wsFr, Cache.TsStrFactory.MakeString("HeadWordTest", wsFr));
			//SUT
			var cssResult = CssGenerator.GenerateCssFromConfiguration(model, m_mediator);
			Assert.That(cssResult, Is.Not.StringContaining(".headword"));
			Assert.That(cssResult, Contains.Substring(".tailwind"));

			var result = ConfiguredXHTMLGenerator.GenerateXHTMLForEntry(entry, testParentNode, null, DefaultSettings);
			const string positiveTest = "//*[@class='tailwind']";
			const string negativeTest = "//*[@class='headword']";
			AssertThatXmlIn.String(result).HasNoMatchForXpath(negativeTest);
			AssertThatXmlIn.String(result).HasSpecifiedNumberOfMatchesForXpath(positiveTest, 1);
		}

		[Test]
		public void CssAndXhtmlMatchOnSenseCollectionItems()
		{
			var glossNode = new ConfigurableDictionaryNode
			{
				FieldDescription = "Gloss",
				Style = "FooStyle",
				DictionaryNodeOptions = ConfiguredXHTMLGeneratorTests.GetWsOptionsForLanguages(new[] { "en" })
			};
			var testSensesNode = new ConfigurableDictionaryNode
			{
				FieldDescription = "Senses",
				Children = new List<ConfigurableDictionaryNode> { glossNode }
			};
			var testEntryNode = new ConfigurableDictionaryNode
			{
				FieldDescription = "LexEntry",
				Children = new List<ConfigurableDictionaryNode> { testSensesNode }
			};
			var model = new DictionaryConfigurationModel
			{
				Parts = new List<ConfigurableDictionaryNode> { testEntryNode }
			};
			PopulateFieldsForTesting(testEntryNode);
			var factory = Cache.ServiceLocator.GetInstance<ILexEntryFactory>();
			var entry = factory.Create();
			var sense = Cache.ServiceLocator.GetInstance<ILexSenseFactory>().Create();
			entry.SensesOS.Add(sense);
			var wsEn = Cache.WritingSystemFactory.GetWsFromStr("en");
			sense.Gloss.set_String(wsEn, Cache.TsStrFactory.MakeString("gloss", wsEn));
			//SUT
			var cssResult = CssGenerator.GenerateCssFromConfiguration(model, m_mediator);
			Assert.That(cssResult, Contains.Substring(".lexentry> .senses .sense> .gloss"));

			var result = ConfiguredXHTMLGenerator.GenerateXHTMLForEntry(entry, testEntryNode, null, DefaultSettings);
			const string positiveTest = "/*[@class='lexentry']/span[@class='senses']/span[@class='sense']/span[@class='gloss']";
			AssertThatXmlIn.String(result).HasSpecifiedNumberOfMatchesForXpath(positiveTest, 1);
		}

		[Test]
		public void GenerateCssForConfiguration_CharStyleSubscriptWorks()
		{
			ConfiguredXHTMLGenerator.AssemblyFile = "xWorksTests";
			var style = GenerateStyle("subscript");
			var fontInfo = new FontInfo();
			fontInfo.m_superSub.ExplicitValue = FwSuperscriptVal.kssvSub;
			style.SetWsStyle(fontInfo, Cache.DefaultVernWs);
			var headwordNode = new ConfigurableDictionaryNode
			{
				FieldDescription = "SIL.FieldWorks.XWorks.TestRootClass",
				Label = "Headword",
				DictionaryNodeOptions = ConfiguredXHTMLGeneratorTests.GetWsOptionsForLanguages(new[] { "fr" }),
				Style = "subscript",
				IsEnabled = true
			};

			var model = new DictionaryConfigurationModel();
			model.Parts = new List<ConfigurableDictionaryNode> { headwordNode };
			//SUT
			var cssResult = CssGenerator.GenerateCssFromConfiguration(model, m_mediator);
			//make sure that fontinfo with the subscript overrides made it into css
			VerifyExtraFontInfoInCss(0, FwSuperscriptVal.kssvSub, FwUnderlineType.kuntNone, Color.Black, cssResult);
			Assert.IsTrue(Regex.Match(cssResult, @".*\.sil*\.fieldworks.xworks.testrootclass>\s*span\[lang|='fr']\{.*position\:relative\*top\:-0.2em.*", RegexOptions.Singleline).Success,
				  "Subscript's positiion not generated properly");
		}

		[Test]
		public void GenerateCssForConfiguration_CharStyleSuperscriptWorks()
		{
			ConfiguredXHTMLGenerator.AssemblyFile = "xWorksTests";
			var style = GenerateStyle("superscript");
			var fontInfo = new FontInfo();
			fontInfo.m_superSub.ExplicitValue = FwSuperscriptVal.kssvSuper;
			style.SetWsStyle(fontInfo, Cache.DefaultVernWs);
			var headwordNode = new ConfigurableDictionaryNode
			{
				FieldDescription = "SIL.FieldWorks.XWorks.TestRootClass",
				Label = "Headword",
				DictionaryNodeOptions = ConfiguredXHTMLGeneratorTests.GetWsOptionsForLanguages(new[] { "fr" }),
				Style = "superscript",
				IsEnabled = true
			};

			var model = new DictionaryConfigurationModel();
			model.Parts = new List<ConfigurableDictionaryNode> { headwordNode };
			//SUT
			var cssResult = CssGenerator.GenerateCssFromConfiguration(model, m_mediator);
			//make sure that fontinfo with the superscript overrides made it into css
			VerifyExtraFontInfoInCss(0, FwSuperscriptVal.kssvSuper, FwUnderlineType.kuntNone, Color.Black, cssResult);
			Assert.IsTrue(Regex.Match(cssResult, @".*\.sil*\.fieldworks.xworks.testrootclass>\s*span\[lang|='fr']\{.*position\:relative\*top\:\0.2em.*", RegexOptions.Singleline).Success,
				  "Superscript's positiion not generated properly");
		}

		[Test]
		public void GenerateCssForConfiguration_CharStyleBasicUnderlineWorks()
		{
			ConfiguredXHTMLGenerator.AssemblyFile = "xWorksTests";
			var style = GenerateStyle("underline");
			var fontInfo = new FontInfo();
			fontInfo.m_underline.ExplicitValue = FwUnderlineType.kuntSingle;
			fontInfo.m_underlineColor.ExplicitValue = Color.HotPink;
			style.SetWsStyle(fontInfo, Cache.DefaultVernWs);
			var headwordNode = new ConfigurableDictionaryNode
			{
				FieldDescription = "SIL.FieldWorks.XWorks.TestRootClass",
				Label = "Headword",
				DictionaryNodeOptions = ConfiguredXHTMLGeneratorTests.GetWsOptionsForLanguages(new[] { "fr" }),
				Style = "underline",
				IsEnabled = true
			};

			var model = new DictionaryConfigurationModel();
			model.Parts = new List<ConfigurableDictionaryNode> { headwordNode };
			//SUT
			var cssResult = CssGenerator.GenerateCssFromConfiguration(model, m_mediator);
			//make sure that fontinfo with the underline overrides made it into css
			VerifyExtraFontInfoInCss(0, FwSuperscriptVal.kssvOff, FwUnderlineType.kuntSingle, Color.HotPink, cssResult);
		}

		[Test]
		public void GenerateCssForConfiguration_CharStyleDoubleUnderlineWorks()
		{
			ConfiguredXHTMLGenerator.AssemblyFile = "xWorksTests";
			var style = GenerateStyle("doubleline");
			var fontInfo = new FontInfo();
			fontInfo.m_underline.ExplicitValue = FwUnderlineType.kuntDouble;
			fontInfo.m_underlineColor.ExplicitValue = Color.Khaki;
			style.SetWsStyle(fontInfo, Cache.DefaultVernWs);
			var headwordNode = new ConfigurableDictionaryNode
			{
				FieldDescription = "SIL.FieldWorks.XWorks.TestRootClass",
				Label = "Headword",
				DictionaryNodeOptions = ConfiguredXHTMLGeneratorTests.GetWsOptionsForLanguages(new[] { "fr" }),
				Style = "doubleline",
				IsEnabled = true
			};

			var model = new DictionaryConfigurationModel();
			model.Parts = new List<ConfigurableDictionaryNode> { headwordNode };
			//SUT
			var cssResult = CssGenerator.GenerateCssFromConfiguration(model, m_mediator);
			//make sure that fontinfo with the underline overrides made it into css
			VerifyExtraFontInfoInCss(0, FwSuperscriptVal.kssvOff, FwUnderlineType.kuntDouble, Color.Khaki, cssResult);
		}

		[Test]
		public void GenerateCssForConfiguration_CharStyleDashedUnderlineWorks()
		{
			ConfiguredXHTMLGenerator.AssemblyFile = "xWorksTests";
			var style = GenerateStyle("dashed");
			var fontInfo = new FontInfo();
			fontInfo.m_underline.ExplicitValue = FwUnderlineType.kuntDashed;
			fontInfo.m_underlineColor.ExplicitValue = Color.Black;
			style.SetWsStyle(fontInfo, Cache.DefaultVernWs);
			var headwordNode = new ConfigurableDictionaryNode
			{
				FieldDescription = "SIL.FieldWorks.XWorks.TestRootClass",
				Label = "Headword",
				DictionaryNodeOptions = ConfiguredXHTMLGeneratorTests.GetWsOptionsForLanguages(new[] { "fr" }),
				Style = "dashed",
				IsEnabled = true
			};

			var model = new DictionaryConfigurationModel();
			model.Parts = new List<ConfigurableDictionaryNode> { headwordNode };
			//SUT
			var cssResult = CssGenerator.GenerateCssFromConfiguration(model, m_mediator);
			//make sure that fontinfo with the underline overrides made it into css
			VerifyExtraFontInfoInCss(0, FwSuperscriptVal.kssvOff, FwUnderlineType.kuntDashed, Color.Black, cssResult);
		}

		[Test]
		public void GenerateCssForConfiguration_CharStyleStrikethroughWorks()
		{
			ConfiguredXHTMLGenerator.AssemblyFile = "xWorksTests";
			var style = GenerateStyle("strike");
			var fontInfo = new FontInfo();
			fontInfo.m_underline.ExplicitValue = FwUnderlineType.kuntStrikethrough;
			fontInfo.m_underlineColor.ExplicitValue = Color.Black;
			style.SetWsStyle(fontInfo, Cache.DefaultVernWs);
			var headwordNode = new ConfigurableDictionaryNode
			{
				FieldDescription = "SIL.FieldWorks.XWorks.TestRootClass",
				Label = "Headword",
				DictionaryNodeOptions = ConfiguredXHTMLGeneratorTests.GetWsOptionsForLanguages(new[] { "fr" }),
				Style = "strike",
				IsEnabled = true
			};

			var model = new DictionaryConfigurationModel();
			model.Parts = new List<ConfigurableDictionaryNode> { headwordNode };
			//SUT
			var cssResult = CssGenerator.GenerateCssFromConfiguration(model, m_mediator);
			//make sure that fontinfo with the underline overrides made it into css
			VerifyExtraFontInfoInCss(0, FwSuperscriptVal.kssvOff, FwUnderlineType.kuntStrikethrough, Color.Black, cssResult);
		}

		[Test]
		public void GenerateCssForConfiguration_CharStyleDottedUnderlineWorks()
		{
			ConfiguredXHTMLGenerator.AssemblyFile = "xWorksTests";
			var style = GenerateStyle("dotted");
			var fontInfo = new FontInfo();
			fontInfo.m_underline.ExplicitValue = FwUnderlineType.kuntDotted;
			fontInfo.m_underlineColor.ExplicitValue = Color.Black;
			style.SetWsStyle(fontInfo, Cache.DefaultVernWs);
			var headwordNode = new ConfigurableDictionaryNode
			{
				FieldDescription = "SIL.FieldWorks.XWorks.TestRootClass",
				Label = "Headword",
				DictionaryNodeOptions = ConfiguredXHTMLGeneratorTests.GetWsOptionsForLanguages(new[] { "fr" }),
				Style = "dotted",
				IsEnabled = true
			};

			var model = new DictionaryConfigurationModel();
			model.Parts = new List<ConfigurableDictionaryNode> { headwordNode };
			//SUT
			var cssResult = CssGenerator.GenerateCssFromConfiguration(model, m_mediator);
			//make sure that fontinfo with the underline overrides made it into css
			VerifyExtraFontInfoInCss(0, FwSuperscriptVal.kssvOff, FwUnderlineType.kuntDotted, Color.Black, cssResult);
		}

		[Test]
		public void GenerateCssForConfiguration_CharStyleDisableSuperWorks()
		{
			ConfiguredXHTMLGenerator.AssemblyFile = "xWorksTests";
			var style = GenerateStyle("notsosuper");
			var fontInfo = new FontInfo();
			fontInfo.m_superSub.ExplicitValue = FwSuperscriptVal.kssvOff;
			style.SetWsStyle(fontInfo, Cache.DefaultVernWs);
			var headwordNode = new ConfigurableDictionaryNode
			{
				FieldDescription = "SIL.FieldWorks.XWorks.TestRootClass",
				Label = "Headword",
				DictionaryNodeOptions = ConfiguredXHTMLGeneratorTests.GetWsOptionsForLanguages(new[] { "fr" }),
				Style = "notsosuper",
				IsEnabled = true
			};

			var model = new DictionaryConfigurationModel { Parts = new List<ConfigurableDictionaryNode> { headwordNode } };
			//SUT
			var cssResult = CssGenerator.GenerateCssFromConfiguration(model, m_mediator);
			//make sure that fontinfo with the superscript overrides made it into css
			VerifyExtraFontInfoInCss(0, FwSuperscriptVal.kssvOff, FwUnderlineType.kuntNone, Color.Black, cssResult);
		}

		[Test]
		public void GenerateCssForConfiguration_GramInfoFieldsWork()
		{
			var pos = new ConfigurableDictionaryNode {
				FieldDescription = "MLPartOfSpeech", Style = "FooStyle"
			};
			var inflectionClass = new ConfigurableDictionaryNode {
				FieldDescription = "MLInflectionClass", Style = "FooStyle"
			};
			var slots = new ConfigurableDictionaryNode
			{
				FieldDescription = "Slots",
				Children =
					new List<ConfigurableDictionaryNode> {
						new ConfigurableDictionaryNode { FieldDescription = "Name", Style = "FooStyle" }
					}
			};
			var gramInfo = new ConfigurableDictionaryNode
			{
				FieldDescription = "MorphoSyntaxAnalysisRA",
				Label = "Gram. Info.",
				Children = new List<ConfigurableDictionaryNode> { pos, inflectionClass, slots }
			};
			var senses = new ConfigurableDictionaryNode
			{
				FieldDescription = "Senses",
				Label = "Senses",
				Children = new List<ConfigurableDictionaryNode> { gramInfo }
			};
			var entry = new ConfigurableDictionaryNode
			{
				FieldDescription = "LexEntry",
				Label = "Main Entry",
				Children = new List<ConfigurableDictionaryNode> { senses }
			};

			var model = new DictionaryConfigurationModel { Parts = new List<ConfigurableDictionaryNode> { entry } };
			PopulateFieldsForTesting(entry);
			//SUT
			var cssResult = CssGenerator.GenerateCssFromConfiguration(model, m_mediator);
			Assert.That(cssResult, Contains.Substring(".lexentry> .senses .sense> .morphosyntaxanalysisra> .mlpartofspeech"));
			Assert.That(cssResult, Contains.Substring(".lexentry> .senses .sense> .morphosyntaxanalysisra> .mlinflectionclass"));
			Assert.That(cssResult, Contains.Substring(".lexentry> .senses .sense> .morphosyntaxanalysisra> .slots .slot> .name"));
			Assert.False(Regex.Match(cssResult, @"{\s*}").Success); // make sure we filter out empty rules
		}

		[Test]
		public void GenerateCssForConfiguration_VariantPronunciationFormWorks()
		{
			var pronunciationForm = new ConfigurableDictionaryNode { FieldDescription = "Form", Style = "FooStyle" };
			var pronunciations = new ConfigurableDictionaryNode
			{
				FieldDescription = "OwningEntry",
				SubField = "PronunciationsOS",
				Label = "Variant Pronunciations",
				CSSClassNameOverride = "Pronunciations",
				Children = new List<ConfigurableDictionaryNode> { pronunciationForm }
			};
			var variantForms = new ConfigurableDictionaryNode
			{
				FieldDescription = "VariantFormEntryBackRefs",
				Children = new List<ConfigurableDictionaryNode> { pronunciations }
			};
			var entry = new ConfigurableDictionaryNode
			{
				FieldDescription = "LexEntry",
				Children = new List<ConfigurableDictionaryNode> { variantForms }
			};

			var model = new DictionaryConfigurationModel { Parts = new List<ConfigurableDictionaryNode> { entry } };
			PopulateFieldsForTesting(entry);
			//SUT
			var cssResult = CssGenerator.GenerateCssFromConfiguration(model, m_mediator);
			Assert.That(cssResult, Contains.Substring(".lexentry> .variantformentrybackrefs .variantformentrybackref> .pronunciations .pronunciation> .form"));
		}

		[Test]
		public void GenerateCssForConfiguration_SubentryTypeWorks()
		{
			var revAbbrevNode = new ConfigurableDictionaryNode
			{
				FieldDescription = "ReverseAbbr",
				Style = "FooStyle",
				DictionaryNodeOptions = new DictionaryNodeWritingSystemOptions()
			};
			var refTypeNode = new ConfigurableDictionaryNode
			{
				FieldDescription = "LookupComplexEntryType",
				CSSClassNameOverride = "complexformtypes",
				Children = new List<ConfigurableDictionaryNode> { revAbbrevNode }
			};
			var subentryNode = new ConfigurableDictionaryNode
			{
				Children = new List<ConfigurableDictionaryNode> { refTypeNode },
				DictionaryNodeOptions = new DictionaryNodeListAndParaOptions(),
				FieldDescription = "Subentries"
			};
			var entry = new ConfigurableDictionaryNode
			{
				Children = new List<ConfigurableDictionaryNode> { subentryNode },
				FieldDescription = "LexEntry"
			};
			var model = new DictionaryConfigurationModel { Parts = new List<ConfigurableDictionaryNode> { entry } };
			PopulateFieldsForTesting(entry);
			//SUT
			var cssResult = CssGenerator.GenerateCssFromConfiguration(model, m_mediator);
			Assert.That(cssResult, Contains.Substring(".lexentry> .subentries .subentry> .complexformtypes .complexformtype> .reverseabbr> span"));
		}

		[Test]
		public void GenerateCssForConfiguration_GeneratesComplexFormTypesBeforeBetweenAfter()
		{
			var complexFormTypeNameNode = new ConfigurableDictionaryNode
			{
				FieldDescription = "Name",
				Before = "<",
				Between = ",",
				After = ">"
			};
			var complexFormTypeNode = new ConfigurableDictionaryNode
			{
				FieldDescription = "ComplexEntryTypesRS",
				CSSClassNameOverride = "complexformtypes",
				Children = new List<ConfigurableDictionaryNode> { complexFormTypeNameNode },
			};
			var complexFormNode = new ConfigurableDictionaryNode
			{
				FieldDescription = "VisibleComplexFormBackRefs",
				Children = new List<ConfigurableDictionaryNode> { complexFormTypeNode }
			};
			var mainHeadwordNode = new ConfigurableDictionaryNode
			{
				FieldDescription = "HeadWord",
				CSSClassNameOverride = "entry"
			};
			var entry = new ConfigurableDictionaryNode
			{
				Children = new List<ConfigurableDictionaryNode> { mainHeadwordNode, complexFormNode },
				FieldDescription = "LexEntry"
			};

			var model = new DictionaryConfigurationModel { Parts = new List<ConfigurableDictionaryNode> { entry } };
			PopulateFieldsForTesting(entry);
			//SUT
			var cssResult = CssGenerator.GenerateCssFromConfiguration(model, m_mediator);
			Assert.IsTrue(Regex.Match(cssResult, @".lexentry> .visiblecomplexformbackrefs> .complexformtypes .complexformtype> .name:before{\s*content:'<';\s*}",
				RegexOptions.Singleline).Success, "Before not generated:" + Environment.NewLine + cssResult);
			Assert.IsTrue(Regex.Match(cssResult, @".lexentry> .visiblecomplexformbackrefs> .complexformtypes .complexformtype .name> .nam\+ .nam:before{\s*content:',';\s*}",
				RegexOptions.Singleline).Success, "Between not generated:" + Environment.NewLine + cssResult);
			Assert.IsTrue(Regex.Match(cssResult, @".lexentry> .visiblecomplexformbackrefs> .complexformtypes .complexformtype> .name:after{\s*content:'>';\s*}",
				RegexOptions.Singleline).Success, "After not generated:" + Environment.NewLine + cssResult);
		}

		[Test]
		public void GenerateCssForConfiguration_GeneratesVariantTypesBeforeBetweenAfter()
		{
			var variantFormTypeNameNode = new ConfigurableDictionaryNode
			{
				FieldDescription = "Name",
				Before = "<",
				Between = ",",
				After = ">"
			};
			var variantFormTypeNode = new ConfigurableDictionaryNode
			{
				FieldDescription = "VariantEntryTypesRS",
				CSSClassNameOverride = "variantentrytypes",
				Children = new List<ConfigurableDictionaryNode> { variantFormTypeNameNode },
			};
			var variantNode = new ConfigurableDictionaryNode
			{
				FieldDescription = "VariantFormEntryBackRefs",
				Before = "[",
				Between = "; ",
				After = "]",
				Children = new List<ConfigurableDictionaryNode> { variantFormTypeNode }
			};
			var mainHeadwordNode = new ConfigurableDictionaryNode
			{
				FieldDescription = "HeadWord",
				CSSClassNameOverride = "entry"
			};
			var entry = new ConfigurableDictionaryNode
			{
				Children = new List<ConfigurableDictionaryNode> { mainHeadwordNode, variantNode },
				FieldDescription = "LexEntry"
			};

			var model = new DictionaryConfigurationModel { Parts = new List<ConfigurableDictionaryNode> { entry } };
			PopulateFieldsForTesting(entry);
			//SUT
			var cssResult = CssGenerator.GenerateCssFromConfiguration(model, m_mediator);
			Assert.IsTrue(Regex.Match(cssResult, @".lexentry> .variantformentrybackrefs:before{.*content:'\[';.*}",
				RegexOptions.Singleline).Success, "Before not generated for Variant Entry.");
			Assert.IsTrue(Regex.Match(cssResult, @".lexentry .variantformentrybackrefs> .variantformentrybackref\+ .variantformentrybackref:before{.*content:'\; ';.*}",
				RegexOptions.Singleline).Success, "Between not generated Variant Entry.");
			Assert.IsTrue(Regex.Match(cssResult, @".lexentry> .variantformentrybackrefs:after{.*content:'\]';.*}",
				RegexOptions.Singleline).Success, "After not generated Variant Entry.");
			Assert.False(Regex.Match(cssResult, @".lexentry .variantformentrybackrefs> .span\+ .span:before").Success);
			Assert.IsTrue(Regex.Match(cssResult, @".lexentry> .variantformentrybackrefs .variantformentrybackref> .variantentrytypes .variantentrytype> .name:before{.*content:'<';.*}",
				RegexOptions.Singleline).Success, "Before not generated Variant Entry Type.");
			Assert.IsTrue(Regex.Match(cssResult, @".lexentry> .variantformentrybackrefs .variantformentrybackref> .variantentrytypes .variantentrytype .name> .nam\+ .nam:before{.*content:',';.*}",
				RegexOptions.Singleline).Success, "Between not generated Variant Entry Type.");
			Assert.IsTrue(Regex.Match(cssResult, @".lexentry> .variantformentrybackrefs .variantformentrybackref> .variantentrytypes .variantentrytype> .name:after{.*content:'>';.*}",
				RegexOptions.Singleline).Success, "After not generated Variant Entry Type.");
		}

		[Test]
		public void GenerateCssForConfiguration_GeneratesVariantNameSuffixBeforeBetweenAfter()
		{
			var variantFormTypeNameNode = new ConfigurableDictionaryNode
			{
				FieldDescription = "Name",
				Before = "<",
				Between = ",",
				After = ">"
			};
			var variantFormTypeNode = new ConfigurableDictionaryNode
			{
				FieldDescription = "VariantEntryTypesRS",
				CSSClassNameOverride = "variantentrytypes",
				Children = new List<ConfigurableDictionaryNode> { variantFormTypeNameNode },
			};
			var variantNode = new ConfigurableDictionaryNode
			{
				Label = "Variant Forms",
				LabelSuffix = "Inflectional Variants",
				FieldDescription = "VariantFormEntryBackRefs",
				DictionaryNodeOptions = ConfiguredXHTMLGeneratorTests.GetFullyEnabledListOptions(Cache, DictionaryNodeListOptions.ListIds.Variant),
				IsDuplicate = true,
				Before = "[",
				Between = "; ",
				After = "]",
				Children = new List<ConfigurableDictionaryNode> { variantFormTypeNode }
			};
			var mainHeadwordNode = new ConfigurableDictionaryNode
			{
				FieldDescription = "HeadWord",
				CSSClassNameOverride = "entry"
			};
			var entry = new ConfigurableDictionaryNode
			{
				Children = new List<ConfigurableDictionaryNode> { mainHeadwordNode, variantNode },
				FieldDescription = "LexEntry"
			};

			var model = new DictionaryConfigurationModel { Parts = new List<ConfigurableDictionaryNode> { entry } };
			PopulateFieldsForTesting(entry);
			//SUT
			var cssResult = CssGenerator.GenerateCssFromConfiguration(model, m_mediator);
			Assert.IsTrue(Regex.Match(cssResult, @".lexentry> .variantformentrybackrefs_inflectional-variants:before{.*content:'\[';.*}",
				RegexOptions.Singleline).Success, "Before not generated for Variant Entry." + Environment.NewLine + cssResult);
			Assert.True(Regex.Match(cssResult, @".lexentry .variantformentrybackrefs_inflectional-variants> .variantformentrybackref_inflectional-variants\+ .variantformentrybackref_inflectional-variants:before{.*content:'\; ';.*}",
				RegexOptions.Singleline).Success, "Between should have been generated using class selectors because this element has type factoring." + Environment.NewLine + cssResult);
			Assert.False(Regex.Match(cssResult, @".lexentry> .variantformentrybackrefs_inflectional-variants> span\+ span:before").Success,
				"Between should not have been generated because this element has type factoring." + Environment.NewLine + cssResult);
			Assert.IsTrue(Regex.Match(cssResult, @".lexentry> .variantformentrybackrefs_inflectional-variants:after{.*content:'\]';.*}",
				RegexOptions.Singleline).Success, "After not generated Variant Entry." + Environment.NewLine + cssResult);
			Assert.True(Regex.Match(cssResult, @".lexentry> .variantformentrybackrefs_inflectional-variants> .variantentrytypes .variantentrytype> .name:before{.*content:'<';.*}",
				RegexOptions.Singleline).Success, "Before not generated Variant Entry Type:" + Environment.NewLine + cssResult);
			Assert.True(Regex.Match(cssResult, @".lexentry> .variantformentrybackrefs_inflectional-variants> .variantentrytypes .variantentrytype .name> .nam\+ .nam:before{.*content:',';.*}",
				RegexOptions.Singleline).Success, "Between not generated Variant Entry Type:" + Environment.NewLine + cssResult);
			Assert.True(Regex.Match(cssResult, @".lexentry> .variantformentrybackrefs_inflectional-variants> .variantentrytypes .variantentrytype> .name:after{.*content:'>';.*}",
				RegexOptions.Singleline).Success, "After not generated Variant Entry Type:" + Environment.NewLine + cssResult);
		}

		[Test]
		public void GenerateCssForConfiguration_SenseComplexFormsNotSubEntriesHeadWord()
		{
			var form = new ConfigurableDictionaryNode
			{
				FieldDescription = "OwningEntry",
				SubField = "HeadWord",
				CSSClassNameOverride = "HeadWord",
				Style = "FooStyle"
			};
			var complexformsnotsubentries = new ConfigurableDictionaryNode
			{
				FieldDescription = "ComplexFormsNotSubentries",
				CSSClassNameOverride = "otherreferencedcomplexforms",
				Children = new List<ConfigurableDictionaryNode> { form }
			};
			var senses = new ConfigurableDictionaryNode
			{
				FieldDescription = "SensesOS",
				CSSClassNameOverride = "Senses",
				Children = new List<ConfigurableDictionaryNode> { complexformsnotsubentries }
			};
			var entry = new ConfigurableDictionaryNode
			{
				FieldDescription = "LexEntry",
				CSSClassNameOverride = "lexentry",
				Children = new List<ConfigurableDictionaryNode> { senses }
			};

			var model = new DictionaryConfigurationModel();
			model.Parts = new List<ConfigurableDictionaryNode> { entry };
			PopulateFieldsForTesting(entry);
			//SUT
			var cssResult = CssGenerator.GenerateCssFromConfiguration(model, m_mediator);
			Assert.That(cssResult, Contains.Substring(".lexentry> .senses .sense> .otherreferencedcomplexforms .otherreferencedcomplexform> .headword"));
		}

		[Test]
		public void GenerateCssForConfiguration_ComplexFormsEachInOwnParagraph()
		{
			var form = new ConfigurableDictionaryNode
			{
				FieldDescription = "OwningEntry",
				SubField = "HeadWord",
				CSSClassNameOverride = "HeadWord",
				Style = "FooStyle"
			};
			var complexForms = new ConfigurableDictionaryNode
			{
				FieldDescription = "ComplexFormsNotSubentries",
				CSSClassNameOverride = "complexforms",
				DictionaryNodeOptions = new DictionaryNodeListAndParaOptions { DisplayEachInAParagraph = true },
				Children = new List<ConfigurableDictionaryNode> { form }
			};
			var entry = new ConfigurableDictionaryNode
			{
				FieldDescription = "LexEntry",
				Children = new List<ConfigurableDictionaryNode> { complexForms }
			};

			var model = new DictionaryConfigurationModel();
			model.Parts = new List<ConfigurableDictionaryNode> { entry };
			PopulateFieldsForTesting(entry);
			//SUT
			var cssResult = CssGenerator.GenerateCssFromConfiguration(model, m_mediator);
			Assert.That(cssResult, Contains.Substring(".lexentry> .complexforms .complexform> .headword"));
			Assert.IsTrue(Regex.Match(cssResult, @"\.lexentry>\s*\.complexforms\s*\.complexform{.*display\s*:\s*block;.*}", RegexOptions.Singleline).Success);
		}

		[Test]
		public void GenerateCssForConfiguration_SenseSubEntriesHeadWord()
		{
			var form = new ConfigurableDictionaryNode { FieldDescription = "HeadWord", Style = "FooStyle"};
			var subentries = new ConfigurableDictionaryNode
			{
				FieldDescription = "Subentries",
				Children = new List<ConfigurableDictionaryNode> { form }
			};
			var senses = new ConfigurableDictionaryNode
			{
				FieldDescription = "SensesOS",
				CSSClassNameOverride = "Senses",
				Children = new List<ConfigurableDictionaryNode> { subentries }
			};
			var entry = new ConfigurableDictionaryNode
			{
				FieldDescription = "LexEntry",
				CSSClassNameOverride = "lexentry",
				Children = new List<ConfigurableDictionaryNode> { senses }
			};

			var model = new DictionaryConfigurationModel();
			model.Parts = new List<ConfigurableDictionaryNode> { entry };
			PopulateFieldsForTesting(entry);
			//SUT
			var cssResult = CssGenerator.GenerateCssFromConfiguration(model, m_mediator);
			Assert.That(cssResult, Contains.Substring(".lexentry> .senses .sense> .subentries .subentry> .headword"));
		}

		[Test]
		public void GenerateCssForConfiguration_SenseShowGramInfoFirstWorks()
		{
			GenerateStyle("Dictionary-Contrasting");
			var pos = new ConfigurableDictionaryNode { FieldDescription = "MLPartOfSpeech" };
			var inflectionClass = new ConfigurableDictionaryNode { FieldDescription = "MLInflectionClass" };
			var gramInfo = new ConfigurableDictionaryNode
			{
				FieldDescription = "MorphoSyntaxAnalysisRA",
				Label = "Gram. Info.",
				Children = new List<ConfigurableDictionaryNode> { pos, inflectionClass },
				Style = "Dictionary-Contrasting"
			};
			var gloss = new ConfigurableDictionaryNode { FieldDescription = "Gloss", Style = "FooStyle" };
			var senses = new ConfigurableDictionaryNode
			{
				FieldDescription = "SensesOS",
				CSSClassNameOverride = "Senses",
				DictionaryNodeOptions = new DictionaryNodeSenseOptions { ShowSharedGrammarInfoFirst = true },
				Children = new List<ConfigurableDictionaryNode> { gramInfo, gloss }
			};
			var entry = new ConfigurableDictionaryNode
			{
				FieldDescription = "LexEntry",
				CSSClassNameOverride = "lexentry",
				Children = new List<ConfigurableDictionaryNode> { senses }
			};

			var model = new DictionaryConfigurationModel();
			model.Parts = new List<ConfigurableDictionaryNode> { entry };
			PopulateFieldsForTesting(entry);
			//SUT
			var cssResult = CssGenerator.GenerateCssFromConfiguration(model, m_mediator);
			Assert.That(cssResult, Contains.Substring(".lexentry> .senses > .sensecontent > .sense> .gloss"));
			Assert.That(cssResult, Contains.Substring(".lexentry> .senses > .sensecontent > .sense> .morphosyntaxanalysisra"));
			Assert.IsTrue(Regex.Match(cssResult,
				@"\.lexentry>\s*\.senses\s*>\s*\.sharedgrammaticalinfo\s*>\s*\.morphosyntaxanalysisra\s*{.*font-family\s*:\s*'foofoo'\,serif.*}",
				RegexOptions.Singleline).Success, "Style for sharedgrammaticalinfo not placed correctly");
		}

		[Test]
		public void GenerateCssForConfiguration_GramInfoFirstHasNoBetweenMaterialWorks()
		{
			GenerateStyle("Dictionary-Contrasting");
			var pos = new ConfigurableDictionaryNode { FieldDescription = "MLPartOfSpeech" };
			var inflectionClass = new ConfigurableDictionaryNode { FieldDescription = "MLInflectionClass" };
			var gramInfo = new ConfigurableDictionaryNode
			{
				FieldDescription = "MorphoSyntaxAnalysisRA",
				Label = "Gram. Info.",
				Children = new List<ConfigurableDictionaryNode> { pos, inflectionClass },
				Style = "Dictionary-Contrasting"
			};
			var gloss = new ConfigurableDictionaryNode { FieldDescription = "Gloss", Style = "FooStyle" };
			var senses = new ConfigurableDictionaryNode
			{
				FieldDescription = "SensesOS",
				CSSClassNameOverride = "Senses",
				DictionaryNodeOptions = new DictionaryNodeSenseOptions { ShowSharedGrammarInfoFirst = true },
				Children = new List<ConfigurableDictionaryNode> { gramInfo, gloss },
				Between = "*"
			};
			var entry = new ConfigurableDictionaryNode
			{
				FieldDescription = "LexEntry",
				CSSClassNameOverride = "entry",
				Children = new List<ConfigurableDictionaryNode> { senses }
			};

			var model = new DictionaryConfigurationModel();
			model.Parts = new List<ConfigurableDictionaryNode> { entry };
			PopulateFieldsForTesting(entry);
			//SUT
			var cssResult = CssGenerator.GenerateCssFromConfiguration(model, m_mediator);
			Assert.IsTrue(Regex.Match(cssResult,
				@"\.entry>\s*\.senses>\s*span.sensecontent\+\s*span\:before\{\s*content\:\'\*\'\;",
				RegexOptions.Singleline).Success, "Between Material for Senses not placed correctly");
		}

		[Test]
		public void GenerateCssForConfiguration_WritingSystemAudioWorks()
		{
			IWritingSystem wsEnAudio;
			Cache.ServiceLocator.WritingSystemManager.GetOrSet("en-Zxxx-x-audio", out wsEnAudio);
			Cache.ServiceLocator.WritingSystems.AddToCurrentVernacularWritingSystems(wsEnAudio);
			var headwordNode = new ConfigurableDictionaryNode
			{
				FieldDescription = "LexemeFormOA",
				Label = "Lexeme Form",
				DictionaryNodeOptions = ConfiguredXHTMLGeneratorTests.GetWsOptionsForLanguages(new[] { "en-Zxxx-x-audio" }),
				Style = "FooStyle"
			};
			var entry = new ConfigurableDictionaryNode
			{
				Children = new List<ConfigurableDictionaryNode> { headwordNode },
				FieldDescription = "LexEntry"
			};
			var model = new DictionaryConfigurationModel();
			model.Parts = new List<ConfigurableDictionaryNode> { entry };
			PopulateFieldsForTesting(entry);
			// SUT
			var cssResult = CssGenerator.GenerateCssFromConfiguration(model, m_mediator);
			Assert.That(cssResult, Contains.Substring(".lexentry> .lexemeformoa> span[lang|=\"en-Zxxx-x-audio\"]{"));
			Assert.IsTrue(Regex.Match(cssResult, @"a.en-Zxxx-x-audio{.*text-decoration:none;.*}", RegexOptions.Singleline).Success,
							  "Audio not generated.");
		}

		[Test]
		public void GenerateCssForConfiguration_SenseDisplayInParaWorks()
		{
			var gloss = new ConfigurableDictionaryNode { FieldDescription = "Gloss", Style = "FooStyle" };
			var senses = new ConfigurableDictionaryNode
			{
				FieldDescription = "SensesOS",
				CSSClassNameOverride = "Senses",
				DictionaryNodeOptions = new DictionaryNodeSenseOptions { DisplayEachSenseInAParagraph = true },
				Children = new List<ConfigurableDictionaryNode> { gloss }
			};
			var entry = new ConfigurableDictionaryNode
			{
				FieldDescription = "LexEntry",
				CSSClassNameOverride = "lexentry",
				Children = new List<ConfigurableDictionaryNode> { senses }
			};

			var model = new DictionaryConfigurationModel { Parts = new List<ConfigurableDictionaryNode> { entry } };
			PopulateFieldsForTesting(model);
			//SUT
			var cssResult = CssGenerator.GenerateCssFromConfiguration(model, m_mediator);
			Assert.That(cssResult, Contains.Substring(".lexentry> .senses > .sensecontent > .sense> .gloss"));
			Assert.IsTrue(Regex.Match(cssResult, @"\.lexentry>\s*\.senses\s*>\s*\.sensecontent(\s*\+\s*\.sensecontent)?\s*{.*display\s*:\s*block;.*}", RegexOptions.Singleline).Success);
			Assert.False(Regex.Match(cssResult, @"{\s*}").Success); // make sure we filter out empty rules
		}

		[Test]
		public void GenerateCssForConfiguration_ExampleDisplayInParaWorks()
		{
			var examples = new ConfigurableDictionaryNode
			{
				FieldDescription = "ExamplesOS",
				CSSClassNameOverride = "examples",
				DictionaryNodeOptions = new DictionaryNodeListAndParaOptions { DisplayEachInAParagraph = true }
			};
			var senses = new ConfigurableDictionaryNode
			{
				FieldDescription = "SensesOS",
				CSSClassNameOverride = "Senses",
				DictionaryNodeOptions = new DictionaryNodeSenseOptions { DisplayEachSenseInAParagraph = true },
				Children = new List<ConfigurableDictionaryNode> { examples }
			};
			var entry = new ConfigurableDictionaryNode
			{
				FieldDescription = "LexEntry",
				CSSClassNameOverride = "lexentry",
				Children = new List<ConfigurableDictionaryNode> { senses }
			};

			var model = new DictionaryConfigurationModel();
			model.Parts = new List<ConfigurableDictionaryNode> { entry };
			PopulateFieldsForTesting(entry);
			//SUT
			var cssResult = CssGenerator.GenerateCssFromConfiguration(model, m_mediator);
			Assert.IsTrue(Regex.Match(cssResult, @"\.lexentry>\s*\.senses\s*>\s*\.sensecontent\s*>\s*\.sense>\s*\.examples\s*\.example\s*{.*display\s*:\s*block;.*}", RegexOptions.Singleline).Success);
		}

		[Test]
		public void GenerateCssForConfiguration_ExampleUncheckedDisplayInParaWorks()
		{
			var examples = new ConfigurableDictionaryNode
			{
				FieldDescription = "ExamplesOS",
				CSSClassNameOverride = "examples",
				DictionaryNodeOptions = new DictionaryNodeListAndParaOptions { DisplayEachInAParagraph = false }
			};
			var senses = new ConfigurableDictionaryNode
			{
				FieldDescription = "SensesOS",
				CSSClassNameOverride = "Senses",
				DictionaryNodeOptions = new DictionaryNodeSenseOptions { DisplayEachSenseInAParagraph = true },
				Children = new List<ConfigurableDictionaryNode> { examples }
			};
			var entry = new ConfigurableDictionaryNode
			{
				FieldDescription = "LexEntry",
				CSSClassNameOverride = "lexentry",
				Children = new List<ConfigurableDictionaryNode> { senses }
			};

			var model = new DictionaryConfigurationModel();
			model.Parts = new List<ConfigurableDictionaryNode> { entry };
			PopulateFieldsForTesting(entry);
			//SUT
			var cssResult = CssGenerator.GenerateCssFromConfiguration(model, m_mediator);
			Assert.IsFalse(Regex.Match(cssResult, @"\.lexentry>\s*\.senses\s*\.sense>\s*\.examples\s*\.example\s*{.*display\s*:\s*block;.*}", RegexOptions.Singleline).Success);
		}

		[Test]
		public void GenerateCssForConfiguration_SenseParaStyleNotAppliedToInLineFirstSense()
		{
			GenerateStyle("Sense-List");
			var gloss = new ConfigurableDictionaryNode { FieldDescription = "Gloss", Style = "FooStyle" };
			var senses = new ConfigurableDictionaryNode
			{
				FieldDescription = "SensesOS",
				CSSClassNameOverride = "Senses",
				DictionaryNodeOptions = new DictionaryNodeSenseOptions { DisplayEachSenseInAParagraph = true, DisplayFirstSenseInline = true },
				Children = new List<ConfigurableDictionaryNode> { gloss },
				Style = "Sense-List"
			};
			var entry = new ConfigurableDictionaryNode
			{
				FieldDescription = "LexEntry",
				Children = new List<ConfigurableDictionaryNode> { senses }
			};

			var model = new DictionaryConfigurationModel { Parts = new List<ConfigurableDictionaryNode> { entry } };
			PopulateFieldsForTesting(model);
			//SUT
			var cssResult = CssGenerator.GenerateCssFromConfiguration(model, m_mediator);
			Assert.That(cssResult, Contains.Substring(".lexentry> .senses > .sensecontent > .sense> .gloss"));
			Assert.IsTrue(Regex.Match(cssResult, @"\.lexentry>\s*\.senses\s*>\s*\.sensecontent\s*\+\s*\.sensecontent\s*{.*display\s*:\s*block;.*}", RegexOptions.Singleline).Success);
			Assert.IsTrue(Regex.Match(cssResult, @"\.lexentry>\s*\.senses\s*>\s*\.sensecontent\s*>\s*\.sense\s*{.*font-style\s*:\s*italic;.*}", RegexOptions.Singleline).Success);
		}

		[Test]
		public void GenerateCssForConfiguration_SenseParaStyleAppliedToFirstSense()
		{
			GenerateStyle("Sense-List");
			var gloss = new ConfigurableDictionaryNode { FieldDescription = "Gloss", Style = "FooStyle" };
			var senses = new ConfigurableDictionaryNode
			{
				FieldDescription = "SensesOS",
				CSSClassNameOverride = "Senses",
				DictionaryNodeOptions = new DictionaryNodeSenseOptions { DisplayEachSenseInAParagraph = true, DisplayFirstSenseInline = false },
				Children = new List<ConfigurableDictionaryNode> { gloss },
				Style = "Sense-List"
			};
			var entry = new ConfigurableDictionaryNode
			{
				FieldDescription = "LexEntry",
				Children = new List<ConfigurableDictionaryNode> { senses }
			};

			var model = new DictionaryConfigurationModel { Parts = new List<ConfigurableDictionaryNode> { entry } };
			PopulateFieldsForTesting(model);
			//SUT
			var cssResult = CssGenerator.GenerateCssFromConfiguration(model, m_mediator);
			Assert.That(cssResult, Contains.Substring(".lexentry> .senses > .sensecontent > .sense> .gloss"));
			Assert.IsTrue(Regex.Match(cssResult, @"\.lexentry>\s*\.senses\s*>\s*\.sensecontent\s*{.*display\s*:\s*block;.*}", RegexOptions.Singleline).Success);
			Assert.IsTrue(Regex.Match(cssResult, @"\.lexentry>\s*\.senses\s*>\s*\.sensecontent\s*>\s*\.sense\s*{.*font-style\s*:\s*italic;.*}", RegexOptions.Singleline).Success);
		}

		[Test]
		public void GenerateCssForConfiguration_SenseNumberCharStyleWorks()
		{
			GenerateStyle("Dictionary-SenseNum");

			var senses = new ConfigurableDictionaryNode
			{
				FieldDescription = "SensesOS",
				CSSClassNameOverride = "Senses",
				DictionaryNodeOptions = new DictionaryNodeSenseOptions { NumberStyle = "Dictionary-SenseNum" }
			};
			var entry = new ConfigurableDictionaryNode
			{
				FieldDescription = "LexEntry",
				Children = new List<ConfigurableDictionaryNode> { senses }
			};

			var model = new DictionaryConfigurationModel { Parts = new List<ConfigurableDictionaryNode> { entry } };
			PopulateFieldsForTesting(entry);
			// SUT
			var cssResult = CssGenerator.GenerateCssFromConfiguration(model, m_mediator);
			Assert.IsTrue(Regex.Match(cssResult, @".*\.lexentry>\s*\.senses\s*>\s*\.sensecontent\s*\.sensenumber", RegexOptions.Singleline).Success,
							  "sense number style selector was not generated.");
			VerifyFontInfoInCss(FontColor, FontBGColor, FontName, FontBold, FontItalic, FontSize, cssResult);
		}

		[Test]
		public void GenerateCssForConfiguration_ReversalSenseNumberWorks()
		{
			GenerateStyle("Dictionary-RevSenseNum");
			var gloss = new ConfigurableDictionaryNode { FieldDescription = "Gloss", Style = "FooStyle" };
			var senses = new ConfigurableDictionaryNode
			{
				FieldDescription = "ReferringSenses",
				CSSClassNameOverride = "ReferringSenses",
				DictionaryNodeOptions = new DictionaryNodeSenseOptions
				{
					DisplayEachSenseInAParagraph = true, NumberStyle = "Dictionary-RevSenseNum"
				},
				Children = new List<ConfigurableDictionaryNode> { gloss }
			};
			var entry = new ConfigurableDictionaryNode
			{
				Children = new List<ConfigurableDictionaryNode> { senses },
				FieldDescription = "ReversalIndexEntry"
			};

			var model = new DictionaryConfigurationModel { Parts = new List<ConfigurableDictionaryNode> { entry } };
			PopulateFieldsForTesting(entry);
			// SUT
			var cssResult = CssGenerator.GenerateCssFromConfiguration(model, m_mediator);
			Assert.That(cssResult, Contains.Substring(".reversalindexentry> .referringsenses > .sensecontent > .referringsense> .gloss"));
			Assert.IsTrue(Regex.Match(cssResult, @"\.reversalindexentry>\s*\.referringsenses\s*>\s*\.sensecontent\s*\.sensenumber\s*{.*font-style\s*:\s*italic;.*}", RegexOptions.Singleline).Success);
			Assert.False(Regex.Match(cssResult, @"{\s*}").Success); // make sure we filter out empty rules
		}

		[Test]
		public void GenerateCssForConfiguration_SenseNumberBeforeAndAfterWork()
		{
			var senses = new ConfigurableDictionaryNode
			{
				FieldDescription = "SensesOS",
				CSSClassNameOverride = "Senses",
				DictionaryNodeOptions = new DictionaryNodeSenseOptions { BeforeNumber = "[", AfterNumber = "]" }
			};
			var entry = new ConfigurableDictionaryNode
			{
				FieldDescription = "LexEntry",
				Children = new List<ConfigurableDictionaryNode> { senses }
			};

			var model = new DictionaryConfigurationModel();
			model.Parts = new List<ConfigurableDictionaryNode> { entry };
			PopulateFieldsForTesting(entry);
			// SUT
			var cssResult = CssGenerator.GenerateCssFromConfiguration(model, m_mediator);
			Assert.IsTrue(Regex.Match(cssResult, @".*\.lexentry>\s*\.senses\s*>\s*\.sensecontent\s*\.sensenumber:before{.*content:'\['.*}", RegexOptions.Singleline).Success,
							  "Before content not applied to the sense number selector.");
			Assert.IsTrue(Regex.Match(cssResult, @".*\.lexentry>\s*\.senses\s*>\s*\.sensecontent\s*\.sensenumber:after{.*content:'\]'.*}", RegexOptions.Singleline).Success,
							  "After content not applied to the sense number selector.");
		}

		[Test]
		public void GenerateCssForConfiguration_PrimaryEntryReferencesTypeContextWorks()
		{
			const string lang2 = "ru";
			var reverseName = new ConfigurableDictionaryNode
			{
				FieldDescription = "ReverseName",
				DictionaryNodeOptions = ConfiguredXHTMLGeneratorTests.GetWsOptionsForLanguages(new[] { "en", lang2 }),
				Before = "beef",
				Between = "viet",
				After = "aft"
			};
			var entrytypes = new ConfigurableDictionaryNode
			{
				FieldDescription = "EntryTypes",
				Children = new List<ConfigurableDictionaryNode> { reverseName },
				Before = "b4",
				Between = "twixt",
				After = "farther back"
			};
			var headword = new ConfigurableDictionaryNode
			{
				FieldDescription = "TestHeadword", Between = "bh", After = "ah"
			};
			var primaryentry = new ConfigurableDictionaryNode
			{
				FieldDescription = "EntryRefsWithThisMainSense",
				Before = "[",
				After = "]",
				Children = new List<ConfigurableDictionaryNode> { entrytypes, headword }
			};
			var senses = new ConfigurableDictionaryNode
			{
				FieldDescription = "ReferringSenses",
				Children = new List<ConfigurableDictionaryNode> { primaryentry }
			};
			var entry = new ConfigurableDictionaryNode
			{
				Children = new List<ConfigurableDictionaryNode> { senses },
				FieldDescription = "ReversalIndexEntry"
			};
			var model = new DictionaryConfigurationModel { Parts = new List<ConfigurableDictionaryNode> { entry } };
			PopulateFieldsForTesting(entry);
			// SUT
			var cssResult = CssGenerator.GenerateCssFromConfiguration(model, m_mediator);
			const string thisMainSense = @"\.reversalindexentry>\s*\.referringsenses\s*\.referringsense>\s*\.entryrefswiththismainsense";
			VerifyRegex(cssResult, thisMainSense + @">\s*\.entrytypes:before{\s*content:'b4';\s*}"); // TODO? (Hasso) 2016.10: put on .types .type first-child
			VerifyRegex(cssResult, thisMainSense + @">\s*\.entryrefswiththismainsens\s*\+\s*.entrytypes:before{\s*content:'twixt';\s*}",
				"Until everything else is restructured under the yet-to-be-added Targets node, Factoring Type.Between goes between typed factions");
			VerifyRegex(cssResult, thisMainSense + @">\s*\.entrytypes:after{\s*content:'farther back';\s*}");
			VerifyRegex(cssResult, thisMainSense + @"\s*\.entryrefswiththismainsens>\s*\.testheadword:after{\s*content:'ah';\s*}",
				"Headword's selector should *not* have changed due to factoring");
			const string entryType = thisMainSense + @">\s*\.entrytypes \.entrytype";
			VerifyRegex(cssResult, entryType + @">\s*\.reversename>\s*span:first-child:before{\s*content:'beef';\s*}");
			VerifyRegex(cssResult, entryType + @">\s*\.reversename>\s*span+span\[lang|='" + lang2 + @"'\]:before{\s*content:'viet';\s*}");
			VerifyRegex(cssResult, entryType + @">\s*\.reversename>\s*span:last-child:after{\s*content:'aft';\s*}");
		}

		[Test]
		public void GenerateCssForConfiguration_BetweenWorks()
		{
			var senses = new ConfigurableDictionaryNode
			{
				FieldDescription = "SensesOS",
				CSSClassNameOverride = "Senses",
				Between = ","
			};
			var entry = new ConfigurableDictionaryNode
			{
				FieldDescription = "LexEntry",
				Children = new List<ConfigurableDictionaryNode> { senses }
			};
			var model = new DictionaryConfigurationModel();
			model.Parts = new List<ConfigurableDictionaryNode> { entry };
			PopulateFieldsForTesting(entry);
			// SUT
			var cssResult = CssGenerator.GenerateCssFromConfiguration(model, m_mediator);
			Assert.IsTrue(Regex.Match(cssResult, @".*\.lexentry\s*\.senses>\s*\.sense\s*\+\s*\.sense:before{.*content:','.*}", RegexOptions.Singleline).Success,
				"Between selector not generated.{0}{0}{1}", Environment.NewLine, cssResult);
		}

		[Test]
		public void GenerateCssForConfiguration_BetweenSingleWsWithAbbrSpanWorks()
		{
			var headword = new ConfigurableDictionaryNode
			{
				FieldDescription = "Headword",
				CSSClassNameOverride = "Lexemeform",
				Between = ",",
				DictionaryNodeOptions = ConfiguredXHTMLGeneratorTests.GetWsOptionsForLanguageswithDisplayWsAbbrev(new[] { "en" })
			};
			var entry = new ConfigurableDictionaryNode
			{
				FieldDescription = "LexEntry",
				Children = new List<ConfigurableDictionaryNode> { headword }
			};
			var model = new DictionaryConfigurationModel();
			model.Parts = new List<ConfigurableDictionaryNode> { entry };
			PopulateFieldsForTesting(entry);
			// SUT
			var cssResult = CssGenerator.GenerateCssFromConfiguration(model, m_mediator);
			Assert.IsTrue(Regex.Match(cssResult, @".*\.lexentry>\s*\.lexemeform>\s*span\.writingsystemprefix\s*\~\s*span\.writingsystemprefix:before{.*content:','.*}", RegexOptions.Singleline).Success,
							  "Between span selector not generated.");
		}

		[Test]
		public void GenerateCssForConfiguration_BetweenMultiWsWithoutAbbrSpanWorks()
		{
			var wsOpts = new DictionaryNodeWritingSystemOptions
			{
				Options = new List<DictionaryNodeListOptions.DictionaryNodeOption>
				{
					new DictionaryNodeListOptions.DictionaryNodeOption { Id = "en" },
					new DictionaryNodeListOptions.DictionaryNodeOption { Id = "fr" }
				},
				DisplayWritingSystemAbbreviations = false
			};
			var headword = new ConfigurableDictionaryNode
			{
				FieldDescription = "Headword",
				CSSClassNameOverride = "Lexemeform",
				Between = ",",
				DictionaryNodeOptions = wsOpts
			};
			var entry = new ConfigurableDictionaryNode
			{
				FieldDescription = "LexEntry",
				Children = new List<ConfigurableDictionaryNode> { headword }
			};
			var model = new DictionaryConfigurationModel();
			model.Parts = new List<ConfigurableDictionaryNode> { entry };
			PopulateFieldsForTesting(entry);
			// SUT
			var cssResult = CssGenerator.GenerateCssFromConfiguration(model, m_mediator);
			Assert.IsTrue(Regex.Match(cssResult, @".*\.lexentry>\s*\.lexemeform>\s*span\+span\[lang\|=\'fr\'\]:before{.*content:','.*}", RegexOptions.Singleline).Success,
							  "Between Multi-WritingSystem without Abbr selector not generated.");
		}

		[Test]
		public void GenerateCssForConfiguration_BetweenMultiWsWithAbbrSpanWorks()
		{
			var wsOpts = new DictionaryNodeWritingSystemOptions
			{
				Options = new List<DictionaryNodeListOptions.DictionaryNodeOption>
				{
					new DictionaryNodeListOptions.DictionaryNodeOption { Id = "en" },
					new DictionaryNodeListOptions.DictionaryNodeOption { Id = "fr" }
				},
				DisplayWritingSystemAbbreviations = true
			};
			var headword = new ConfigurableDictionaryNode
			{
				FieldDescription = "HeadWord",
				CSSClassNameOverride = "headword",
				Between = ",",
				DictionaryNodeOptions = wsOpts
			};
			var lexemeForm = new ConfigurableDictionaryNode
			{
				FieldDescription = "LexemeFormOA",
				CSSClassNameOverride = "lexemeform",
				Between = ",",
				DictionaryNodeOptions = wsOpts
			};
			var entry = new ConfigurableDictionaryNode
			{
				FieldDescription = "LexEntry",
				Children = new List<ConfigurableDictionaryNode> { headword, lexemeForm }
			};
			var model = new DictionaryConfigurationModel();
			model.Parts = new List<ConfigurableDictionaryNode> { entry };
			PopulateFieldsForTesting(entry);
			// SUT
			var cssResult = CssGenerator.GenerateCssFromConfiguration(model, m_mediator);
			Assert.IsTrue(Regex.Match(cssResult, @".*\.lexentry>\s*\.lexemeform>\s*span\.writingsystemprefix\s*\~\s*span\.writingsystemprefix:before\s*{.*content:','.*}", RegexOptions.Singleline).Success,
							  "Between Multi-WritingSystem with Abbr selector not generated for LexemeForm.");
			Assert.IsTrue(Regex.Match(cssResult, @".*\.lexentry>\s*\.headword>\s*span\.writingsystemprefix\s*\~\s*span\.writingsystemprefix:before\s*{.*content:','.*}", RegexOptions.Singleline).Success,
							  "Between Multi-WritingSystem with Abbr selector not generated for HeadWord.");
			Assert.IsTrue(Regex.Match(cssResult, @".*\.lexentry>\s*\.lexemeform>\s*span\.writingsystemprefix:after\s*{.*content:' '.*}", RegexOptions.Singleline).Success,
							  "writingsystemprefix:after not generated for headword.");
			Assert.IsTrue(Regex.Match(cssResult, @".*\.lexentry>\s*\.headword>\s*span\.writingsystemprefix:after\s*{.*content:' '.*}", RegexOptions.Singleline).Success,
							  "writingsystemprefix:after not generated for lexemeform.");
		}

		[Test]
		public void GenerateCssForConfiguration_BetweenMultiWsWithAbbrSpan_NotEnabled_DeselectsRules()
		{
			var wsOpts = new DictionaryNodeWritingSystemOptions
			{
				Options = new List<DictionaryNodeListOptions.DictionaryNodeOption>
				{
					new DictionaryNodeListOptions.DictionaryNodeOption { Id = "en" },
					new DictionaryNodeListOptions.DictionaryNodeOption { Id = "fr" }
				},
				DisplayWritingSystemAbbreviations = true
			};
			var headword = new ConfigurableDictionaryNode
			{
				FieldDescription = "HeadWord",
				CSSClassNameOverride = "headword",
				Between = ",",
				DictionaryNodeOptions = wsOpts
			};
			var lexemeForm = new ConfigurableDictionaryNode
			{
				FieldDescription = "LexemeFormOA",
				CSSClassNameOverride = "lexemeform",
				Between = ",",
				DictionaryNodeOptions = wsOpts
			};
			var entry = new ConfigurableDictionaryNode
			{
				FieldDescription = "LexEntry",
				Children = new List<ConfigurableDictionaryNode> { headword, lexemeForm }
			};
			var model = new DictionaryConfigurationModel();
			model.Parts = new List<ConfigurableDictionaryNode> { entry };
			PopulateFieldsForTesting(entry);
			wsOpts.Options[1].IsEnabled = false; // uncheck French ws
			// SUT
			var cssResult = CssGenerator.GenerateCssFromConfiguration(model, m_mediator);
			Assert.IsFalse(Regex.Match(cssResult, @".*\.lexentry>\s*\.lexemeform>\s*span\.writingsystemprefix\s*\+\s*span:not\(:last-child\):after\s*{.*content:','.*}", RegexOptions.Singleline).Success,
							  "Between Multi-WritingSystem selector should not be generated for LexemeForm (only 1 ws checked).");
			Assert.IsFalse(Regex.Match(cssResult, @".*\.lexentry>\s*\.headword>\s*span\.writingsystemprefix\s*\+\s*span:not\(:last-child\):after\s*{.*content:','.*}", RegexOptions.Singleline).Success,
							  "Between Multi-WritingSystem selector should not be generated for HeadWord (only 1 ws checked).");
			Assert.IsTrue(Regex.Match(cssResult, @".*\.lexentry>\s*\.lexemeform>\s*span\.writingsystemprefix:after\s*{.*content:' '.*}", RegexOptions.Singleline).Success,
							  "writingsystemprefix:after not generated for headword.");
			Assert.IsTrue(Regex.Match(cssResult, @".*\.lexentry>\s*\.headword>\s*span\.writingsystemprefix:after\s*{.*content:' '.*}", RegexOptions.Singleline).Success,
							  "writingsystemprefix:after not generated for lexemeform.");
		}

		[Test]
		public void GenerateCssForConfiguration_BetweenWorksWithFormatCss()
		{
			var senses = new ConfigurableDictionaryNode
			{
				FieldDescription = "SensesOS",
				CSSClassNameOverride = "Senses",
				Between = ","
			};
			var entry = new ConfigurableDictionaryNode
			{
				FieldDescription = "LexEntry",
				Children = new List<ConfigurableDictionaryNode> { senses }
			};
			using (new TempContextStyle(this, CssGenerator.BeforeAfterBetweenStyleName))
			{
				var model = new DictionaryConfigurationModel();
				model.Parts = new List<ConfigurableDictionaryNode> { entry };
				PopulateFieldsForTesting(entry);
				// SUT
				var cssResult = CssGenerator.GenerateCssFromConfiguration(model, m_mediator);
				Assert.IsTrue(Regex.Match(cssResult,
						@".*\.lexentry\s*\.senses>\s*\.sense\s*\+\s*\.sense:before{.*content:',';.*font-size:10pt;.*color:#00F.*}", RegexOptions.Singleline).Success,
					"Between selector with format not generated.{0}{0}{1}", Environment.NewLine, cssResult);
			}
		}

		/// <summary>
		/// When there is no css override an underscore should be used to separate FieldDescription and SubField
		/// </summary>
		[Test]
		public void ClassAttributeForConfig_SubFieldWithNoOverrideGivesCorrectClass()
		{
			var form = new ConfigurableDictionaryNode { FieldDescription = "OwningEntry", SubField = "HeadWord" };

			//SUT
			var classAttribute = CssGenerator.GetClassAttributeForConfig(form);
			Assert.That(classAttribute, Is.StringMatching("owningentry_headword"));
		}

		/// <summary>
		/// When there is a css override the fielddescription should not appear in the css class name
		/// </summary>
		[Test]
		public void ClassAttributeForConfig_SubFieldWithOverrideGivesCorrectClass()
		{
			var form = new ConfigurableDictionaryNode { FieldDescription = "OwningEntry", SubField = "Display", CSSClassNameOverride = "HeadWord" };

			//SUT
			var classAttribute = CssGenerator.GetClassAttributeForConfig(form);
			// Should be headword and should definitely not have owningentry present.
			Assert.That(classAttribute, Is.StringMatching("headword"));
		}

		/// <summary>
		/// css class names are traditionally all lower case. This tests that we enforce that.
		/// </summary>
		[Test]
		public void ClassAttributeForConfig_ClassNameIsToLowered()
		{
			var entry = new ConfigurableDictionaryNode
			{
				FieldDescription = "LexEntry",
			};

			//SUT
			var classAttribute = CssGenerator.GetClassAttributeForConfig(entry);
			Assert.That(classAttribute, Is.StringMatching("lexentry"));
		}

		/// <summary>
		/// Duplicate nodes should not conflict with the original
		/// Test that we append label suffix with no CSSClassNameOverride
		/// </summary>
		[Test]
		public void ClassAttributeForConfig_DuplicateNodeClassUsesLabelSuffix()
		{
			var entry = new ConfigurableDictionaryNode
			{
				FieldDescription = "originalfield",
				LabelSuffix = "dup",
				IsDuplicate = true
			};

			//SUT
			var classAttribute = CssGenerator.GetClassAttributeForConfig(entry);
			Assert.That(classAttribute, Is.StringMatching("originalfield_dup"));
		}

		/// <summary>
		/// Duplicate nodes should not conflict with the original
		/// Test that we append label suffix when CSSClassNameOverride is used.
		/// </summary>
		[Test]
		public void ClassAttributeForConfig_DuplicateNodeOverrideUsesLabelSuffix()
		{
			var entry = new ConfigurableDictionaryNode
			{
				FieldDescription = "originalfield",
				CSSClassNameOverride = "override",
				LabelSuffix = "dup",
				IsDuplicate = true
			};

			//SUT
			var classAttribute = CssGenerator.GetClassAttributeForConfig(entry);
			Assert.That(classAttribute, Is.StringMatching("override_dup"));
		}

		/// <summary>
		/// The css for a picture is floated right and we want to clear the float at each entry.
		/// </summary>
		[Test]
		public void GenerateCssForConfiguration_PictureCssIsGenerated()
		{
			TestStyle style = GenerateStyle("Normal");
			style.SetExplicitParaIntProp((int)FwTextPropType.ktptLeadingIndent, 0, LeadingIndent);
			ConfiguredXHTMLGenerator.AssemblyFile = "xWorksTests";
			var pictureFileNode = new ConfigurableDictionaryNode { FieldDescription = "PictureFileRA" };
			var senseNumberNode = new ConfigurableDictionaryNode { FieldDescription = "SenseNumberTSS"};
			var captionNode = new ConfigurableDictionaryNode { FieldDescription = "Caption", Style = "Normal" };
			var memberNode = new ConfigurableDictionaryNode
			{
				DictionaryNodeOptions = new DictionaryNodePictureOptions { MaximumWidth = 1 },
				CSSClassNameOverride = "pictures",
				FieldDescription = "Pictures",
				Children = new List<ConfigurableDictionaryNode> { pictureFileNode, senseNumberNode, captionNode }
			};
			var sensesNode = new ConfigurableDictionaryNode
			{
				FieldDescription = "Senses",
			};
			var rootNode = new ConfigurableDictionaryNode
			{
				FieldDescription = "SIL.FieldWorks.XWorks.TestPictureClass",
				CSSClassNameOverride = "entry",
				Children = new List<ConfigurableDictionaryNode> { sensesNode, memberNode }
			};
			PopulateFieldsForTesting(rootNode);

			var config = new DictionaryConfigurationModel()
				{
					Parts = new List<ConfigurableDictionaryNode> { rootNode }
				};

			// SUT
			var cssWithPictureRules = CssGenerator.GenerateCssFromConfiguration(config, m_mediator);
			Assert.IsTrue(Regex.Match(cssWithPictureRules, @".*\.entry.*picture.*{.*float:right.*}", RegexOptions.Singleline).Success,
							  "picture not floated right");
			Assert.IsTrue(Regex.Match(cssWithPictureRules, @".*\.entry.*picture.*img.*{.*max-width:1in;.*}", RegexOptions.Singleline).Success,
							  "css for image did not contain height contraint attribute");
			Assert.IsTrue(Regex.Match(cssWithPictureRules, @".*\.entry.*pictures.*picture.*{.*margin:\s*0pt\s*0pt\s*4pt\s*4pt.*;.*}", RegexOptions.Singleline).Success,
							  "css for image did not contain valid margin attribute");
			Assert.IsTrue(Regex.Match(cssWithPictureRules, @".*\.entry.*{.*clear:both.*}", RegexOptions.Singleline).Success,
							  "float not cleared at entry");
			Assert.IsTrue(Regex.Match(cssWithPictureRules, @".*\.entry*\>\s*.*pictures.*picture*\>\s*.captionContent\s*.caption*\{.*margin-left:\s*24pt", RegexOptions.Singleline).Success,
							  "css for caption did not contain valid margin attribute");
		}

		/// <summary>
		/// The css for a picture sub fields  Before Between After Css is Generated.
		/// </summary>
		[Test]
		public void GenerateCssForConfiguration_PictureSubfieldsBeforeBetweenAfterIsAreGenerated()
		{
			TestStyle style = GenerateStyle("Normal");
			style.SetExplicitParaIntProp((int)FwTextPropType.ktptLeadingIndent, 0, LeadingIndent);
			ConfiguredXHTMLGenerator.AssemblyFile = "xWorksTests";
			var pictureFileNode = new ConfigurableDictionaryNode { FieldDescription = "PictureFileRA" };
			var senseNumberNode = new ConfigurableDictionaryNode
			{
				Before = "[",
				After = "]",
				Between = ", ",
				FieldDescription = "SenseNumberTSS"
			};
			var captionNode = new ConfigurableDictionaryNode
			{
				Before = "{",
				After = "}",
				Between = " ",
				FieldDescription = "Caption",
				Style = "Normal"
			};
			var memberNode = new ConfigurableDictionaryNode
			{
				DictionaryNodeOptions = new DictionaryNodePictureOptions { MaximumWidth = 1 },
				CSSClassNameOverride = "pictures",
				FieldDescription = "Pictures",
				Children = new List<ConfigurableDictionaryNode> { pictureFileNode, senseNumberNode, captionNode }
			};
			var sensesNode = new ConfigurableDictionaryNode
			{
				FieldDescription = "Senses",
			};
			var rootNode = new ConfigurableDictionaryNode
			{
				FieldDescription = "SIL.FieldWorks.XWorks.TestPictureClass",
				CSSClassNameOverride = "entry",
				Children = new List<ConfigurableDictionaryNode> { sensesNode, memberNode }
			};
			PopulateFieldsForTesting(rootNode);

			var config = new DictionaryConfigurationModel()
			{
				Parts = new List<ConfigurableDictionaryNode> { rootNode }
			};

			// SUT
			var cssResult = CssGenerator.GenerateCssFromConfiguration(config, m_mediator);

			var senseNumberBefore = @".entry> .pictures .picture> .captionContent .sensenumbertss:before\{\s*content:'\[';";
			Assert.IsTrue(Regex.Match(cssResult, senseNumberBefore, RegexOptions.Singleline).Success, "expected Sense Number before rule is generated");

			var senseNumberAfter = @".entry> .pictures .picture> .captionContent .sensenumbertss:after\{\s*content:'\]';";
			Assert.IsTrue(Regex.Match(cssResult, senseNumberAfter, RegexOptions.Singleline).Success, "expected Sense Number after rule is generated");

			var senseNumberBetween = @".entry> .pictures .picture .sensenumbertss> .sensenumberts\+ .sensenumberts:before\{\s*content:', ';";
			Assert.IsTrue(Regex.Match(cssResult, senseNumberBetween, RegexOptions.Singleline).Success, "expected Sense Number between rule is generated");

			var captionBefore = @".entry> .pictures .picture> .captionContent .caption:before\{\s*content:'\{';";
			Assert.IsTrue(Regex.Match(cssResult, captionBefore, RegexOptions.Singleline).Success, "expected Caption before rule is generated");

			var captionAfter = @".entry> .pictures .picture> .captionContent .caption:after\{\s*content:'\}';";
			Assert.IsTrue(Regex.Match(cssResult, captionAfter, RegexOptions.Singleline).Success, "expected Caption after rule is generated");

			var captionBetween = @".entry> .pictures .picture .caption> .captio\+ .captio:before\{\s*content:' ';";
			Assert.IsTrue(Regex.Match(cssResult, captionBetween, RegexOptions.Singleline).Success, "expected Caption between rule is generated");
		}

		/// <summary>
		/// The css for a picture Before Between After Css is Generated.
		/// </summary>
		[Test]
		public void GenerateCssForConfiguration_PictureBeforeBetweenAfterIsAreGenerated()
		{
			TestStyle style = GenerateStyle("Normal");
			style.SetExplicitParaIntProp((int)FwTextPropType.ktptLeadingIndent, 0, LeadingIndent);
			ConfiguredXHTMLGenerator.AssemblyFile = "xWorksTests";

			var memberNode = new ConfigurableDictionaryNode
			{
				DictionaryNodeOptions = new DictionaryNodePictureOptions { MaximumWidth = 1 },
				CSSClassNameOverride = "pictures",
				FieldDescription = "PicturesOfSenses",
				Before = "[",
				After = "]",
				Between = ", "
			};
			var sensesNode = new ConfigurableDictionaryNode
			{
				FieldDescription = "Senses",
			};
			var rootNode = new ConfigurableDictionaryNode
			{
				FieldDescription = "SIL.FieldWorks.XWorks.TestPictureClass",
				CSSClassNameOverride = "entry",
				Children = new List<ConfigurableDictionaryNode> { sensesNode, memberNode }
			};
			PopulateFieldsForTesting(rootNode);

			var config = new DictionaryConfigurationModel()
			{
				Parts = new List<ConfigurableDictionaryNode> { rootNode }
			};

			// SUT
			var cssResult = CssGenerator.GenerateCssFromConfiguration(config, m_mediator);

			var pictureBefore = @".entry> .pictures> div:first-child:before\{\s*content:'\[';";
			Assert.IsTrue(Regex.Match(cssResult, pictureBefore, RegexOptions.Singleline).Success, "expected Picture before rule is generated");

			var pictureAfter = @".entry> .pictures> div:last-child:after\{\s*content:'\]';";
			Assert.IsTrue(Regex.Match(cssResult, pictureAfter, RegexOptions.Singleline).Success, "expected Picture after rule is generated");

			var pictureBetween = @".entry> .pictures> div\+ div:before\{\s*content:', ';";
			Assert.IsTrue(Regex.Match(cssResult, pictureBetween, RegexOptions.Singleline).Success, "expected Picture between rule is generated");
		}


		/// <summary>
		/// Part of LT-12572.
		/// </summary>
		[Test]
		public void GenerateCssForConfiguration_PictureWritesRulesForHeadwordAndGlossInCaptionArea()
		{
			TestStyle style = GenerateStyle("Normal");
			style.SetExplicitParaIntProp((int)FwTextPropType.ktptLeadingIndent, 0, LeadingIndent);
			ConfiguredXHTMLGenerator.AssemblyFile = "xWorksTests";

			var captionNode = new ConfigurableDictionaryNode { FieldDescription = "Caption", Style = "Normal" };
			var headwordNode = new ConfigurableDictionaryNode {
				FieldDescription = "Owner",
				SubField="OwnerOutlineName",
				Style = "Normal",
				CSSClassNameOverride="headword"
			};
			var glossNode = new ConfigurableDictionaryNode {

				FieldDescription = "Owner",
				SubField="Gloss",
				Style = "Normal",
			};

			var memberNode = new ConfigurableDictionaryNode
				{
					DictionaryNodeOptions = new DictionaryNodePictureOptions { MaximumWidth = 1 },
					CSSClassNameOverride = "pictures",
					FieldDescription = "Pictures",
					Children = new List<ConfigurableDictionaryNode> { captionNode, headwordNode, glossNode }
				};
			var rootNode = new ConfigurableDictionaryNode
				{
					FieldDescription = "SIL.FieldWorks.XWorks.TestPictureClass",
					CSSClassNameOverride = "entry",
					Children = new List<ConfigurableDictionaryNode> { memberNode }
				};
			PopulateFieldsForTesting(rootNode);

			var config = new DictionaryConfigurationModel()
				{
					Parts = new List<ConfigurableDictionaryNode> { rootNode }
				};

			// SUT
			var cssWithPictureRules = CssGenerator.GenerateCssFromConfiguration(config, m_mediator);

			Assert.IsTrue(Regex.Match(cssWithPictureRules, @".*\.entry.*pictures.*picture> .captionContent .caption", RegexOptions.Singleline).Success,
				"css for image did not contain expected rule");
			Assert.IsTrue(Regex.Match(cssWithPictureRules, @".*\.entry.*pictures.*picture> .captionContent .headword", RegexOptions.Singleline).Success,
				"css for image did not contain expected headword rule");
			Assert.IsTrue(Regex.Match(cssWithPictureRules, @".*\.entry.*pictures.*picture> .captionContent .owner_gloss", RegexOptions.Singleline).Success,
				"css for image did not contain expected gloss rule");
		}

		[Test]
		public void GenerateCssForConfiguration_GlossWithMultipleWs()
		{
			GenerateStyle("Writing System Abbreviation");
			var glossNode = new ConfigurableDictionaryNode
			{
				FieldDescription = "Gloss",
				DictionaryNodeOptions = ConfiguredXHTMLGeneratorTests.GetWsOptionsForLanguageswithDisplayWsAbbrev(new[] { "en", "fr" })
			};
			var testSensesNode = new ConfigurableDictionaryNode
			{
				FieldDescription = "Senses",
				Children = new List<ConfigurableDictionaryNode> { glossNode }
			};
			var testEntryNode = new ConfigurableDictionaryNode
			{
				FieldDescription = "LexEntry",
				Children = new List<ConfigurableDictionaryNode> { testSensesNode }
			};
			var model = new DictionaryConfigurationModel
			{
				Parts = new List<ConfigurableDictionaryNode> { testEntryNode }
			};
			PopulateFieldsForTesting(testEntryNode);
			var factory = Cache.ServiceLocator.GetInstance<ILexEntryFactory>();
			var entry = factory.Create();
			var sense = Cache.ServiceLocator.GetInstance<ILexSenseFactory>().Create();
			entry.SensesOS.Add(sense);
			var wsEn = Cache.WritingSystemFactory.GetWsFromStr("en");
			sense.Gloss.set_String(wsEn, Cache.TsStrFactory.MakeString("gloss", wsEn));
			//SUT
			var cssResult = CssGenerator.GenerateCssFromConfiguration(model, m_mediator);
			Assert.That(Regex.Replace(cssResult, @"\t|\n|\r", ""), Contains.Substring(".lexentry> .senses .sense> .gloss> span.writingsystemprefix" +
				"{font-family:\'foofoo\',serif;font-size:10pt;font-weight:bold;font-style:italic;color:#00F;"));
			Assert.That(Regex.Replace(cssResult, @"\t|\n|\r", ""), Contains.Substring(".lexentry> .senses .sense> .gloss> span.writingsystemprefix:after{content:' ';}"));
		}

		[Test]
		public void GenerateCssForConfiguration_WsSpanWithNormalStyle()
		{
			var style = GenerateEmptyStyle("Normal");
			// Mimic more closely what can happen in the program.
			style.IsParagraphStyle = true;
			style.SetExplicitParaIntProp((int)FwTextPropType.ktptLeadingIndent, 0, LeadingIndent);
			style.SetExplicitParaIntProp((int)FwTextPropType.ktptTrailingIndent, 0, TrailingIndent);
			style.SetExplicitParaIntProp((int)FwTextPropType.ktptSpaceBefore, 0, PadTop);
			style.SetExplicitParaIntProp((int)FwTextPropType.ktptSpaceAfter, 0, PadBottom);
			var engFontInfo = new FontInfo {m_fontName = {ExplicitValue = "english"}, m_fontColor = {ExplicitValue = Color.Red}};
			style.SetWsStyle(engFontInfo, Cache.WritingSystemFactory.GetWsFromStr("en"));
			var frFontInfo = new FontInfo {m_fontName = {ExplicitValue = "french"}, m_fontColor = {ExplicitValue = Color.Green}};
			style.SetWsStyle(frFontInfo, Cache.WritingSystemFactory.GetWsFromStr("fr"));
			var glossNode = new ConfigurableDictionaryNode
			{
				FieldDescription = "Gloss",
				DictionaryNodeOptions = ConfiguredXHTMLGeneratorTests.GetWsOptionsForLanguageswithDisplayWsAbbrev(new[] { "en", "fr" })
			};
			var testSensesNode = new ConfigurableDictionaryNode
			{
				FieldDescription = "Senses",
				Children = new List<ConfigurableDictionaryNode> { glossNode }
			};
			var testEntryNode = new ConfigurableDictionaryNode
			{
				FieldDescription = "LexEntry",
				Children = new List<ConfigurableDictionaryNode> { testSensesNode }
			};
			var model = new DictionaryConfigurationModel
			{
				Parts = new List<ConfigurableDictionaryNode> { testEntryNode }
			};
			PopulateFieldsForTesting(testEntryNode);
			// Default (no ws) style info
			const string defaultStyle = "body{font-size:10pt;}";
			const string englishStyle = "span[lang|=\"en\"]{font-family:'english',serif;color:#F00;}";
			const string frenchStyle = "span[lang|=\"fr\"]{font-family:'french',serif;color:#008000;}";
			//SUT
			var cssResult = CssGenerator.GenerateCssFromConfiguration(model, m_mediator);
			Assert.That(Regex.Replace(cssResult, @"\t|\n|\r", ""), Contains.Substring(defaultStyle + englishStyle + frenchStyle));
		}

		[Test]
		public void GenerateCssForConfiguration_NormalStyleForWsDoesNotOverrideNodeStyle()
		{
			// Set up Normal style to default to Green, except for English which is Red
			var normalStyle = GenerateEmptyStyle("Normal");
			normalStyle.IsParagraphStyle = true;
			var engFontInfo = new FontInfo { m_fontName = { ExplicitValue = "english" }, m_fontColor = { ExplicitValue = Color.Red } };
			normalStyle.SetWsStyle(engFontInfo, Cache.WritingSystemFactory.GetWsFromStr("en"));
			var defFontInfo = new FontInfo { m_fontColor = { ExplicitValue = Color.Green } };
			normalStyle.SetDefaultFontInfo(defFontInfo);

			// Set up Dictionary-Contrasting to be Yellow
			var nodeStyle = GenerateEmptyStyle("Dictionary-Contrasting");
			nodeStyle.IsParagraphStyle = true;
			defFontInfo = new FontInfo { m_fontColor = { ExplicitValue = Color.Yellow } };
			nodeStyle.SetDefaultFontInfo(defFontInfo);

			// Normally the Definition node would have ws options, but we need to test
			// the case of a node that doesn't have ws options
			var definitionNode = new ConfigurableDictionaryNode
			{
				FieldDescription = "Definition",
				Style = "Dictionary-Contrasting"
			};
			var sensesNode = new ConfigurableDictionaryNode
			{
				FieldDescription = "SensesOS",
				CSSClassNameOverride = "senses",
				Children = new List<ConfigurableDictionaryNode> { definitionNode }
			};
			var entryNode = new ConfigurableDictionaryNode
			{
				FieldDescription = "LexEntry",
				Children = new List<ConfigurableDictionaryNode> { sensesNode }
			};
			var model = new DictionaryConfigurationModel
			{
				Parts = new List<ConfigurableDictionaryNode> { entryNode }
			};
			PopulateFieldsForTesting(entryNode);
			// Default (no ws) style info
			const string englishGeneralStyle = "span[lang|=\"en\"]{font-family:'english',serif;color:#F00;}";
			const string definitionSelector = ".lexentry> .senses .sense> .definition";
			const string englishSpecificStyle = " span[lang|=\"en\"]{color:#FF0;}";
			//SUT
			var cssResult = CssGenerator.GenerateCssFromConfiguration(model, m_mediator);
			Assert.That(Regex.Replace(cssResult, @"\t|\n|\r", ""), Contains.Substring(englishGeneralStyle));
			Assert.That(Regex.Replace(cssResult, @"\t|\n|\r", ""), Contains.Substring(definitionSelector + englishSpecificStyle));
		}

		[Test]
		public void GenerateCssForConfiguration_GenerateDictionaryNormalParagraphStyle()
		{
			GenerateNormalStyle("Dictionary-Normal");
			var testSensesNode = new ConfigurableDictionaryNode
			{
				FieldDescription = "Senses"
			};
			var testEntryNode = new ConfigurableDictionaryNode
			{
				FieldDescription = "LexEntry",
				Children = new List<ConfigurableDictionaryNode> { testSensesNode }
			};
			var model = new DictionaryConfigurationModel
			{
				Parts = new List<ConfigurableDictionaryNode> { testEntryNode }
			};
			PopulateFieldsForTesting(testEntryNode);
			//SUT
			var cssResult = CssGenerator.GenerateCssFromConfiguration(model, m_mediator);
			Assert.IsTrue(Regex.Match(cssResult, @"div.entry{\s*margin-left:24pt;\s*padding-right:48pt;\s*}", RegexOptions.Singleline).Success,
							  "Generate Dictionary-Normal Paragraph Style not generated.");
		}

		[Test]
		public void GenerateCssForConfiguration_GenerateDictionaryMinorParagraphStyle()
		{
			GenerateNormalStyle("Dictionary-Minor");
			var majorStyle = GenerateEmptyParagraphStyle("Dictionary-Major");
			var optionsStyle = GenerateEmptyParagraphStyle("Dictionary-Options-Minor");
			majorStyle.SetExplicitParaIntProp((int)FwTextPropType.ktptTrailingIndent, 0, 32000);
			optionsStyle.SetExplicitParaIntProp((int)FwTextPropType.ktptTrailingIndent, 0, 16000);
			var testSensesNode = new ConfigurableDictionaryNode
			{
				FieldDescription = "Senses"
			};
			var minorEntryNode = new ConfigurableDictionaryNode
			{
				FieldDescription = "LexEntry",
				CSSClassNameOverride = "minorentry",
				Children = new List<ConfigurableDictionaryNode> { testSensesNode }
			};
			var extraEntryNode = new ConfigurableDictionaryNode
			{
				FieldDescription = "LexEntry",
				CSSClassNameOverride = "specialminorentry",
				Style = majorStyle.Name,
				Children = new List<ConfigurableDictionaryNode> { testSensesNode }
			};
			var specialMinor = new ConfigurableDictionaryNode
			{
				FieldDescription = "LexEntry",
				CSSClassNameOverride = "optionsminorentry",
				Style = optionsStyle.Name,
				Children = new List<ConfigurableDictionaryNode> { testSensesNode }
			};
			var mainEntryNode = new ConfigurableDictionaryNode
			{
				FieldDescription = "LexEntry",
				Children = new List<ConfigurableDictionaryNode> { testSensesNode }
			};
			var model = new DictionaryConfigurationModel
			{
				Parts = new List<ConfigurableDictionaryNode> { mainEntryNode, minorEntryNode, extraEntryNode, specialMinor }
			};
			model.Parts.ForEach(PopulateFieldsForTesting);
			//SUT
			var cssResult = CssGenerator.GenerateCssFromConfiguration(model, m_mediator);
			Assert.IsTrue(Regex.Match(cssResult, @"div.minorentry{\s*margin-left:24pt;\s*padding-right:48pt;\s*}", RegexOptions.Singleline).Success,
							  "Dictionary-Minor Paragraph Style not generated.");
			Assert.IsTrue(Regex.Match(cssResult, @"div.specialminorentry{\s*padding-right:32pt;\s*}", RegexOptions.Singleline).Success,
							  "Dictionary-Minor Paragraph Style for node with style attribute not generated.");
			Assert.IsTrue(Regex.Match(cssResult, @"div.optionsminorentry{\s*padding-right:16pt;\s*}", RegexOptions.Singleline).Success,
							  "Dictionary-Minor Paragraph Style for node with paragraph options not generated.");
		}

		[Test]
		public void GenerateCssForConfiguration_DictionaryMinorUnusedDoesNotOverride()
		{
			var minorStyle = GenerateEmptyParagraphStyle("Dictionary-Minor");
			var secStyle = GenerateEmptyParagraphStyle("Dictionary-Secondary");
			var vernWs = Cache.ServiceLocator.WritingSystemManager.GetStrFromWs(Cache.DefaultVernWs);

			var minorEntryNode = new ConfigurableDictionaryNode
			{
				Label = "Minor Entry (Variants)",
				FieldDescription = "LexEntry",
				CSSClassNameOverride = "minorentryvariant",
				Style = "Dictionary-Secondary",
				StyleType = ConfigurableDictionaryNode.StyleTypes.Paragraph
			};
			// mainEntry node is just a placeholder
			var mainEntryNode = new ConfigurableDictionaryNode
			{
				FieldDescription = "LexEntry"
			};
			var model = new DictionaryConfigurationModel
			{
				Parts = new List<ConfigurableDictionaryNode> { mainEntryNode, minorEntryNode }
			};
			PopulateFieldsForTesting(model);
			SetStyleFontColor(minorStyle, Color.Blue); // set Dictionary-Minor to Blue
			SetStyleFontColor(secStyle, Color.Green); // set Dictionary-Secondary to Green

			//SUT
			var cssResult = CssGenerator.GenerateCssFromConfiguration(model, m_mediator);
			StringAssert.DoesNotContain("color:#00F;", cssResult, "Dictionary-Minor Paragraph Style should not be generated.");
			// The problem we are testing for occurred in the section of CssGenerator labeled:
			// "Then generate the rules for all the writing system overrides"
			// So I chose to check specifically for one of the default writing systems; DefaultAnalWs would have worked too.
			var vernStyle = "span[lang|=\"" + vernWs + "\"]{color:#008000;}";
			Assert.That(Regex.Replace(cssResult, @"\t|\n|\r", ""), Contains.Substring(@"div.minorentryvariant " + vernStyle),
				"Dictionary-Secondary Paragraph Style should be generated.");
		}

		[Test]
		public void GenerateCssForBulletStyleForSenses()
		{
			GenerateBulletStyle("Bulleted List");
			var senses = new ConfigurableDictionaryNode
			{
				FieldDescription = "SensesOS",
				CSSClassNameOverride = "Senses",
				DictionaryNodeOptions = new DictionaryNodeSenseOptions
				{
					NumberStyle = "Dictionary-SenseNum", DisplayEachSenseInAParagraph = true
				},
				Style = "Bulleted List"
			};
			var entry = new ConfigurableDictionaryNode
			{
				FieldDescription = "LexEntry",
				CSSClassNameOverride = "lexentry",
				Children = new List<ConfigurableDictionaryNode> { senses }
			};
			var model = new DictionaryConfigurationModel { Parts = new List<ConfigurableDictionaryNode> { entry } };
			PopulateFieldsForTesting(model);
			// SUT
			var cssResult = CssGenerator.GenerateCssFromConfiguration(model, m_mediator);
			const string regExPected = @".lexentry>\s.senses\s>\s.sensecontent:before.*{.*content:'\\25A0';.*font-size:14pt;.*color:Green;.*}";
			Assert.IsTrue(Regex.Match(cssResult, regExPected, RegexOptions.Singleline).Success, "Bulleted style not generated.");
		}

		[Test]
		public void GenerateCssForBulletStyleForSensesWithDisplayFirstSenseInline()
		{
			GenerateBulletStyle("Bulleted List");
			var senses = new ConfigurableDictionaryNode
			{
				FieldDescription = "SensesOS",
				CSSClassNameOverride = "Senses",
				DictionaryNodeOptions = new DictionaryNodeSenseOptions
				{
					NumberStyle = "Dictionary-SenseNum",
					DisplayEachSenseInAParagraph = true,
					DisplayFirstSenseInline = true
				},
				Style = "Bulleted List"
			};
			var entry = new ConfigurableDictionaryNode
			{
				FieldDescription = "LexEntry",
				CSSClassNameOverride = "lexentry",
				Children = new List<ConfigurableDictionaryNode> { senses }
			};
			var model = new DictionaryConfigurationModel { Parts = new List<ConfigurableDictionaryNode> { entry } };
			PopulateFieldsForTesting(model);
			// SUT
			var cssResult = CssGenerator.GenerateCssFromConfiguration(model, m_mediator);
			const string regExPected = @".lexentry>\s.senses\s>\s.sensecontent\s.\s.sensecontent:not\(:first-child\):before.*{.*content:'\\25A0';.*font-size:14pt;.*color:Green;.*}";
			Assert.IsTrue(Regex.Match(cssResult, regExPected, RegexOptions.Singleline).Success, "Bulleted style not generated.");
		}

		[Test]
		public void GenerateCssForNumberingStyleForSenses()
		{
			GenerateNumberingStyle("Numbered List", VwBulNum.kvbnArabic);
			var senses = new ConfigurableDictionaryNode
			{
				FieldDescription = "SensesOS",
				CSSClassNameOverride = "Senses",
				DictionaryNodeOptions = new DictionaryNodeSenseOptions
				{
					NumberStyle = "Dictionary-SenseNum",
					DisplayEachSenseInAParagraph = true
				},
				Style = "Numbered List"
			};
			var entry = new ConfigurableDictionaryNode
			{
				FieldDescription = "LexEntry",
				CSSClassNameOverride = "lexentry",
				Children = new List<ConfigurableDictionaryNode> { senses }
			};
			var model = new DictionaryConfigurationModel { Parts = new List<ConfigurableDictionaryNode> { entry } };
			PopulateFieldsForTesting(model);
			// SUT
			var cssResult = CssGenerator.GenerateCssFromConfiguration(model, m_mediator);
			const string regexExpected = @".lexentry>\s.senses{.*counter-reset:\ssensesos;.*}.*.lexentry>\s.senses\s>\s.sensecontent:before{.*counter-increment:\ssensesos;.*content:\scounter.sensesos,\sdecimal.\s'\s';.*font-size:14pt;.*color:Green;.*}";
			Assert.IsTrue(Regex.Match(cssResult, regexExpected, RegexOptions.Singleline).Success, "Numbering style not generated for Senses.");
		}

		[Test]
		public void GenerateCssForNumberingStyleForSubentries()
		{
			GenerateNumberingStyle("Numbered List", VwBulNum.kvbnRomanUpper);
			var dictNodeOptions = new DictionaryNodeListAndParaOptions
			{
				DisplayEachInAParagraph = true,
				Options = new List<DictionaryNodeListOptions.DictionaryNodeOption>()
			};
			dictNodeOptions.Options.Add(new DictionaryNodeListOptions.DictionaryNodeOption { Id = "a0000000-dd15-4a03-9032-b40faaa9a754" });
			dictNodeOptions.Options.Add(new DictionaryNodeListOptions.DictionaryNodeOption { Id = "1f6ae209-141a-40db-983c-bee93af0ca3c" });
			var subentriesConfig = new ConfigurableDictionaryNode
			{
				FieldDescription = "Subentries",
				DictionaryNodeOptions = dictNodeOptions,
				Style = "Numbered List"
			};
			var entryConfig = new ConfigurableDictionaryNode
			{
				FieldDescription = "LexEntry",
				Children = new List<ConfigurableDictionaryNode> { subentriesConfig }
			};
			var model = new DictionaryConfigurationModel { Parts = new List<ConfigurableDictionaryNode> { entryConfig } };
			PopulateFieldsForTesting(entryConfig);
			// SUT
			var cssResult = CssGenerator.GenerateCssFromConfiguration(model, m_mediator);
			const string regexExpected = @".lexentry>\s.subentries{.*counter-reset:[\s]subentries;.*}.*.lexentry>\s.subentries\s.subentry:before{.*counter-increment:[\s]subentries;.*content:\scounter.subentries,\supper-roman.\s'\s';.*font-size:14pt;.*color:Green;.*}";
			Assert.IsTrue(Regex.Match(cssResult, regexExpected, RegexOptions.Singleline).Success,
				"Numbering style not generated for Subentry.");
		}

		[Test]
		public void GenerateCssForNumberingStyleForExamples()
		{
			GenerateNumberingStyle("Numbered List", VwBulNum.kvbnLetterUpper);
			var dictNodeOptions = new DictionaryNodeListAndParaOptions
			{
				DisplayEachInAParagraph = true,
				Options = new List<DictionaryNodeListOptions.DictionaryNodeOption>()
			};
			dictNodeOptions.Options.Add(new DictionaryNodeListOptions.DictionaryNodeOption { Id = "a0000000-dd15-4a03-9032-b40faaa9a754" });
			dictNodeOptions.Options.Add(new DictionaryNodeListOptions.DictionaryNodeOption { Id = "1f6ae209-141a-40db-983c-bee93af0ca3c" });
			var examples = new ConfigurableDictionaryNode
			{
				FieldDescription = "ExamplesOS",
				DictionaryNodeOptions = dictNodeOptions,
				Style = "Numbered List"
			};
			var senses = new ConfigurableDictionaryNode
			{
				FieldDescription = "SensesOS",
				CSSClassNameOverride = "Senses",
				DictionaryNodeOptions = new DictionaryNodeSenseOptions { DisplayEachSenseInAParagraph = true },
				Children = new List<ConfigurableDictionaryNode> { examples }
			};
			var entry = new ConfigurableDictionaryNode
			{
				FieldDescription = "LexEntry",
				CSSClassNameOverride = "lexentry",
				Children = new List<ConfigurableDictionaryNode> { senses }
			};

			var model = new DictionaryConfigurationModel { Parts = new List<ConfigurableDictionaryNode> { entry } };
			PopulateFieldsForTesting(entry);
			//SUT
			var cssResult = CssGenerator.GenerateCssFromConfiguration(model, m_mediator);
			const string regexExpected = @".lexentry>\s.senses\s>\s.sensecontent\s>\s.sense>\s.examplesos{.*counter-reset:[\s]examplesos;.*}.*.lexentry>\s.senses\s>\s.sensecontent\s>\s.sense>\s.examplesos\s.exampleso:before{.*counter-increment:[\s]examplesos;.*content:[\s]counter.examplesos,[\s]upper-alpha.\s'\s';.*font-size:14pt;.*color:Green;.*}";
			Assert.IsTrue(Regex.Match(cssResult, regexExpected, RegexOptions.Singleline).Success, "Numbering style not generated for Examples.");
		}

		[Test]
		public void GenerateCssForDirectionRightToLeftForEntry()
		{
			var entryParagraphStyle = GenerateParagraphStyle("Dictionary-Entry");
			entryParagraphStyle.SetExplicitParaIntProp((int)FwTextPropType.ktptRightToLeft, 2, (int)TriStateBool.triTrue);
			var entry = new ConfigurableDictionaryNode
			{
				FieldDescription = "LexEntry",
				CSSClassNameOverride = "lexentry",
				Style = "Dictionary-Entry"
			};
			var model = new DictionaryConfigurationModel { Parts = new List<ConfigurableDictionaryNode> { entry } };
			PopulateFieldsForTesting(model);
			// SUT
			var cssResult = CssGenerator.GenerateCssFromConfiguration(model, m_mediator);
			Assert.That(cssResult, Contains.Substring("direction:rtl"));
			const string regExPectedForPadding = @".lexentry.*{.*text-align:justify;.*border-color:#F00;.*border-left-width:0pt;.*border-right-width:5pt;.*border-top-width:20pt;.*border-bottom-width:10pt;.*margin-right:24pt;.*line-height:2;.*padding-bottom:30pt;.*padding-top:15pt;.*padding-left:48pt;.*}";
			Assert.IsTrue(Regex.Match(cssResult, regExPectedForPadding, RegexOptions.Singleline).Success, "Margin Right and/or Padding Left not generated.");
		}

		[Test]
		public void GenerateCssForDirectionNotSetForEntry()
		{
			GenerateParagraphStyle("Dictionary-Entry-NoRTL");
			var entry = new ConfigurableDictionaryNode
			{
				FieldDescription = "LexEntry",
				CSSClassNameOverride = "lexentry",
				Style = "Dictionary-Entry-NoRTL"
			};
			var model = new DictionaryConfigurationModel { Parts = new List<ConfigurableDictionaryNode> { entry } };
			PopulateFieldsForTesting(model);
			// SUT
			var cssResult = CssGenerator.GenerateCssFromConfiguration(model, m_mediator);
			Assert.That(cssResult, !Contains.Substring("direction"));
		}

		[Test]
		public void GenerateCssForNonBulletStyleForSenses()
		{
			GenerateSenseStyle("Sense List");
			var senses = new ConfigurableDictionaryNode
			{
				FieldDescription = "SensesOS",
				CSSClassNameOverride = "Senses",
				DictionaryNodeOptions = new DictionaryNodeSenseOptions { NumberStyle = "Dictionary-SenseNum", DisplayEachSenseInAParagraph = true },
				Style = "Sense List"
			};
			var entry = new ConfigurableDictionaryNode
			{
				FieldDescription = "LexEntry",
				CSSClassNameOverride = "lexentry",
				Children = new List<ConfigurableDictionaryNode> { senses }
			};
			var model = new DictionaryConfigurationModel { Parts = new List<ConfigurableDictionaryNode> { entry } };
			PopulateFieldsForTesting(entry);
			// SUT
			var cssResult = CssGenerator.GenerateCssFromConfiguration(model, m_mediator);
			const string regExpected = @".lexentry>\s.senses\s>\s.sensecontent";
			Assert.IsTrue(Regex.Match(cssResult, regExpected, RegexOptions.Singleline).Success, "Sense List style should generate a match.");
			const string regExNotExpected = regExpected + @"(\s\+\s.sensecontent)?:not\(:first-child\):before";
			Assert.IsFalse(Regex.Match(cssResult, regExNotExpected, RegexOptions.Singleline).Success,
							  "Sense List style should not generate a match, since it is not a bulleted style.");
		}

		[Test]
		public void GenerateCssForBulletStyleForSubSenses()
		{
			GenerateBulletStyle("Bulleted List");
			var subsenses = new ConfigurableDictionaryNode
			{
				FieldDescription = "SensesOS",
				CSSClassNameOverride = "Senses",
				DictionaryNodeOptions = new DictionaryNodeSenseOptions
				{
					NumberStyle = "Dictionary-SenseNum", DisplayEachSenseInAParagraph = true
				},
				Style = "Bulleted List"
			};
			var senses = new ConfigurableDictionaryNode
			{
				FieldDescription = "SensesOS",
				CSSClassNameOverride = "Senses",
				DictionaryNodeOptions = new DictionaryNodeSenseOptions
				{
					NumberStyle = "Dictionary-SenseNum", DisplayEachSenseInAParagraph = true
				},
				Style = "Bulleted List",
				Children = new List<ConfigurableDictionaryNode> { subsenses }
			};

			var entry = new ConfigurableDictionaryNode
			{
				FieldDescription = "LexEntry",
				CSSClassNameOverride = "lexentry",
				Children = new List<ConfigurableDictionaryNode> { senses }
			};
			var model = new DictionaryConfigurationModel { Parts = new List<ConfigurableDictionaryNode> { entry } };
			PopulateFieldsForTesting(entry);
			// SUT
			var cssResult = CssGenerator.GenerateCssFromConfiguration(model, m_mediator);
			const string regExPected = @".lexentry>\s.senses\s*>\s*.sensecontent\s*>\s*.sense>\s.senses\s>\s.sensecontent:before.*{.*content:'\\25A0';.*font-size:14pt;.*color:Green;.*}";
			Assert.IsTrue(Regex.Match(cssResult, regExPected, RegexOptions.Singleline).Success, "Bulleted style for SubSenses not generated.");
		}

		[Test]
		public void GenerateCssForBulletStyleForRootSubentries()
		{
			GenerateBulletStyle("Bulleted List");
			var dictNodeOptions = new DictionaryNodeListAndParaOptions
			{
				DisplayEachInAParagraph = true, Options = new List<DictionaryNodeListOptions.DictionaryNodeOption>()
			};
			dictNodeOptions.Options.Add(new DictionaryNodeListOptions.DictionaryNodeOption { Id = "a0000000-dd15-4a03-9032-b40faaa9a754" } );
			dictNodeOptions.Options.Add(new DictionaryNodeListOptions.DictionaryNodeOption { Id = "1f6ae209-141a-40db-983c-bee93af0ca3c" } );
			var subentriesConfig = new ConfigurableDictionaryNode
			{
				FieldDescription = "Subentries",
				DictionaryNodeOptions = dictNodeOptions,
				Style = "Bulleted List"
			};
			var entryConfig = new ConfigurableDictionaryNode
			{
				FieldDescription = "LexEntry",
				Children = new List<ConfigurableDictionaryNode> { subentriesConfig }
			};
			var model = new DictionaryConfigurationModel { Parts = new List<ConfigurableDictionaryNode> { entryConfig } };
			PopulateFieldsForTesting(entryConfig);
			// SUT
			var cssResult = CssGenerator.GenerateCssFromConfiguration(model, m_mediator);
			var regexExpected1 = @"\.lexentry>\s\.subentries\s\.subentry{[^}]*\sfont-size:12pt;[^}]*\scolor:#F00;[^}]*\sdisplay:block;[^}]*}";
			Assert.IsTrue(Regex.Match(cssResult, regexExpected1, RegexOptions.Singleline).Success,
				"expected subentry rule not generated");
			var regexExpected2 = @"\.lexentry>\s\.subentries\s\.subentry:before{[^}]*\scontent:'\\25A0';[^}]*font-size:14pt;[^}]*color:Green;[^}]*}";
			Assert.IsTrue(Regex.Match(cssResult, regexExpected2, RegexOptions.Singleline).Success,
				"expected subentry:before rule not generated");
			// Check that the bullet info values occur only in the :before section, and that the primary values
			// do not occur in the :before section.
			var regexUnwanted1 = @"\.lexentry>\s\.subentries\s\.subentry{[^}]*\scontent:'\\25A0';[^}]*}";
			Assert.IsFalse(Regex.Match(cssResult, regexUnwanted1, RegexOptions.Singleline).Success,
				"subentry rule has unwanted content value");
			var regexUnwanted2 = @"\.lexentry>\s\.subentries\s\.subentry{[^}]*\sfont-size:14pt;[^}]*}";
			Assert.IsFalse(Regex.Match(cssResult, regexUnwanted2, RegexOptions.Singleline).Success,
				"subentry rule has unwanted font-size value");
			var regexUnwanted3 = @"\.lexentry>\s\.subentries\s\.subentry{[^}]*\scolor:Green;[^}]*}";
			Assert.IsFalse(Regex.Match(cssResult, regexUnwanted3, RegexOptions.Singleline).Success,
				"subentry rule has unwanted color value");
			var regexUnwanted4 = @"\.lexentry>\s\.subentries\s\.subentry:before{[^}]*\sfont-size:12pt;[^}]*}";
			Assert.IsFalse(Regex.Match(cssResult, regexUnwanted4, RegexOptions.Singleline).Success,
				"subentry:before rule has unwanted font-size value");
			var regexUnwanted5 = @"\.lexentry>\s\.subentries\s\.subentry:before{[^}]*\scolor:#F00;[^}]*}";
			Assert.IsFalse(Regex.Match(cssResult, regexUnwanted5, RegexOptions.Singleline).Success,
				"subentry:before rule has unwanted color value");
			var regexUnwanted6 = @"\.lexentry>\s\.subentries\s\.subentry:before{[^}]*\sdisplay:block;[^}]*}";
			Assert.IsFalse(Regex.Match(cssResult, regexUnwanted6, RegexOptions.Singleline).Success,
				"subentry:before rule has unwanted display value");
		}

		[Test]
		public void GenerateCssForCustomFieldUnderISenseOrEntry()
		{
			var customConfig = new ConfigurableDictionaryNode
			{
				FieldDescription = "Costume", DictionaryNodeOptions = new DictionaryNodeListOptions(),
				Style = "FooStyle", IsCustomField = true
			};
			var targets = new ConfigurableDictionaryNode
			{
				FieldDescription = "ConfigTargets",
				Children = new List<ConfigurableDictionaryNode> { customConfig }
			};
			var crossRefs = new ConfigurableDictionaryNode
			{
				FieldDescription = "MinimalLexReferences", CSSClassNameOverride = "mlrs",
				Children = new List<ConfigurableDictionaryNode> { targets }
			};
			var entryConfig = new ConfigurableDictionaryNode
			{
				FieldDescription = "LexEntry",
				Children = new List<ConfigurableDictionaryNode> { crossRefs }
			};
			var model = new DictionaryConfigurationModel { Parts = new List<ConfigurableDictionaryNode> { entryConfig } };
			PopulateFieldsForTesting(model);
			using (new CustomFieldForTest(Cache, "Costume", Cache.MetaDataCacheAccessor.GetClassId("LexEntry"), 0, CellarPropertyType.Nil, Guid.Empty))
			{
				// SUT
				var cssResult = CssGenerator.GenerateCssFromConfiguration(model, m_mediator);
				const string regexExpected1 = @"\.lexentry>\s.mlrs\s\.mlr>\s\.configtargets\s\.configtarget>\s\.costume{[^}]*}";
				Assert.IsTrue(Regex.Match(cssResult, regexExpected1, RegexOptions.Singleline).Success, "expected costume rule not generated");
			}
		}

		[Test]
		public void GenerateCssForCustomFieldWithSpaces()
		{
			var nameConfig = new ConfigurableDictionaryNode
			{
				FieldDescription = "Name",
				Style = "FooStyle",
				DictionaryNodeOptions = new DictionaryNodeWritingSystemOptions()
			};
			var abbrConfig = new ConfigurableDictionaryNode
			{
				FieldDescription = "Abbreviation",
				Style = "FooStyle",
				DictionaryNodeOptions = new DictionaryNodeWritingSystemOptions()
			};
			var customConfig = new ConfigurableDictionaryNode
			{
				FieldDescription = "Custom Location", DictionaryNodeOptions = new DictionaryNodeListOptions(),
				Style = "FooStyle", IsCustomField = true,
				Children = new List<ConfigurableDictionaryNode> { nameConfig, abbrConfig }
			};
			var entryConfig = new ConfigurableDictionaryNode
			{
				FieldDescription = "LexEntry",
				Children = new List<ConfigurableDictionaryNode> { customConfig }
			};
			var model = new DictionaryConfigurationModel { Parts = new List<ConfigurableDictionaryNode> { entryConfig } };
			PopulateFieldsForTesting(model);
			using (new CustomFieldForTest(Cache, "Custom Location", Cache.MetaDataCacheAccessor.GetClassId("LexEntry"), 0,
				CellarPropertyType.ReferenceCollection, Guid.Empty))
			{
				// SUT
				var cssResult = CssGenerator.GenerateCssFromConfiguration(model, m_mediator);
				const string regexExpected1 = @"\.lexentry>\s\.custom-location \.custom-locatio{[^}]*}";
				Assert.IsTrue(Regex.Match(cssResult, regexExpected1, RegexOptions.Singleline).Success,
					"expected custom-location rule not generated");
				const string regexExpected2 = @"\.lexentry>\s\.custom-location \.custom-locatio>\s\.name{[^}]*}";
				Assert.IsTrue(Regex.Match(cssResult, regexExpected2, RegexOptions.Singleline).Success,
					"expected custom-location>name rule not generated");
				const string regexExpected3 = @"\.lexentry>\s\.custom-location \.custom-locatio>\s\.abbreviation{[^}]*}";
				Assert.IsTrue(Regex.Match(cssResult, regexExpected3, RegexOptions.Singleline).Success,
					"expected custom-location>abbreviation rule not generated");
			}
		}

		[Test]
		public void GenerateCssForDuplicateConfigNodeWithSpaces()
		{
			var noteConfig = new ConfigurableDictionaryNode
			{
				FieldDescription = "Note",
				IsDuplicate = true,
				LabelSuffix = "Test One",
				Style = "FooStyle",
				DictionaryNodeOptions = new DictionaryNodeWritingSystemOptions()
			};
			var entryConfig = new ConfigurableDictionaryNode
			{
				FieldDescription = "LexEntry",
				Children = new List<ConfigurableDictionaryNode> { noteConfig }
			};
			var model = new DictionaryConfigurationModel { Parts = new List<ConfigurableDictionaryNode> { entryConfig } };
			PopulateFieldsForTesting(model);
			// SUT
			var cssResult = CssGenerator.GenerateCssFromConfiguration(model, m_mediator);
			var regexExpected1 = @"\.lexentry>\s\.note_test-one{[^}]*}";
			Assert.IsTrue(Regex.Match(cssResult, regexExpected1, RegexOptions.Singleline).Success,
				"expected duplicated config node rename rule not generated");
		}

		[Test]
		public void GenerateCssForDuplicateConfigNodeWithPunc()
		{
			var noteConfig = new ConfigurableDictionaryNode
			{
				FieldDescription = "Note",
				IsDuplicate = true,
				LabelSuffix = "#Test",
				Style = "FooStyle",
				DictionaryNodeOptions = new DictionaryNodeWritingSystemOptions()
			};
			var entryConfig = new ConfigurableDictionaryNode
			{
				FieldDescription = "LexEntry",
				Children = new List<ConfigurableDictionaryNode> { noteConfig }
			};
			var model = new DictionaryConfigurationModel { Parts = new List<ConfigurableDictionaryNode> { entryConfig } };
			PopulateFieldsForTesting(model);
			// SUT
			var cssResult = CssGenerator.GenerateCssFromConfiguration(model, m_mediator);
			var regexExpected1 = @"\.lexentry>\s\.note_-test{[^}]*}";
			Assert.IsTrue(Regex.Match(cssResult, regexExpected1, RegexOptions.Singleline).Success,
				"expected duplicated config node rename rule not generated");
		}

		[Test]
		public void GenerateCssForDuplicateConfigNodeWithMultiPunc()
		{
			var noteConfig = new ConfigurableDictionaryNode
			{
				FieldDescription = "Note",
				IsDuplicate = true,
				LabelSuffix = "#Test#",
				Style = "FooStyle",
				DictionaryNodeOptions = new DictionaryNodeWritingSystemOptions()
			};
			var entryConfig = new ConfigurableDictionaryNode
			{
				FieldDescription = "LexEntry",
				Children = new List<ConfigurableDictionaryNode> { noteConfig }
			};
			var model = new DictionaryConfigurationModel { Parts = new List<ConfigurableDictionaryNode> { entryConfig } };
			PopulateFieldsForTesting(model);
			// SUT
			var cssResult = CssGenerator.GenerateCssFromConfiguration(model, m_mediator);
			var regexExpected1 = @"\.lexentry>\s\.note_-test-{[^}]*}";
			Assert.IsTrue(Regex.Match(cssResult, regexExpected1, RegexOptions.Singleline).Success,
				"expected duplicated config node rename rule not generated");
		}

		[Test]
		public void GenerateCssForCollectionBeforeAndAfter()
		{
			var pronunciationConfig = new ConfigurableDictionaryNode
			{
				Before = "[",
				After = "]",
				Between = " ",
				Label = "Pronunciation",
				FieldDescription = "Form",
				DictionaryNodeOptions = new DictionaryNodeWritingSystemOptions {
					WsType = DictionaryNodeWritingSystemOptions.WritingSystemType.Pronunciation,
					DisplayWritingSystemAbbreviations = false,
					Options = new List<DictionaryNodeListOptions.DictionaryNodeOption>
					{
						new DictionaryNodeListOptions.DictionaryNodeOption { Id = "pronunciation" }
					}
				}
			};
			var pronunciationsConfig = new ConfigurableDictionaryNode
			{
				Before = "{Pron: ",
				Between = ", ",
				After = "} ",
				Label = "Pronunciations",
				FieldDescription = "PronunciationsOS",
				CSSClassNameOverride = "pronunciations",
				Children = new List<ConfigurableDictionaryNode> { pronunciationConfig }
			};
			var entryConfig = new ConfigurableDictionaryNode
			{
				Label = "Main Entry",
				FieldDescription = "LexEntry",
				CSSClassNameOverride = "entry",
				Style = "Dictionary-Normal",
				Children = new List<ConfigurableDictionaryNode> { pronunciationsConfig }
			};
			var model = new DictionaryConfigurationModel { Parts = new List<ConfigurableDictionaryNode> { entryConfig } };
			PopulateFieldsForTesting(entryConfig);
			// SUT
			var cssResult = CssGenerator.GenerateCssFromConfiguration(model, m_mediator);

			//Following Testcase removed(no longer needed) as a fix for LT-17238 ("Between" contents should not come between spans that are all in a single string with embedded WSs)
			//var regexItem1 = @".entry> .pronunciations .pronunciation> .form> span\+ span:before\{\s*content:' ';\s*\}";
			//Assert.IsTrue(Regex.Match(cssResult, regexItem1, RegexOptions.Singleline).Success, "expected collection item between rule is generated");

			var regexItem2 = @".entry> .pronunciations .pronunciation> .form> span:first-child:before\{\s*content:'\[';\s*\}";
			Assert.IsTrue(Regex.Match(cssResult, regexItem2, RegexOptions.Singleline).Success, "expected collection item before rule is generated");

			var regexItem3 = @".entry> .pronunciations .pronunciation> .form> span:last-child:after\{\s*content:'\]';\s*\}";
			Assert.IsTrue(Regex.Match(cssResult, regexItem3, RegexOptions.Singleline).Success, "expected collection item after rule is generated");

			var regexCollection1 = @".entry .pronunciations> .pronunciation\+ .pronunciation:before\{\s*content:', ';\s*\}";
			Assert.IsTrue(Regex.Match(cssResult, regexCollection1, RegexOptions.Singleline).Success, "expected collection between rule is generated");

			// The following two checks test the fix for LT-17048.  The preceding four checks should be the same before and after the fix.
			var regexCollection2 = @".entry> .pronunciations:before\{\s*content:'\{Pron: ';\s*\}";
			Assert.IsTrue(Regex.Match(cssResult, regexCollection2, RegexOptions.Singleline).Success, "expected collection before rule is generated");

			var regexCollection3 = @".entry> .pronunciations:after\{\s*content:'\} ';\s*\}";
			Assert.IsTrue(Regex.Match(cssResult, regexCollection3, RegexOptions.Singleline).Success, "expected collection after rule is generated");
		}

		[Test]
		public void GenerateCssForConfiguration_NoBeforeAfterForSenseParagraphs()
		{
			var glossConfig = new ConfigurableDictionaryNode
			{
				Before = "{",
				Between = "|",
				After = "}",
				FieldDescription = "Gloss",
				Children = new List<ConfigurableDictionaryNode>()
			};
			var sensesConfig = new ConfigurableDictionaryNode
			{
				FieldDescription = "SensesOS",
				CSSClassNameOverride = "senses",
				Before = "[[",
				After = "]]",
				DictionaryNodeOptions = new DictionaryNodeSenseOptions { DisplayEachSenseInAParagraph = true },
				Children = new List<ConfigurableDictionaryNode> { glossConfig }
			};
			var entryConfig = new ConfigurableDictionaryNode
			{
				FieldDescription = "LexEntry",
				Children = new List<ConfigurableDictionaryNode> { sensesConfig }
			};
			PopulateFieldsForTesting(entryConfig);
			var model = new DictionaryConfigurationModel { Parts = new List<ConfigurableDictionaryNode> { entryConfig } };
			//SUT
			var cssPara = CssGenerator.GenerateCssFromConfiguration(model, m_mediator);
			((DictionaryNodeSenseOptions)sensesConfig.DictionaryNodeOptions).DisplayEachSenseInAParagraph = false;
			var cssInline = CssGenerator.GenerateCssFromConfiguration(model, m_mediator);

			const string regexBefore = @"^\.lexentry> \.senses:before\{";
			const string regexAfter = @"^\.lexentry> \.senses:after\{";

			Assert.AreNotEqual(cssPara, cssInline, "The css should change depending on senses showing in a paragraph");
			Assert.IsTrue(Regex.IsMatch(cssInline, regexBefore, RegexOptions.Multiline), "The css for inline senses should have a senses:before rule");
			Assert.IsTrue(Regex.IsMatch(cssInline, regexAfter, RegexOptions.Multiline), "The css for inline senses should have a senses:after rule");
			Assert.IsFalse(Regex.IsMatch(cssPara, regexBefore, RegexOptions.Multiline), "The css for paragraphed senses should not have a senses:before rule");
			Assert.IsFalse(Regex.IsMatch(cssPara, regexAfter, RegexOptions.Multiline), "The css for paragraphed senses should not have a senses:after rule");
		}

		[Test]
		public void GenerateCssForConfiguration_SpecificLanguageColorIsNotOverridenByParagraphStyle()
		{
			var discussionNode = new ConfigurableDictionaryNode
			{
				FieldDescription = "Discussion",
				CSSClassNameOverride = "discussion",
				DictionaryNodeOptions = ConfiguredXHTMLGeneratorTests.GetWsOptionsForLanguages(new[] { "en" },
										DictionaryNodeWritingSystemOptions.WritingSystemType.Analysis)
			};
			var extNoteNode = new ConfigurableDictionaryNode
			{
				Label = "Extended Note",
				FieldDescription = "ExtendedNoteOS",
				CSSClassNameOverride = "extendednotecontents",
				Children = new List<ConfigurableDictionaryNode> { discussionNode },
				Style = "Dictionary-Sense",
				StyleType = ConfigurableDictionaryNode.StyleTypes.Paragraph,
				DictionaryNodeOptions = ConfiguredXHTMLGeneratorTests.GetFullyEnabledListOptions(Cache, DictionaryNodeListOptions.ListIds.Note)
			};
			var mainEntryNode = new ConfigurableDictionaryNode
			{
				Children = new List<ConfigurableDictionaryNode> { extNoteNode },
				FieldDescription = "LexEntry"
			};
			var model = new DictionaryConfigurationModel { Parts = new List<ConfigurableDictionaryNode> { mainEntryNode } };
			PopulateFieldsForTesting(model);
			var vernWs = Cache.ServiceLocator.WritingSystemManager.Get(Cache.DefaultVernWs);
			Assert.AreEqual("fr", vernWs.RFC5646); // just verifying
			// Set Dictionary-Sense to default to Green
			var greenFontInfo = new FontInfo {m_fontColor = {ExplicitValue = Color.Green}};
			var newteststyle = GenerateStyleFromFontInfo(Cache, "Dictionary-Sense", greenFontInfo);
			// But make it Blue, if we're doing French
			var blueFontInfo = new FontInfo {m_fontColor = {ExplicitValue = Color.Blue}};
			newteststyle.SetWsStyle(blueFontInfo, vernWs.Handle);
			SafelyAddStyleToSheetAndTable(newteststyle.Name, newteststyle);

			//SUT
			var result = CssGenerator.GenerateCssFromConfiguration(model, m_mediator);
			// default (analysis ws) rule
			const string regexPrimary = @"^\.lexentry> \.extendednotecontents\{\s*color:#008000;";
			// specific (embedded vernacular ws) rule affecting any span inside .extendednotecontents (at any level)
			const string regexSpecific = @"^\.lexentry> \.extendednotecontents span\[lang|='fr']\{\s*color:#00F";
			Assert.IsTrue(Regex.IsMatch(result, regexPrimary, RegexOptions.Multiline), "The css for the default color should be there.");
			Assert.IsTrue(Regex.IsMatch(result, regexSpecific, RegexOptions.Multiline), "The css for the specific language color should be there.");
		}

		#region Test Helper Methods

		/// <summary>Populate fields that need to be populated on node and its children, including Parent, Label, and IsEnabled</summary>
		internal static void PopulateFieldsForTesting(ConfigurableDictionaryNode node)
		{
			Assert.NotNull(node);
			PopulateFieldsForTesting(new DictionaryConfigurationModel { Parts = new List<ConfigurableDictionaryNode> { node } });
		}

		/// <summary>Populate fields that need to be populated on node and its children, including Parent, Label, and IsEnabled</summary>
		internal static void PopulateFieldsForTesting(DictionaryConfigurationModel model)
		{
			Assert.NotNull(model);
			PopulateFieldsForTesting(model.Parts.Concat(model.SharedItems));
			DictionaryConfigurationModel.SpecifyParentsAndReferences(model.Parts, model.SharedItems);
		}

		private static void PopulateFieldsForTesting(IEnumerable<ConfigurableDictionaryNode> nodes)
		{
			foreach (var node in nodes)
			{
				// avoid test problems in ConfigurableDictionaryNode.GetHashCode() if no Label is set
				if (string.IsNullOrEmpty(node.Label))
					node.Label = node.FieldDescription;

				node.IsEnabled = true;
				if (node.DictionaryNodeOptions != null)
					EnableAllListOptions(node.DictionaryNodeOptions);

				if (node.Children != null)
					PopulateFieldsForTesting(node.Children);
			}
		}

		private static void EnableAllListOptions(DictionaryNodeOptions options)
		{
			List<DictionaryNodeListOptions.DictionaryNodeOption> checkList = null;
			if (options is DictionaryNodeSenseOptions || options is DictionaryNodePictureOptions || options is DictionaryNodeGroupingOptions)
			{
				return;
			}
			if (options is DictionaryNodeListOptions) // also covers DictionaryNodeListAndParaOptions
			{
				checkList = ((DictionaryNodeListOptions)options).Options;
			}
			else if (options is DictionaryNodeWritingSystemOptions)
			{
				checkList = ((DictionaryNodeWritingSystemOptions)options).Options;
			}
			else
			{
				Assert.Fail("Unknown subclass of DictionaryNodeOptions");
			}
			if (checkList == null)
				return;
			foreach (var nodeOption in checkList)
			{
				nodeOption.IsEnabled = true;
			}
		}

		private TestStyle GenerateStyle(string name)
		{
			var fontInfo = new FontInfo();
			fontInfo.m_fontColor.ExplicitValue = FontColor;
			fontInfo.m_backColor.ExplicitValue = FontBGColor;
			fontInfo.m_fontName.ExplicitValue = FontName;
			fontInfo.m_italic.ExplicitValue = true;
			fontInfo.m_bold.ExplicitValue = true;
			fontInfo.m_fontSize.ExplicitValue = FontSize;
			var style = GenerateStyleFromFontInfo(Cache, name, fontInfo);
			SafelyAddStyleToSheetAndTable(name, style);
			return style;
		}

		private static TestStyle GenerateStyleFromFontInfo(FdoCache cache, string name, FontInfo fontInfo, bool isParagraphStyle = false)
		{
			return new TestStyle(fontInfo, cache) { Name = name, IsParagraphStyle = isParagraphStyle };
		}

		private void SafelyAddStyleToSheetAndTable(string name, TestStyle style)
		{
			if (m_styleSheet.Styles.Contains(name))
				m_styleSheet.Styles.Remove(name);
			m_styleSheet.Styles.Add(style);
			if (m_owningTable.ContainsKey(name))
				m_owningTable.Remove(name);
			m_owningTable.Add(name, style);
		}

		private void GenerateBulletStyle(string name)
		{
			var fontInfo = new FontInfo();
			fontInfo.m_fontColor.ExplicitValue = Color.Green;
			fontInfo.m_fontSize.ExplicitValue = 14000;
			var bulletinfo = new BulletInfo
			{
				m_numberScheme = (VwBulNum)105,
				FontInfo = fontInfo
			};
			var inherbullt = new InheritableStyleProp<BulletInfo>(bulletinfo);
			var style = new TestStyle(inherbullt, Cache) { Name = name, IsParagraphStyle = true };

			var fontInfo1 = new FontInfo();
			fontInfo1.m_fontColor.ExplicitValue = Color.Red;
			fontInfo1.m_fontSize.ExplicitValue = 12000;
			style.SetDefaultFontInfo(fontInfo1);

			SafelyAddStyleToSheetAndTable(name, style);
		}

		private void GenerateNumberingStyle(string name, VwBulNum schemeType)
		{
			var fontInfo = new FontInfo();
			fontInfo.m_fontColor.ExplicitValue = Color.Green;
			fontInfo.m_fontSize.ExplicitValue = 14000;
			var bulletinfo = new BulletInfo
			{
				m_numberScheme = schemeType,
				FontInfo = fontInfo
			};
			var inherbullt = new InheritableStyleProp<BulletInfo>(bulletinfo);
			var style = new TestStyle(inherbullt, Cache) { Name = name, IsParagraphStyle = true };

			var fontInfo1 = new FontInfo();
			fontInfo1.m_fontColor.ExplicitValue = Color.Red;
			fontInfo1.m_fontSize.ExplicitValue = 12000;
			style.SetDefaultFontInfo(fontInfo1);

			SafelyAddStyleToSheetAndTable(name, style);
		}

		private void GenerateSenseStyle(string name)
		{
			var fontInfo = new FontInfo
			{
				m_backColor = { ExplicitValue = FontBGColor },
				m_fontName = { ExplicitValue = FontName },
				m_italic = { ExplicitValue = true },
				m_bold = { ExplicitValue = true },
				m_fontSize = { ExplicitValue = FontSize }
			};
			var style = new TestStyle(fontInfo, Cache) { Name = name, IsParagraphStyle = true };
			// Padding style settings
			style.SetExplicitParaIntProp((int)FwTextPropType.ktptLeadingIndent, 0, LeadingIndent);
			style.SetExplicitParaIntProp((int)FwTextPropType.ktptTrailingIndent, 0, TrailingIndent);
			style.SetExplicitParaIntProp((int)FwTextPropType.ktptSpaceBefore, 0, PadTop);
			style.SetExplicitParaIntProp((int)FwTextPropType.ktptSpaceAfter, 0, PadBottom);
			SafelyAddStyleToSheetAndTable(name, style);
		}

		private TestStyle GenerateEmptyStyle(string name)
		{
			var fontInfo = new FontInfo();
			var style = new TestStyle(fontInfo, Cache) { Name = name, IsParagraphStyle = false };
			SafelyAddStyleToSheetAndTable(name, style);
			return style;
		}

		private TestStyle GenerateParagraphStyle(string name)
		{
			var fontInfo = new FontInfo
			{
				m_fontColor = { ExplicitValue = FontColor },
				m_backColor = { ExplicitValue = FontBGColor },
				m_fontName = { ExplicitValue = FontName },
				m_italic = { ExplicitValue = true },
				m_bold = { ExplicitValue = true },
				m_fontSize = { ExplicitValue = FontSize }
			};
			var style = new TestStyle(fontInfo, Cache) { Name = name, IsParagraphStyle = true };
			// Border style settings
			style.SetExplicitParaIntProp((int)FwTextPropType.ktptBorderColor, 0, (int)ColorUtil.ConvertColorToBGR(BorderColor));
			//border leading omitted from paragraph style definition which should result in 0pt left width
			style.SetExplicitParaIntProp((int)FwTextPropType.ktptBorderTrailing, 0, BorderTrailing);
			style.SetExplicitParaIntProp((int)FwTextPropType.ktptBorderTop, 0, BorderTop);
			style.SetExplicitParaIntProp((int)FwTextPropType.ktptBorderBottom, 0, BorderBottom);
			// Padding style settings
			style.SetExplicitParaIntProp((int)FwTextPropType.ktptLeadingIndent, 0, LeadingIndent);
			style.SetExplicitParaIntProp((int)FwTextPropType.ktptTrailingIndent, 0, TrailingIndent);
			style.SetExplicitParaIntProp((int)FwTextPropType.ktptSpaceBefore, 0, PadTop);
			style.SetExplicitParaIntProp((int)FwTextPropType.ktptSpaceAfter, 0, PadBottom);
			// Alignment setting
			style.SetExplicitParaIntProp((int)FwTextPropType.ktptAlign, 0, (int)ParagraphAlignment);
			// Line space setting (set to double space)
			style.SetExplicitParaIntProp((int)FwTextPropType.ktptLineHeight, (int)FwTextPropVar.ktpvRelative, DoubleSpace);
			SafelyAddStyleToSheetAndTable(name, style);
			return style;
		}

		private void GenerateNormalStyle(string name)
		{
			var fontInfo = new FontInfo { m_fontSize = { ExplicitValue = FontSize } };
			var style = new TestStyle(fontInfo, Cache) { Name = name, IsParagraphStyle = true };
			// Padding style settings
			style.SetExplicitParaIntProp((int)FwTextPropType.ktptLeadingIndent, 0, LeadingIndent);
			style.SetExplicitParaIntProp((int)FwTextPropType.ktptTrailingIndent, 0, TrailingIndent);
			SafelyAddStyleToSheetAndTable(name, style);
		}

		private TestStyle GenerateEmptyParagraphStyle(string name)
		{
			var fontInfo = new FontInfo();
			var style = new TestStyle(fontInfo, Cache) { Name = name, IsParagraphStyle = true };
			SafelyAddStyleToSheetAndTable(name, style);
			return style;
		}

		private sealed class TempContextStyle : IDisposable
		{
			private readonly CssGeneratorTests m_tests;
			private readonly string m_name;

			/// <summary>Creates a temporary Style with the specified name</summary>
			public TempContextStyle(CssGeneratorTests tests, string name)
			{
				m_tests = tests;
				m_name = name;
				var fontInfo = new FontInfo
				{
					m_fontColor = { ExplicitValue = FontColor },
					m_fontSize = { ExplicitValue = FontSize }
				};
				var style = new TestStyle(fontInfo, m_tests.Cache) { Name = m_name, IsParagraphStyle = false };
				m_tests.SafelyAddStyleToSheetAndTable(m_name, style);
			}

			/// <summary>Replace the populated style with an empty one</summary>
			public void Dispose()
			{
				var fontInfo = new FontInfo();
				var style = new TestStyle(fontInfo, m_tests.Cache) { Name = m_name, IsParagraphStyle = false };
				m_tests.SafelyAddStyleToSheetAndTable(m_name, style);
			}
		}

		private static void SetStyleFontColor(TestStyle style, Color color)
		{
			style.SetDefaultFontInfo(new FontInfo() { m_fontColor = { ExplicitValue = color } });
		}

		private static void VerifyFontInfoInCss(Color color, Color bgcolor, string fontName, bool bold, bool italic, int size, string css)
		{
			Assert.That(css, Contains.Substring("color:" + HtmlColor.FromRgb(color.R, color.G, color.B)), "font color missing");
			Assert.That(css, Contains.Substring("background-color:" + HtmlColor.FromRgb(bgcolor.R, bgcolor.G, bgcolor.B)), "background-color missing");
			Assert.That(css, Contains.Substring("font-family:'" + fontName + "'"), "font name missing");
			Assert.That(css, Contains.Substring("font-weight:" + (bold ? "bold" : "normal") + ";"), "font bold missing");
			Assert.That(css, Contains.Substring("font-style:" + (italic ? "italic" : "normal") + ";"), "font italic missing");
			// Font sizes are stored as millipoint integers in the styles by FLEx and turned into pt values on export
			Assert.That(css, Contains.Substring("font-size:" + (float)size / 1000 + "pt;"), "font size missing");
		}

		private static void VerifyExtraFontInfoInCss(int offset, FwSuperscriptVal superscript,
														  FwUnderlineType underline, Color underlineColor, string css)
		{
			switch (underline)
			{
				case (FwUnderlineType.kuntSingle):
					{
						Assert.That(css, Contains.Substring("text-decoration:underline;"), "underline not applied");
						Assert.That(css, Contains.Substring("text-decoration-color:" + HtmlColor.FromRgb(underlineColor.R, underlineColor.G, underlineColor.B)),
										"underline color missing");
						break;
					}
				case (FwUnderlineType.kuntDashed):
					{
						Assert.That(css, Contains.Substring("border-bottom:1px dashed"), "dashed underline not applied");
						Assert.That(css, Contains.Substring("border-bottom-color:" + HtmlColor.FromRgb(underlineColor.R, underlineColor.G, underlineColor.B)),
										"underline color missing");
						break;
					}
				case (FwUnderlineType.kuntDotted):
					{
						Assert.That(css, Contains.Substring("border-bottom:1px dotted"), "dotted underline not applied");
						Assert.That(css, Contains.Substring("border-bottom-color:" + HtmlColor.FromRgb(underlineColor.R, underlineColor.G, underlineColor.B)),
										"underline color missing");
						break;
					}
				case (FwUnderlineType.kuntNone):
					{
						Assert.That(css, Is.Not.StringContaining("border-bottom:"), "underline should not have been applied");
						Assert.That(css, Is.Not.StringContaining("text-decoration:underline"), "underline should not have been applied");
						break;
					}
				case (FwUnderlineType.kuntStrikethrough):
					{
						Assert.That(css, Contains.Substring("text-decoration:line-through;"), "strike through not applied");
						Assert.That(css, Contains.Substring("text-decoration-color:" + HtmlColor.FromRgb(underlineColor.R, underlineColor.G, underlineColor.B)),
										"strike through color missing");
						break;
					}
				case (FwUnderlineType.kuntDouble):
					{
						Assert.That(css, Contains.Substring("border-bottom:1px solid"), "double underline not applied");
						Assert.That(css, Contains.Substring("text-decoration:underline;"), "double underline not applied");
						Assert.That(css, Contains.Substring("text-decoration-color:" + HtmlColor.FromRgb(underlineColor.R, underlineColor.G, underlineColor.B)),
										"underline color missing");
						Assert.That(css, Contains.Substring("border-bottom-color:" + HtmlColor.FromRgb(underlineColor.R, underlineColor.G, underlineColor.B)),
										"underline color missing");
						break;
					}
				default:
					Assert.Fail("Um, I don't know how to do that yet");
					break;
			}
			if (offset != 0)
			{
				Assert.That(css, Contains.Substring("position:relative;"), "offset was not applied");
				// Offsets are converted into pt values on export
				Assert.That(css, Contains.Substring("bottom:" + offset / 1000 + ";"), "offset was not applied");
			}
			switch (superscript)
			{
				case (FwSuperscriptVal.kssvSub):
					{
						Assert.That(css, Contains.Substring("font-size:58%"), "subscript did not affect size");
						Assert.That(css, Contains.Substring("position:relative;"), "subscript was not applied");
						Assert.That(css, Contains.Substring("top:0.3em;"), "subscript was not applied");
						break;
					}
				case (FwSuperscriptVal.kssvSuper):
					{
						Assert.That(css, Contains.Substring("font-size:58%"), "superscript did not affect size");
						Assert.That(css, Contains.Substring("position:relative;"), "superscript was not applied");
						Assert.That(css, Contains.Substring("top:-0.6em;"), "superscript was not applied");
						break;
					}
				case (FwSuperscriptVal.kssvOff):
					{
						//superscript and subscript are disabled either by having the value of vertical-align:initial, or by having no vertical-align at all.
						if (css.Contains("vertical-align"))
						{
							Assert.That(css, Contains.Substring("vertical-align:initial;"), "superscript was not disabled");
						}
						break;
					}
			}
		}

		private static void VerifyParagraphBorderInCss(Color color, int leading, int trailing, int bottom, int top, string css)
		{
			Assert.That(css, Contains.Substring("border-color:" + HtmlColor.FromRgb(color.R, color.G, color.B)));
			// border widths are converted into pt values on export
			Assert.That(css, Contains.Substring("border-top-width:" + top / 1000 + "pt"));
			Assert.That(css, Contains.Substring("border-bottom-width:" + bottom / 1000 + "pt"));
			Assert.That(css, Contains.Substring("border-left-width:" + leading / 1000 + "pt"));
			Assert.That(css, Contains.Substring("border-right-width:" + trailing / 1000 + "pt"));
		}

		// ReSharper disable UnusedParameter.Local -- these parameters are very important.
		private static void VerifyRegex(string input, string pattern, string message = null, RegexOptions options = RegexOptions.Singleline)
		// ReSharper restore UnusedParameter.Local
		{
			Assert.IsTrue(Regex.Match(input, pattern, options).Success,
				string.Format("{3}Expected{0}{1}{0}but got{0}{2}", Environment.NewLine, pattern, input,
					message == null ? string.Empty : message + Environment.NewLine));
		}

		#endregion // Test Helper Methods

	}

	internal class TestStyle : BaseStyleInfo
	{
		public TestStyle(FontInfo defaultFontInfo, FdoCache cache)
			: base(cache)
		{
			m_defaultFontInfo = defaultFontInfo;
		}

		public TestStyle(InheritableStyleProp<BulletInfo> defaultBulletFontInfo, FdoCache cache)
			: base(cache)
		{
			m_bulletInfo = defaultBulletFontInfo;
		}

		public void SetWsStyle(FontInfo fontInfo, int wsId)
		{
			m_fontInfoOverrides[wsId] = fontInfo;
		}

		public void SetDefaultFontInfo(FontInfo info)
		{
			m_defaultFontInfo = info;
		}

		/// <summary>
		/// Sets the based on style and resets all properties to inherited.
		/// </summary>
		/// <param name="parent"></param>
		public void SetBasedOnStyle(BaseStyleInfo parent)
		{
			m_basedOnStyle = parent;
			SetAllPropertiesToInherited();
		}
	}
}<|MERGE_RESOLUTION|>--- conflicted
+++ resolved
@@ -527,11 +527,6 @@
 				DisplayWritingSystemAbbreviations = true,
 				DisplayEachInAParagraph = true
 			};
-<<<<<<< HEAD
-			var wsOpts1 = ConfiguredXHTMLGeneratorTests.GetWsOptionsForLanguages(new[] { "fr", "en" });
-			((DictionaryNodeWritingSystemOptions)wsOpts).DisplayWritingSystemAbbreviations = true;
-=======
->>>>>>> eae75d4d
 			GenerateBulletStyle("Bulleted List");
 			var anthroNote = new ConfigurableDictionaryNode
 			{
