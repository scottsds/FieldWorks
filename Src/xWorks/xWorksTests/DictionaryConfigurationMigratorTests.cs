--- conflicted
+++ resolved
@@ -19,24 +19,14 @@
 using SIL.FieldWorks.FDO.DomainServices;
 using SIL.FieldWorks.FDO.FDOTests;
 using NUnit.Framework;
-<<<<<<< HEAD
+using SIL.Utils;
 
 namespace SIL.FieldWorks.XWorks
 {
 #if RANDYTODO // Some of this can be salvaged, but not the part where it loads the main xml config files.
-	[SuppressMessage("Gendarme.Rules.Design", "TypesWithDisposableFieldsShouldBeDisposableRule",
-		Justification="Cache is a reference")]
-	class DictionaryConfigurationMigratorTests : MemoryOnlyBackendProviderRestoredForEachTestTestBase
-=======
-using SIL.Utils;
-using XCore;
-
-namespace SIL.FieldWorks.XWorks
-{
 	[SuppressMessage("Gendarme.Rules.Design", "TypesWithDisposableFieldsShouldBeDisposableRule", Justification="Cache is a reference")]
 	[SuppressMessage("ReSharper", "InconsistentNaming")]
 	public class DictionaryConfigurationMigratorTests : MemoryOnlyBackendProviderRestoredForEachTestTestBase
->>>>>>> 32707667
 	{
 		private DictionaryConfigurationMigrator m_migrator;
 		private IPropertyTable m_propertyTable;
@@ -81,7 +71,7 @@
 			m_cf1 = new CustomFieldForTest(Cache, CustomFieldChangedLabel, CustomFieldOriginalName, Cache.MetaDataCacheAccessor.GetClassId("LexEntry"),
 				CellarPropertyType.ReferenceCollection, Guid.Empty);
 			m_cf2 = new CustomFieldForTest(Cache, CustomFieldUnchangedNameAndLabel, Cache.MetaDataCacheAccessor.GetClassId("LexEntry"), -1,
-				CellarPropertyType.ReferenceCollection, Guid.Empty);
+					CellarPropertyType.ReferenceCollection, Guid.Empty);
 			m_cf3 = new CustomFieldForTest(Cache, CustomFieldGenDate, Cache.MetaDataCacheAccessor.GetClassId("LexEntry"), 0,
 				CellarPropertyType.GenDate,  Guid.Empty);
 			m_cf4 = new CustomFieldForTest(Cache, CustomFieldLocation, Cache.MetaDataCacheAccessor.GetClassId("LexEntry"), -1,
@@ -990,7 +980,7 @@
 
 			using (m_migrator.SetTestLogger = new SimpleLogger())
 			{
-				Assert.DoesNotThrow(() => m_migrator.CopyNewDefaultsIntoConvertedModel(convertedModel, baseModel));
+			Assert.DoesNotThrow(() => m_migrator.CopyNewDefaultsIntoConvertedModel(convertedModel, baseModel));
 			}
 			Assert.AreEqual(convertedModel.Parts[0].Children.Count, 2, "New node from base was not merged");
 			Assert.AreEqual(convertedModel.Parts[0].Children[0].Label, "Child", "new node inserted out of order");
@@ -1014,7 +1004,7 @@
 
 			using (m_migrator.SetTestLogger = new SimpleLogger())
 			{
-				Assert.DoesNotThrow(() => m_migrator.CopyNewDefaultsIntoConvertedModel(convertedModel, baseModel));
+			Assert.DoesNotThrow(() => m_migrator.CopyNewDefaultsIntoConvertedModel(convertedModel, baseModel));
 			}
 			Assert.AreEqual(convertedModel.Parts[0].Children.Count, 2, "Nodes incorrectly merged");
 			Assert.AreEqual(convertedModel.Parts[0].Children[0].Label, convertedChildNodeTwo.Label, "order of old model was not retained");
@@ -1037,7 +1027,7 @@
 
 			using (m_migrator.SetTestLogger = new SimpleLogger())
 			{
-				m_migrator.CopyNewDefaultsIntoConvertedModel(convertedModel, baseModel);
+			m_migrator.CopyNewDefaultsIntoConvertedModel(convertedModel, baseModel);
 			}
 			Assert.AreEqual(convertedModel.Parts[0].Children.Count, 2, "Nodes incorrectly merged");
 			Assert.AreEqual(convertedModel.Parts[0].Children[0].Label, customNode.Label, "order of old model was not retained");
@@ -1064,7 +1054,7 @@
 
 			using (m_migrator.SetTestLogger = new SimpleLogger())
 			{
-				m_migrator.CopyNewDefaultsIntoConvertedModel(convertedModel, baseModel);
+			m_migrator.CopyNewDefaultsIntoConvertedModel(convertedModel, baseModel);
 			}
 			Assert.AreEqual(convertedModel.Parts[0].Children.Count, 2, "Nodes incorrectly merged");
 			Assert.AreEqual(convertedModel.Parts[0].Children[0].Label, customNode.Label, "order of old model was not retained");
@@ -1095,7 +1085,7 @@
 
 			using (m_migrator.SetTestLogger = new SimpleLogger())
 			{
-				m_migrator.CopyNewDefaultsIntoConvertedModel(convertedModel, baseModel);
+			m_migrator.CopyNewDefaultsIntoConvertedModel(convertedModel, baseModel);
 			}
 			Assert.AreEqual(convertedModel.Parts[0].Children[0].Label, customNode.Label, "label was not retained");
 			Assert.IsTrue(customNode.IsCustomField, "The unmatched 'Custom' node should have been marked as a custom field");
@@ -1132,9 +1122,6 @@
 			Assert.AreEqual(customNode.Label, customNode.FieldDescription, "Custom nodes' Labels and Fields should match");
 		}
 
-<<<<<<< HEAD
-	#region Minor Entry Componenents Referenced Entries Tests
-=======
 		[Test]
 		public void CopyNewDefaultsIntoConvertedModel_ProperChildrenAdded()
 		{
@@ -1176,7 +1163,6 @@
 		}
 
 		#region Minor Entry Componenents Referenced Entries Tests
->>>>>>> 32707667
 		private const string HwBefore = "H.before";
 		private const string GlsBefore = "G.before";
 		private const string HwAfter = "H.after";
@@ -1815,9 +1801,6 @@
 			DirectoryUtilities.DeleteDirectoryRobust(newDictConfigLoc);
 		}
 
-<<<<<<< HEAD
-	#region Helper
-=======
 		/// <summary>
 		/// Check that an old configuration node migrates properly even if the label has been changed
 		/// from "Type" to "Variant Type".  (See https://jira.sil.org/browse/LT-16896.)
@@ -2005,7 +1988,6 @@
 		}
 
 		#region Helper
->>>>>>> 32707667
 		private void DeleteStyleSheet(string styleName)
 		{
 			var style = m_styleSheet.FindStyle(styleName);
