--- conflicted
+++ resolved
@@ -31,12 +31,8 @@
 		/// <summary>
 		/// m_window is needed for processing xcore messages when simulating user events.
 		/// </summary>
-<<<<<<< HEAD
-		protected Mediator m_mediator;
+		private Mediator m_mediator;
 		protected PropertyTable m_propertyTable;
-=======
-		private Mediator m_mediator;
->>>>>>> cb0e4331
 		protected BulkEditBarForTests m_bulkEditBar;
 		protected BrowseViewerForTests m_bv;
 		protected ObservableCollection<ICmObject> m_createdObjectList;
