--- conflicted
+++ resolved
@@ -14,11 +14,6 @@
 	public class DictionaryExportServiceTests : MemoryOnlyBackendProviderRestoredForEachTestTestBase
 	{
 		[Test]
-<<<<<<< HEAD
-		public void CountDictionaryEntries_DoesNotCountHiddenMinorEntries()
-		{
-			var configModel = ConfiguredXHTMLGeneratorTests.CreateInterestingConfigurationModel(Cache);
-=======
 		public void CountDictionaryEntries_RootBasedConfigDoesNotCountHiddenMinorEntries()
 		{
 			var configModel = ConfiguredXHTMLGeneratorTests.CreateInterestingConfigurationModel(Cache);
@@ -42,7 +37,6 @@
 		{
 			var configModel = ConfiguredXHTMLGeneratorTests.CreateInterestingConfigurationModel(Cache);
 			configModel.IsRootBased = false;
->>>>>>> 412542a5
 			var mainEntry = ConfiguredXHTMLGeneratorTests.CreateInterestingLexEntry(Cache);
 			var minorEntry = ConfiguredXHTMLGeneratorTests.CreateInterestingLexEntry(Cache);
 			ConfiguredXHTMLGeneratorTests.CreateVariantForm(Cache, mainEntry, minorEntry, true);
@@ -52,13 +46,8 @@
 			ConfiguredXHTMLGeneratorTests.SetPublishAsMinorEntry(minorEntry, false);
 
 			//SUT
-<<<<<<< HEAD
-			Assert.AreEqual(0, DictionaryExportService.CountTimesGenerated(Cache, configModel, minorEntry.Hvo),
-				"Hidden minor entry should not be generated");
-=======
 			Assert.AreEqual(1, DictionaryExportService.CountTimesGenerated(Cache, configModel, minorEntry.Hvo),
 				"Stem-based hidden minor entry should still be generated");
->>>>>>> 412542a5
 			Assert.AreEqual(1, DictionaryExportService.CountTimesGenerated(Cache, configModel, mainEntry.Hvo), "Main entry should still be generated");
 		}
 	}
