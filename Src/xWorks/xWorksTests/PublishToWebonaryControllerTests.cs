--- conflicted
+++ resolved
@@ -25,12 +25,8 @@
 
 namespace SIL.FieldWorks.XWorks
 {
-<<<<<<< HEAD
 #if RANDYTODO // Some of this can be salvaged, but not the part where it loads the main xml config files.
-	class PublishToWebonaryControllerTests : MemoryOnlyBackendProviderRestoredForEachTestTestBase, IDisposable
-=======
 	public class PublishToWebonaryControllerTests : MemoryOnlyBackendProviderRestoredForEachTestTestBase, IDisposable
->>>>>>> aa882c6e
 	{
 		private FwXApp m_application;
 		private IFwMainWnd m_window;
@@ -142,7 +138,7 @@
 		[Category("ByHand")] // ByHand since uses local webonary instance
 		public void PublishToWebonaryExportsXhtmlAndCss()
 		{
-			var controller = new PublishToWebonaryController { Cache = Cache, PropertyTable = m_propertyTable };
+			var controller = SetUpController();
 			var mockView = SetUpView();
 			var testConfig = new Dictionary<string, DictionaryConfigurationModel>();
 			mockView.Model.Configurations = testConfig;
@@ -275,7 +271,7 @@
 		[Test]
 		public void UploadToWebonaryThrowsOnNullInput()
 		{
-			var controller = new MockPublishToWebonaryController();
+			var controller = new MockPublishToWebonaryController(Cache, m_propertyTable, m_publisher);
 			var view = new MockWebonaryDlg();
 			var model = new PublishToWebonaryModel(m_propertyTable);
 			Assert.Throws<ArgumentNullException>(() => controller.UploadToWebonary(null, model, view));
@@ -287,7 +283,7 @@
 		[Category("ByHand")] // ByHand since uses local webonary instance
 		public void UploadToWebonaryReportsFailedAuthentication()
 		{
-			var controller = new MockPublishToWebonaryController();
+			var controller = new MockPublishToWebonaryController(Cache, m_propertyTable, m_publisher);
 			var view = new MockWebonaryDlg()
 			{
 				Model = new PublishToWebonaryModel(m_propertyTable)
@@ -304,7 +300,7 @@
 		[Category("ByHand")] // ByHand since uses local webonary instance
 		public void UploadToWebonaryReportsLackingPermissionsToUpload()
 		{
-			var controller = new MockPublishToWebonaryController();
+			var controller = new MockPublishToWebonaryController(Cache, m_propertyTable, m_publisher);
 			var view = new MockWebonaryDlg()
 			{
 				Model = new PublishToWebonaryModel(m_propertyTable)
@@ -321,7 +317,7 @@
 		[Category("ByHand")] // ByHand since uses local webonary instance
 		public void UploadToWebonaryReportsSuccess()
 		{
-			var controller = new MockPublishToWebonaryController();
+			var controller = new MockPublishToWebonaryController(Cache, m_propertyTable, m_publisher);
 			var view = new MockWebonaryDlg()
 			{
 				Model = new PublishToWebonaryModel(m_propertyTable)
@@ -339,7 +335,7 @@
 		[Category("ByHand")] // ByHand since uses local webonary instance
 		public void UploadToWebonaryReportsErrorsInProcessingData()
 		{
-			var controller = new MockPublishToWebonaryController();
+			var controller = new MockPublishToWebonaryController(Cache, m_propertyTable, m_publisher);
 			var view = new MockWebonaryDlg()
 			{
 				Model = new PublishToWebonaryModel(m_propertyTable)
@@ -364,7 +360,7 @@
 		[Ignore("Takes too long to timeout. Enable if want to test.")]
 		public void UploadToWebonaryHandlesNetworkErrors()
 		{
-			var controller = new MockPublishToWebonaryController();
+			var controller = new MockPublishToWebonaryController(Cache, m_propertyTable, m_publisher);
 			var view = new MockWebonaryDlg();
 			var filepath = "../../Src/xWorks/xWorksTests/lubwisi-d-new.zip";
 
@@ -596,9 +592,7 @@
 			/// </summary>
 			public string UploadURI { get; set; }
 
-			public MockPublishToWebonaryController() : base()
-			{
-			}
+			public MockPublishToWebonaryController(FdoCache cache, IPropertyTable propertyTable, IPublisher publisher) : base(cache, propertyTable, publisher) { }
 
 			internal override string DestinationURI(string siteName)
 			{
