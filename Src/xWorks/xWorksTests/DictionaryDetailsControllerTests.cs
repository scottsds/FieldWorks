--- conflicted
+++ resolved
@@ -1030,8 +1030,6 @@
 					}
 				}
 				Assert.AreEqual(3, controlsChecked, "Matched incorrect number of controls for Subsense");
-<<<<<<< HEAD
-=======
 			}
 		}
 
@@ -1125,7 +1123,6 @@
 				Assert.AreEqual(expectedNumberingStyle.Count(), outputNumberingStyle.Count, "SubSubSense number's numbering style should be same count.");
 				Assert.AreEqual(expectedNumberingStyle.First().Label, outputNumberingStyle.First().Label, "SubSubSense number's numbering style should have 'none' option.");
 				Assert.IsTrue(expectedNumberingStyle.All(c => outputNumberingStyle.Count(p => p.Label == c.Label) == 1), "SubSubSense number's numbering style should be same.");
->>>>>>> 412542a5
 			}
 		}
 
@@ -1324,8 +1321,6 @@
 			}
 		}
 		#endregion SharedItem tests
-<<<<<<< HEAD
-=======
 		#region GroupingNode tests
 
 		[Test]
@@ -1359,6 +1354,5 @@
 			}
 		}
 		#endregion
->>>>>>> 412542a5
 	}
 }