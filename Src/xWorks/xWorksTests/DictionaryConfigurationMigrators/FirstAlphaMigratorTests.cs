--- conflicted
+++ resolved
@@ -2,10 +2,7 @@
 // This software is licensed under the LGPL, version 2.1 or later
 // (http://www.gnu.org/licenses/lgpl-2.1.html)
 
-<<<<<<< HEAD
-=======
 using System;
->>>>>>> 412542a5
 using System.Collections.Generic;
 using System.IO;
 using System.Linq;
@@ -40,11 +37,7 @@
 		[Test]
 		public void MigrateFrom83Alpha_UpdatesVersion()
 		{
-<<<<<<< HEAD
-			var alphaModel = new DictionaryConfigurationModel { Version = -1, Parts = new List<ConfigurableDictionaryNode>() };
-=======
 			var alphaModel = new DictionaryConfigurationModel { Version = PreHistoricMigrator.VersionAlpha1, Parts = new List<ConfigurableDictionaryNode>() };
->>>>>>> 412542a5
 			m_migrator.MigrateFrom83Alpha(alphaModel); // SUT
 			Assert.AreEqual(FirstAlphaMigrator.VersionAlpha3, alphaModel.Version);
 		}
@@ -88,11 +81,7 @@
 				CSSClassNameOverride = "senses",
 				Children = new List<ConfigurableDictionaryNode> { configDefnOrGloss }
 			};
-<<<<<<< HEAD
-			var main = new ConfigurableDictionaryNode { Children = new List<ConfigurableDictionaryNode> { configParent, configSenses } };
-=======
 			var main = new ConfigurableDictionaryNode { FieldDescription = "Main", Children = new List<ConfigurableDictionaryNode> { configParent, configSenses } };
->>>>>>> 412542a5
 			var configModel = new DictionaryConfigurationModel
 			{
 				Version = 3,
@@ -132,11 +121,7 @@
 			var examplesOS = new ConfigurableDictionaryNode { Label = "Examples", FieldDescription = "ExamplesOS" };
 			var subsenses = new ConfigurableDictionaryNode { Label = "Subsenses", FieldDescription = "SensesOS", Children = new List<ConfigurableDictionaryNode> { examplesOS } };
 			var senses = new ConfigurableDictionaryNode { Label = "Senses", FieldDescription = "SensesOS", Children = new List<ConfigurableDictionaryNode> { subsenses } };
-<<<<<<< HEAD
-			var configParent = new ConfigurableDictionaryNode { Children = new List<ConfigurableDictionaryNode> { senses } };
-=======
 			var configParent = new ConfigurableDictionaryNode { FieldDescription = "Parent", Children = new List<ConfigurableDictionaryNode> { senses } };
->>>>>>> 412542a5
 			var configModel = new DictionaryConfigurationModel { Version = 3, Parts = new List<ConfigurableDictionaryNode> { configParent } };
 			m_migrator.MigrateFrom83Alpha(configModel); // SUT
 			for (var node = examplesOS; !configModel.SharedItems.Contains(node); node = node.Parent)
@@ -353,8 +338,6 @@
 		}
 
 		[Test]
-<<<<<<< HEAD
-=======
 		public void MigrateFrom83Alpha_SubSenseParentSenseNumberingStyleMigrated()
 		{
 			var DictionaryNodeSubSenseOptions = new DictionaryNodeSenseOptions
@@ -395,18 +378,13 @@
 		}
 
 		[Test]
->>>>>>> 412542a5
 		public void MigrateFrom83Alpha_SubsubsensesNodeAddedIfNeeded()
 		{
 			var subsensesNode = new ConfigurableDictionaryNode
 			{
 				Label = "Subsenses",
 				FieldDescription = "SensesOS",
-<<<<<<< HEAD
-				Children = new List<ConfigurableDictionaryNode> { new ConfigurableDictionaryNode { Label = "TestChild" } }
-=======
 				Children = new List<ConfigurableDictionaryNode> { new ConfigurableDictionaryNode { Label = "TestChild", FieldDescription = "TestChild" } }
->>>>>>> 412542a5
 			};
 			var sensesNode = new ConfigurableDictionaryNode
 			{
@@ -420,11 +398,7 @@
 				FieldDescription = "LexEntry",
 				Children = new List<ConfigurableDictionaryNode> { sensesNode }
 			};
-<<<<<<< HEAD
-			var model = new DictionaryConfigurationModel { Version = -1, Parts = new List<ConfigurableDictionaryNode> { mainEntryNode } };
-=======
 			var model = new DictionaryConfigurationModel { Version = PreHistoricMigrator.VersionPre83, Parts = new List<ConfigurableDictionaryNode> { mainEntryNode } };
->>>>>>> 412542a5
 
 			m_migrator.MigrateFrom83Alpha(model);
 			var subSenses = model.SharedItems.Find(node => node.Label == "MainEntrySubsenses");
@@ -558,11 +532,7 @@
 				FieldDescription = "SubentriesOS",
 				Children = new List<ConfigurableDictionaryNode>
 				{
-<<<<<<< HEAD
-					new ConfigurableDictionaryNode { Label = "TestChild" },
-=======
 					new ConfigurableDictionaryNode { FieldDescription = "TestChild", Label = "TestChild" },
->>>>>>> 412542a5
 					new ConfigurableDictionaryNode { Label = "Reversal Subsubentries", FieldDescription = "SubentriesOS" }
 				}
 			};
