﻿// Copyright (c) 2010-2013 SIL International
// This software is licensed under the LGPL, version 2.1 or later
// (http://www.gnu.org/licenses/lgpl-2.1.html)

using System;
using System.IO;
using System.Text;
using NUnit.Framework;

using SIL.FieldWorks.Test.TestUtils;
using SIL.FieldWorks.FDO;
using SIL.FieldWorks.FDO.FDOTests;
using SIL.FieldWorks.FDO.Application.ApplicationServices;
using System.Collections.Generic;
using SIL.FieldWorks.FDO.Infrastructure;
using SIL.FieldWorks.Common.FwUtils;

namespace SIL.FieldWorks.XWorks
{
	/// ----------------------------------------------------------------------------------------
	/// <summary>
	/// Test exporting.
	/// </summary>
	/// ----------------------------------------------------------------------------------------
	[TestFixture]
	public class ExportDialogTests : BaseTest
	{
		#region SemanticDomainXml
		/// <summary>
		/// The XML representation of a (tiny) subset of the Semantic Domains list.
		/// </summary>
		public readonly string s_ksSemanticDomainsXml =
			"<?xml version=\"1.0\" encoding=\"UTF-8\"?>" + Environment.NewLine +
			"<LangProject>" + Environment.NewLine +
			"  <SemanticDomainList>" + Environment.NewLine +
			"    <CmPossibilityList>" + Environment.NewLine +
			"      <IsSorted><Boolean val=\"true\"/></IsSorted>" + Environment.NewLine +
			"      <ItemClsid><Integer val=\"66\"/></ItemClsid>" + Environment.NewLine +
			"      <Depth><Integer val=\"127\"/></Depth>" + Environment.NewLine +
			"      <WsSelector><Integer val=\"-3\"/></WsSelector>" + Environment.NewLine +
			"      <Name>" + Environment.NewLine +
			"        <AUni ws=\"en\">Semantic Domains</AUni>" + Environment.NewLine +
			"      </Name>" + Environment.NewLine +
			"      <Abbreviation>" + Environment.NewLine +
			"        <AUni ws=\"en\">Sem</AUni>" + Environment.NewLine +
			"      </Abbreviation>" + Environment.NewLine +
			"      <Possibilities>" + Environment.NewLine +
			"        <CmSemanticDomain guid=\"63403699-07C1-43F3-A47C-069D6E4316E5\">" + Environment.NewLine +
			"          <Abbreviation>" + Environment.NewLine +
			"            <AUni ws=\"en\">1</AUni>" + Environment.NewLine +
			"          </Abbreviation>" + Environment.NewLine +
			"          <Name>" + Environment.NewLine +
			"            <AUni ws=\"en\">Universe, creation</AUni>" + Environment.NewLine +
			"          </Name>" + Environment.NewLine +
			"          <Description>" + Environment.NewLine +
			"            <AStr ws=\"en\">" + Environment.NewLine +
			"              <Run ws=\"en\">Use this domain for general words referring to the physical universe. Some languages may not have a single word for the universe and may have to use a phrase such as 'rain, soil, and things of the sky' or 'sky, land, and water' or a descriptive phrase such as 'everything you can see' or 'everything that exists'.</Run>" + Environment.NewLine +
			"            </AStr>" + Environment.NewLine +
			"          </Description>" + Environment.NewLine +
			"          <OcmCodes>" + Environment.NewLine +
			"            <Uni>772 Cosmology;  130 Geography</Uni>" + Environment.NewLine +
			"          </OcmCodes>" + Environment.NewLine +
			"          <LouwNidaCodes>" + Environment.NewLine +
			"            <Uni>1A Universe, Creation;  14 Physical Events and States</Uni>" + Environment.NewLine +
			"          </LouwNidaCodes>" + Environment.NewLine +
			"          <Questions>" + Environment.NewLine +
			"            <CmDomainQ>" + Environment.NewLine +
			"              <Question>" + Environment.NewLine +
			"                <AUni ws=\"en\">(1) What words refer to everything we can see?</AUni>" + Environment.NewLine +
			"                <AUni ws=\"fr\">(1) Quels mots se réfèrent à tout ce que nous pouvons voir?</AUni>" + Environment.NewLine +
			"              </Question>" + Environment.NewLine +
			"              <ExampleWords>" + Environment.NewLine +
			"                <AUni ws=\"en\">universe, creation, cosmos, heaven and earth, macrocosm, everything that exists</AUni>" + Environment.NewLine +
			"              </ExampleWords>" + Environment.NewLine +
			"              <ExampleSentences>" + Environment.NewLine +
			"                <AStr ws=\"en\">" + Environment.NewLine +
			"                <Run ws=\"en\">In the beginning God created &lt;the heavens and the earth&gt;.</Run></AStr>" + Environment.NewLine +
			"              </ExampleSentences>" + Environment.NewLine +
			"            </CmDomainQ>" + Environment.NewLine +
			"          </Questions>" + Environment.NewLine +
			"          <SubPossibilities>" + Environment.NewLine +
			"            <CmSemanticDomain guid=\"999581C4-1611-4ACB-AE1B-5E6C1DFE6F0C\">" + Environment.NewLine +
			"              <Abbreviation>" + Environment.NewLine +
			"                <AUni ws=\"en\">1.1</AUni>" + Environment.NewLine +
			"              </Abbreviation>" + Environment.NewLine +
			"              <Name>" + Environment.NewLine +
			"                <AUni ws=\"en\">Sky</AUni>" + Environment.NewLine +
			"              </Name>" + Environment.NewLine +
			"              <Description>" + Environment.NewLine +
			"                <AStr ws=\"en\">" + Environment.NewLine +
			"                  <Run ws=\"en\">Use this domain for words related to the sky.</Run>" + Environment.NewLine +
			"                </AStr>" + Environment.NewLine +
			"              </Description>" + Environment.NewLine +
			"              <LouwNidaCodes>" + Environment.NewLine +
			"                <Uni>1B Regions Above the Earth</Uni>" + Environment.NewLine +
			"              </LouwNidaCodes>" + Environment.NewLine +
			"              <Questions>" + Environment.NewLine +
			"                <CmDomainQ>" + Environment.NewLine +
			"                  <Question>" + Environment.NewLine +
			"                    <AUni ws=\"en\">(1) What words are used to refer to the sky?</AUni>" + Environment.NewLine +
			"                  </Question>" + Environment.NewLine +
			"                  <ExampleWords>" + Environment.NewLine +
			"                    <AUni ws=\"en\">sky, firmament, canopy, vault</AUni>" + Environment.NewLine +
			"                  </ExampleWords>" + Environment.NewLine +
			"                </CmDomainQ>" + Environment.NewLine +
			"                <CmDomainQ>" + Environment.NewLine +
			"                  <Question>" + Environment.NewLine +
			"                    <AUni ws=\"en\">(2) What words refer to the air around the earth?</AUni>" + Environment.NewLine +
			"                  </Question>" + Environment.NewLine +
			"                  <ExampleWords>" + Environment.NewLine +
			"                    <AUni ws=\"en\">air, atmosphere, airspace, stratosphere, ozone layer</AUni>" + Environment.NewLine +
			"                  </ExampleWords>" + Environment.NewLine +
			"                </CmDomainQ>" + Environment.NewLine +
			"                <CmDomainQ>" + Environment.NewLine +
			"                  <Question>" + Environment.NewLine +
			"                    <AUni ws=\"en\">(3) What words are used to refer to the place or area beyond the sky?</AUni>" + Environment.NewLine +
			"                  </Question>" + Environment.NewLine +
			"                  <ExampleWords>" + Environment.NewLine +
			"                    <AUni ws=\"en\">heaven, space, outer space, ether, void, solar system</AUni>" + Environment.NewLine +
			"                  </ExampleWords>" + Environment.NewLine +
			"                </CmDomainQ>" + Environment.NewLine +
			"              </Questions>" + Environment.NewLine +
			"              <SubPossibilities>" + Environment.NewLine +
			"                <CmSemanticDomain guid=\"DC1A2C6F-1B32-4631-8823-36DACC8CB7BB\">" + Environment.NewLine +
			"                  <Abbreviation>" + Environment.NewLine +
			"                    <AUni ws=\"en\">1.1.1</AUni>" + Environment.NewLine +
			"                  </Abbreviation>" + Environment.NewLine +
			"                  <Name>" + Environment.NewLine +
			"                    <AUni ws=\"en\">Sun</AUni>" + Environment.NewLine +
			"                  </Name>" + Environment.NewLine +
			"                  <Description>" + Environment.NewLine +
			"                    <AStr ws=\"en\">" + Environment.NewLine +
			"                      <Run ws=\"en\">Use this domain for words related to the sun. The sun does three basic things. It moves, it gives light, and it gives heat. These three actions are involved in the meanings of most of the words in this domain. Since the sun moves below the horizon, many words refer to it setting or rising. Since the sun is above the clouds, many words refer to it moving behind the clouds and the clouds blocking its light. The sun's light and heat also produce secondary effects. The sun causes plants to grow, and it causes damage to things.</Run>" + Environment.NewLine +
			"                    </AStr>" + Environment.NewLine +
			"                  </Description>" + Environment.NewLine +
			"                  <LouwNidaCodes>" + Environment.NewLine +
			"                    <Uni>1D Heavenly Bodies</Uni>" + Environment.NewLine +
			"                  </LouwNidaCodes>" + Environment.NewLine +
			"                  <Questions>" + Environment.NewLine +
			"                    <CmDomainQ>" + Environment.NewLine +
			"                      <Question>" + Environment.NewLine +
			"                        <AUni ws=\"en\">(1) What words refer to the sun?</AUni>" + Environment.NewLine +
			"                      </Question>" + Environment.NewLine +
			"                      <ExampleWords>" + Environment.NewLine +
			"                        <AUni ws=\"en\">sun, solar, sol, daystar, our star</AUni>" + Environment.NewLine +
			"                      </ExampleWords>" + Environment.NewLine +
			"                    </CmDomainQ>" + Environment.NewLine +
			"                    <CmDomainQ>" + Environment.NewLine +
			"                      <Question>" + Environment.NewLine +
			"                        <AUni ws=\"en\">(2) What words refer to how the sun moves?</AUni>" + Environment.NewLine +
			"                      </Question>" + Environment.NewLine +
			"                      <ExampleWords>" + Environment.NewLine +
			"                        <AUni ws=\"en\">rise, set, cross the sky, come up, go down, sink</AUni>" + Environment.NewLine +
			"                      </ExampleWords>" + Environment.NewLine +
			"                    </CmDomainQ>" + Environment.NewLine +
			"                    <CmDomainQ>" + Environment.NewLine +
			"                      <Question>" + Environment.NewLine +
			"                        <AUni ws=\"en\">(3) What words refer to the time when the sun rises?</AUni>" + Environment.NewLine +
			"                      </Question>" + Environment.NewLine +
			"                      <ExampleWords>" + Environment.NewLine +
			"                        <AUni ws=\"en\">dawn, sunrise, sunup, daybreak, cockcrow, </AUni>" + Environment.NewLine +
			"                      </ExampleWords>" + Environment.NewLine +
			"                      <ExampleSentences>" + Environment.NewLine +
			"                        " + Environment.NewLine +
			"                        <AStr ws=\"en\">" + Environment.NewLine +
			"                        <Run ws=\"en\">We got up before &lt;dawn&gt;, in order to get an early start.</Run></AStr>" + Environment.NewLine +
			"                      </ExampleSentences>" + Environment.NewLine +
			"                    </CmDomainQ>" + Environment.NewLine +
			"                  </Questions>" + Environment.NewLine +
			"                  <SubPossibilities>" + Environment.NewLine +
			"                    <CmSemanticDomain guid=\"1BD42665-0610-4442-8D8D-7C666FEE3A6D\">" + Environment.NewLine +
			"                      <Abbreviation>" + Environment.NewLine +
			"                        <AUni ws=\"en\">1.1.1.1</AUni>" + Environment.NewLine +
			"                      </Abbreviation>" + Environment.NewLine +
			"                      <Name>" + Environment.NewLine +
			"                        <AUni ws=\"en\">Moon</AUni>" + Environment.NewLine +
			"                      </Name>" + Environment.NewLine +
			"                      <Description>" + Environment.NewLine +
			"                        <AStr ws=\"en\">" + Environment.NewLine +
			"                          <Run ws=\"en\">Use this domain for words related to the moon. In your culture people may believe things about the moon. For instance in European culture people used to believe that the moon caused people to become crazy. So in English we have words like \"moon-struck\" and \"lunatic.\" You should include such words in this domain.</Run>" + Environment.NewLine +
			"                        </AStr>" + Environment.NewLine +
			"                      </Description>" + Environment.NewLine +
			"                      <Questions>" + Environment.NewLine +
			"                        <CmDomainQ>" + Environment.NewLine +
			"                          <Question>" + Environment.NewLine +
			"                            <AUni ws=\"en\">(1) What words refer to the moon?</AUni>" + Environment.NewLine +
			"                          </Question>" + Environment.NewLine +
			"                          <ExampleWords>" + Environment.NewLine +
			"                            <AUni ws=\"en\">moon, lunar, satellite</AUni>" + Environment.NewLine +
			"                          </ExampleWords>" + Environment.NewLine +
			"                        </CmDomainQ>" + Environment.NewLine +
			"                      </Questions>" + Environment.NewLine +
			"                    </CmSemanticDomain>" + Environment.NewLine +
			"                    <CmSemanticDomain guid=\"B044E890-CE30-455C-AEDE-7E9D5569396E\">" + Environment.NewLine +
			"                      <Abbreviation>" + Environment.NewLine +
			"                        <AUni ws=\"en\">1.1.1.2</AUni>" + Environment.NewLine +
			"                      </Abbreviation>" + Environment.NewLine +
			"                      <Name>" + Environment.NewLine +
			"                        <AUni ws=\"en\">Star</AUni>" + Environment.NewLine +
			"                      </Name>" + Environment.NewLine +
			"                      <Description>" + Environment.NewLine +
			"                        <AStr ws=\"en\">" + Environment.NewLine +
			"                          <Run ws=\"en\">Use this domain for words related to the stars and other heavenly bodies.</Run>" + Environment.NewLine +
			"                        </AStr>" + Environment.NewLine +
			"                      </Description>" + Environment.NewLine +
			"                      <Questions>" + Environment.NewLine +
			"                        <CmDomainQ>" + Environment.NewLine +
			"                          <Question>" + Environment.NewLine +
			"                            <AUni ws=\"en\">(1) What words are used to refer to the stars?</AUni>" + Environment.NewLine +
			"                          </Question>" + Environment.NewLine +
			"                          <ExampleWords>" + Environment.NewLine +
			"                            <AUni ws=\"en\">star, starry, stellar</AUni>" + Environment.NewLine +
			"                          </ExampleWords>" + Environment.NewLine +
			"                        </CmDomainQ>" + Environment.NewLine +
			"                        <CmDomainQ>" + Environment.NewLine +
			"                          <Question>" + Environment.NewLine +
			"                            <AUni ws=\"en\">(2) What words describe the sky when the stars are shining?</AUni>" + Environment.NewLine +
			"                          </Question>" + Environment.NewLine +
			"                          <ExampleWords>" + Environment.NewLine +
			"                            <AUni ws=\"en\">starlit (sky), (sky is) ablaze with stars, starry (sky), star studded (sky), stars are shining</AUni>" + Environment.NewLine +
			"                          </ExampleWords>" + Environment.NewLine +
			"                        </CmDomainQ>" + Environment.NewLine +
			"                      </Questions>" + Environment.NewLine +
			"                    </CmSemanticDomain>" + Environment.NewLine +
			"                  </SubPossibilities>" + Environment.NewLine +
			"                </CmSemanticDomain>" + Environment.NewLine +
			"                <CmSemanticDomain guid=\"E836B01B-6C1A-4D41-B90A-EA5F349F88D4\">" + Environment.NewLine +
			"                  <Abbreviation>" + Environment.NewLine +
			"                    <AUni ws=\"en\">1.1.2</AUni>" + Environment.NewLine +
			"                  </Abbreviation>" + Environment.NewLine +
			"                  <Name>" + Environment.NewLine +
			"                    <AUni ws=\"en\">Air</AUni>" + Environment.NewLine +
			"                  </Name>" + Environment.NewLine +
			"                  <Description>" + Environment.NewLine +
			"                    <AStr ws=\"en\">" + Environment.NewLine +
			"                      <Run ws=\"en\">Use this domain for words related to the air around us, including the air we breathe and the atmosphere around the earth.</Run>" + Environment.NewLine +
			"                    </AStr>" + Environment.NewLine +
			"                  </Description>" + Environment.NewLine +
			"                  <LouwNidaCodes>" + Environment.NewLine +
			"                    <Uni>2B Air</Uni>" + Environment.NewLine +
			"                  </LouwNidaCodes>" + Environment.NewLine +
			"                  <RelatedDomains>" + Environment.NewLine +
			"                    <Link guid=\"999581C4-1611-4ACB-AE1B-5E6C1DFE6F0C\"/>" + Environment.NewLine +
			"                    <Link guid=\"7FE69C4C-2603-4949-AFCA-F39C010AD24E\"/>" + Environment.NewLine +
			"                  </RelatedDomains>" + Environment.NewLine +
			"                  <Questions>" + Environment.NewLine +
			"                    <CmDomainQ>" + Environment.NewLine +
			"                      <Question>" + Environment.NewLine +
			"                        <AUni ws=\"en\">(1) What words refer to the air we breathe?</AUni>" + Environment.NewLine +
			"                      </Question>" + Environment.NewLine +
			"                      <ExampleWords>" + Environment.NewLine +
			"                        <AUni ws=\"en\">air</AUni>" + Environment.NewLine +
			"                      </ExampleWords>" + Environment.NewLine +
			"                    </CmDomainQ>" + Environment.NewLine +
			"                    <CmDomainQ>" + Environment.NewLine +
			"                      <Question>" + Environment.NewLine +
			"                        <AUni ws=\"en\">(2) What words refer to how much water is in the air?</AUni>" + Environment.NewLine +
			"                      </Question>" + Environment.NewLine +
			"                      <ExampleWords>" + Environment.NewLine +
			"                        <AUni ws=\"en\">humid, humidity, damp, dry, sticky, muggy</AUni>" + Environment.NewLine +
			"                      </ExampleWords>" + Environment.NewLine +
			"                    </CmDomainQ>" + Environment.NewLine +
			"                  </Questions>" + Environment.NewLine +
			"                </CmSemanticDomain>" + Environment.NewLine +
			"              </SubPossibilities>" + Environment.NewLine +
			"            </CmSemanticDomain>" + Environment.NewLine +
			"            <CmSemanticDomain guid=\"B47D2604-8B23-41E9-9158-01526DD83894\">" + Environment.NewLine +
			"              <Abbreviation>" + Environment.NewLine +
			"                <AUni ws=\"en\">1.2</AUni>" + Environment.NewLine +
			"              </Abbreviation>" + Environment.NewLine +
			"              <Name>" + Environment.NewLine +
			"                <AUni ws=\"en\">World</AUni>" + Environment.NewLine +
			"              </Name>" + Environment.NewLine +
			"              <Description>" + Environment.NewLine +
			"                <AStr ws=\"en\">" + Environment.NewLine +
			"                  <Run ws=\"en\">Use this domain for words referring to the planet we live on.</Run>" + Environment.NewLine +
			"                </AStr>" + Environment.NewLine +
			"              </Description>" + Environment.NewLine +
			"              <Questions>" + Environment.NewLine +
			"                <CmDomainQ>" + Environment.NewLine +
			"                  <Question>" + Environment.NewLine +
			"                    <AUni ws=\"en\">(1) What words refer to the planet we live on?</AUni>" + Environment.NewLine +
			"                  </Question>" + Environment.NewLine +
			"                  <ExampleWords>" + Environment.NewLine +
			"                    <AUni ws=\"en\">the world, earth, the Earth, the globe, the planet</AUni>" + Environment.NewLine +
			"                  </ExampleWords>" + Environment.NewLine +
			"                </CmDomainQ>" + Environment.NewLine +
			"              </Questions>" + Environment.NewLine +
			"            </CmSemanticDomain>" + Environment.NewLine +
			"            <CmSemanticDomain guid=\"60364974-A005-4567-82E9-7AAEFF894AB0\">" + Environment.NewLine +
			"              <Abbreviation>" + Environment.NewLine +
			"                <AUni ws=\"en\">1.3</AUni>" + Environment.NewLine +
			"              </Abbreviation>" + Environment.NewLine +
			"              <Name>" + Environment.NewLine +
			"                <AUni ws=\"en\">Water</AUni>" + Environment.NewLine +
			"              </Name>" + Environment.NewLine +
			"              <Description>" + Environment.NewLine +
			"                <AStr ws=\"en\">" + Environment.NewLine +
			"                  <Run ws=\"en\">Use this domain for general words referring to water.</Run>" + Environment.NewLine +
			"                </AStr>" + Environment.NewLine +
			"              </Description>" + Environment.NewLine +
			"              <LouwNidaCodes>" + Environment.NewLine +
			"                <Uni>2D Water</Uni>" + Environment.NewLine +
			"              </LouwNidaCodes>" + Environment.NewLine +
			"              <Questions>" + Environment.NewLine +
			"                <CmDomainQ>" + Environment.NewLine +
			"                  <Question>" + Environment.NewLine +
			"                    <AUni ws=\"en\">(1) What general words refer to water?</AUni>" + Environment.NewLine +
			"                  </Question>" + Environment.NewLine +
			"                  <ExampleWords>" + Environment.NewLine +
			"                    <AUni ws=\"en\">water, H2O, moisture</AUni>" + Environment.NewLine +
			"                  </ExampleWords>" + Environment.NewLine +
			"                </CmDomainQ>" + Environment.NewLine +
			"                <CmDomainQ>" + Environment.NewLine +
			"                  <Question>" + Environment.NewLine +
			"                    <AUni ws=\"en\">(2) What words describe something that belongs to the water or is found in water?</AUni>" + Environment.NewLine +
			"                  </Question>" + Environment.NewLine +
			"                  <ExampleWords>" + Environment.NewLine +
			"                    <AUni ws=\"en\">watery, aquatic, amphibious</AUni>" + Environment.NewLine +
			"                  </ExampleWords>" + Environment.NewLine +
			"                </CmDomainQ>" + Environment.NewLine +
			"                <CmDomainQ>" + Environment.NewLine +
			"                  <Question>" + Environment.NewLine +
			"                    <AUni ws=\"en\">(3) What words describe something that water cannot pass through?</AUni>" + Environment.NewLine +
			"                  </Question>" + Environment.NewLine +
			"                  <ExampleWords>" + Environment.NewLine +
			"                    <AUni ws=\"en\">waterproof, watertight</AUni>" + Environment.NewLine +
			"                  </ExampleWords>" + Environment.NewLine +
			"                </CmDomainQ>" + Environment.NewLine +
			"              </Questions>" + Environment.NewLine +
			"            </CmSemanticDomain>" + Environment.NewLine +
			"          </SubPossibilities>" + Environment.NewLine +
			"        </CmSemanticDomain>" + Environment.NewLine +
			"        <CmSemanticDomain guid=\"BA06DE9E-63E1-43E6-AE94-77BEA498379A\">" + Environment.NewLine +
			"          <Abbreviation>" + Environment.NewLine +
			"            <AUni ws=\"en\">2</AUni>" + Environment.NewLine +
			"          </Abbreviation>" + Environment.NewLine +
			"          <Name>" + Environment.NewLine +
			"            <AUni ws=\"en\">Person</AUni>" + Environment.NewLine +
			"          </Name>" + Environment.NewLine +
			"          <Description>" + Environment.NewLine +
			"            <AStr ws=\"en\">" + Environment.NewLine +
			"              <Run ws=\"en\">Use this domain for general words for a person or all mankind.</Run>" + Environment.NewLine +
			"            </AStr>" + Environment.NewLine +
			"          </Description>" + Environment.NewLine +
			"          <LouwNidaCodes>" + Environment.NewLine +
			"            <Uni>9 People;  9A Human Beings</Uni>" + Environment.NewLine +
			"          </LouwNidaCodes>" + Environment.NewLine +
			"          <Questions>" + Environment.NewLine +
			"            <CmDomainQ>" + Environment.NewLine +
			"              <Question>" + Environment.NewLine +
			"                <AUni ws=\"en\">(1) What words refer to a single member of the human race?</AUni>" + Environment.NewLine +
			"              </Question>" + Environment.NewLine +
			"              <ExampleWords>" + Environment.NewLine +
			"                <AUni ws=\"en\">person, human being, man, individual, figure</AUni>" + Environment.NewLine +
			"              </ExampleWords>" + Environment.NewLine +
			"            </CmDomainQ>" + Environment.NewLine +
			"            <CmDomainQ>" + Environment.NewLine +
			"              <Question>" + Environment.NewLine +
			"                <AUni ws=\"en\">(2) What words refer to a person when you aren't sure who the person is?</AUni>" + Environment.NewLine +
			"              </Question>" + Environment.NewLine +
			"              <ExampleWords>" + Environment.NewLine +
			"                <AUni ws=\"en\">someone, somebody</AUni>" + Environment.NewLine +
			"              </ExampleWords>" + Environment.NewLine +
			"            </CmDomainQ>" + Environment.NewLine +
			"          </Questions>" + Environment.NewLine +
			"          <SubPossibilities>" + Environment.NewLine +
			"            <CmSemanticDomain guid=\"1B0270A5-BABF-4151-99F5-279BA5A4B044\">" + Environment.NewLine +
			"              <Abbreviation>" + Environment.NewLine +
			"                <AUni ws=\"en\">2.1</AUni>" + Environment.NewLine +
			"              </Abbreviation>" + Environment.NewLine +
			"              <Name>" + Environment.NewLine +
			"                <AUni ws=\"en\">Body</AUni>" + Environment.NewLine +
			"              </Name>" + Environment.NewLine +
			"              <Description>" + Environment.NewLine +
			"                <AStr ws=\"en\">" + Environment.NewLine +
			"                  <Run ws=\"en\">Use this domain for general words for the whole human body, and general words for any part of the body. Use a drawing or photo to label each part. Some words may be more general than others are and include some of the other words. For instance 'head' is more general than 'face' or 'nose'. Be sure that both general and specific parts are labeled.</Run>" + Environment.NewLine +
			"                </AStr>" + Environment.NewLine +
			"              </Description>" + Environment.NewLine +
			"              <OcmCodes>" + Environment.NewLine +
			"                <Uni>140 Human Biology;  141 Anthropometry;  142 Descriptive Somatology</Uni>" + Environment.NewLine +
			"              </OcmCodes>" + Environment.NewLine +
			"              <LouwNidaCodes>" + Environment.NewLine +
			"                <Uni>8 Body, Body Parts, and Body Products;  8A Body;  8B Parts of the Body</Uni>" + Environment.NewLine +
			"              </LouwNidaCodes>" + Environment.NewLine +
			"              <Questions>" + Environment.NewLine +
			"                <CmDomainQ>" + Environment.NewLine +
			"                  <Question>" + Environment.NewLine +
			"                    <AUni ws=\"en\">(1) What words refer to the body?</AUni>" + Environment.NewLine +
			"                  </Question>" + Environment.NewLine +
			"                  <ExampleWords>" + Environment.NewLine +
			"                    <AUni ws=\"en\">body, </AUni>" + Environment.NewLine +
			"                  </ExampleWords>" + Environment.NewLine +
			"                </CmDomainQ>" + Environment.NewLine +
			"                <CmDomainQ>" + Environment.NewLine +
			"                  <Question>" + Environment.NewLine +
			"                    <AUni ws=\"en\">(2) What words refer to the shape of a person's body?</AUni>" + Environment.NewLine +
			"                  </Question>" + Environment.NewLine +
			"                  <ExampleWords>" + Environment.NewLine +
			"                    <AUni ws=\"en\">build, figure, physique, </AUni>" + Environment.NewLine +
			"                  </ExampleWords>" + Environment.NewLine +
			"                </CmDomainQ>" + Environment.NewLine +
			"                <CmDomainQ>" + Environment.NewLine +
			"                  <Question>" + Environment.NewLine +
			"                    <AUni ws=\"en\">(3) What general words refer to a part of the body?</AUni>" + Environment.NewLine +
			"                  </Question>" + Environment.NewLine +
			"                  <ExampleWords>" + Environment.NewLine +
			"                    <AUni ws=\"en\">part of the body, body part, anatomy, appendage, member, orifice, </AUni>" + Environment.NewLine +
			"                  </ExampleWords>" + Environment.NewLine +
			"                </CmDomainQ>" + Environment.NewLine +
			"              </Questions>" + Environment.NewLine +
			"            </CmSemanticDomain>" + Environment.NewLine +
			"            <CmSemanticDomain guid=\"7FE69C4C-2603-4949-AFCA-F39C010AD24E\">" + Environment.NewLine +
			"              <Abbreviation>" + Environment.NewLine +
			"                <AUni ws=\"en\">2.2</AUni>" + Environment.NewLine +
			"              </Abbreviation>" + Environment.NewLine +
			"              <Name>" + Environment.NewLine +
			"                <AUni ws=\"en\">Body functions</AUni>" + Environment.NewLine +
			"              </Name>" + Environment.NewLine +
			"              <Description>" + Environment.NewLine +
			"                <AStr ws=\"en\">" + Environment.NewLine +
			"                  <Run ws=\"en\">Use this domain for the functions and actions of the whole body. Use the subdomains in this section  for functions, actions, secretions, and products of various parts of the body. In each domain include any special words that are used of animals.</Run>" + Environment.NewLine +
			"                </AStr>" + Environment.NewLine +
			"              </Description>" + Environment.NewLine +
			"              <OcmCodes>" + Environment.NewLine +
			"                <Uni>147 Physiological Data;  514 Elimination</Uni>" + Environment.NewLine +
			"              </OcmCodes>" + Environment.NewLine +
			"              <LouwNidaCodes>" + Environment.NewLine +
			"                <Uni>8C Physiological Products of the Body;  23 Physiological Processes and States</Uni>" + Environment.NewLine +
			"              </LouwNidaCodes>" + Environment.NewLine +
			"              <Questions>" + Environment.NewLine +
			"                <CmDomainQ>" + Environment.NewLine +
			"                  <Question>" + Environment.NewLine +
			"                    <AUni ws=\"en\">(1) What general words refer to the functions of the body?</AUni>" + Environment.NewLine +
			"                  </Question>" + Environment.NewLine +
			"                  <ExampleWords>" + Environment.NewLine +
			"                    <AUni ws=\"en\">function</AUni>" + Environment.NewLine +
			"                  </ExampleWords>" + Environment.NewLine +
			"                </CmDomainQ>" + Environment.NewLine +
			"                <CmDomainQ>" + Environment.NewLine +
			"                  <Question>" + Environment.NewLine +
			"                    <AUni ws=\"en\">(2) What general words refer to secretions of the body?</AUni>" + Environment.NewLine +
			"                  </Question>" + Environment.NewLine +
			"                  <ExampleWords>" + Environment.NewLine +
			"                    <AUni ws=\"en\">secrete, secretion, excrete, excretion, product, fluid, body fluids, discharge, flux, </AUni>" + Environment.NewLine +
			"                  </ExampleWords>" + Environment.NewLine +
			"                </CmDomainQ>" + Environment.NewLine +
			"              </Questions>" + Environment.NewLine +
			"            </CmSemanticDomain>" + Environment.NewLine +
			"          </SubPossibilities>" + Environment.NewLine +
			"        </CmSemanticDomain>" + Environment.NewLine +
			"      </Possibilities>" + Environment.NewLine +
			"    </CmPossibilityList>" + Environment.NewLine +
			"  </SemanticDomainList>" + Environment.NewLine +
			"</LangProject>" + Environment.NewLine;
		#endregion SemanticDomainXml

		private FdoCache m_cache;

		#region Setup and Helper Methods

		/// <summary>
		/// Setup method: create a memory-only mock cache and empty language project.
		/// </summary>
		[SetUp]
		public void CreateMockCache()
		{
			m_cache = FdoCache.CreateCacheWithNewBlankLangProj(
				new TestProjectId(FDOBackendProviderType.kMemoryOnly, null), "en", "fr", "en", new DummyFdoUI(), FwDirectoryFinder.FdoDirectories, new FdoSettings());
			var xl = new XmlList();
			using (var reader = new StringReader(s_ksSemanticDomainsXml))
				xl.ImportList(m_cache.LangProject, "SemanticDomainList", reader, null);
		}

		/// <summary>
		/// Teardown method: destroy the memory-only mock cache.
		/// </summary>
		[TearDown]
		public void DestroyMockCache()
		{
			m_cache.Dispose();
			m_cache = null;
		}

		#endregion

		/// <summary>
		/// Test the main options of ExportSemanticDomains.
		/// Note: this test is in some ways too precise. For example, it would really be better to produce the red
		/// effect with different styles, which would change the result here. Also, order of attributes is not significant.
		/// There are many other things about the export we could verify.
		/// </summary>
		[Test]
		public void ExportSemanticDomains()
		{
			using (var exportDlg = new ExportDialog())
			{
				exportDlg.SetCache(m_cache);
				var tempPath = Path.GetTempFileName();
				var fxt = new ExportDialog.FxtType { m_sXsltFiles = "SemDomQs.xsl" };
				var fxtPath = Path.Combine(exportDlg.FxtDirectory, "SemDomQs.xml");
				var wss = new List<int> { m_cache.LanguageWritingSystemFactoryAccessor.GetWsFromStr("en") };
				exportDlg.SetTranslationWritingSystems(wss);

				exportDlg.ExportSemanticDomains(new DummyProgressDlg(), new object[] {tempPath, fxt, fxtPath, false});

				string result;
				using (var reader = new StreamReader(tempPath, Encoding.UTF8))
					result = reader.ReadToEnd();
				File.Delete(tempPath);
				Assert.That(result, Is.StringContaining("What words refer to the sun?"));
				Assert.That(result, Is.Not.StringContaining("1.1.1.11.1.1.1"), "should not output double abbr for en");
				Assert.That(result, Is.Not.StringContaining("class: english"),
					"English should not give anything the missing translation style");

				wss.Clear();
				wss.Add(m_cache.LanguageWritingSystemFactoryAccessor.GetWsFromStr("fr"));

				exportDlg.ExportSemanticDomains(new DummyProgressDlg(), new object[] {tempPath, fxt, fxtPath, false});

				using (var reader = new StreamReader(tempPath, Encoding.UTF8))
					result = reader.ReadToEnd();
				File.Delete(tempPath);
				Assert.That(result, Is.Not.StringContaining("What words refer to the sun?"),
					"french export should not have english questions");
				Assert.That(result, Is.StringContaining("<p class=\"quest1\" lang=\"fr\">(1) Quels mots se"),
					"French export should have the French question (not english class)");

				exportDlg.ExportSemanticDomains(new DummyProgressDlg(), new object[] {tempPath, fxt, fxtPath, true});
				using (var reader = new StreamReader(tempPath, Encoding.UTF8))
					result = reader.ReadToEnd();
				File.Delete(tempPath);
				Assert.That(result, Is.StringContaining("<span class=\"english\" lang=\"en\">(1) What words refer to the sun?"),
					"french export with all questions should have english where french is missing (in red)");
				Assert.That(result, Is.StringContaining("<p class=\"quest1\" lang=\"fr\">(1) Quels mots se"),
					"French export should have the French question (not red)");
				Assert.That(result, Is.Not.StringContaining("What words refer to everything we can see"),
					"French export should not have English alternative where French is present");
			}
		}

		///--------------------------------------------------------------------------------------
		/// <summary>
		/// Tests the method ExportTranslatedLists.
		/// </summary>
		///--------------------------------------------------------------------------------------
		[Test]
		public void ExportTranslatedLists()
		{
			Assert.AreEqual(2, m_cache.LangProject.SemanticDomainListOA.PossibilitiesOS.Count, "The number of top-level semantic domains");
			ICmSemanticDomainRepository repoSemDom = m_cache.ServiceLocator.GetInstance<ICmSemanticDomainRepository>();
			Assert.AreEqual(11, repoSemDom.Count, "The total number of semantic domains");
			int wsFr = m_cache.WritingSystemFactory.GetWsFromStr("fr");
			Assert.AreNotEqual(0, wsFr, "French (fr) should be defined");

			List<ICmPossibilityList> lists = new List<ICmPossibilityList> { m_cache.LangProject.SemanticDomainListOA };
			List<int> wses = new List<int> { wsFr };
			ExportDialog.TranslatedListsExporter exporter = new ExportDialog.TranslatedListsExporter(lists, wses, null);
			using (StringWriter w = new StringWriter())
			{
				exporter.ExportTranslatedLists(w);
				using (StringReader r = new StringReader(w.ToString()))
				{
					w.Close();
					Assert.AreEqual("<?xml version=\"1.0\" encoding=\"UTF-8\"?>", r.ReadLine());
					StringAssert.StartsWith("<Lists date=\"", r.ReadLine());
					Assert.AreEqual("<List owner=\"LangProject\" field=\"SemanticDomainList\" itemClass=\"CmSemanticDomain\">", r.ReadLine());
					Assert.AreEqual("<Name>", r.ReadLine());
					Assert.AreEqual("<AUni ws=\"en\">Semantic Domains</AUni>", r.ReadLine());
					Assert.AreEqual("<AUni ws=\"fr\"></AUni>", r.ReadLine());
					Assert.AreEqual("</Name>", r.ReadLine());
					Assert.AreEqual("<Abbreviation>", r.ReadLine());
					Assert.AreEqual("<AUni ws=\"en\">Sem</AUni>", r.ReadLine());
					Assert.AreEqual("<AUni ws=\"fr\"></AUni>", r.ReadLine());
					Assert.AreEqual("</Abbreviation>", r.ReadLine());
					Assert.AreEqual("<Possibilities>", r.ReadLine());
					Assert.AreEqual("<CmSemanticDomain guid=\"63403699-07c1-43f3-a47c-069d6e4316e5\">", r.ReadLine());
					Assert.AreEqual("<Name>", r.ReadLine());
					Assert.AreEqual("<AUni ws=\"en\">Universe, creation</AUni>", r.ReadLine());
					Assert.AreEqual("<AUni ws=\"fr\"></AUni>", r.ReadLine());
					Assert.AreEqual("</Name>", r.ReadLine());
					Assert.AreEqual("<Abbreviation>", r.ReadLine());
					Assert.AreEqual("<AUni ws=\"en\">1</AUni>", r.ReadLine());
					Assert.AreEqual("<AUni ws=\"fr\"></AUni>", r.ReadLine());
					Assert.AreEqual("</Abbreviation>", r.ReadLine());
					Assert.AreEqual("<Description>", r.ReadLine());
					Assert.AreEqual("<AStr ws=\"en\">", r.ReadLine());
					Assert.AreEqual("<Run ws=\"en\">Use this domain for general words referring to the physical universe. Some languages may not have a single word for the universe and may have to use a phrase such as 'rain, soil, and things of the sky' or 'sky, land, and water' or a descriptive phrase such as 'everything you can see' or 'everything that exists'.</Run>", r.ReadLine());
					Assert.AreEqual("</AStr>", r.ReadLine());
					Assert.AreEqual("<AStr ws=\"fr\">", r.ReadLine());
					Assert.AreEqual("<Run ws=\"fr\"></Run>", r.ReadLine());
					Assert.AreEqual("</AStr>", r.ReadLine());
					Assert.AreEqual("</Description>", r.ReadLine());
					Assert.AreEqual("<Questions>", r.ReadLine());
					Assert.AreEqual("<CmDomainQ>", r.ReadLine());
					Assert.AreEqual("<Question>", r.ReadLine());
					Assert.AreEqual("<AUni ws=\"en\">(1) What words refer to everything we can see?</AUni>", r.ReadLine());
					Assert.AreEqual("<AUni ws=\"fr\">(1) Quels mots se réfèrent à tout ce que nous pouvons voir?</AUni>", r.ReadLine());
					Assert.AreEqual("</Question>", r.ReadLine());
					Assert.AreEqual("<ExampleWords>", r.ReadLine());
					Assert.AreEqual("<AUni ws=\"en\">universe, creation, cosmos, heaven and earth, macrocosm, everything that exists</AUni>", r.ReadLine());
					Assert.AreEqual("<AUni ws=\"fr\"></AUni>", r.ReadLine());
					Assert.AreEqual("</ExampleWords>", r.ReadLine());
					Assert.AreEqual("<ExampleSentences>", r.ReadLine());
					Assert.AreEqual("<AStr ws=\"en\">", r.ReadLine());
					Assert.AreEqual("<Run ws=\"en\">In the beginning God created &lt;the heavens and the earth&gt;.</Run>", r.ReadLine());
					Assert.AreEqual("</AStr>", r.ReadLine());
					Assert.AreEqual("<AStr ws=\"fr\">", r.ReadLine());
					Assert.AreEqual("<Run ws=\"fr\"></Run>", r.ReadLine());
					Assert.AreEqual("</AStr>", r.ReadLine());
					Assert.AreEqual("</ExampleSentences>", r.ReadLine());
					Assert.AreEqual("</CmDomainQ>", r.ReadLine());
					Assert.AreEqual("</Questions>", r.ReadLine());
					Assert.AreEqual("<SubPossibilities>", r.ReadLine());
					Assert.AreEqual("<CmSemanticDomain guid=\"999581c4-1611-4acb-ae1b-5e6c1dfe6f0c\">", r.ReadLine());
					Assert.AreEqual("<Name>", r.ReadLine());
					Assert.AreEqual("<AUni ws=\"en\">Sky</AUni>", r.ReadLine());
					Assert.AreEqual("<AUni ws=\"fr\"></AUni>", r.ReadLine());
					Assert.AreEqual("</Name>", r.ReadLine());
					Assert.AreEqual("<Abbreviation>", r.ReadLine());
					Assert.AreEqual("<AUni ws=\"en\">1.1</AUni>", r.ReadLine());
					Assert.AreEqual("<AUni ws=\"fr\"></AUni>", r.ReadLine());
					Assert.AreEqual("</Abbreviation>", r.ReadLine());
					Assert.AreEqual("<Description>", r.ReadLine());
					Assert.AreEqual("<AStr ws=\"en\">", r.ReadLine());
					Assert.AreEqual("<Run ws=\"en\">Use this domain for words related to the sky.</Run>", r.ReadLine());
					Assert.AreEqual("</AStr>", r.ReadLine());
					Assert.AreEqual("<AStr ws=\"fr\">", r.ReadLine());
					Assert.AreEqual("<Run ws=\"fr\"></Run>", r.ReadLine());
					Assert.AreEqual("</AStr>", r.ReadLine());
					Assert.AreEqual("</Description>", r.ReadLine());
					Assert.AreEqual("<Questions>", r.ReadLine());
					Assert.AreEqual("<CmDomainQ>", r.ReadLine());
					Assert.AreEqual("<Question>", r.ReadLine());
					Assert.AreEqual("<AUni ws=\"en\">(1) What words are used to refer to the sky?</AUni>", r.ReadLine());
					Assert.AreEqual("<AUni ws=\"fr\"></AUni>", r.ReadLine());
					Assert.AreEqual("</Question>", r.ReadLine());
					Assert.AreEqual("<ExampleWords>", r.ReadLine());
					Assert.AreEqual("<AUni ws=\"en\">sky, firmament, canopy, vault</AUni>", r.ReadLine());
					Assert.AreEqual("<AUni ws=\"fr\"></AUni>", r.ReadLine());
					Assert.AreEqual("</ExampleWords>", r.ReadLine());
					Assert.AreEqual("</CmDomainQ>", r.ReadLine());
					Assert.AreEqual("<CmDomainQ>", r.ReadLine());
					Assert.AreEqual("<Question>", r.ReadLine());
					Assert.AreEqual("<AUni ws=\"en\">(2) What words refer to the air around the earth?</AUni>", r.ReadLine());
					Assert.AreEqual("<AUni ws=\"fr\"></AUni>", r.ReadLine());
					Assert.AreEqual("</Question>", r.ReadLine());
					Assert.AreEqual("<ExampleWords>", r.ReadLine());
					Assert.AreEqual("<AUni ws=\"en\">air, atmosphere, airspace, stratosphere, ozone layer</AUni>", r.ReadLine());
					Assert.AreEqual("<AUni ws=\"fr\"></AUni>", r.ReadLine());
					Assert.AreEqual("</ExampleWords>", r.ReadLine());
					Assert.AreEqual("</CmDomainQ>", r.ReadLine());
					Assert.AreEqual("<CmDomainQ>", r.ReadLine());
					Assert.AreEqual("<Question>", r.ReadLine());
					Assert.AreEqual("<AUni ws=\"en\">(3) What words are used to refer to the place or area beyond the sky?</AUni>", r.ReadLine());
					Assert.AreEqual("<AUni ws=\"fr\"></AUni>", r.ReadLine());
					Assert.AreEqual("</Question>", r.ReadLine());
					Assert.AreEqual("<ExampleWords>", r.ReadLine());
					Assert.AreEqual("<AUni ws=\"en\">heaven, space, outer space, ether, void, solar system</AUni>", r.ReadLine());
					Assert.AreEqual("<AUni ws=\"fr\"></AUni>", r.ReadLine());
					Assert.AreEqual("</ExampleWords>", r.ReadLine());
					Assert.AreEqual("</CmDomainQ>", r.ReadLine());
					Assert.AreEqual("</Questions>", r.ReadLine());
					Assert.AreEqual("<SubPossibilities>", r.ReadLine());
					Assert.AreEqual("<CmSemanticDomain guid=\"dc1a2c6f-1b32-4631-8823-36dacc8cb7bb\">", r.ReadLine());
					Assert.AreEqual("<Name>", r.ReadLine());
					Assert.AreEqual("<AUni ws=\"en\">Sun</AUni>", r.ReadLine());
					Assert.AreEqual("<AUni ws=\"fr\"></AUni>", r.ReadLine());
					Assert.AreEqual("</Name>", r.ReadLine());
					Assert.AreEqual("<Abbreviation>", r.ReadLine());
					Assert.AreEqual("<AUni ws=\"en\">1.1.1</AUni>", r.ReadLine());
					Assert.AreEqual("<AUni ws=\"fr\"></AUni>", r.ReadLine());
					Assert.AreEqual("</Abbreviation>", r.ReadLine());
					Assert.AreEqual("<Description>", r.ReadLine());
					Assert.AreEqual("<AStr ws=\"en\">", r.ReadLine());
					Assert.AreEqual("<Run ws=\"en\">Use this domain for words related to the sun. The sun does three basic things. It moves, it gives light, and it gives heat. These three actions are involved in the meanings of most of the words in this domain. Since the sun moves below the horizon, many words refer to it setting or rising. Since the sun is above the clouds, many words refer to it moving behind the clouds and the clouds blocking its light. The sun's light and heat also produce secondary effects. The sun causes plants to grow, and it causes damage to things.</Run>", r.ReadLine());
					Assert.AreEqual("</AStr>", r.ReadLine());
					Assert.AreEqual("<AStr ws=\"fr\">", r.ReadLine());
					Assert.AreEqual("<Run ws=\"fr\"></Run>", r.ReadLine());
					Assert.AreEqual("</AStr>", r.ReadLine());
					Assert.AreEqual("</Description>", r.ReadLine());
					Assert.AreEqual("<Questions>", r.ReadLine());
					Assert.AreEqual("<CmDomainQ>", r.ReadLine());
					Assert.AreEqual("<Question>", r.ReadLine());
					Assert.AreEqual("<AUni ws=\"en\">(1) What words refer to the sun?</AUni>", r.ReadLine());
					Assert.AreEqual("<AUni ws=\"fr\"></AUni>", r.ReadLine());
					Assert.AreEqual("</Question>", r.ReadLine());
					Assert.AreEqual("<ExampleWords>", r.ReadLine());
					Assert.AreEqual("<AUni ws=\"en\">sun, solar, sol, daystar, our star</AUni>", r.ReadLine());
					Assert.AreEqual("<AUni ws=\"fr\"></AUni>", r.ReadLine());
					Assert.AreEqual("</ExampleWords>", r.ReadLine());
					Assert.AreEqual("</CmDomainQ>", r.ReadLine());
					Assert.AreEqual("<CmDomainQ>", r.ReadLine());
					Assert.AreEqual("<Question>", r.ReadLine());
					Assert.AreEqual("<AUni ws=\"en\">(2) What words refer to how the sun moves?</AUni>", r.ReadLine());
					Assert.AreEqual("<AUni ws=\"fr\"></AUni>", r.ReadLine());
					Assert.AreEqual("</Question>", r.ReadLine());
					Assert.AreEqual("<ExampleWords>", r.ReadLine());
					Assert.AreEqual("<AUni ws=\"en\">rise, set, cross the sky, come up, go down, sink</AUni>", r.ReadLine());
					Assert.AreEqual("<AUni ws=\"fr\"></AUni>", r.ReadLine());
					Assert.AreEqual("</ExampleWords>", r.ReadLine());
					Assert.AreEqual("</CmDomainQ>", r.ReadLine());
					Assert.AreEqual("<CmDomainQ>", r.ReadLine());
					Assert.AreEqual("<Question>", r.ReadLine());
					Assert.AreEqual("<AUni ws=\"en\">(3) What words refer to the time when the sun rises?</AUni>", r.ReadLine());
					Assert.AreEqual("<AUni ws=\"fr\"></AUni>", r.ReadLine());
					Assert.AreEqual("</Question>", r.ReadLine());
					Assert.AreEqual("<ExampleWords>", r.ReadLine());
					Assert.AreEqual("<AUni ws=\"en\">dawn, sunrise, sunup, daybreak, cockcrow, </AUni>", r.ReadLine());
					Assert.AreEqual("<AUni ws=\"fr\"></AUni>", r.ReadLine());
					Assert.AreEqual("</ExampleWords>", r.ReadLine());
					Assert.AreEqual("<ExampleSentences>", r.ReadLine());
					Assert.AreEqual("<AStr ws=\"en\">", r.ReadLine());
					Assert.AreEqual("<Run ws=\"en\">We got up before &lt;dawn&gt;, in order to get an early start.</Run>", r.ReadLine());
					Assert.AreEqual("</AStr>", r.ReadLine());
					Assert.AreEqual("<AStr ws=\"fr\">", r.ReadLine());
					Assert.AreEqual("<Run ws=\"fr\"></Run>", r.ReadLine());
					Assert.AreEqual("</AStr>", r.ReadLine());
					Assert.AreEqual("</ExampleSentences>", r.ReadLine());
					Assert.AreEqual("</CmDomainQ>", r.ReadLine());
					Assert.AreEqual("</Questions>", r.ReadLine());
					Assert.AreEqual("<SubPossibilities>", r.ReadLine());
					Assert.AreEqual("<CmSemanticDomain guid=\"1bd42665-0610-4442-8d8d-7c666fee3a6d\">", r.ReadLine());
					Assert.AreEqual("<Name>", r.ReadLine());
					Assert.AreEqual("<AUni ws=\"en\">Moon</AUni>", r.ReadLine());
					Assert.AreEqual("<AUni ws=\"fr\"></AUni>", r.ReadLine());
					Assert.AreEqual("</Name>", r.ReadLine());
					Assert.AreEqual("<Abbreviation>", r.ReadLine());
					Assert.AreEqual("<AUni ws=\"en\">1.1.1.1</AUni>", r.ReadLine());
					Assert.AreEqual("<AUni ws=\"fr\"></AUni>", r.ReadLine());
					Assert.AreEqual("</Abbreviation>", r.ReadLine());
					Assert.AreEqual("<Description>", r.ReadLine());
					Assert.AreEqual("<AStr ws=\"en\">", r.ReadLine());
					Assert.AreEqual("<Run ws=\"en\">Use this domain for words related to the moon. In your culture people may believe things about the moon. For instance in European culture people used to believe that the moon caused people to become crazy. So in English we have words like &quot;moon-struck&quot; and &quot;lunatic.&quot; You should include such words in this domain.</Run>", r.ReadLine());
					Assert.AreEqual("</AStr>", r.ReadLine());
					Assert.AreEqual("<AStr ws=\"fr\">", r.ReadLine());
					Assert.AreEqual("<Run ws=\"fr\"></Run>", r.ReadLine());
					Assert.AreEqual("</AStr>", r.ReadLine());
					Assert.AreEqual("</Description>", r.ReadLine());
					Assert.AreEqual("<Questions>", r.ReadLine());
					Assert.AreEqual("<CmDomainQ>", r.ReadLine());
					Assert.AreEqual("<Question>", r.ReadLine());
					Assert.AreEqual("<AUni ws=\"en\">(1) What words refer to the moon?</AUni>", r.ReadLine());
					Assert.AreEqual("<AUni ws=\"fr\"></AUni>", r.ReadLine());
					Assert.AreEqual("</Question>", r.ReadLine());
					Assert.AreEqual("<ExampleWords>", r.ReadLine());
					Assert.AreEqual("<AUni ws=\"en\">moon, lunar, satellite</AUni>", r.ReadLine());
					Assert.AreEqual("<AUni ws=\"fr\"></AUni>", r.ReadLine());
					Assert.AreEqual("</ExampleWords>", r.ReadLine());
					Assert.AreEqual("</CmDomainQ>", r.ReadLine());
					Assert.AreEqual("</Questions>", r.ReadLine());
					Assert.AreEqual("</CmSemanticDomain>", r.ReadLine());
					Assert.AreEqual("<CmSemanticDomain guid=\"b044e890-ce30-455c-aede-7e9d5569396e\">", r.ReadLine());
					Assert.AreEqual("<Name>", r.ReadLine());
					Assert.AreEqual("<AUni ws=\"en\">Star</AUni>", r.ReadLine());
					Assert.AreEqual("<AUni ws=\"fr\"></AUni>", r.ReadLine());
					Assert.AreEqual("</Name>", r.ReadLine());
					Assert.AreEqual("<Abbreviation>", r.ReadLine());
					Assert.AreEqual("<AUni ws=\"en\">1.1.1.2</AUni>", r.ReadLine());
					Assert.AreEqual("<AUni ws=\"fr\"></AUni>", r.ReadLine());
					Assert.AreEqual("</Abbreviation>", r.ReadLine());
					Assert.AreEqual("<Description>", r.ReadLine());
					Assert.AreEqual("<AStr ws=\"en\">", r.ReadLine());
					Assert.AreEqual("<Run ws=\"en\">Use this domain for words related to the stars and other heavenly bodies.</Run>", r.ReadLine());
					Assert.AreEqual("</AStr>", r.ReadLine());
					Assert.AreEqual("<AStr ws=\"fr\">", r.ReadLine());
					Assert.AreEqual("<Run ws=\"fr\"></Run>", r.ReadLine());
					Assert.AreEqual("</AStr>", r.ReadLine());
					Assert.AreEqual("</Description>", r.ReadLine());
					Assert.AreEqual("<Questions>", r.ReadLine());
					Assert.AreEqual("<CmDomainQ>", r.ReadLine());
					Assert.AreEqual("<Question>", r.ReadLine());
					Assert.AreEqual("<AUni ws=\"en\">(1) What words are used to refer to the stars?</AUni>", r.ReadLine());
					Assert.AreEqual("<AUni ws=\"fr\"></AUni>", r.ReadLine());
					Assert.AreEqual("</Question>", r.ReadLine());
					Assert.AreEqual("<ExampleWords>", r.ReadLine());
					Assert.AreEqual("<AUni ws=\"en\">star, starry, stellar</AUni>", r.ReadLine());
					Assert.AreEqual("<AUni ws=\"fr\"></AUni>", r.ReadLine());
					Assert.AreEqual("</ExampleWords>", r.ReadLine());
					Assert.AreEqual("</CmDomainQ>", r.ReadLine());
					Assert.AreEqual("<CmDomainQ>", r.ReadLine());
					Assert.AreEqual("<Question>", r.ReadLine());
					Assert.AreEqual("<AUni ws=\"en\">(2) What words describe the sky when the stars are shining?</AUni>", r.ReadLine());
					Assert.AreEqual("<AUni ws=\"fr\"></AUni>", r.ReadLine());
					Assert.AreEqual("</Question>", r.ReadLine());
					Assert.AreEqual("<ExampleWords>", r.ReadLine());
					Assert.AreEqual("<AUni ws=\"en\">starlit (sky), (sky is) ablaze with stars, starry (sky), star studded (sky), stars are shining</AUni>", r.ReadLine());
					Assert.AreEqual("<AUni ws=\"fr\"></AUni>", r.ReadLine());
					Assert.AreEqual("</ExampleWords>", r.ReadLine());
					Assert.AreEqual("</CmDomainQ>", r.ReadLine());
					Assert.AreEqual("</Questions>", r.ReadLine());
					Assert.AreEqual("</CmSemanticDomain>", r.ReadLine());
					Assert.AreEqual("</SubPossibilities>", r.ReadLine());
					Assert.AreEqual("</CmSemanticDomain>", r.ReadLine());
					Assert.AreEqual("<CmSemanticDomain guid=\"e836b01b-6c1a-4d41-b90a-ea5f349f88d4\">", r.ReadLine());
					Assert.AreEqual("<Name>", r.ReadLine());
					Assert.AreEqual("<AUni ws=\"en\">Air</AUni>", r.ReadLine());
					Assert.AreEqual("<AUni ws=\"fr\"></AUni>", r.ReadLine());
					Assert.AreEqual("</Name>", r.ReadLine());
					Assert.AreEqual("<Abbreviation>", r.ReadLine());
					Assert.AreEqual("<AUni ws=\"en\">1.1.2</AUni>", r.ReadLine());
					Assert.AreEqual("<AUni ws=\"fr\"></AUni>", r.ReadLine());
					Assert.AreEqual("</Abbreviation>", r.ReadLine());
					Assert.AreEqual("<Description>", r.ReadLine());
					Assert.AreEqual("<AStr ws=\"en\">", r.ReadLine());
					Assert.AreEqual("<Run ws=\"en\">Use this domain for words related to the air around us, including the air we breathe and the atmosphere around the earth.</Run>", r.ReadLine());
					Assert.AreEqual("</AStr>", r.ReadLine());
					Assert.AreEqual("<AStr ws=\"fr\">", r.ReadLine());
					Assert.AreEqual("<Run ws=\"fr\"></Run>", r.ReadLine());
					Assert.AreEqual("</AStr>", r.ReadLine());
					Assert.AreEqual("</Description>", r.ReadLine());
					Assert.AreEqual("<Questions>", r.ReadLine());
					Assert.AreEqual("<CmDomainQ>", r.ReadLine());
					Assert.AreEqual("<Question>", r.ReadLine());
					Assert.AreEqual("<AUni ws=\"en\">(1) What words refer to the air we breathe?</AUni>", r.ReadLine());
					Assert.AreEqual("<AUni ws=\"fr\"></AUni>", r.ReadLine());
					Assert.AreEqual("</Question>", r.ReadLine());
					Assert.AreEqual("<ExampleWords>", r.ReadLine());
					Assert.AreEqual("<AUni ws=\"en\">air</AUni>", r.ReadLine());
					Assert.AreEqual("<AUni ws=\"fr\"></AUni>", r.ReadLine());
					Assert.AreEqual("</ExampleWords>", r.ReadLine());
					Assert.AreEqual("</CmDomainQ>", r.ReadLine());
					Assert.AreEqual("<CmDomainQ>", r.ReadLine());
					Assert.AreEqual("<Question>", r.ReadLine());
					Assert.AreEqual("<AUni ws=\"en\">(2) What words refer to how much water is in the air?</AUni>", r.ReadLine());
					Assert.AreEqual("<AUni ws=\"fr\"></AUni>", r.ReadLine());
					Assert.AreEqual("</Question>", r.ReadLine());
					Assert.AreEqual("<ExampleWords>", r.ReadLine());
					Assert.AreEqual("<AUni ws=\"en\">humid, humidity, damp, dry, sticky, muggy</AUni>", r.ReadLine());
					Assert.AreEqual("<AUni ws=\"fr\"></AUni>", r.ReadLine());
					Assert.AreEqual("</ExampleWords>", r.ReadLine());
					Assert.AreEqual("</CmDomainQ>", r.ReadLine());
					Assert.AreEqual("</Questions>", r.ReadLine());
					Assert.AreEqual("</CmSemanticDomain>", r.ReadLine());
					Assert.AreEqual("</SubPossibilities>", r.ReadLine());
					Assert.AreEqual("</CmSemanticDomain>", r.ReadLine());
					Assert.AreEqual("<CmSemanticDomain guid=\"b47d2604-8b23-41e9-9158-01526dd83894\">", r.ReadLine());
					Assert.AreEqual("<Name>", r.ReadLine());
					Assert.AreEqual("<AUni ws=\"en\">World</AUni>", r.ReadLine());
					Assert.AreEqual("<AUni ws=\"fr\"></AUni>", r.ReadLine());
					Assert.AreEqual("</Name>", r.ReadLine());
					Assert.AreEqual("<Abbreviation>", r.ReadLine());
					Assert.AreEqual("<AUni ws=\"en\">1.2</AUni>", r.ReadLine());
					Assert.AreEqual("<AUni ws=\"fr\"></AUni>", r.ReadLine());
					Assert.AreEqual("</Abbreviation>", r.ReadLine());
					Assert.AreEqual("<Description>", r.ReadLine());
					Assert.AreEqual("<AStr ws=\"en\">", r.ReadLine());
					Assert.AreEqual("<Run ws=\"en\">Use this domain for words referring to the planet we live on.</Run>", r.ReadLine());
					Assert.AreEqual("</AStr>", r.ReadLine());
					Assert.AreEqual("<AStr ws=\"fr\">", r.ReadLine());
					Assert.AreEqual("<Run ws=\"fr\"></Run>", r.ReadLine());
					Assert.AreEqual("</AStr>", r.ReadLine());
					Assert.AreEqual("</Description>", r.ReadLine());
					Assert.AreEqual("<Questions>", r.ReadLine());
					Assert.AreEqual("<CmDomainQ>", r.ReadLine());
					Assert.AreEqual("<Question>", r.ReadLine());
					Assert.AreEqual("<AUni ws=\"en\">(1) What words refer to the planet we live on?</AUni>", r.ReadLine());
					Assert.AreEqual("<AUni ws=\"fr\"></AUni>", r.ReadLine());
					Assert.AreEqual("</Question>", r.ReadLine());
					Assert.AreEqual("<ExampleWords>", r.ReadLine());
					Assert.AreEqual("<AUni ws=\"en\">the world, earth, the Earth, the globe, the planet</AUni>", r.ReadLine());
					Assert.AreEqual("<AUni ws=\"fr\"></AUni>", r.ReadLine());
					Assert.AreEqual("</ExampleWords>", r.ReadLine());
					Assert.AreEqual("</CmDomainQ>", r.ReadLine());
					Assert.AreEqual("</Questions>", r.ReadLine());
					Assert.AreEqual("</CmSemanticDomain>", r.ReadLine());
					Assert.AreEqual("<CmSemanticDomain guid=\"60364974-a005-4567-82e9-7aaeff894ab0\">", r.ReadLine());
					Assert.AreEqual("<Name>", r.ReadLine());
					Assert.AreEqual("<AUni ws=\"en\">Water</AUni>", r.ReadLine());
					Assert.AreEqual("<AUni ws=\"fr\"></AUni>", r.ReadLine());
					Assert.AreEqual("</Name>", r.ReadLine());
					Assert.AreEqual("<Abbreviation>", r.ReadLine());
					Assert.AreEqual("<AUni ws=\"en\">1.3</AUni>", r.ReadLine());
					Assert.AreEqual("<AUni ws=\"fr\"></AUni>", r.ReadLine());
					Assert.AreEqual("</Abbreviation>", r.ReadLine());
					Assert.AreEqual("<Description>", r.ReadLine());
					Assert.AreEqual("<AStr ws=\"en\">", r.ReadLine());
					Assert.AreEqual("<Run ws=\"en\">Use this domain for general words referring to water.</Run>", r.ReadLine());
					Assert.AreEqual("</AStr>", r.ReadLine());
					Assert.AreEqual("<AStr ws=\"fr\">", r.ReadLine());
					Assert.AreEqual("<Run ws=\"fr\"></Run>", r.ReadLine());
					Assert.AreEqual("</AStr>", r.ReadLine());
					Assert.AreEqual("</Description>", r.ReadLine());
					Assert.AreEqual("<Questions>", r.ReadLine());
					Assert.AreEqual("<CmDomainQ>", r.ReadLine());
					Assert.AreEqual("<Question>", r.ReadLine());
					Assert.AreEqual("<AUni ws=\"en\">(1) What general words refer to water?</AUni>", r.ReadLine());
					Assert.AreEqual("<AUni ws=\"fr\"></AUni>", r.ReadLine());
					Assert.AreEqual("</Question>", r.ReadLine());
					Assert.AreEqual("<ExampleWords>", r.ReadLine());
					Assert.AreEqual("<AUni ws=\"en\">water, H2O, moisture</AUni>", r.ReadLine());
					Assert.AreEqual("<AUni ws=\"fr\"></AUni>", r.ReadLine());
					Assert.AreEqual("</ExampleWords>", r.ReadLine());
					Assert.AreEqual("</CmDomainQ>", r.ReadLine());
					Assert.AreEqual("<CmDomainQ>", r.ReadLine());
					Assert.AreEqual("<Question>", r.ReadLine());
					Assert.AreEqual("<AUni ws=\"en\">(2) What words describe something that belongs to the water or is found in water?</AUni>", r.ReadLine());
					Assert.AreEqual("<AUni ws=\"fr\"></AUni>", r.ReadLine());
					Assert.AreEqual("</Question>", r.ReadLine());
					Assert.AreEqual("<ExampleWords>", r.ReadLine());
					Assert.AreEqual("<AUni ws=\"en\">watery, aquatic, amphibious</AUni>", r.ReadLine());
					Assert.AreEqual("<AUni ws=\"fr\"></AUni>", r.ReadLine());
					Assert.AreEqual("</ExampleWords>", r.ReadLine());
					Assert.AreEqual("</CmDomainQ>", r.ReadLine());
					Assert.AreEqual("<CmDomainQ>", r.ReadLine());
					Assert.AreEqual("<Question>", r.ReadLine());
					Assert.AreEqual("<AUni ws=\"en\">(3) What words describe something that water cannot pass through?</AUni>", r.ReadLine());
					Assert.AreEqual("<AUni ws=\"fr\"></AUni>", r.ReadLine());
					Assert.AreEqual("</Question>", r.ReadLine());
					Assert.AreEqual("<ExampleWords>", r.ReadLine());
					Assert.AreEqual("<AUni ws=\"en\">waterproof, watertight</AUni>", r.ReadLine());
					Assert.AreEqual("<AUni ws=\"fr\"></AUni>", r.ReadLine());
					Assert.AreEqual("</ExampleWords>", r.ReadLine());
					Assert.AreEqual("</CmDomainQ>", r.ReadLine());
					Assert.AreEqual("</Questions>", r.ReadLine());
					Assert.AreEqual("</CmSemanticDomain>", r.ReadLine());
					Assert.AreEqual("</SubPossibilities>", r.ReadLine());
					Assert.AreEqual("</CmSemanticDomain>", r.ReadLine());
					Assert.AreEqual("<CmSemanticDomain guid=\"ba06de9e-63e1-43e6-ae94-77bea498379a\">", r.ReadLine());
					Assert.AreEqual("<Name>", r.ReadLine());
					Assert.AreEqual("<AUni ws=\"en\">Person</AUni>", r.ReadLine());
					Assert.AreEqual("<AUni ws=\"fr\"></AUni>", r.ReadLine());
					Assert.AreEqual("</Name>", r.ReadLine());
					Assert.AreEqual("<Abbreviation>", r.ReadLine());
					Assert.AreEqual("<AUni ws=\"en\">2</AUni>", r.ReadLine());
					Assert.AreEqual("<AUni ws=\"fr\"></AUni>", r.ReadLine());
					Assert.AreEqual("</Abbreviation>", r.ReadLine());
					Assert.AreEqual("<Description>", r.ReadLine());
					Assert.AreEqual("<AStr ws=\"en\">", r.ReadLine());
					Assert.AreEqual("<Run ws=\"en\">Use this domain for general words for a person or all mankind.</Run>", r.ReadLine());
					Assert.AreEqual("</AStr>", r.ReadLine());
					Assert.AreEqual("<AStr ws=\"fr\">", r.ReadLine());
					Assert.AreEqual("<Run ws=\"fr\"></Run>", r.ReadLine());
					Assert.AreEqual("</AStr>", r.ReadLine());
					Assert.AreEqual("</Description>", r.ReadLine());
					Assert.AreEqual("<Questions>", r.ReadLine());
					Assert.AreEqual("<CmDomainQ>", r.ReadLine());
					Assert.AreEqual("<Question>", r.ReadLine());
					Assert.AreEqual("<AUni ws=\"en\">(1) What words refer to a single member of the human race?</AUni>", r.ReadLine());
					Assert.AreEqual("<AUni ws=\"fr\"></AUni>", r.ReadLine());
					Assert.AreEqual("</Question>", r.ReadLine());
					Assert.AreEqual("<ExampleWords>", r.ReadLine());
					Assert.AreEqual("<AUni ws=\"en\">person, human being, man, individual, figure</AUni>", r.ReadLine());
					Assert.AreEqual("<AUni ws=\"fr\"></AUni>", r.ReadLine());
					Assert.AreEqual("</ExampleWords>", r.ReadLine());
					Assert.AreEqual("</CmDomainQ>", r.ReadLine());
					Assert.AreEqual("<CmDomainQ>", r.ReadLine());
					Assert.AreEqual("<Question>", r.ReadLine());
					Assert.AreEqual("<AUni ws=\"en\">(2) What words refer to a person when you aren't sure who the person is?</AUni>", r.ReadLine());
					Assert.AreEqual("<AUni ws=\"fr\"></AUni>", r.ReadLine());
					Assert.AreEqual("</Question>", r.ReadLine());
					Assert.AreEqual("<ExampleWords>", r.ReadLine());
					Assert.AreEqual("<AUni ws=\"en\">someone, somebody</AUni>", r.ReadLine());
					Assert.AreEqual("<AUni ws=\"fr\"></AUni>", r.ReadLine());
					Assert.AreEqual("</ExampleWords>", r.ReadLine());
					Assert.AreEqual("</CmDomainQ>", r.ReadLine());
					Assert.AreEqual("</Questions>", r.ReadLine());
					Assert.AreEqual("<SubPossibilities>", r.ReadLine());
					Assert.AreEqual("<CmSemanticDomain guid=\"1b0270a5-babf-4151-99f5-279ba5a4b044\">", r.ReadLine());
					Assert.AreEqual("<Name>", r.ReadLine());
					Assert.AreEqual("<AUni ws=\"en\">Body</AUni>", r.ReadLine());
					Assert.AreEqual("<AUni ws=\"fr\"></AUni>", r.ReadLine());
					Assert.AreEqual("</Name>", r.ReadLine());
					Assert.AreEqual("<Abbreviation>", r.ReadLine());
					Assert.AreEqual("<AUni ws=\"en\">2.1</AUni>", r.ReadLine());
					Assert.AreEqual("<AUni ws=\"fr\"></AUni>", r.ReadLine());
					Assert.AreEqual("</Abbreviation>", r.ReadLine());
					Assert.AreEqual("<Description>", r.ReadLine());
					Assert.AreEqual("<AStr ws=\"en\">", r.ReadLine());
					Assert.AreEqual("<Run ws=\"en\">Use this domain for general words for the whole human body, and general words for any part of the body. Use a drawing or photo to label each part. Some words may be more general than others are and include some of the other words. For instance 'head' is more general than 'face' or 'nose'. Be sure that both general and specific parts are labeled.</Run>", r.ReadLine());
					Assert.AreEqual("</AStr>", r.ReadLine());
					Assert.AreEqual("<AStr ws=\"fr\">", r.ReadLine());
					Assert.AreEqual("<Run ws=\"fr\"></Run>", r.ReadLine());
					Assert.AreEqual("</AStr>", r.ReadLine());
					Assert.AreEqual("</Description>", r.ReadLine());
					Assert.AreEqual("<Questions>", r.ReadLine());
					Assert.AreEqual("<CmDomainQ>", r.ReadLine());
					Assert.AreEqual("<Question>", r.ReadLine());
					Assert.AreEqual("<AUni ws=\"en\">(1) What words refer to the body?</AUni>", r.ReadLine());
					Assert.AreEqual("<AUni ws=\"fr\"></AUni>", r.ReadLine());
					Assert.AreEqual("</Question>", r.ReadLine());
					Assert.AreEqual("<ExampleWords>", r.ReadLine());
					Assert.AreEqual("<AUni ws=\"en\">body, </AUni>", r.ReadLine());
					Assert.AreEqual("<AUni ws=\"fr\"></AUni>", r.ReadLine());
					Assert.AreEqual("</ExampleWords>", r.ReadLine());
					Assert.AreEqual("</CmDomainQ>", r.ReadLine());
					Assert.AreEqual("<CmDomainQ>", r.ReadLine());
					Assert.AreEqual("<Question>", r.ReadLine());
					Assert.AreEqual("<AUni ws=\"en\">(2) What words refer to the shape of a person's body?</AUni>", r.ReadLine());
					Assert.AreEqual("<AUni ws=\"fr\"></AUni>", r.ReadLine());
					Assert.AreEqual("</Question>", r.ReadLine());
						Assert.AreEqual("<ExampleWords>", r.ReadLine());
					Assert.AreEqual("<AUni ws=\"en\">build, figure, physique, </AUni>", r.ReadLine());
					Assert.AreEqual("<AUni ws=\"fr\"></AUni>", r.ReadLine());
					Assert.AreEqual("</ExampleWords>", r.ReadLine());
					Assert.AreEqual("</CmDomainQ>", r.ReadLine());
					Assert.AreEqual("<CmDomainQ>", r.ReadLine());
					Assert.AreEqual("<Question>", r.ReadLine());
					Assert.AreEqual("<AUni ws=\"en\">(3) What general words refer to a part of the body?</AUni>", r.ReadLine());
					Assert.AreEqual("<AUni ws=\"fr\"></AUni>", r.ReadLine());
					Assert.AreEqual("</Question>", r.ReadLine());
					Assert.AreEqual("<ExampleWords>", r.ReadLine());
					Assert.AreEqual("<AUni ws=\"en\">part of the body, body part, anatomy, appendage, member, orifice, </AUni>", r.ReadLine());
					Assert.AreEqual("<AUni ws=\"fr\"></AUni>", r.ReadLine());
					Assert.AreEqual("</ExampleWords>", r.ReadLine());
					Assert.AreEqual("</CmDomainQ>", r.ReadLine());
					Assert.AreEqual("</Questions>", r.ReadLine());
					Assert.AreEqual("</CmSemanticDomain>", r.ReadLine());
					Assert.AreEqual("<CmSemanticDomain guid=\"7fe69c4c-2603-4949-afca-f39c010ad24e\">", r.ReadLine());
					Assert.AreEqual("<Name>", r.ReadLine());
					Assert.AreEqual("<AUni ws=\"en\">Body functions</AUni>", r.ReadLine());
					Assert.AreEqual("<AUni ws=\"fr\"></AUni>", r.ReadLine());
					Assert.AreEqual("</Name>", r.ReadLine());
					Assert.AreEqual("<Abbreviation>", r.ReadLine());
					Assert.AreEqual("<AUni ws=\"en\">2.2</AUni>", r.ReadLine());
					Assert.AreEqual("<AUni ws=\"fr\"></AUni>", r.ReadLine());
					Assert.AreEqual("</Abbreviation>", r.ReadLine());
					Assert.AreEqual("<Description>", r.ReadLine());
					Assert.AreEqual("<AStr ws=\"en\">", r.ReadLine());
					Assert.AreEqual("<Run ws=\"en\">Use this domain for the functions and actions of the whole body. Use the subdomains in this section  for functions, actions, secretions, and products of various parts of the body. In each domain include any special words that are used of animals.</Run>", r.ReadLine());
					Assert.AreEqual("</AStr>", r.ReadLine());
					Assert.AreEqual("<AStr ws=\"fr\">", r.ReadLine());
					Assert.AreEqual("<Run ws=\"fr\"></Run>", r.ReadLine());
					Assert.AreEqual("</AStr>", r.ReadLine());
					Assert.AreEqual("</Description>", r.ReadLine());
					Assert.AreEqual("<Questions>", r.ReadLine());
					Assert.AreEqual("<CmDomainQ>", r.ReadLine());
					Assert.AreEqual("<Question>", r.ReadLine());
					Assert.AreEqual("<AUni ws=\"en\">(1) What general words refer to the functions of the body?</AUni>", r.ReadLine());
					Assert.AreEqual("<AUni ws=\"fr\"></AUni>", r.ReadLine());
					Assert.AreEqual("</Question>", r.ReadLine());
					Assert.AreEqual("<ExampleWords>", r.ReadLine());
					Assert.AreEqual("<AUni ws=\"en\">function</AUni>", r.ReadLine());
					Assert.AreEqual("<AUni ws=\"fr\"></AUni>", r.ReadLine());
					Assert.AreEqual("</ExampleWords>", r.ReadLine());
					Assert.AreEqual("</CmDomainQ>", r.ReadLine());
					Assert.AreEqual("<CmDomainQ>", r.ReadLine());
					Assert.AreEqual("<Question>", r.ReadLine());
					Assert.AreEqual("<AUni ws=\"en\">(2) What general words refer to secretions of the body?</AUni>", r.ReadLine());
					Assert.AreEqual("<AUni ws=\"fr\"></AUni>", r.ReadLine());
					Assert.AreEqual("</Question>", r.ReadLine());
					Assert.AreEqual("<ExampleWords>", r.ReadLine());
					Assert.AreEqual("<AUni ws=\"en\">secrete, secretion, excrete, excretion, product, fluid, body fluids, discharge, flux, </AUni>", r.ReadLine());
					Assert.AreEqual("<AUni ws=\"fr\"></AUni>", r.ReadLine());
					Assert.AreEqual("</ExampleWords>", r.ReadLine());
					Assert.AreEqual("</CmDomainQ>", r.ReadLine());
					Assert.AreEqual("</Questions>", r.ReadLine());
					Assert.AreEqual("</CmSemanticDomain>", r.ReadLine());
					Assert.AreEqual("</SubPossibilities>", r.ReadLine());
					Assert.AreEqual("</CmSemanticDomain>", r.ReadLine());
					Assert.AreEqual("</Possibilities>", r.ReadLine());
					Assert.AreEqual("</List>", r.ReadLine());
					Assert.AreEqual("</Lists>", r.ReadLine());
					Assert.AreEqual("", r.ReadToEnd());
					r.Close();
				}
			}
		}

		///--------------------------------------------------------------------------------------
		/// <summary>
		/// Tests the method ExportTranslatedLists.
		/// </summary>
		///--------------------------------------------------------------------------------------
		[Test]
		public void ExportTranslatedLists2()
		{
			Assert.AreEqual(2, m_cache.LangProject.SemanticDomainListOA.PossibilitiesOS.Count, "The number of top-level semantic domains");
			ICmSemanticDomainRepository repoSemDom = m_cache.ServiceLocator.GetInstance<ICmSemanticDomainRepository>();
			Assert.AreEqual(11, repoSemDom.Count, "The total number of semantic domains");
			int wsFr = m_cache.WritingSystemFactory.GetWsFromStr("fr");
			Assert.AreNotEqual(0, wsFr, "French (fr) should be defined");

			List<ICmPossibilityList> lists = new List<ICmPossibilityList> { m_cache.LangProject.SemanticDomainListOA };
			List<int> wses = new List<int> { wsFr };
			ExportDialog.TranslatedListsExporter exporter = new ExportDialog.TranslatedListsExporter(
				lists, wses, null);

			using (new UndoableUnitOfWorkHelper(m_cache.ActionHandlerAccessor, "Undo test", "Redo test"))
			{
				m_cache.LangProject.SemanticDomainListOA.Name.set_String(wsFr, "Domaines sémantiques");
				ICmSemanticDomain sem1 = repoSemDom.GetObject(new Guid("63403699-07C1-43F3-A47C-069D6E4316E5"));
				Assert.IsNotNull(sem1);
				sem1.Name.set_String(wsFr, "L'univers physique");
				sem1.QuestionsOS[0].Question.set_String(wsFr, "Quels sont les mots qui font référence à tout ce qu'on peut voir?");
				sem1.QuestionsOS[0].ExampleWords.set_String(wsFr, "univers, ciel, terre");
				sem1.QuestionsOS[0].ExampleSentences.set_String(wsFr, "Le rôle du prophète est alors de réveiller le courage et la foi en Dieu.");
				ICmSemanticDomain sem11 = sem1.SubPossibilitiesOS[0] as ICmSemanticDomain;
				Assert.IsNotNull(sem11);
				sem11.Name.set_String(wsFr, "Ciel");
				sem11.QuestionsOS[0].Question.set_String(wsFr, "Quels sont les mots qui signifient le ciel?");
				sem11.QuestionsOS[0].ExampleWords.set_String(wsFr, "ciel, firmament");
				sem11.QuestionsOS[2].Question.set_String(wsFr, "Quels sont les mots qui signifient l'endroit ou le pays au-delà du ciel?");

				string translatedList;
				using (var w = new StringWriter())
				{
					exporter.ExportTranslatedLists(w);
					translatedList = w.ToString();
				}
				using (var r = new StringReader(translatedList))
				{
					Assert.AreEqual("<?xml version=\"1.0\" encoding=\"UTF-8\"?>", r.ReadLine());
					StringAssert.StartsWith("<Lists date=\"", r.ReadLine());
					Assert.AreEqual("<List owner=\"LangProject\" field=\"SemanticDomainList\" itemClass=\"CmSemanticDomain\">", r.ReadLine());
					Assert.AreEqual("<Name>", r.ReadLine());
					Assert.AreEqual("<AUni ws=\"en\">Semantic Domains</AUni>", r.ReadLine());
					Assert.AreEqual("<AUni ws=\"fr\">Domaines sémantiques</AUni>", r.ReadLine());
					Assert.AreEqual("</Name>", r.ReadLine());
					Assert.AreEqual("<Abbreviation>", r.ReadLine());
					Assert.AreEqual("<AUni ws=\"en\">Sem</AUni>", r.ReadLine());
					Assert.AreEqual("<AUni ws=\"fr\"></AUni>", r.ReadLine());
					Assert.AreEqual("</Abbreviation>", r.ReadLine());
					Assert.AreEqual("<Possibilities>", r.ReadLine());
					Assert.AreEqual("<CmSemanticDomain guid=\"63403699-07c1-43f3-a47c-069d6e4316e5\">", r.ReadLine());
					Assert.AreEqual("<Name>", r.ReadLine());
					Assert.AreEqual("<AUni ws=\"en\">Universe, creation</AUni>", r.ReadLine());
					Assert.AreEqual("<AUni ws=\"fr\">L'univers physique</AUni>", r.ReadLine());
					Assert.AreEqual("</Name>", r.ReadLine());
					Assert.AreEqual("<Abbreviation>", r.ReadLine());
					Assert.AreEqual("<AUni ws=\"en\">1</AUni>", r.ReadLine());
					Assert.AreEqual("<AUni ws=\"fr\"></AUni>", r.ReadLine());
					Assert.AreEqual("</Abbreviation>", r.ReadLine());
					Assert.AreEqual("<Description>", r.ReadLine());
					Assert.AreEqual("<AStr ws=\"en\">", r.ReadLine());
					Assert.AreEqual("<Run ws=\"en\">Use this domain for general words referring to the physical universe. Some languages may not have a single word for the universe and may have to use a phrase such as 'rain, soil, and things of the sky' or 'sky, land, and water' or a descriptive phrase such as 'everything you can see' or 'everything that exists'.</Run>", r.ReadLine());
					Assert.AreEqual("</AStr>", r.ReadLine());
					Assert.AreEqual("<AStr ws=\"fr\">", r.ReadLine());
					Assert.AreEqual("<Run ws=\"fr\"></Run>", r.ReadLine());
					Assert.AreEqual("</AStr>", r.ReadLine());
					Assert.AreEqual("</Description>", r.ReadLine());
					Assert.AreEqual("<Questions>", r.ReadLine());
					Assert.AreEqual("<CmDomainQ>", r.ReadLine());
					Assert.AreEqual("<Question>", r.ReadLine());
					Assert.AreEqual("<AUni ws=\"en\">(1) What words refer to everything we can see?</AUni>", r.ReadLine());
					Assert.AreEqual("<AUni ws=\"fr\">Quels sont les mots qui font référence à tout ce qu'on peut voir?</AUni>", r.ReadLine());
					Assert.AreEqual("</Question>", r.ReadLine());
					Assert.AreEqual("<ExampleWords>", r.ReadLine());
					Assert.AreEqual("<AUni ws=\"en\">universe, creation, cosmos, heaven and earth, macrocosm, everything that exists</AUni>", r.ReadLine());
					Assert.AreEqual("<AUni ws=\"fr\">univers, ciel, terre</AUni>", r.ReadLine());
					Assert.AreEqual("</ExampleWords>", r.ReadLine());
					Assert.AreEqual("<ExampleSentences>", r.ReadLine());
					Assert.AreEqual("<AStr ws=\"en\">", r.ReadLine());
					Assert.AreEqual("<Run ws=\"en\">In the beginning God created &lt;the heavens and the earth&gt;.</Run>", r.ReadLine());
					Assert.AreEqual("</AStr>", r.ReadLine());
					Assert.AreEqual("<AStr ws=\"fr\">", r.ReadLine());
					Assert.AreEqual("<Run ws=\"fr\">Le rôle du prophète est alors de réveiller le courage et la foi en Dieu.</Run>", r.ReadLine());
					Assert.AreEqual("</AStr>", r.ReadLine());
					Assert.AreEqual("</ExampleSentences>", r.ReadLine());
					Assert.AreEqual("</CmDomainQ>", r.ReadLine());
					Assert.AreEqual("</Questions>", r.ReadLine());
					Assert.AreEqual("<SubPossibilities>", r.ReadLine());
					Assert.AreEqual("<CmSemanticDomain guid=\"999581c4-1611-4acb-ae1b-5e6c1dfe6f0c\">", r.ReadLine());
					Assert.AreEqual("<Name>", r.ReadLine());
					Assert.AreEqual("<AUni ws=\"en\">Sky</AUni>", r.ReadLine());
					Assert.AreEqual("<AUni ws=\"fr\">Ciel</AUni>", r.ReadLine());
					Assert.AreEqual("</Name>", r.ReadLine());
					Assert.AreEqual("<Abbreviation>", r.ReadLine());
					Assert.AreEqual("<AUni ws=\"en\">1.1</AUni>", r.ReadLine());
					Assert.AreEqual("<AUni ws=\"fr\"></AUni>", r.ReadLine());
					Assert.AreEqual("</Abbreviation>", r.ReadLine());
					Assert.AreEqual("<Description>", r.ReadLine());
					Assert.AreEqual("<AStr ws=\"en\">", r.ReadLine());
					Assert.AreEqual("<Run ws=\"en\">Use this domain for words related to the sky.</Run>", r.ReadLine());
					Assert.AreEqual("</AStr>", r.ReadLine());
					Assert.AreEqual("<AStr ws=\"fr\">", r.ReadLine());
					Assert.AreEqual("<Run ws=\"fr\"></Run>", r.ReadLine());
					Assert.AreEqual("</AStr>", r.ReadLine());
					Assert.AreEqual("</Description>", r.ReadLine());
					Assert.AreEqual("<Questions>", r.ReadLine());
					Assert.AreEqual("<CmDomainQ>", r.ReadLine());
					Assert.AreEqual("<Question>", r.ReadLine());
					Assert.AreEqual("<AUni ws=\"en\">(1) What words are used to refer to the sky?</AUni>", r.ReadLine());
					Assert.AreEqual("<AUni ws=\"fr\">Quels sont les mots qui signifient le ciel?</AUni>", r.ReadLine());
					Assert.AreEqual("</Question>", r.ReadLine());
					Assert.AreEqual("<ExampleWords>", r.ReadLine());
					Assert.AreEqual("<AUni ws=\"en\">sky, firmament, canopy, vault</AUni>", r.ReadLine());
					Assert.AreEqual("<AUni ws=\"fr\">ciel, firmament</AUni>", r.ReadLine());
					Assert.AreEqual("</ExampleWords>", r.ReadLine());
					Assert.AreEqual("</CmDomainQ>", r.ReadLine());
					Assert.AreEqual("<CmDomainQ>", r.ReadLine());
					Assert.AreEqual("<Question>", r.ReadLine());
					Assert.AreEqual("<AUni ws=\"en\">(2) What words refer to the air around the earth?</AUni>", r.ReadLine());
					Assert.AreEqual("<AUni ws=\"fr\"></AUni>", r.ReadLine());
					Assert.AreEqual("</Question>", r.ReadLine());
					Assert.AreEqual("<ExampleWords>", r.ReadLine());
					Assert.AreEqual("<AUni ws=\"en\">air, atmosphere, airspace, stratosphere, ozone layer</AUni>", r.ReadLine());
					Assert.AreEqual("<AUni ws=\"fr\"></AUni>", r.ReadLine());
					Assert.AreEqual("</ExampleWords>", r.ReadLine());
					Assert.AreEqual("</CmDomainQ>", r.ReadLine());
					Assert.AreEqual("<CmDomainQ>", r.ReadLine());
					Assert.AreEqual("<Question>", r.ReadLine());
					Assert.AreEqual("<AUni ws=\"en\">(3) What words are used to refer to the place or area beyond the sky?</AUni>", r.ReadLine());
					Assert.AreEqual("<AUni ws=\"fr\">Quels sont les mots qui signifient l'endroit ou le pays au-delà du ciel?</AUni>", r.ReadLine());
					Assert.AreEqual("</Question>", r.ReadLine());
					Assert.AreEqual("<ExampleWords>", r.ReadLine());
					Assert.AreEqual("<AUni ws=\"en\">heaven, space, outer space, ether, void, solar system</AUni>", r.ReadLine());
					Assert.AreEqual("<AUni ws=\"fr\"></AUni>", r.ReadLine());
					Assert.AreEqual("</ExampleWords>", r.ReadLine());
					Assert.AreEqual("</CmDomainQ>", r.ReadLine());
					r.Close();
				}
			}
		}

		/// <summary>
		/// Addresses LT-16734.
		/// </summary>
		[Test]
		public void ExportTranslatedLists_ExportsReverseAbbrAndGlossAppend()
		{
			int wsFr = m_cache.WritingSystemFactory.GetWsFromStr("fr");
			Assert.AreNotEqual(0, wsFr, "French (fr) should be defined");

			int wsEn = m_cache.WritingSystemFactory.GetWsFromStr("en");

			using (new NonUndoableUnitOfWorkHelper(m_cache.ActionHandlerAccessor))
			{
<<<<<<< HEAD
				// Set Irregular Inflectional Variant data.
				(m_cache.LangProject.LexDbOA.VariantEntryTypesOA.PossibilitiesOS[2] as ILexEntryInflType).ReverseAbbr.set_String(wsEn, "reverse abbreviation");
				(m_cache.LangProject.LexDbOA.VariantEntryTypesOA.PossibilitiesOS[2] as ILexEntryInflType).GlossAppend.set_String(wsEn, "gloss append");
=======
				// Set data to test.
				for (int i = 0; i < m_cache.LangProject.LexDbOA.VariantEntryTypesOA.PossibilitiesOS.Count; i++)
				{
					var possibility = m_cache.LangProject.LexDbOA.VariantEntryTypesOA.PossibilitiesOS[i]  as ILexEntryInflType;
					if (possibility == null)
						continue;

					possibility.ReverseAbbr.set_String(wsEn, string.Format("reverse abbreviation {0}", i));
					possibility.GlossAppend.set_String(wsEn, string.Format("gloss append {0}", i));
				}
>>>>>>> 7adf6468

				List<ICmPossibilityList> lists = new List<ICmPossibilityList>{ m_cache.LangProject.LexDbOA.VariantEntryTypesOA };

				List<int> wses = new List<int> { wsFr };
				ExportDialog.TranslatedListsExporter exporter = new ExportDialog.TranslatedListsExporter(lists, wses, null);
				string exportedOutput;
				using (StringWriter w = new StringWriter())
				{
					exporter.ExportTranslatedLists(w);
					exportedOutput = w.ToString();
				}
				using (StringReader r = new StringReader(exportedOutput))
				{
					Assert.AreEqual("<?xml version=\"1.0\" encoding=\"UTF-8\"?>", r.ReadLine());
					StringAssert.StartsWith("<Lists date=\"", r.ReadLine());
					Assert.AreEqual("<List owner=\"LexDb\" field=\"VariantEntryTypes\" itemClass=\"LexEntryType\">", r.ReadLine());
					Assert.AreEqual("<Possibilities>", r.ReadLine());
					Assert.AreEqual("<LexEntryType guid=\"024b62c9-93b3-41a0-ab19-587a0030219a\">", r.ReadLine());
					Assert.AreEqual("<Name>", r.ReadLine());
					Assert.AreEqual("<AUni ws=\"en\">Dialectal Variant</AUni>", r.ReadLine());
					Assert.AreEqual("<AUni ws=\"fr\"></AUni>", r.ReadLine());
					Assert.AreEqual("</Name>", r.ReadLine());
					Assert.AreEqual("<Abbreviation>", r.ReadLine());
					Assert.AreEqual("<AUni ws=\"en\">dial. var. of</AUni>", r.ReadLine());
					Assert.AreEqual("<AUni ws=\"fr\"></AUni>", r.ReadLine());
					Assert.AreEqual("</Abbreviation>", r.ReadLine());
					Assert.AreEqual("</LexEntryType>", r.ReadLine());
					Assert.AreEqual("<LexEntryType guid=\"4343b1ef-b54f-4fa4-9998-271319a6d74c\">", r.ReadLine());
					Assert.AreEqual("<Name>", r.ReadLine());
					Assert.AreEqual("<AUni ws=\"en\">Free Variant</AUni>", r.ReadLine());
					Assert.AreEqual("<AUni ws=\"fr\"></AUni>", r.ReadLine());
					Assert.AreEqual("</Name>", r.ReadLine());
					Assert.AreEqual("<Abbreviation>", r.ReadLine());
					Assert.AreEqual("<AUni ws=\"en\">fr. var. of</AUni>", r.ReadLine());
					Assert.AreEqual("<AUni ws=\"fr\"></AUni>", r.ReadLine());
					Assert.AreEqual("</Abbreviation>", r.ReadLine());
					Assert.AreEqual("</LexEntryType>", r.ReadLine());
					Assert.AreEqual("<LexEntryInflType guid=\"01d4fbc1-3b0c-4f52-9163-7ab0d4f4711c\">", r.ReadLine());
					Assert.AreEqual("<Name>", r.ReadLine());
					Assert.AreEqual("<AUni ws=\"en\">Irregular Inflectional Variant</AUni>", r.ReadLine());
					Assert.AreEqual("<AUni ws=\"fr\"></AUni>", r.ReadLine());
					Assert.AreEqual("</Name>", r.ReadLine());
					Assert.AreEqual("<Abbreviation>", r.ReadLine());
					Assert.AreEqual("<AUni ws=\"en\">irr. inf. var. of</AUni>", r.ReadLine());
					Assert.AreEqual("<AUni ws=\"fr\"></AUni>", r.ReadLine());
					Assert.AreEqual("</Abbreviation>", r.ReadLine());
					Assert.AreEqual("<ReverseAbbr>", r.ReadLine());
<<<<<<< HEAD
					Assert.AreEqual("<AUni ws=\"en\">reverse abbreviation</AUni>", r.ReadLine());
					Assert.AreEqual("<AUni ws=\"fr\"></AUni>", r.ReadLine());
					Assert.AreEqual("</ReverseAbbr>", r.ReadLine());
					Assert.AreEqual("<GlossAppend>", r.ReadLine());
					Assert.AreEqual("<AUni ws=\"en\">gloss append</AUni>", r.ReadLine());
=======
					Assert.AreEqual("<AUni ws=\"en\">reverse abbreviation 2</AUni>", r.ReadLine());
					Assert.AreEqual("<AUni ws=\"fr\"></AUni>", r.ReadLine());
					Assert.AreEqual("</ReverseAbbr>", r.ReadLine());
					Assert.AreEqual("<GlossAppend>", r.ReadLine());
					Assert.AreEqual("<AUni ws=\"en\">gloss append 2</AUni>", r.ReadLine());
>>>>>>> 7adf6468
					Assert.AreEqual("<AUni ws=\"fr\"></AUni>", r.ReadLine());
					Assert.AreEqual("</GlossAppend>", r.ReadLine());
					Assert.AreEqual("</LexEntryInflType>", r.ReadLine());
					Assert.AreEqual("<LexEntryInflType guid=\"a32f1d1c-4832-46a2-9732-c2276d6547e8\">", r.ReadLine());
					Assert.AreEqual("<Name>", r.ReadLine());
					Assert.AreEqual("<AUni ws=\"en\">Plural Variant</AUni>", r.ReadLine());
					Assert.AreEqual("<AUni ws=\"fr\"></AUni>", r.ReadLine());
					Assert.AreEqual("</Name>", r.ReadLine());
					Assert.AreEqual("<Abbreviation>", r.ReadLine());
					Assert.AreEqual("<AUni ws=\"en\">pl. var. of</AUni>", r.ReadLine());
					Assert.AreEqual("<AUni ws=\"fr\"></AUni>", r.ReadLine());
					Assert.AreEqual("</Abbreviation>", r.ReadLine());
<<<<<<< HEAD
=======
					Assert.AreEqual("<ReverseAbbr>", r.ReadLine());
					Assert.AreEqual("<AUni ws=\"en\">reverse abbreviation 3</AUni>", r.ReadLine());
					Assert.AreEqual("<AUni ws=\"fr\"></AUni>", r.ReadLine());
					Assert.AreEqual("</ReverseAbbr>", r.ReadLine());
					Assert.AreEqual("<GlossAppend>", r.ReadLine());
					Assert.AreEqual("<AUni ws=\"en\">gloss append 3</AUni>", r.ReadLine());
					Assert.AreEqual("<AUni ws=\"fr\"></AUni>", r.ReadLine());
					Assert.AreEqual("</GlossAppend>", r.ReadLine());
>>>>>>> 7adf6468
					Assert.AreEqual("</LexEntryInflType>", r.ReadLine());
					Assert.AreEqual("<LexEntryInflType guid=\"837ebe72-8c1d-4864-95d9-fa313c499d78\">", r.ReadLine());
					Assert.AreEqual("<Name>", r.ReadLine());
					Assert.AreEqual("<AUni ws=\"en\">Past Variant</AUni>", r.ReadLine());
					Assert.AreEqual("<AUni ws=\"fr\"></AUni>", r.ReadLine());
					Assert.AreEqual("</Name>", r.ReadLine());
					Assert.AreEqual("<Abbreviation>", r.ReadLine());
					Assert.AreEqual("<AUni ws=\"en\">pst. var. of</AUni>", r.ReadLine());
					Assert.AreEqual("<AUni ws=\"fr\"></AUni>", r.ReadLine());
					Assert.AreEqual("</Abbreviation>", r.ReadLine());
<<<<<<< HEAD
=======
					Assert.AreEqual("<ReverseAbbr>", r.ReadLine());
					Assert.AreEqual("<AUni ws=\"en\">reverse abbreviation 4</AUni>", r.ReadLine());
					Assert.AreEqual("<AUni ws=\"fr\"></AUni>", r.ReadLine());
					Assert.AreEqual("</ReverseAbbr>", r.ReadLine());
					Assert.AreEqual("<GlossAppend>", r.ReadLine());
					Assert.AreEqual("<AUni ws=\"en\">gloss append 4</AUni>", r.ReadLine());
					Assert.AreEqual("<AUni ws=\"fr\"></AUni>", r.ReadLine());
					Assert.AreEqual("</GlossAppend>", r.ReadLine());
>>>>>>> 7adf6468
					Assert.AreEqual("</LexEntryInflType>", r.ReadLine());
					Assert.AreEqual("<LexEntryType guid=\"0c4663b3-4d9a-47af-b9a1-c8565d8112ed\">", r.ReadLine());
					Assert.AreEqual("<Name>", r.ReadLine());
					Assert.AreEqual("<AUni ws=\"en\">Spelling Variant</AUni>", r.ReadLine());
					Assert.AreEqual("<AUni ws=\"fr\"></AUni>", r.ReadLine());
					Assert.AreEqual("</Name>", r.ReadLine());
					Assert.AreEqual("<Abbreviation>", r.ReadLine());
					Assert.AreEqual("<AUni ws=\"en\">sp. var. of</AUni>", r.ReadLine());
					Assert.AreEqual("<AUni ws=\"fr\"></AUni>", r.ReadLine());
					Assert.AreEqual("</Abbreviation>", r.ReadLine());
					Assert.AreEqual("</LexEntryType>", r.ReadLine());
					Assert.AreEqual("</Possibilities>", r.ReadLine());
					Assert.AreEqual("</List>", r.ReadLine());
					Assert.AreEqual("</Lists>", r.ReadLine());
				}
			}
		}
	}
}<|MERGE_RESOLUTION|>--- conflicted
+++ resolved
@@ -1216,11 +1216,6 @@
 
 			using (new NonUndoableUnitOfWorkHelper(m_cache.ActionHandlerAccessor))
 			{
-<<<<<<< HEAD
-				// Set Irregular Inflectional Variant data.
-				(m_cache.LangProject.LexDbOA.VariantEntryTypesOA.PossibilitiesOS[2] as ILexEntryInflType).ReverseAbbr.set_String(wsEn, "reverse abbreviation");
-				(m_cache.LangProject.LexDbOA.VariantEntryTypesOA.PossibilitiesOS[2] as ILexEntryInflType).GlossAppend.set_String(wsEn, "gloss append");
-=======
 				// Set data to test.
 				for (int i = 0; i < m_cache.LangProject.LexDbOA.VariantEntryTypesOA.PossibilitiesOS.Count; i++)
 				{
@@ -1231,7 +1226,6 @@
 					possibility.ReverseAbbr.set_String(wsEn, string.Format("reverse abbreviation {0}", i));
 					possibility.GlossAppend.set_String(wsEn, string.Format("gloss append {0}", i));
 				}
->>>>>>> 7adf6468
 
 				List<ICmPossibilityList> lists = new List<ICmPossibilityList>{ m_cache.LangProject.LexDbOA.VariantEntryTypesOA };
 
@@ -1279,19 +1273,11 @@
 					Assert.AreEqual("<AUni ws=\"fr\"></AUni>", r.ReadLine());
 					Assert.AreEqual("</Abbreviation>", r.ReadLine());
 					Assert.AreEqual("<ReverseAbbr>", r.ReadLine());
-<<<<<<< HEAD
-					Assert.AreEqual("<AUni ws=\"en\">reverse abbreviation</AUni>", r.ReadLine());
-					Assert.AreEqual("<AUni ws=\"fr\"></AUni>", r.ReadLine());
-					Assert.AreEqual("</ReverseAbbr>", r.ReadLine());
-					Assert.AreEqual("<GlossAppend>", r.ReadLine());
-					Assert.AreEqual("<AUni ws=\"en\">gloss append</AUni>", r.ReadLine());
-=======
 					Assert.AreEqual("<AUni ws=\"en\">reverse abbreviation 2</AUni>", r.ReadLine());
 					Assert.AreEqual("<AUni ws=\"fr\"></AUni>", r.ReadLine());
 					Assert.AreEqual("</ReverseAbbr>", r.ReadLine());
 					Assert.AreEqual("<GlossAppend>", r.ReadLine());
 					Assert.AreEqual("<AUni ws=\"en\">gloss append 2</AUni>", r.ReadLine());
->>>>>>> 7adf6468
 					Assert.AreEqual("<AUni ws=\"fr\"></AUni>", r.ReadLine());
 					Assert.AreEqual("</GlossAppend>", r.ReadLine());
 					Assert.AreEqual("</LexEntryInflType>", r.ReadLine());
@@ -1304,8 +1290,6 @@
 					Assert.AreEqual("<AUni ws=\"en\">pl. var. of</AUni>", r.ReadLine());
 					Assert.AreEqual("<AUni ws=\"fr\"></AUni>", r.ReadLine());
 					Assert.AreEqual("</Abbreviation>", r.ReadLine());
-<<<<<<< HEAD
-=======
 					Assert.AreEqual("<ReverseAbbr>", r.ReadLine());
 					Assert.AreEqual("<AUni ws=\"en\">reverse abbreviation 3</AUni>", r.ReadLine());
 					Assert.AreEqual("<AUni ws=\"fr\"></AUni>", r.ReadLine());
@@ -1314,7 +1298,6 @@
 					Assert.AreEqual("<AUni ws=\"en\">gloss append 3</AUni>", r.ReadLine());
 					Assert.AreEqual("<AUni ws=\"fr\"></AUni>", r.ReadLine());
 					Assert.AreEqual("</GlossAppend>", r.ReadLine());
->>>>>>> 7adf6468
 					Assert.AreEqual("</LexEntryInflType>", r.ReadLine());
 					Assert.AreEqual("<LexEntryInflType guid=\"837ebe72-8c1d-4864-95d9-fa313c499d78\">", r.ReadLine());
 					Assert.AreEqual("<Name>", r.ReadLine());
@@ -1325,8 +1308,6 @@
 					Assert.AreEqual("<AUni ws=\"en\">pst. var. of</AUni>", r.ReadLine());
 					Assert.AreEqual("<AUni ws=\"fr\"></AUni>", r.ReadLine());
 					Assert.AreEqual("</Abbreviation>", r.ReadLine());
-<<<<<<< HEAD
-=======
 					Assert.AreEqual("<ReverseAbbr>", r.ReadLine());
 					Assert.AreEqual("<AUni ws=\"en\">reverse abbreviation 4</AUni>", r.ReadLine());
 					Assert.AreEqual("<AUni ws=\"fr\"></AUni>", r.ReadLine());
@@ -1335,7 +1316,6 @@
 					Assert.AreEqual("<AUni ws=\"en\">gloss append 4</AUni>", r.ReadLine());
 					Assert.AreEqual("<AUni ws=\"fr\"></AUni>", r.ReadLine());
 					Assert.AreEqual("</GlossAppend>", r.ReadLine());
->>>>>>> 7adf6468
 					Assert.AreEqual("</LexEntryInflType>", r.ReadLine());
 					Assert.AreEqual("<LexEntryType guid=\"0c4663b3-4d9a-47af-b9a1-c8565d8112ed\">", r.ReadLine());
 					Assert.AreEqual("<Name>", r.ReadLine());
