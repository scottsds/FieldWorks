--- conflicted
+++ resolved
@@ -427,10 +427,7 @@
 			pronunciation.MediaFilesOS.Add(mainMediaFile);
 			var mainFile = cache.ServiceLocator.GetInstance<ICmFileFactory>().Create();
 			localMediaFolder.FilesOC.Add(mainFile);
-<<<<<<< HEAD
 			// InternalPath is null by default, but trying to set it to null throws an exception
-=======
->>>>>>> b2dd58ff
 			if (name != null)
 				mainFile.InternalPath = name;
 			mainMediaFile.MediaFileRA = mainFile;
@@ -4408,7 +4405,7 @@
 			};
 			CssGeneratorTests.PopulateFieldsForTesting(mainEntryNode);
 
-			var settings = new ConfiguredXHTMLGenerator.GeneratorSettings(Cache, m_mediator, false, false, null);
+			var settings = new ConfiguredXHTMLGenerator.GeneratorSettings(Cache, m_propertyTable, false, false, null);
 			//SUT
 			var result = ConfiguredXHTMLGenerator.GenerateXHTMLForEntry(firstEntry, mainEntryNode, DefaultDecorator, settings);
 
@@ -5393,7 +5390,7 @@
 			var pron1 = Cache.ServiceLocator.GetInstance<ILexPronunciationFactory>().Create();
 			entry.PronunciationsOS.Add(pron1);
 			CreateTestMediaFile(Cache, null, folder, pron1);
-			var settings = new ConfiguredXHTMLGenerator.GeneratorSettings(Cache, m_mediator, false, false, null);
+			var settings = new ConfiguredXHTMLGenerator.GeneratorSettings(Cache, m_propertyTable, false, false, null);
 
 			//SUT
 			Assert.DoesNotThrow(() => ConfiguredXHTMLGenerator.GenerateXHTMLForEntry(entry, mainEntryNode, null, settings));
