﻿<?xml version="1.0" encoding="utf-8"?>
<Project DefaultTargets="Build" xmlns="http://schemas.microsoft.com/developer/msbuild/2003" ToolsVersion="4.0">
  <PropertyGroup>
    <Configuration Condition=" '$(Configuration)' == '' ">Debug</Configuration>
    <Platform Condition=" '$(Platform)' == '' ">AnyCPU</Platform>
    <ProductVersion>9.0.30729</ProductVersion>
    <SchemaVersion>2.0</SchemaVersion>
    <ProjectGuid>{05CB7C61-19EF-4600-B5AB-79CA4E28C121}</ProjectGuid>
    <OutputType>Library</OutputType>
    <AppDesignerFolder>Properties</AppDesignerFolder>
    <RootNamespace>SIL.Utils</RootNamespace>
    <AssemblyName>BasicUtils</AssemblyName>
    <FileUpgradeFlags>
    </FileUpgradeFlags>
    <OldToolsVersion>3.5</OldToolsVersion>
    <UpgradeBackupLocation>
    </UpgradeBackupLocation>
    <TargetFrameworkVersion>v4.0</TargetFrameworkVersion>
    <PublishUrl>publish\</PublishUrl>
    <Install>true</Install>
    <InstallFrom>Disk</InstallFrom>
    <UpdateEnabled>false</UpdateEnabled>
    <UpdateMode>Foreground</UpdateMode>
    <UpdateInterval>7</UpdateInterval>
    <UpdateIntervalUnits>Days</UpdateIntervalUnits>
    <UpdatePeriodically>false</UpdatePeriodically>
    <UpdateRequired>false</UpdateRequired>
    <MapFileExtensions>true</MapFileExtensions>
    <ApplicationRevision>0</ApplicationRevision>
    <ApplicationVersion>1.0.0.%2a</ApplicationVersion>
    <IsWebBootstrapper>false</IsWebBootstrapper>
    <UseApplicationTrust>false</UseApplicationTrust>
    <BootstrapperEnabled>true</BootstrapperEnabled>
    <TargetFrameworkProfile />
  </PropertyGroup>
  <PropertyGroup Condition=" '$(Configuration)|$(Platform)' == 'Debug|AnyCPU' ">
    <DebugSymbols>true</DebugSymbols>
    <DebugType>full</DebugType>
    <Optimize>false</Optimize>
    <NoWarn>168,169,219,414,649,1635,1702,1701</NoWarn>
    <OutputPath>..\..\..\Output\Debug\</OutputPath>
    <DefineConstants>TRACE;DEBUG</DefineConstants>
    <DocumentationFile>..\..\..\Output\Debug\BasicUtils.xml</DocumentationFile>
    <ErrorReport>prompt</ErrorReport>
    <TreatWarningsAsErrors>true</TreatWarningsAsErrors>
    <WarningLevel>4</WarningLevel>
    <CodeAnalysisRuleSet>AllRules.ruleset</CodeAnalysisRuleSet>
    <PlatformTarget>x86</PlatformTarget>
  </PropertyGroup>
  <PropertyGroup Condition=" '$(Configuration)|$(Platform)' == 'Release|AnyCPU' ">
    <DebugType>pdbonly</DebugType>
    <Optimize>true</Optimize>
    <NoWarn>168,169,219,414,649,1635,1702,1701</NoWarn>
    <OutputPath>..\..\..\Output\Release\</OutputPath>
    <DefineConstants>TRACE</DefineConstants>
    <ErrorReport>prompt</ErrorReport>
    <TreatWarningsAsErrors>true</TreatWarningsAsErrors>
    <WarningLevel>4</WarningLevel>
    <CodeAnalysisRuleSet>AllRules.ruleset</CodeAnalysisRuleSet>
    <PlatformTarget>x86</PlatformTarget>
  </PropertyGroup>
  <ItemGroup>
    <Reference Include="Microsoft.Practices.ServiceLocation, Version=1.0.0.0, Culture=neutral, processorArchitecture=MSIL">
      <SpecificVersion>False</SpecificVersion>
      <HintPath>..\..\..\DistFiles\Microsoft.Practices.ServiceLocation.dll</HintPath>
    </Reference>
    <Reference Include="SIL.Core, Version=3.0.0.0, Culture=neutral, PublicKeyToken=cab3c8c5232dfcf2, processorArchitecture=MSIL">
      <SpecificVersion>False</SpecificVersion>
      <HintPath>..\..\..\Downloads\SIL.Core.dll</HintPath>
    </Reference>
    <Reference Include="SilUtils, Version=7.2.0.29041, Culture=neutral, processorArchitecture=MSIL">
      <SpecificVersion>False</SpecificVersion>
      <HintPath>..\..\..\Output\Debug\SilUtils.dll</HintPath>
    </Reference>
    <Reference Include="System" />
    <Reference Include="System.Core" />
<<<<<<< HEAD
    <Reference Include="System.Drawing" />
=======
    <Reference Include="System.Data" />
>>>>>>> 5a77a746
    <Reference Include="System.Management" />
    <Reference Include="System.Xml" />
    <Reference Include="Mono.Posix" Condition="'$(OS)'=='Unix'" />
  </ItemGroup>
  <ItemGroup>
    <Compile Include="..\..\CommonAssemblyInfo.cs">
      <Link>Properties\CommonAssemblyInfo.cs</Link>
    </Compile>
    <Compile Include="ActivationContextHelper.cs" />
    <Compile Include="IProgress.cs" />
    <Compile Include="IServiceLocatorBootstrapper.cs" />
    <Compile Include="IThreadedProgress.cs" />
    <Compile Include="Properties\AssemblyInfo.cs" />
    <Compile Include="AlphaOutline.cs" />
    <Compile Include="ArrayUtils.cs" />
    <Compile Include="BasicUtils.cs" />
    <Compile Include="Benchmark.cs" />
    <Compile Include="BidiDictionary.cs" />
    <Compile Include="BidirHashtable.cs" />
    <Compile Include="CharEnumeratorForByteArray.cs" />
    <Compile Include="ConsumerThread.cs" />
    <Compile Include="DisposableObjectsSet.cs" />
    <Compile Include="IRefreshable.cs" />
    <Compile Include="SimpleLogger.cs" />
    <Compile Include="SingleThreadedSynchronizeInvoke.cs" />
    <Compile Include="SingletonsContainer.cs" />
    <Compile Include="StringIgnoreCaseComparer.cs" />
    <Compile Include="SynchronizeInvokeExtensions.cs" />
    <Compile Include="HiMetric.cs" />
    <Compile Include="RecentItemsCache.cs" />
    <Compile Include="DriveUtil.cs" />
    <Compile Include="EnvVarTraceListener.cs" />
    <Compile Include="FileUtils.cs" />
    <Compile Include="IFWDisposable.cs" />
    <Compile Include="IStorage.cs" />
    <Compile Include="LcidHelper.cs" />
    <Compile Include="MergeSort.cs" />
    <Compile Include="PriorityQueue.cs" />
    <Compile Include="TreeDictionary.cs" />
    <Compile Include="RomanNumerals.cs" />
    <Compile Include="Set.cs" />
    <Compile Include="SimpleBag.cs" />
    <Compile Include="SmallDictionary.cs" />
    <Compile Include="TextWriterStream.cs" />
    <Compile Include="Unicode.cs" />
    <Compile Include="Utils.cs" />
    <Compile Include="ViewSizeEvents.cs" />
    <Compile Include="LinuxPackageUtils.cs" />
    <Compile Include="DirectoryUtils.cs" />
    <Compile Include="StopClock.cs" />
    <Compile Include="FileModeOverride.cs" />
    <Compile Include="IFileOS.cs" />
  </ItemGroup>
  <ItemGroup>
    <EmbeddedResource Include="UcdCharacterResources.resx">
      <SubType>Designer</SubType>
    </EmbeddedResource>
  </ItemGroup>
  <ItemGroup>
    <BootstrapperPackage Include="Microsoft.Net.Client.3.5">
      <Visible>False</Visible>
      <ProductName>.NET Framework 3.5 SP1 Client Profile</ProductName>
      <Install>false</Install>
    </BootstrapperPackage>
    <BootstrapperPackage Include="Microsoft.Net.Framework.3.5.SP1">
      <Visible>False</Visible>
      <ProductName>.NET Framework 3.5 SP1</ProductName>
      <Install>true</Install>
    </BootstrapperPackage>
    <BootstrapperPackage Include="Microsoft.Windows.Installer.3.1">
      <Visible>False</Visible>
      <ProductName>Windows Installer 3.1</ProductName>
      <Install>true</Install>
    </BootstrapperPackage>
  </ItemGroup>
  <Import Project="$(MSBuildBinPath)\Microsoft.CSharp.targets" />
  <!-- To modify your build process, add your task inside one of the targets below and uncomment it.
	   Other similar extension points exist, see Microsoft.Common.targets.
  <Target Name="BeforeBuild">
  </Target>
  <Target Name="AfterBuild">
  </Target>
  -->
  <ItemGroup>
    <None Include="gendarme-BasicUtils.ignore" />
  </ItemGroup>
</Project><|MERGE_RESOLUTION|>--- conflicted
+++ resolved
@@ -74,11 +74,6 @@
     </Reference>
     <Reference Include="System" />
     <Reference Include="System.Core" />
-<<<<<<< HEAD
-    <Reference Include="System.Drawing" />
-=======
-    <Reference Include="System.Data" />
->>>>>>> 5a77a746
     <Reference Include="System.Management" />
     <Reference Include="System.Xml" />
     <Reference Include="Mono.Posix" Condition="'$(OS)'=='Unix'" />
