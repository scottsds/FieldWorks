--- conflicted
+++ resolved
@@ -28,59 +28,22 @@
 					</p>
 					<ul>
 						<xsl:for-each select="$HCLoadErrors">
-<<<<<<< HEAD
+							<xsl:variable name="soFarAfter">The phoneme(s) found so far are '</xsl:variable>
+							<xsl:variable name="soFarBefore">'.</xsl:variable>
+							<xsl:variable name="sPhonemesFoundSoFar" select="substring-before(substring-after(., $soFarAfter), $soFarBefore)"/>
+							<xsl:variable name="wholeAfter">Failure to translate shape '</xsl:variable>
+							<xsl:variable name="partAfter">: '</xsl:variable>
+							<xsl:variable name="partBefore">'.</xsl:variable>
 							<xsl:choose>
 								<xsl:when test="@type = 'invalid-shape'">
+									<xsl:variable name="wholeBefore">' of lexical entry </xsl:variable>
+									<xsl:variable name="sFormWithPlusSigns" select="substring-before(substring-after(., $wholeAfter), $wholeBefore)"/>
 									<xsl:call-template name="ShowLoadErrorMessage">
 										<xsl:with-param name="sForm" select="translate(Form, '+', '')"/>
 										<xsl:with-param name="iCharNum" select="Position + 1"/>
 										<xsl:with-param name="sFormPart" select="translate(substring(Form, Position + 1), '+', '')"/>
 										<xsl:with-param name="sPhonemesFoundSoFar" select="translate(substring(Form, 1, Position), '+', '')"/>
 										<xsl:with-param name="sHvo" select="Hvo"/>
-=======
-							<xsl:variable name="soFarAfter">The phoneme(s) found so far are '</xsl:variable>
-							<xsl:variable name="soFarBefore">'.</xsl:variable>
-							<xsl:variable name="iCharNum" select="substring-before(substring-after(.,'The missing phonetic shape is at or near character number '),':')"/>
-							<xsl:variable name="sPhonemesFoundSoFar" select="substring-before(substring-after(., $soFarAfter), $soFarBefore)"/>
-							<xsl:variable name="wholeAfter">Failure to translate shape '</xsl:variable>
-							<xsl:variable name="partAfter">: '</xsl:variable>
-							<xsl:variable name="partBefore">'.</xsl:variable>
-							<xsl:choose>
-								<xsl:when test="contains(.,'of rule') and contains(.,'mrule')">
-									<xsl:variable name="wholeBefore">' of rule </xsl:variable>
-									<xsl:variable name="sFormWithPlusSigns" select="substring-before(substring-after(., $wholeAfter), $wholeBefore)"/>
-									<xsl:call-template name="ShowLoadErrorMessage">
-										<xsl:with-param name="sForm" select="translate($sFormWithPlusSigns,'+','')"/>
-										<xsl:with-param name="iCharNum">
-											<xsl:choose>
-												<xsl:when test="substring($sFormWithPlusSigns,2,1)='+'">
-													<xsl:value-of select="number($iCharNum) - 1"/>
-												</xsl:when>
-												<xsl:otherwise>
-													<xsl:value-of select="$iCharNum"/>
-												</xsl:otherwise>
-											</xsl:choose>
-										</xsl:with-param>
-										<xsl:with-param name="sFormPart" select="translate(substring-before(substring-after(., $partAfter), $partBefore),'+','')"/>
-										<xsl:with-param name="sPhonemesFoundSoFar" select="$sPhonemesFoundSoFar"/>
-										<xsl:with-param name="sHvo">
-											<xsl:variable name="sMruleHvoWithQuotes" select="substring-before(substring-after(.,' of rule '),' into a phonetic shape using character table ')"/>
-											<xsl:value-of select="substring($sMruleHvoWithQuotes,7,string-length($sMruleHvoWithQuotes)-7)"/>
-										</xsl:with-param>
-									</xsl:call-template>
-								</xsl:when>
-								<xsl:when test="contains(.,' of lexical entry ')">
-									<xsl:variable name="wholeBefore">' of lexical entry </xsl:variable>
-									<xsl:call-template name="ShowLoadErrorMessage">
-										<xsl:with-param name="sForm" select="substring-before(substring-after(., $wholeAfter), $wholeBefore)"/>
-										<xsl:with-param name="iCharNum" select="$iCharNum"/>
-										<xsl:with-param name="sFormPart" select="substring-before(substring-after(., $partAfter), $partBefore)"/>
-										<xsl:with-param name="sPhonemesFoundSoFar" select="$sPhonemesFoundSoFar"/>
-										<xsl:with-param name="sHvo">
-											<xsl:variable name="sLexHvoWithQuotes" select="substring-before(substring-after(.,' of lexical entry '),' into a phonetic shape using character table ')"/>
-											<xsl:value-of select="substring($sLexHvoWithQuotes,5,string-length($sLexHvoWithQuotes)-5)"/>
-										</xsl:with-param>
->>>>>>> 6d3ad0c4
 									</xsl:call-template>
 								</xsl:when>
 								<xsl:otherwise>
@@ -116,11 +79,7 @@
 			<xsl:value-of select="$iCharNum"/>
 			<xsl:text> -- that is, in the part of the form "</xsl:text>
 			<xsl:value-of select="$sFormPart"/>
-<<<<<<< HEAD
-			<xsl:text>". Please make sure all phonemes in the form have been defined. The Hermit Crab parser will ignore this entry until it is fixed. </xsl:text>
-=======
-			<xsl:text>". Please make sure all phonemes in the form have been defined.  The Hermit Crab parser will ignore this entry until it is fixed.</xsl:text>
->>>>>>> 6d3ad0c4
+			<xsl:text>". Please make sure all phonemes in the form have been defined. The Hermit Crab parser will ignore this entry until it is fixed.</xsl:text>
 			<span style="cursor:hand; text-decoration:underline">
 				<xsl:attribute name="onclick">
 					<xsl:text>JumpToToolBasedOnHvo(</xsl:text>
