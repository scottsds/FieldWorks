using System;
using System.Collections.Generic;
using System.Diagnostics;
using System.Diagnostics.CodeAnalysis;
using System.Globalization;
using System.IO;
using System.Linq;
using System.Xml;
using SIL.CoreImpl;
using SIL.FieldWorks.Common.COMInterfaces;
using SIL.FieldWorks.Common.ScriptureUtils;
using SIL.FieldWorks.FDO.DomainServices;
using SIL.FieldWorks.FDO.Infrastructure;
using SIL.Utils;
using SILUBS.SharedScrUtils;

namespace SIL.FieldWorks.FDO.DomainImpl
{
	#region LexRefTypeFactory
	internal partial class LexRefTypeFactory
	{
		public ILexRefType Create(Guid guid, ILexRefType owner)
		{
			ILexRefType lexRefType;
			if(guid == Guid.Empty)
			{
				lexRefType = Create();
			}
			else
			{
				var hvo = ((IDataReader)m_cache.ServiceLocator.GetInstance<IDataSetup>()).GetNextRealHvo();
				lexRefType = new LexRefType(m_cache, hvo, guid);
			}
			if(owner != null)
			{
				owner.SubPossibilitiesOS.Add(lexRefType);
			}
			return lexRefType;
		}
	}
	#endregion

	#region LexSenseFactory class
	internal partial class LexSenseFactory
	{
		#region Implementation of ILexSenseFactory

		/// <summary>
		/// Create a new sense and add it to the given entry.
		/// </summary>
		/// <param name="entry"></param>
		/// <param name="sandboxMSA"></param>
		/// <param name="gloss">string form of gloss, will be put in DefaultAnalysis ws</param>
		/// <returns></returns>
		public ILexSense Create(ILexEntry entry, SandboxGenericMSA sandboxMSA, string gloss)
		{
			// Handle gloss.
			if (!string.IsNullOrEmpty(gloss))
			{
				var defAnalWs = entry.Cache.DefaultAnalWs;
				var gls = entry.Cache.TsStrFactory.MakeString(gloss, defAnalWs);

				return Create(entry, sandboxMSA, gls);
			}

			return Create(entry, sandboxMSA, (ITsString)null);
		}

		/// <summary>
		/// Create a new sense and add it to the given entry.
		/// </summary>
		/// <param name="entry"></param>
		/// <param name="sandboxMSA"></param>
		/// <param name="gloss"></param>
		/// <returns></returns>
		public ILexSense Create(ILexEntry entry, SandboxGenericMSA sandboxMSA, ITsString gloss)
		{
			var sense = new LexSense();
			entry.SensesOS.Add(sense);
			sense.SandboxMSA = sandboxMSA;

			if (gloss != null)
			{
				sense.Gloss.set_String(gloss.get_WritingSystemAt(0), gloss);
			}
			return sense;
		}

		/// <summary>
		/// Create a new sense with the given guid owned by the given entry.
		/// </summary>
		public ILexSense Create(Guid guid, ILexEntry owner)
		{
			if (owner == null) throw new ArgumentNullException("owner");

			ILexSense ls;
			if (guid == Guid.Empty)
			{
				ls = Create();
			}
			else
			{
				int hvo = ((IDataReader)m_cache.ServiceLocator.GetInstance<IDataSetup>()).GetNextRealHvo();
				ls = new LexSense(m_cache, hvo, guid);
			}
			owner.SensesOS.Add(ls);
			return ls;
		}

		/// <summary>
		/// Create a new subsense with the given guid owned by the given sense.
		/// </summary>
		public ILexSense Create(Guid guid, ILexSense owner)
		{
			if (owner == null) throw new ArgumentNullException("owner");

			ILexSense ls;
			if (guid == Guid.Empty)
			{
				ls = Create();
			}
			else
			{
				int hvo = ((IDataReader)m_cache.ServiceLocator.GetInstance<IDataSetup>()).GetNextRealHvo();
				ls = new LexSense(m_cache, hvo, guid);
			}
			owner.SensesOS.Add(ls);
			return ls;
		}

		/// <summary>
		/// This is invoked (using reflection) by an XmlRDEBrowseView when the user presses
		/// "Enter" in an RDE view that is displaying lexeme form and definition.
		/// (Maybe also on loss of focus, switch domain, etc?)
		/// It creates a new entry, lexeme form, and sense that are linked to the specified domain.
		/// Typically, later, a call to RDEMergeSense will be made to see whether this
		/// new entry should be merged into some existing sense.
		/// </summary>
		/// <param name="hvoDomain">database id of the semantic domain</param>
		/// <param name="columns"></param>
		/// <param name="rgtss"></param>
		/// <param name="stringTbl"></param>
		public int RDENewSense(int hvoDomain, List<XmlNode> columns, ITsString[] rgtss, StringTable stringTbl)
		{
			Debug.Assert(hvoDomain != 0);
			Debug.Assert(rgtss.Length == columns.Count);

			// Make a new sense in a new entry.
			ILexEntry le = m_cache.ServiceLocator.GetInstance<ILexEntryFactory>().Create();
			IMoForm morph = null;

			// create a LexSense that has the given definition and semantic domain
			// Needs to be LexSense, since later calls use non-interface methods.
			LexSense ls = Create() as LexSense;
			le.SensesOS.Add(ls);

#pragma warning disable 219
			ILgWritingSystemFactory wsf = m_cache.WritingSystemFactory;
#pragma warning restore 219
			// go through each column and store the appropriate information.
			for (int i = 0; i < columns.Count; ++i)
			{
				// Review: Currently we key off the column labels to determine which columns
				// correspond to CitationForm and which correspond to Definition.
				// Ideally we'd like to get at the flids used to build the column display strings.
				// Instead of passing in only ITsStrings, we could pass in a structure containing
				// an index of strings with any corresponding flids.  Here we'd expect strings
				// based upon either LexemeForm.Form or LexSense.Definition. We could probably
				// do this as part of the solution to handling duplicate columns in LT-3763.
				XmlNode column = columns[i] as XmlNode;
				string columnLabel = XmlUtils.GetManditoryAttributeValue(column, "label");
				ITsTextProps ttp = rgtss[i].get_PropertiesAt(0);
				int var;
				int ws = ttp.GetIntPropValues((int) FwTextPropType.ktptWs, out var);
				Debug.Assert(ws != 0);

				ITsString tssStr = rgtss[i];
				string trimmedForm = tssStr.Text;
				if (trimmedForm == null)
					continue; // no point in setting empty field, and MakeMorph may blow up
				trimmedForm = trimmedForm.Trim();
				if (trimmedForm.Length == 0)
					continue;

				// Note: the four column labels we check for should NOT be localized, as we are comparing with
				// the label that appears in the original XML configuration file. Localization is not applied
				// to that file, but using it as a base, we look up the localized string to display in the tool.
				if (columnLabel.StartsWith(@"Word (Lexeme Form)"))
				{
					if (morph == null)
						morph = MakeMorphRde(le, tssStr, ws, trimmedForm);
					else
					{
						// The type of MoForm has been determined by a previous column, but in any case, we don't want
						// morpheme break characters in the lexeme form.
						morph.Form.set_String(ws, MorphServices.EnsureNoMarkers(trimmedForm, m_cache));
					}
					Debug.Assert(le.LexemeFormOA != null);
				}
				else if (columnLabel.StartsWith(@"Word (Citation Form)"))
				{
					if (morph == null)
					{
						morph = MakeMorphRde(le, tssStr, ws, trimmedForm);
						// We'll set the value based on all the nice logic in MakeMorph for trimming morpheme-type indicators
						le.CitationForm.set_String(ws, morph.Form.get_String(ws));
						morph.Form.set_String(ws, ""); // and this isn't really the lexeme form, so leave that empty.
					}
					else
					{
						// The type of MoForm has been determined by a previous column, but in any case, we don't want
						// morpheme break characters in the citation form.
						le.CitationForm.set_String(ws, MorphServices.EnsureNoMarkers(trimmedForm, m_cache));
					}
				}
				else if (columnLabel.StartsWith(@"Meaning (Definition)"))
				{
					if (trimmedForm != "")
						ls.Definition.set_String(ws, trimmedForm);
				}
				else if (columnLabel.StartsWith(@"Meaning (Gloss)"))
				{
					if (trimmedForm != "")
						ls.Gloss.set_String(ws, trimmedForm);
				}
				else if (!HandleTransduceColum(ls, column, ws, tssStr))
				{
					Debug.Fail("column (" + columnLabel + ") not supported.");
				}
			}
			if (morph == null)
				morph = le.LexemeFormOA = new MoStemAllomorph();

			ls.SemanticDomainsRC.Add(m_cache.ServiceLocator.GetObject(hvoDomain) as CmSemanticDomain);

			if (le.MorphoSyntaxAnalysesOC.Count == 0)
			{
				// Commonly, it's a new entry with no MSAs; make sure it has at least one.
				// This way of doing it allows a good bit of code to be shared with the normal
				// creation path, as if the user made a stem but didn't fill in any grammatical
				// information.
				SandboxGenericMSA dummyMsa = new SandboxGenericMSA();
				if (morph != null && morph is IMoAffixForm)
					dummyMsa.MsaType = MsaType.kUnclassified;
				else
					dummyMsa.MsaType = MsaType.kStem;
				ls.SandboxMSA = dummyMsa;
			}

			// We don't want a partial MSA created, so don't bother doing anything
			// about setting ls.MorphoSyntaxAnalysisRA
			return ls.Hvo;
		}

		/// <summary>
		/// Handle a column that contains a "transduce" specification indicating how to find the
		/// field that should be filled in. Currently we support class.field, where class is
		/// LexEntry, LexSense, LexExampleSentence, or CmTranslation, and field is one of the multilingual
		/// or simple string fields of that class.
		/// LexSense means set a field of the sense passed to the method; entry means its owning entry;
		/// example means its first example, which will be created if it doesn't already have one;
		/// and CmTranslation means the first translation of the first example (both of which will
		/// be created if needed). (Since this is used as part of RDENewSense, the first example field
		/// encountered will always create a new example, and the first translation field a new translation.)
		/// enhance: also handle class.field.field, where the first field indicates an atomic object
		/// property?
		/// </summary>
		/// <param name="ls"></param>
		/// <param name="column"></param>
		/// <param name="ws"></param>
		/// <param name="val"></param>
		/// <returns></returns>
		private bool HandleTransduceColum(LexSense ls, XmlNode column, int ws, ITsString val)
		{
			var transduce = XmlUtils.GetOptionalAttributeValue(column, "transduce");
			if (string.IsNullOrEmpty(transduce))
				return false;
			var mdc = ls.Cache.MetaDataCacheAccessor;
			var parts = transduce.Split('.');
			if (parts.Length == 2)
			{
				var className = parts[0];
				var fieldName = parts[1];
				int flid = mdc.GetFieldId(className, fieldName, true);
				int hvo;
				switch (className)
				{
					case "LexSense":
						hvo = ls.Hvo;
						break;
					case "LexEntry":
						hvo = ls.OwningEntry.Hvo;
						break;
					case "LexExampleSentence":
						hvo = GetOrMakeFirstExample(ls).Hvo;
						break;
					case "CmTranslation":
						var example = GetOrMakeFirstExample(ls);
						hvo = GetOrMakeFirstTranslation(example).Hvo;
						break;
						// Enhance JohnT: handle other cases as needed.
					default:
						throw new ArgumentException(
							string.Format("transduce attribute of column argument specifies an unhandled class ({0})"), className);
				}
				if (mdc.GetFieldType(flid) == (int)CellarPropertyType.String)
					ls.Cache.DomainDataByFlid.SetString(hvo, flid, val);
				else // asssume multistring
					ls.Cache.DomainDataByFlid.SetMultiStringAlt(hvo, flid, ws, val);
				return true;
			}
			throw new ArgumentException("transduce attr for column spec has wrong number of parts " + transduce + " " + column.OuterXml);
		}

		private ICmTranslation GetOrMakeFirstTranslation(ILexExampleSentence example)
		{
			if (example.TranslationsOC.Count == 0)
			{
				var cmTranslation = example.Services.GetInstance<ICmTranslationFactory>().Create(example, m_cache.ServiceLocator.GetInstance<ICmPossibilityRepository>().GetObject(CmPossibilityTags.kguidTranFreeTranslation));
				example.TranslationsOC.Add(cmTranslation);
			}
			return example.TranslationsOC.ToArray()[0];
		}

		private static ILexExampleSentence GetOrMakeFirstExample(LexSense ls)
		{
			if (ls.ExamplesOS.Count == 0)
				ls.ExamplesOS.Add(ls.Services.GetInstance<ILexExampleSentenceFactory>().Create());
			return ls.ExamplesOS.ToArray()[0];
		}

		private IMoForm MakeMorphRde(ILexEntry entry, ITsString form, int ws, string trimmedForm)
		{
			var morph = MorphServices.MakeMorph(entry, form);
			if (morph is IMoStemAllomorph)
			{
				// Make sure we have a proper allomorph and MSA for this new entry and sense.
				// (See LT-1318 for details and justification.)
				var morphTypeRep = m_cache.ServiceLocator.GetInstance<IMoMorphTypeRepository>();
				if (trimmedForm.IndexOf(' ') > 0)
					morph.MorphTypeRA = morphTypeRep.GetObject(MoMorphTypeTags.kguidMorphPhrase);
				else
					morph.MorphTypeRA = morphTypeRep.GetObject(MoMorphTypeTags.kguidMorphStem);
				morph.Form.set_String(ws, trimmedForm);
			}
			return morph;
		}

		#endregion
	}
	#endregion

	#region LexExampleSentenceFactory class
	internal partial class LexExampleSentenceFactory
	{
		#region Implementation of ILexExampleSentenceFactory

		public ILexExampleSentence Create(Guid guid, ILexSense owner)
		{
			if (owner == null) throw new ArgumentNullException("owner");

			ILexExampleSentence les;
			if (guid == Guid.Empty)
			{
				les = new LexExampleSentence();
			}
			else
			{
				int hvo = ((IDataReader)m_cache.ServiceLocator.GetInstance<IDataSetup>()).GetNextRealHvo();
				les = new LexExampleSentence(m_cache, hvo, guid);
			}
			owner.ExamplesOS.Add(les);
			return les;
		}
		#endregion
	}
	#endregion

	#region LexEntryFactory class
	internal partial class LexEntryFactory
	{
		#region Implementation of ILexEntryFactory

		/// <summary>
		/// Creates a new LexEntry with the given fields
		/// </summary>
		/// <param name="morphType"></param>
		/// <param name="tssLexemeForm"></param>
		/// <param name="gloss">string for gloss, placed in DefaultAnalysis ws</param>
		/// <param name="sandboxMSA"></param>
		/// <returns></returns>
		public ILexEntry Create(IMoMorphType morphType, ITsString tssLexemeForm, string gloss, SandboxGenericMSA sandboxMSA)
		{
			int writingSystem = m_cache.WritingSystemFactory.GetWsFromStr(m_cache.LangProject.DefaultAnalysisWritingSystem.Id);
			var tssGloss = m_cache.TsStrFactory.MakeString(gloss, writingSystem);
			return Create(morphType, tssLexemeForm, tssGloss, sandboxMSA);
		}

		/// ------------------------------------------------------------------------------------
		/// <summary>
		/// Create a new entry.
		/// </summary>
		/// <param name="morphType">Type of the morph.</param>
		/// <param name="tssLexemeForm">The TSS lexeme form.</param>
		/// <param name="gloss">The gloss.</param>
		/// <param name="sandboxMSA">The dummy MSA.</param>
		/// <returns></returns>
		/// ------------------------------------------------------------------------------------
		public ILexEntry Create(IMoMorphType morphType, ITsString tssLexemeForm, ITsString gloss, SandboxGenericMSA sandboxMSA)
		{
			var entry = Create();
			var sense = m_cache.ServiceLocator.GetInstance<ILexSenseFactory>().Create(entry, sandboxMSA, gloss);

			if (morphType.Guid == MoMorphTypeTags.kguidMorphCircumfix)
			{
				m_cache.ServiceLocator.GetInstance<IMoAffixAllomorphFactory>().CreateCircumfix(
					entry, sense, tssLexemeForm, morphType);
			}
			else
			{
#pragma warning disable 168
				var allomorph = MoForm.CreateAllomorph(entry, sense.MorphoSyntaxAnalysisRA, tssLexemeForm, morphType, true);
#pragma warning restore 168
			}
			// (We don't want a citation form by default.  See LT-7220.)
			return entry;
		}

		/// <summary>
		/// Creates an entry with a form in default vernacular and a sense with a gloss in default analysis.
		/// </summary>
		/// <param name="entryFullForm">entry form including any markers</param>
		/// <param name="senseGloss"></param>
		/// <param name="msa"></param>
		/// <returns></returns>
		public ILexEntry Create(string entryFullForm, string senseGloss, SandboxGenericMSA msa)
		{
			ITsString tssFullForm = TsStringUtils.MakeTss(entryFullForm, m_cache.DefaultVernWs);
			// create a sense with a matching gloss
			var entryComponents = MorphServices.BuildEntryComponents(m_cache, tssFullForm);
			entryComponents.MSA = msa;
			entryComponents.GlossAlternatives.Add(TsStringUtils.MakeTss(senseGloss, m_cache.DefaultAnalWs));
			return m_cache.ServiceLocator.GetInstance<ILexEntryFactory>().Create(entryComponents);
		}

		/// <summary>
		///
		/// </summary>
		/// <param name="entryComponents"></param>
		/// <returns></returns>
		public ILexEntry Create(LexEntryComponents entryComponents)
		{
			if (entryComponents.MorphType == null)
				throw new ArgumentException("Expected entryComponents to already have MorphType");
			var tssGloss =
				entryComponents.GlossAlternatives.DefaultIfEmpty(TsStringUtils.MakeTss("", m_cache.DefaultAnalWs)).
					FirstOrDefault();
			ILexEntry newEntry = Create(entryComponents.MorphType,
				entryComponents.LexemeFormAlternatives[0],
				tssGloss,
				entryComponents.MSA);

			foreach (ITsString tss in entryComponents.LexemeFormAlternatives)
				newEntry.SetLexemeFormAlt(TsStringUtils.GetWsAtOffset(tss, 0), tss);

			foreach (ITsString tss in entryComponents.GlossAlternatives)
				newEntry.SensesOS[0].Gloss.set_String(TsStringUtils.GetWsAtOffset(tss, 0), tss);

			var featsys = m_cache.LanguageProject.MsFeatureSystemOA;
			foreach (XmlNode xn in entryComponents.GlossFeatures)
			{
				featsys.AddFeatureFromXml(xn);
				foreach (var msa in newEntry.MorphoSyntaxAnalysesOC)
				{
					var infl = msa as IMoInflAffMsa;
					if (infl != null)
					{
						if (infl.InflFeatsOA == null)
							infl.InflFeatsOA = m_cache.ServiceLocator.GetInstance<IFsFeatStrucFactory>().Create();

						infl.InflFeatsOA.AddFeatureFromXml(xn, featsys);
						// if there is a POS, add features to topmost pos' inflectable features
						var pos = infl.PartOfSpeechRA;
						if (pos != null)
						{
							var topPos = pos.HighestPartOfSpeech;
							topPos.AddInflectableFeatsFromXml(xn);
						}
					}
				}
			}
			return newEntry;
		}
		/// <summary>
		/// Create a new entry with the given guid owned by the given owner.
		/// </summary>
		public ILexEntry Create(Guid guid, ILexDb owner)
		{
			if (owner == null) throw new ArgumentNullException("owner");

			ILexEntry le;
			if (guid == Guid.Empty)
			{
				le = Create();
			}
			else
			{
				int hvo = ((IDataReader)m_cache.ServiceLocator.GetInstance<IDataSetup>()).GetNextRealHvo();
				le = new LexEntry(m_cache, hvo, guid);
			}
			return le;
		}
		#endregion
	}
	#endregion

	#region MoAffixAllomorphFactory class
	internal partial class MoAffixAllomorphFactory
	{
		#region Implementation of IMoAffixAllomorphFactory

		/// <summary>
		/// Create a new circumfix allomorph and add it to the given entry.
		/// </summary>
		/// <param name="entry"></param>
		/// <param name="sense"></param>
		/// <param name="lexemeForm"></param>
		/// <param name="morphType"></param>
		/// <returns></returns>
		public IMoAffixAllomorph CreateCircumfix(ILexEntry entry, ILexSense sense, ITsString lexemeForm, IMoMorphType morphType)
		{
			var lexemeAllo = new MoAffixAllomorph();
			entry.LexemeFormOA = lexemeAllo;
			lexemeAllo.Form.set_String(TsStringUtils.GetWsAtOffset(lexemeForm, 0), lexemeForm);
			lexemeAllo.MorphTypeRA = morphType;
			lexemeAllo.IsAbstract = true;

			// split citation form into left and right parts
			var aSpacePeriod = new[] { ' ', '.' };
			var lexemeFormAsString = lexemeForm.Text;
			var wsVern = TsStringUtils.GetWsAtOffset(lexemeForm, 0);
			var iLeftEnd = lexemeFormAsString.IndexOfAny(aSpacePeriod);
			var sLeftMember = iLeftEnd < 0 ? lexemeFormAsString : lexemeFormAsString.Substring(0, iLeftEnd);
			var iRightBegin = lexemeFormAsString.LastIndexOfAny(aSpacePeriod);
			var sRightMember = iRightBegin < 0 ? lexemeFormAsString : lexemeFormAsString.Substring(iRightBegin + 1);
			// Create left and right allomorphs
			IMoMorphType mmtPrefix;
			IMoMorphType mmtSuffix;
			IMoMorphType mmtInfix;
			MorphServices.GetMajorAffixMorphTypes(m_cache, out mmtPrefix, out mmtSuffix, out mmtInfix);
			int clsidForm;
			var mmt = MorphServices.FindMorphType(m_cache, ref sLeftMember, out clsidForm);
			if ((mmt.Hvo != mmtPrefix.Hvo) &&
				(mmt.Hvo != mmtInfix.Hvo))
				mmt = mmtPrefix; // force a prefix if it's neither a prefix nor an infix
#pragma warning disable 168
			var allomorph = MoForm.CreateAllomorph(entry, sense.MorphoSyntaxAnalysisRA,
												   TsStringUtils.MakeTss(sLeftMember, wsVern), mmt, false);
#pragma warning disable 168
			mmt = MorphServices.FindMorphType(m_cache, ref sRightMember, out clsidForm);
			if ((mmt.Hvo != mmtInfix.Hvo) &&
				(mmt.Hvo != mmtSuffix.Hvo))
				mmt = mmtSuffix; // force a suffix if it's neither a suffix nor an infix
			allomorph = MoForm.CreateAllomorph(entry, sense.MorphoSyntaxAnalysisRA,
											   TsStringUtils.MakeTss(sRightMember, wsVern), mmt, false);

			return lexemeAllo;
		}

		#endregion
	}
	#endregion

	#region CmBaseAnnotationFactory class
	internal partial class CmBaseAnnotationFactory
	{
		private ICmBaseAnnotation Create(ICmAnnotationDefn annType, ICmObject instanceOf,
			IStTxtPara beginObject, int beginOffset, int endOffset)
		{
			ICmBaseAnnotation cba = Create();
			// for now we're treating annotations as ownerless, even though that's not what the
			// model says. eventually they'll be owned by things like paragraphs or other annotations.
			if (cba.Cache == null)
				((ICmObjectInternal) cba).InitializeNewOwnerlessCmObject(m_cache);
			else
				Debug.Fail("TODO(EricP): get rid of the code for InitializeNewOwnerlessCmObject");
			cba.AnnotationTypeRA = annType;
			SegmentServices.SetCbaFields(cba, beginObject, beginOffset, endOffset, instanceOf);
			return cba;
		}

		/// <summary>
		/// Create an ownerless object.  This is used in import.
		/// </summary>
		/// <remarks>This can be removed when/if all annotations are owned.</remarks>
		public ICmBaseAnnotation CreateOwnerless()
		{
			ICmBaseAnnotation cba = Create();
			((ICmObjectInternal)cba).InitializeNewOwnerlessCmObject(m_cache);
			return cba;
		}
	}
	#endregion

	#region CmIndirectAnnotationFactory class
	internal partial class CmIndirectAnnotationFactory
	{
		/// ------------------------------------------------------------------------------------
		/// <summary>
		/// Creates a new indirect annotation
		/// </summary>
		/// <param name="annType">The type of indirect annotation</param>
		/// <param name="annotationsToWhichThisApplies">Zero or more annotations to which this
		/// annotation applies (typically a single segment)</param>
		/// <returns></returns>
		/// ------------------------------------------------------------------------------------
		public ICmIndirectAnnotation Create(ICmAnnotationDefn annType,
			params ICmAnnotation[] annotationsToWhichThisApplies)
		{
			var ann = Create();
			// REVIEW(FWR-209): Indirect annotations, for now, should be treated ownerless.
			if (ann.Cache == null)
				((ICmObjectInternal)ann).InitializeNewOwnerlessCmObject(m_cache);
			else
				Debug.Fail("TODO(EricP): get rid of the code for InitializeNewOwnerlessCmObject");
			foreach (ICmAnnotation annot in annotationsToWhichThisApplies)
			{
				Debug.Assert(annot != null);
				ann.AppliesToRS.Add(annot);
			}
			// REVIEW(FWR-209): Should we check to ensure that the type is not null?
			ann.AnnotationTypeRA = annType;
			return ann;
		}

		/// <summary>
		/// Create an ownerless object.  This is used in import.
		/// </summary>
		/// <remarks>This can be removed when/if all annotations are owned.</remarks>
		public ICmIndirectAnnotation CreateOwnerless()
		{
			ICmIndirectAnnotation cia = Create();
			((ICmObjectInternal)cia).InitializeNewOwnerlessCmObject(m_cache);
			return cia;
		}
	}
	#endregion

	#region SegmentFactory class
	internal partial class SegmentFactory
	{
		/// ------------------------------------------------------------------------------------
		/// <summary>
		/// Creates a new segment for the given paragraph with the specified begin offset.
		/// </summary>
		/// <param name="para">The para.</param>
		/// <param name="beginOffset">The begin offset.</param>
		/// ------------------------------------------------------------------------------------
		public ISegment Create(IStTxtPara para, int beginOffset)
		{
			Segment seg = (Segment)Create();
			para.SegmentsOS.Add(seg);
			seg.BeginOffset = beginOffset;
			return seg;
		}

		/// ------------------------------------------------------------------------------------
		/// <summary>
		/// Creates a new segment for the given paragraph with the specified begin offset.
		/// </summary>
		/// <param name="para">The para.</param>
		/// <param name="beginOffset">The begin offset.</param>
		/// <param name="cache">FdoCache to use for hvo creation</param>
		/// <param name="guid">The guid to initialize the segment with.</param>
		/// ------------------------------------------------------------------------------------
		public ISegment Create(IStTxtPara para, int beginOffset, FdoCache cache, Guid guid)
		{
			Segment seg = new Segment(cache, ((IDataReader)cache.ServiceLocator.GetInstance<IDataSetup>()).GetNextRealHvo(), guid);

			para.SegmentsOS.Add(seg);
			seg.BeginOffset = beginOffset;
			return seg;
		}
	}
	#endregion

	#region ConstChartTagFactory class
	internal partial class ConstChartTagFactory
	{
		/// <summary>
		/// Creates a new user-added Missing Text Marker
		/// </summary>
		/// <param name="row"></param>
		/// <param name="insertAt"></param>
		/// <param name="column"></param>
		/// <returns></returns>
		public IConstChartTag CreateMissingMarker(IConstChartRow row, int insertAt, ICmPossibility column)
		{
			if (column == null || row == null)
				throw new ArgumentNullException();
			var ccells = row.CellsOS.Count;
			if (insertAt < 0 || insertAt > ccells) // insertAt == Count will append
				throw new ArgumentOutOfRangeException("insertAt");
			var newby = Create();
			row.CellsOS.Insert(insertAt, newby);
			newby.ColumnRA = column;
			newby.TagRA = null;
			return newby;
		}

		/// <summary>
		/// Creates a new Chart Marker from a list of Chart Marker possibilities
		/// </summary>
		/// <param name="row"></param>
		/// <param name="insertAt"></param>
		/// <param name="column"></param>
		/// <param name="marker"></param>
		/// <returns></returns>
		public IConstChartTag Create(IConstChartRow row, int insertAt, ICmPossibility column, ICmPossibility marker)
		{
			if (column == null || row == null || marker == null)
				throw new ArgumentNullException();
			var ccells = row.CellsOS.Count;
			if (insertAt < 0 || insertAt > ccells) // insertAt == Count will append
				throw new ArgumentOutOfRangeException("insertAt");
			var newby = Create();
			row.CellsOS.Insert(insertAt, newby);
			newby.ColumnRA = column;
			newby.TagRA = marker;
			return newby;
		}
	}
	#endregion

	#region ConstChartClauseMarkerFactory class
	internal partial class ConstChartClauseMarkerFactory
	{
		/// <summary>
		/// Creates a new Chart Clause Marker (reference to dependent/speech/song clauses)
		/// Caller needs to setup the rows with the correct parameters (ClauseType, etc.).
		/// </summary>
		/// <param name="row"></param>
		/// <param name="insertAt"></param>
		/// <param name="column"></param>
		/// <param name="depClauses">The chart rows that are dependent/speech/song</param>
		/// <returns></returns>
		public IConstChartClauseMarker Create(IConstChartRow row, int insertAt, ICmPossibility column,
			IEnumerable<IConstChartRow> depClauses)
		{
			if (column == null || row == null)
				throw new ArgumentNullException();
			var ccells = row.CellsOS.Count;
			if (insertAt < 0 || insertAt > ccells) // insertAt == Count will append
				throw new ArgumentOutOfRangeException("insertAt");
			var newby = Create();
			row.CellsOS.Insert(insertAt, newby);
			newby.ColumnRA = column;
			newby.DependentClausesRS.Replace(0, 0, depClauses as IEnumerable<ICmObject>);
			return newby;
		}
	}
	#endregion

	#region ConstChartMovedTextMarkerFactory class
	internal partial class ConstChartMovedTextMarkerFactory
	{
		/// <summary>
		/// Creates a new Chart Moved Text Marker (shows where some text was moved from).
		/// </summary>
		/// <param name="row"></param>
		/// <param name="insertAt"></param>
		/// <param name="column"></param>
		/// <param name="fPreposed">True if the CCWG was 'moved' earlier than its 'normal' position</param>
		/// <param name="wordGroup">The CCWG that was 'moved'</param>
		/// <returns></returns>
		public IConstChartMovedTextMarker Create(IConstChartRow row, int insertAt, ICmPossibility column,
			bool fPreposed, IConstChartWordGroup wordGroup)
		{
			if (column == null || row == null)
				throw new ArgumentNullException();
			var ccells = row.CellsOS.Count;
			if (insertAt < 0 || insertAt > ccells) // insertAt == Count will append
				throw new ArgumentOutOfRangeException("insertAt");
			var newby = Create();
			row.CellsOS.Insert(insertAt, newby);
			newby.ColumnRA = column;
			newby.Preposed = fPreposed;
			newby.WordGroupRA = wordGroup;
			return newby;
		}
	}
	#endregion

	#region ConstChartWordGroupFactory class
	internal partial class ConstChartWordGroupFactory
	{
		/// <summary>
		/// Creates a new Chart Word Group from selected AnalysisOccurrence objects
		/// </summary>
		/// <param name="row"></param>
		/// <param name="insertAt"></param>
		/// <param name="column"></param>
		/// <param name="begPoint"></param>
		/// <param name="endPoint"></param>
		/// <returns></returns>
		public IConstChartWordGroup Create(IConstChartRow row, int insertAt, ICmPossibility column,
			AnalysisOccurrence begPoint, AnalysisOccurrence endPoint)
		{
			if (column == null || row == null)
				throw new ArgumentNullException();
			var ccells = row.CellsOS.Count;
			if (insertAt < 0 || insertAt > ccells) // insertAt == Count will append
				throw new ArgumentOutOfRangeException("insertAt");
			if (begPoint == null || !begPoint.IsValid)
				throw new ArgumentException("Invalid beginPoint");
			if (endPoint == null || !endPoint.IsValid)
				throw new ArgumentException("Invalid endPoint");

			// Make the thing already!
			var newby = Create();
			row.CellsOS.Insert(insertAt, newby);
			newby.ColumnRA = column;
			newby.BeginSegmentRA = begPoint.Segment;
			newby.EndSegmentRA = endPoint.Segment;
			newby.BeginAnalysisIndex = begPoint.Index;
			newby.EndAnalysisIndex = endPoint.Index;
			return newby;
		}
	}
	#endregion

	#region ConstChartRowFactory class
	internal partial class ConstChartRowFactory
	{
		/// <summary>
		/// Creates a new Chart Row with the specified row number/letter label
		/// at the specified location in the specified chart.
		/// </summary>
		/// <param name="chart"></param>
		/// <param name="insertAt"></param>
		/// <param name="rowLabel"></param>
		/// <returns></returns>
		public IConstChartRow Create(IDsConstChart chart, int insertAt, ITsString rowLabel)
		{
			if (chart == null)
				throw new ArgumentNullException("chart");
			if (rowLabel == null)
				throw new ArgumentNullException("rowLabel");
			if (insertAt < 0 || insertAt > chart.RowsOS.Count) // insertAt == Count will append
				throw new ArgumentOutOfRangeException("insertAt");
			var newby = Create();
			chart.RowsOS.Insert(insertAt, newby);
			newby.Label = rowLabel;
			newby.ClauseType = ClauseTypes.Normal;
			return newby;
		}
	}
	#endregion

	#region DsConstChartFactory class
	internal partial class DsConstChartFactory
	{
		/// <summary>
		/// Creates a new Constituent Chart object on a language project with a particular template
		/// and based on a particular text.
		/// </summary>
		/// <param name="data"></param>
		/// <param name="text"></param>
		/// <param name="template"></param>
		/// <returns></returns>
		public IDsConstChart Create(IDsDiscourseData data, IStText text, ICmPossibility template)
		{
			if (data == null)
				throw new ArgumentNullException("data");
			if (text == null)
				throw new ArgumentNullException("text");
			if (template == null)
				throw new ArgumentNullException("template");
			var newby = Create();
			data.ChartsOC.Add(newby);
			newby.TemplateRA = template;
			newby.BasedOnRA = text;
			return newby;
		}
	}
	#endregion

	#region TextTagFactory class
	internal partial class TextTagFactory
	{
		/// <summary>
		/// Creates a new TextTag object on a text with a possibility item, a beginning point in a text,
		/// and an ending point in a text.
		/// </summary>
		/// <param name="begPoint"></param>
		/// <param name="endPoint"></param>
		/// <param name="tagPoss"></param>
		/// <returns></returns>
		public ITextTag CreateOnText(AnalysisOccurrence begPoint, AnalysisOccurrence endPoint, ICmPossibility tagPoss)
		{
			if (tagPoss == null)
				throw new ArgumentNullException("tagPoss");
			if (begPoint == null || !begPoint.IsValid)
				throw new ArgumentException("Invalid begPoint.");
			if (endPoint == null || !endPoint.IsValid)
				throw new ArgumentException("Invalid endPoint.");
			var txt = begPoint.Segment.Paragraph.Owner as IStText;
			Debug.Assert(txt != null);
			var newby = Create();
			txt.TagsOC.Add(newby);
			newby.BeginSegmentRA = begPoint.Segment;
			newby.BeginAnalysisIndex = begPoint.Index;
			newby.EndSegmentRA = endPoint.Segment;
			newby.EndAnalysisIndex = endPoint.Index;
			newby.TagRA = tagPoss;
			return newby;
		}
	}
	#endregion

	#region VirtualOrderingFactory class
	internal partial class VirtualOrderingFactory
	{
		public IVirtualOrdering Create(ICmObject parent, string fieldName, IEnumerable<ICmObject> desiredSequence)
		{
			if (!(m_cache.MetaDataCache.GetFieldId2(parent.ClassID, fieldName, true) > 0))
			{
				throw new FDOInvalidFieldException("'flid' is not in the metadata cache.");
			}
			var newby = Create();
			newby.SourceRA = parent;
			newby.Field = fieldName;
			newby.ItemsRS.Replace(0, 0, desiredSequence);
			return newby;
		}
	}
	#endregion

	#region WfiWordformFactory class
	internal partial class WfiWordformFactory
	{
		/// <summary>
		/// Create a WfiWordform with the specified string. It should be a simple
		/// string (use ToWsOnlyString) capable of storing in a MultiUnicode property.
		/// </summary>
		/// <param name="tssForm"></param>
		/// <returns></returns>
		public IWfiWordform Create(ITsString tssForm)
		{
			var wfNew = Create();
			var wsForm = TsStringUtils.GetWsAtOffset(tssForm, 0);
			wfNew.Form.set_String(wsForm, tssForm);
			return wfNew;
		}
	}
	#endregion

	#region WfiAnalysisFactory class
	internal partial class WfiAnalysisFactory
	{
		/// <summary>
		///
		/// </summary>
		/// <param name="owner"></param>
		/// <param name="glossFactory">For creating a gloss for the first in analysis.Meanings</param>
		/// <returns></returns>
		public IWfiAnalysis Create(IWfiWordform owner, IWfiGlossFactory glossFactory)
		{
			var waNew = Create();
			owner.AnalysesOC.Add(waNew);
			var newGloss = glossFactory.Create();
			waNew.MeaningsOC.Add(newGloss);
			return waNew;
		}
	}
	#endregion

	#region MoMorphTypeFactory class
	/// <summary>
	/// Add IMoMorphTypeFactoryInternal impl.
	/// </summary>
	internal partial class MoMorphTypeFactory : IMoMorphTypeFactoryInternal
	{
		/// <summary>
		/// Create a new IMoMorphType instance with the given parameters.
		/// This will add the new IMoMorphType to the owning list at the given index
		/// </summary>
		/// <param name="guid">Globally defined guid.</param>
		/// <param name="hvo">Some session unique HVO id.</param>
		/// <param name="owner">Owning list. (Must not be null.)</param>
		/// <param name="index">Index in owning property.</param>
		/// <param name="name"></param>
		/// <param name="nameWs"></param>
		/// <param name="abbreviation"></param>
		/// <param name="abbreviationWs"></param>
		/// <param name="prefix"></param>
		/// <param name="postfix"></param>
		/// <param name="secondaryOrder"></param>
		/// <returns></returns>
		void IMoMorphTypeFactoryInternal.Create(Guid guid, int hvo, ICmPossibilityList owner, int index, ITsString name, int nameWs, ITsString abbreviation, int abbreviationWs, string prefix, string postfix, int secondaryOrder)
		{
			if (owner == null) throw new ArgumentNullException("owner");
			if (name == null) throw new ArgumentNullException("name");
			if (abbreviation == null) throw new ArgumentNullException("abbreviation");

			var morphType = new MoMorphType(
				m_cache,
				hvo,
				guid);
			owner.PossibilitiesOS.Add(morphType);
			morphType.Prefix = prefix; // May be null.
			morphType.Postfix = postfix; // May be null.
			morphType.SecondaryOrder = secondaryOrder;
			morphType.Name.set_String(nameWs, name);
			morphType.Abbreviation.set_String(abbreviationWs, abbreviation);
			morphType.IsProtected = true; // They are all protected as fas as this factory method is concerned.
		}

		/// <summary>
		/// Create a new IMoMorphType instance with the given guid and owner.
		/// It will be added to the end of the Possibilities list.
		/// </summary>
		IMoMorphType IMoMorphTypeFactory.Create(Guid guid, ICmPossibilityList owner)
		{
			if (owner == null) throw new ArgumentNullException("owner");

			IMoMorphType mmt;
			if (guid == Guid.Empty)
			{
				mmt = Create();
			}
			else
			{
				int hvo = ((IDataReader)m_cache.ServiceLocator.GetInstance<IDataSetup>()).GetNextRealHvo();
				mmt = new MoMorphType(m_cache, hvo, guid);
			}
			owner.PossibilitiesOS.Add(mmt);
			return mmt;
		}

		/// <summary>
		/// Create a new IMoMorphType instance with the given guid and owner.
		/// It will be added to the end of the SubPossibilities list.
		/// </summary>
		IMoMorphType IMoMorphTypeFactory.Create(Guid guid, IMoMorphType owner)
		{
			if (owner == null) throw new ArgumentNullException("owner");

			IMoMorphType mmt;
			if (guid == Guid.Empty)
			{
				mmt = Create();
			}
			else
			{
				int hvo = ((IDataReader)m_cache.ServiceLocator.GetInstance<IDataSetup>()).GetNextRealHvo();
				mmt = new MoMorphType(m_cache, hvo, guid);
			}
			owner.SubPossibilitiesOS.Add(mmt);
			return mmt;
		}
	}
	#endregion

	#region LexEntryTypeFactory class
	/// <summary>
	/// Add ILexEntryTypeFactoryInternal impl.
	/// </summary>
	internal partial class LexEntryTypeFactory : ILexEntryTypeFactoryInternal
	{
		/// <summary>
		/// Create ILexEntryType instance.
		/// </summary>
		/// <param name="guid"></param>
		/// <param name="hvo"></param>
		/// <param name="owner"></param>
		/// <param name="index"></param>
		/// <param name="name"></param>
		/// <param name="nameWs"></param>
		/// <param name="abbreviation"></param>
		/// <param name="abbreviationWs"></param>
		/// <returns></returns>
		void ILexEntryTypeFactoryInternal.Create(Guid guid, int hvo, ICmPossibilityList owner, int index, ITsString name, int nameWs, ITsString abbreviation, int abbreviationWs)
		{
			if (owner == null) throw new ArgumentNullException("owner");
			if (name == null) throw new ArgumentNullException("name");
			if (abbreviation == null) throw new ArgumentNullException("abbreviation");

			var lexEntryType = new LexEntryType(
				m_cache,
				hvo,
				guid);
			owner.PossibilitiesOS.Add(lexEntryType);
			lexEntryType.Name.set_String(nameWs, name);
			lexEntryType.Abbreviation.set_String(abbreviationWs, abbreviation);
			lexEntryType.IsProtected = true; // They are all protected as fas as this factory method is concerned.
		}
	}
	#endregion

	#region CmPersonFactory class
	internal partial class CmPersonFactory
	{
		/// <summary>
		/// Create a new ICmPossibility instance with the given guid and owner.
		/// It will be added to the end of the Possibilities list.
		/// </summary>
		ICmPerson ICmPersonFactory.Create(Guid guid, ICmPossibilityList owner)
		{
			if (owner == null)
				throw new ArgumentNullException("owner");

			int hvo = ((IDataReader)m_cache.ServiceLocator.GetInstance<IDataSetup>()).GetNextRealHvo();
			int flid = m_cache.MetaDataCache.GetFieldId("CmPossibilityList", "Possibilities", false);

			var retval = new CmPerson(m_cache, hvo, guid);
			owner.PossibilitiesOS.Add(retval);
			return retval;
		}
	}

	#endregion

	internal partial class FsFeatStrucTypeFactory : IFsFeatStrucTypeFactory
	{
		IFsFeatStrucType IFsFeatStrucTypeFactory.Create(Guid guid, IFsFeatureSystem owner)
		{
			if (owner == null) throw new ArgumentNullException("owner");

			int hvo = ((IDataReader)m_cache.ServiceLocator.GetInstance<IDataSetup>()).GetNextRealHvo();
			int flid = m_cache.MetaDataCache.GetFieldId("FsFeatureSystem", "Types", false);

			var retval = new FsFeatStrucType(m_cache, hvo, guid);
			owner.TypesOC.Add(retval);
			return retval;
		}
	}

	internal partial class FsClosedFeatureFactory : IFsClosedFeatureFactory
	{
		IFsClosedFeature IFsClosedFeatureFactory.Create(Guid guid, IFsFeatureSystem owner)
		{
			if (owner == null) throw new ArgumentNullException("owner");

			int hvo = ((IDataReader)m_cache.ServiceLocator.GetInstance<IDataSetup>()).GetNextRealHvo();
			int flid = m_cache.MetaDataCache.GetFieldId("FsFeatureSystem", "Features", false);

			var retval = new FsClosedFeature(m_cache, hvo, guid);
			owner.FeaturesOC.Add(retval);
			return retval;
		}
	}

	internal partial class FsComplexFeatureFactory : IFsComplexFeatureFactory
	{
		IFsComplexFeature IFsComplexFeatureFactory.Create(Guid guid, IFsFeatureSystem owner)
		{
			if (owner == null) throw new ArgumentNullException("owner");

			int hvo = ((IDataReader)m_cache.ServiceLocator.GetInstance<IDataSetup>()).GetNextRealHvo();
			int flid = m_cache.MetaDataCache.GetFieldId("FsFeatureSystem", "Features", false);

			var retval = new FsComplexFeature(m_cache, hvo, guid);
			owner.FeaturesOC.Add(retval);
			return retval;
		}
	}

	internal partial class FsSymFeatValFactory : IFsSymFeatValFactory
	{
		IFsSymFeatVal IFsSymFeatValFactory.Create(Guid guid, IFsClosedFeature owner)
		{
			if (owner == null) throw new ArgumentNullException("owner");

			int hvo = ((IDataReader)m_cache.ServiceLocator.GetInstance<IDataSetup>()).GetNextRealHvo();
			int flid = m_cache.MetaDataCache.GetFieldId("FsClosedFeature", "Values", false);

			var retval = new FsSymFeatVal(m_cache, hvo, guid);
			owner.ValuesOC.Add(retval);
			return retval;
		}
	}

	#region CmPossibilityFactory class
	/// <summary>
	/// Add ICmPossibilityFactoryInternal impl.  Also add methods added to ICmPossibilityFactory.
	/// </summary>
	internal partial class CmPossibilityFactory : ICmPossibilityFactoryInternal
	{
		/// <summary>
		/// Create a new ICmPossibility instance with the given parameters.
		/// </summary>
		/// <param name="guid">Globally defined guid.</param>
		/// <param name="hvo">Some session unique HVO id.</param>
		/// <param name="owner">Owning object. (Must not be null.)</param>
		/// <param name="index">Index in owning property.</param>
		/// <returns></returns>
		ICmPossibility ICmPossibilityFactoryInternal.Create(Guid guid, int hvo, ICmPossibilityList owner, int index)
		{
			if (owner == null) throw new ArgumentNullException("owner");

			var retval = new CmPossibility(
				m_cache,
				hvo,
				guid);
			owner.PossibilitiesOS.Insert(index, retval);
			return retval;
		}

		ICmPossibility ICmPossibilityFactoryInternal.Create(Guid guid, int hvo, ICmPossibility owner, int index)
		{
			if (owner == null) throw new ArgumentNullException("owner");

			var retval = new CmPossibility(
				m_cache,
				hvo,
				guid);
			owner.SubPossibilitiesOS.Insert(index, retval);
			return retval;
		}

		ICmPossibility ICmPossibilityFactory.Create(Guid guid, ICmPossibilityList owner)
		{
			if (owner == null) throw new ArgumentNullException("owner");

			int hvo = ((IDataReader)m_cache.ServiceLocator.GetInstance<IDataSetup>()).GetNextRealHvo();
			int flid = m_cache.MetaDataCache.GetFieldId("CmPossibilityList", "Possibilities", false);

			var retval = new CmPossibility(m_cache, hvo, guid);
			owner.PossibilitiesOS.Add(retval);
			return retval;
		}

		ICmPossibility ICmPossibilityFactory.Create(Guid guid, ICmPossibility owner)
		{
			if (owner == null) throw new ArgumentNullException("owner");

			int hvo = ((IDataReader)m_cache.ServiceLocator.GetInstance<IDataSetup>()).GetNextRealHvo();
			int flid = m_cache.MetaDataCache.GetFieldId("CmPossibility", "SubPossibilities", false);

			var retval = new CmPossibility(m_cache, hvo, guid);
			owner.SubPossibilitiesOS.Add(retval);
			return retval;
		}
	}
	#endregion

	#region CmAnthroItemFactory class
	/// <summary>
	/// Add methods added to ICmAnthroItemFactory.
	/// </summary>
	internal partial class CmAnthroItemFactory
	{
		ICmAnthroItem ICmAnthroItemFactory.Create(Guid guid, ICmPossibilityList owner)
		{
			if (owner == null) throw new ArgumentNullException("owner");

			int hvo = ((IDataReader)m_cache.ServiceLocator.GetInstance<IDataSetup>()).GetNextRealHvo();
			int flid = m_cache.MetaDataCache.GetFieldId("CmPossibilityList", "Possibilities", false);

			var retval = new CmAnthroItem(m_cache, hvo, guid);
			owner.PossibilitiesOS.Add(retval);
			return retval;
		}

		ICmAnthroItem ICmAnthroItemFactory.Create(Guid guid, ICmAnthroItem owner)
		{
			if (owner == null) throw new ArgumentNullException("owner");

			int hvo = ((IDataReader)m_cache.ServiceLocator.GetInstance<IDataSetup>()).GetNextRealHvo();
			int flid = m_cache.MetaDataCache.GetFieldId("CmPossibility", "SubPossibilities", false);

			var retval = new CmAnthroItem(m_cache, hvo, guid);
			owner.SubPossibilitiesOS.Add(retval);
			return retval;
		}
	}
	#endregion

	#region CmLocationFactory class
	/// <summary>
	/// Add methods added to ICmLocationFactory.
	/// </summary>
	internal partial class CmLocationFactory
	{
		ICmLocation ICmLocationFactory.Create(Guid guid, ICmPossibilityList owner)
		{
			if (owner == null) throw new ArgumentNullException("owner");

			int hvo = ((IDataReader)m_cache.ServiceLocator.GetInstance<IDataSetup>()).GetNextRealHvo();
			int flid = m_cache.MetaDataCache.GetFieldId("CmPossibilityList", "Possibilities", false);

			var retval = new CmLocation(m_cache, hvo, guid);
			owner.PossibilitiesOS.Add(retval);
			return retval;
		}

		ICmLocation ICmLocationFactory.Create(Guid guid, ICmLocation owner)
		{
			if (owner == null) throw new ArgumentNullException("owner");

			int hvo = ((IDataReader)m_cache.ServiceLocator.GetInstance<IDataSetup>()).GetNextRealHvo();
			int flid = m_cache.MetaDataCache.GetFieldId("CmPossibility", "SubPossibilities", false);

			var retval = new CmLocation(m_cache, hvo, guid);
			owner.SubPossibilitiesOS.Add(retval);
			return retval;
		}
	}
	#endregion

	#region CmSemanticDomainFactory class
	/// <summary>
	/// Add methods added to ICmSemanticDomainFactory.
	/// </summary>
	internal partial class CmSemanticDomainFactory
	{
		ICmSemanticDomain ICmSemanticDomainFactory.Create(Guid guid, ICmPossibilityList owner)
		{
			if (owner == null) throw new ArgumentNullException("owner");

			int hvo = ((IDataReader)m_cache.ServiceLocator.GetInstance<IDataSetup>()).GetNextRealHvo();
			int flid = m_cache.MetaDataCache.GetFieldId("CmPossibilityList", "Possibilities", false);

			var retval = new CmSemanticDomain(m_cache, hvo, guid);
			owner.PossibilitiesOS.Add(retval);
			return retval;
		}

		ICmSemanticDomain ICmSemanticDomainFactory.Create(Guid guid, ICmSemanticDomain owner)
		{
			if (owner == null) throw new ArgumentNullException("owner");

			int hvo = ((IDataReader)m_cache.ServiceLocator.GetInstance<IDataSetup>()).GetNextRealHvo();
			int flid = m_cache.MetaDataCache.GetFieldId("CmPossibility", "SubPossibilities", false);

			var retval = new CmSemanticDomain(m_cache, hvo, guid);
			owner.SubPossibilitiesOS.Add(retval);
			return retval;
		}
	}
	#endregion

	#region PartOfSpeechFactory class
	internal partial class PartOfSpeechFactory
	{
		IPartOfSpeech IPartOfSpeechFactory.Create(Guid guid, ICmPossibilityList owner)
		{
			if (owner == null) throw new ArgumentNullException("owner");

			IPartOfSpeech pos;
			if (guid == Guid.Empty)
			{
				pos = Create();
			}
			else
			{
				int hvo = ((IDataReader)m_cache.ServiceLocator.GetInstance<IDataSetup>()).GetNextRealHvo();
				pos = new PartOfSpeech(m_cache, hvo, guid);
			}
			owner.PossibilitiesOS.Add(pos);
			return pos;
		}

		IPartOfSpeech IPartOfSpeechFactory.Create(Guid guid, IPartOfSpeech owner)
		{
			if (owner == null) throw new ArgumentNullException("owner");

			int hvo = ((IDataReader)m_cache.ServiceLocator.GetInstance<IDataSetup>()).GetNextRealHvo();

			var retval = new PartOfSpeech(m_cache, hvo, guid);
			owner.SubPossibilitiesOS.Add(retval);
			return retval;
		}
	}
	#endregion

	#region CmAnnotationDefnFactory class
	/// <summary>
	/// Add ICmPossibilityFactoryInternal impl.
	/// </summary>
	internal partial class CmAnnotationDefnFactory : ICmAnnotationDefnFactoryInternal
	{
		ICmAnnotationDefn ICmAnnotationDefnFactory.Create(Guid guid, ICmAnnotationDefn owner)
		{
			if (owner == null) throw new ArgumentNullException("owner");

			int hvo = ((IDataReader)m_cache.ServiceLocator.GetInstance<IDataSetup>()).GetNextRealHvo();

			var retval = new CmAnnotationDefn(m_cache, hvo, guid);
			owner.SubPossibilitiesOS.Add(retval);
			return retval;
		}

		/// <summary>
		/// Create a new ICmPossibility instance with the given parameters.
		/// </summary>
		/// <param name="guid">Globally defined guid.</param>
		/// <param name="hvo">Some session unique HVO id.</param>
		/// <param name="owner">Owning object. (Must not be null.)</param>
		/// <param name="index">Index in owning property.</param>
		/// <returns></returns>
		ICmAnnotationDefn ICmAnnotationDefnFactoryInternal.Create(Guid guid, int hvo, ICmPossibilityList owner, int index)
		{
			if (owner == null) throw new ArgumentNullException("owner");

			var retval = new CmAnnotationDefn(
				m_cache,
				hvo,
				guid);
			owner.PossibilitiesOS.Insert(index, retval);
			return retval;
		}

		ICmAnnotationDefn ICmAnnotationDefnFactoryInternal.Create(Guid guid, int hvo, ICmPossibility owner, int index)
		{
			if (owner == null) throw new ArgumentNullException("owner");

			var retval = new CmAnnotationDefn(
				m_cache,
				hvo,
				guid);
			owner.SubPossibilitiesOS.Insert(index, retval);
			return retval;
		}
	}
	#endregion

	#region CmPossibilityListFactory class
	/// <summary>
	/// Add ICmPossibilityListFactoryInternal impl.
	/// </summary>
	internal partial class CmPossibilityListFactory : ICmPossibilityListFactoryInternal
	{
		/// <summary>
		/// Create a new ICmPossibilityList instance with the given parameters.
		/// </summary>
		/// <param name="guid">Globally defined guid.</param>
		/// <param name="hvo">Some session unique HVO id.</param>
		/// <returns></returns>
		ICmPossibilityList ICmPossibilityListFactoryInternal.Create(Guid guid, int hvo)
		{
			return new CmPossibilityList(
				m_cache,
				hvo,
				guid);
		}

		/// <summary>
		/// Create a new unowned (Custom) ICmPossibilityList instance.
		/// Items in these lists are CmCustomItems.
		/// </summary>
		/// <returns></returns>
		public ICmPossibilityList CreateUnowned(string listName, int ws)
		{
			return CreateUnowned(Guid.NewGuid(), listName, ws);
		}

		/// <summary>
		/// Create a new unowned (Custom) ICmPossibilityList instance.
		/// Items in these lists are CmCustomItems.
		/// </summary>
		/// <returns></returns>
		public ICmPossibilityList CreateUnowned(Guid guid, string listName, int ws)
		{
			var servLoc = m_cache.ServiceLocator;
			var dataReader = (IDataReader)servLoc.GetInstance<IDataSetup>();

			var result = new CmPossibilityList(m_cache, dataReader.GetNextRealHvo(), guid);
			result.ItemClsid = CmCustomItemTags.kClassId;
			result.Name.SetUserWritingSystem(listName);
			result.WsSelector = ws;
			return result;
		}
	}
	#endregion

	#region CmAgentFactory class
	/// <summary>
	/// Add ICmAgentFactoryInternal impl.
	/// </summary>
	internal partial class CmAgentFactory : ICmAgentFactoryInternal
	{
		/// <summary>
		/// Create a new ICmAgent instance with the given parameters.
		/// The owner will the the language project (AnalyzingAgents property)
		/// </summary>
		/// <param name="guid">Globally defined guid.</param>
		/// <param name="hvo">Some session unique HVO id.</param>
		/// <param name="isHuman"></param>
		/// <param name="version">Optional bersion information. (May be null.)</param>
		/// <returns></returns>
		ICmAgent ICmAgentFactoryInternal.Create(Guid guid, int hvo, bool isHuman, string version)
		{
			var newAgent = new CmAgent(
				m_cache,
				hvo,
				guid) {Human = isHuman, Version = version};
			return newAgent;
		}
	}
	#endregion

	#region CmTranslationFactory class
	internal partial class CmTranslationFactory
	{
		/// <summary>
		/// Create a well-formed ICmTranslation which has the owner and Type property set.
		/// </summary>
		public ICmTranslation Create(IStTxtPara owner, ICmPossibility translationType)
		{
			if (owner == null) throw new ArgumentNullException("owner");
			if (translationType == null) throw new ArgumentNullException("translationType");

			return Create(owner.TranslationsOC, translationType);
		}

		/// <summary>
		/// Create a well-formed ICmTranslation which has the owner and Type property set.
		/// </summary>
		public ICmTranslation Create(ILexExampleSentence owner, ICmPossibility translationType)
		{
			if (owner == null) throw new ArgumentNullException("owner");
			if (translationType == null) throw new ArgumentNullException("translationType");

			return Create(owner.TranslationsOC, translationType);
		}

		/// <summary>
		/// Do the real work for both smart Create methods.
		/// </summary>
		private ICmTranslation Create(ICollection<ICmTranslation> owningVector, ICmPossibility translationType)
		{
			var newbie = new CmTranslation();
			owningVector.Add(newbie);
			newbie.TypeRA = translationType;
			return newbie;
		}
	}
	#endregion

	#region StStyleFactory class
	internal partial class StStyleFactory
	{
		#region Implementation of IStStyleFactory

		/// ------------------------------------------------------------------------------------
		/// <summary>
		/// Create a new style on the specified style list.
		/// </summary>
		/// <param name="styleList">The style list to add the style to</param>
		/// <param name="name">style name</param>
		/// <param name="context">style context</param>
		/// <param name="structure">style structure</param>
		/// <param name="function">style function</param>
		/// <param name="isCharStyle">true if character style, otherwise false</param>
		/// <param name="userLevel">User level</param>
		/// <param name="isBuiltin">True for a builtin style, otherwise, false.</param>
		/// <returns>The new created (and properly owned style.</returns>
		/// ------------------------------------------------------------------------------------
		public IStStyle Create(IFdoOwningCollection<IStStyle> styleList, string name,
			ContextValues context, StructureValues structure, FunctionValues function,
			bool isCharStyle, int userLevel, bool isBuiltin)
		{
			var retval = new StStyle();
			styleList.Add(retval);
			retval.Name = name;
			retval.Context = context;
			retval.Structure = structure;
			retval.Function = function;
			retval.Type = (isCharStyle ? StyleType.kstCharacter : StyleType.kstParagraph);
			retval.UserLevel = userLevel;
			retval.IsBuiltIn = isBuiltin;

			return retval;
		}

		/// <summary>
		/// Create a new style with a fixed guid.
		/// </summary>
		/// <param name="cache">project cache</param>
		/// <param name="guid">the factory set guid</param>
		/// <returns>A style interface</returns>
		public IStStyle Create(FdoCache cache, Guid guid)
		{
			int hvo = ((IDataReader)cache.ServiceLocator.DataSetup).GetNextRealHvo();
			var retval = new StStyle(cache, hvo, guid);
			return retval;
		}
		#endregion
	}
	#endregion

	#region MoStemMsaFactory class
	internal partial class MoStemMsaFactory
	{
		/// <summary>
		/// Create a new MoStemMsa, based on the given sandbox MSA.
		/// </summary>
		/// <param name="entry">The entry.</param>
		/// <param name="sandboxMsa">The sandbox msa.</param>
		/// <returns></returns>
		public IMoStemMsa Create(ILexEntry entry, SandboxGenericMSA sandboxMsa)
		{
			Debug.Assert(sandboxMsa.MsaType == MsaType.kRoot || sandboxMsa.MsaType == MsaType.kStem);

			var stemMsa = new MoStemMsa();
			entry.MorphoSyntaxAnalysesOC.Add(stemMsa);
			if (sandboxMsa.MainPOS != null)
				stemMsa.PartOfSpeechRA = sandboxMsa.MainPOS;

			return stemMsa;
		}
	}
	#endregion

	#region MoDerivAffMsaFactory class
	internal partial class MoDerivAffMsaFactory
	{
		/// <summary>
		/// Create a new MoDerivAffMsa, based on the given sandbox MSA.
		/// </summary>
		/// <param name="entry">The entry.</param>
		/// <param name="sandboxMsa">The sandbox msa.</param>
		/// <returns></returns>
		public IMoDerivAffMsa Create(ILexEntry entry, SandboxGenericMSA sandboxMsa)
		{
			Debug.Assert(sandboxMsa.MsaType == MsaType.kDeriv);

			var derivMsa = new MoDerivAffMsa();
			entry.MorphoSyntaxAnalysesOC.Add(derivMsa);
			if (sandboxMsa.MainPOS != null)
				derivMsa.FromPartOfSpeechRA = sandboxMsa.MainPOS;
			if (sandboxMsa.SecondaryPOS != null)
				derivMsa.ToPartOfSpeechRA = sandboxMsa.SecondaryPOS;

			return derivMsa;
		}
	}
	#endregion

	#region MoInflAffMsaFactory class
	internal partial class MoInflAffMsaFactory
	{
		/// <summary>
		/// Create a new MoInflAffMsa, based on the given sandbox MSA.
		/// </summary>
		/// <param name="entry">The entry.</param>
		/// <param name="sandboxMsa">The sandbox msa.</param>
		/// <returns></returns>
		public IMoInflAffMsa Create(ILexEntry entry, SandboxGenericMSA sandboxMsa)
		{
			Debug.Assert(sandboxMsa.MsaType == MsaType.kInfl);

			var inflMsa = new MoInflAffMsa();
			entry.MorphoSyntaxAnalysesOC.Add(inflMsa);
			if (sandboxMsa.MainPOS != null)
				inflMsa.PartOfSpeechRA = sandboxMsa.MainPOS;
			if (sandboxMsa.Slot != null)
				inflMsa.SlotsRC.Add(sandboxMsa.Slot);

			return inflMsa;
		}
	}
	#endregion

	#region MoUnclassifiedAffixMsaFactory class
	internal partial class MoUnclassifiedAffixMsaFactory
	{
		/// <summary>
		/// Create a new MoUnclassifiedAffixMsa, based on the given sandbox MSA.
		/// </summary>
		/// <param name="entry">The entry.</param>
		/// <param name="sandboxMsa">The sandbox msa.</param>
		/// <returns></returns>
		public IMoUnclassifiedAffixMsa Create(ILexEntry entry, SandboxGenericMSA sandboxMsa)
		{
			Debug.Assert(sandboxMsa.MsaType == MsaType.kUnclassified);

			var uncMsa = new MoUnclassifiedAffixMsa();
			entry.MorphoSyntaxAnalysesOC.Add(uncMsa);
			if (sandboxMsa.MainPOS != null)
				uncMsa.PartOfSpeechRA = sandboxMsa.MainPOS;

			return uncMsa;
		}
	}
	#endregion

	#region CmPictureFactory class
	internal partial class CmPictureFactory
	{
		/// ------------------------------------------------------------------------------------
		/// <summary>
		/// Create a new picture, given a text representation (e.g., from the clipboard).
		/// NOTE: The caption is put into the default vernacular writing system.
		/// </summary>
		/// <param name="sTextRepOfPicture">Clipboard representation of a picture</param>
		/// <param name="sFolder">The name of the CmFolder where picture should be stored
		/// </param>
		/// ------------------------------------------------------------------------------------
		public ICmPicture Create(string sTextRepOfPicture, string sFolder)
		{
			return Create(sTextRepOfPicture, sFolder, 0, null);
		}

		/// ------------------------------------------------------------------------------------
		/// <summary>
		/// Create a new picture, given a text representation (e.g., from the clipboard).
		/// NOTE: The caption is put into the default vernacular writing system.
		/// </summary>
		/// <param name="sTextRepOfPicture">Clipboard representation of a picture</param>
		/// <param name="sFolder">The name of the CmFolder where picture should be stored</param>
		/// <param name="anchorLoc">The anchor location that can be used to determine (may be 0).</param>
		/// <param name="locationParser">The picture location parser (can be null).</param>
		/// ------------------------------------------------------------------------------------
		public ICmPicture Create(string sTextRepOfPicture, string sFolder,
			int anchorLoc, IPictureLocationBridge locationParser)
		{
			string[] tokens = sTextRepOfPicture.Split('|');
			if (!CmPictureServices.ValidTextRepOfPicture(tokens))
				throw new ArgumentException("The clipboard format for a Picture was invalid");
			string sDescription = tokens[1];
			string srcFilename = tokens[2];
			string sLayoutPos = tokens[3];
			string sLocationRange = tokens[4];
			string sCopyright = tokens[5];
			string sCaption = tokens[6];
			string sLocationRangeType = tokens[7];
			string sScaleFactor = tokens[8];

			PictureLocationRangeType locRangeType = ParseLocationRangeType(sLocationRangeType);

			return Create(sFolder, anchorLoc, locationParser, sDescription,
				srcFilename, sLayoutPos, sLocationRange, sCopyright, sCaption,
				locRangeType, sScaleFactor);
		}

		/// ------------------------------------------------------------------------------------
		/// <summary>
		/// Construct a CmPicture for the given file, having the given caption, and located in
		/// the given folder.
		/// </summary>
		/// <param name="srcFilename">The path to the original filename (an internal copy will
		/// be made in this method)</param>
		/// <param name="captionTss">The caption</param>
		/// <param name="sFolder">The name of the CmFolder where picture should be stored
		/// </param>
		/// ------------------------------------------------------------------------------------
		public ICmPicture Create(string srcFilename, ITsString captionTss, string sFolder)
		{
			return Create(srcFilename, captionTss, null, PictureLayoutPosition.CenterInColumn,
				100, PictureLocationRangeType.AfterAnchor, 0, 0, null, sFolder, m_cache.DefaultVernWs);
		}

		/// ------------------------------------------------------------------------------------
		/// <summary>
		/// Create a new picture, given string representations of most of the parameters. Used
		/// for creating a picture from a Toolbox-style Standard Format import.
		/// </summary>
		/// <param name="sFolder">The name of the CmFolder where picture should be stored</param>
		/// <param name="anchorLoc">The anchor location that the locationParser can use if
		/// necessary (can be 0).</param>
		/// <param name="locationParser">The location parser.</param>
		/// <param name="descriptions">The descriptions in 0 or more writing systems.</param>
		/// <param name="srcFilename">The picture filename.</param>
		/// <param name="sLayoutPos">The layout position (as a string).</param>
		/// <param name="sLocationRange">The location range (as a string).</param>
		/// <param name="sCopyright">The copyright.</param>
		/// <param name="tssCaption">The caption, in the default vernacular writing system.</param>
		/// <param name="locRangeType">Assumed type of the location range.</param>
		/// <param name="sScaleFactor">The scale factor (as a string).</param>
		/// ------------------------------------------------------------------------------------
		public ICmPicture Create(string sFolder, int anchorLoc,
			IPictureLocationBridge locationParser, Dictionary<int, string> descriptions,
			string srcFilename, string sLayoutPos, string sLocationRange, string sCopyright,
			ITsString tssCaption, PictureLocationRangeType locRangeType, string sScaleFactor)
		{
			ICmPicture pic = Create(srcFilename, tssCaption, null, sLayoutPos, sScaleFactor,
				locRangeType, anchorLoc, locationParser, sLocationRange, sCopyright, sFolder);
			if (descriptions != null)
			{
				foreach (int ws in descriptions.Keys)
					pic.Description.set_String(ws, descriptions[ws]);
			}
			return pic;
		}

		/// ------------------------------------------------------------------------------------
		/// <summary>
		/// Create a new picture, given string representations of most of the parameters. Used
		/// for creating a picture from a USFM-style Standard Format import.
		/// </summary>
		/// <param name="sFolder">The name of the CmFolder where picture should be stored</param>
		/// <param name="anchorLoc">The anchor location that can be used to determine (may be 0).</param>
		/// <param name="locationParser">The location parser.</param>
		/// <param name="sDescription">Illustration description in English.</param>
		/// <param name="srcFilename">The picture filename.</param>
		/// <param name="sLayoutPos">The layout position (as a string).</param>
		/// <param name="sLocationRange">The location range (as a string).</param>
		/// <param name="sCopyright">The copyright.</param>
		/// <param name="sCaption">The caption, in the default vernacular writing system.</param>
		/// <param name="locRangeType">Assumed type of the location range.</param>
		/// <param name="sScaleFactor">The scale factor (as a string).</param>
		/// ------------------------------------------------------------------------------------
		public ICmPicture Create(string sFolder, int anchorLoc,
			IPictureLocationBridge locationParser, string sDescription, string srcFilename,
			string sLayoutPos, string sLocationRange, string sCopyright, string sCaption,
			PictureLocationRangeType locRangeType, string sScaleFactor)
		{
			return Create(srcFilename, m_cache.TsStrFactory.MakeString(sCaption, m_cache.DefaultVernWs),
				sDescription, sLayoutPos, sScaleFactor, locRangeType, anchorLoc, locationParser,
				sLocationRange, sCopyright, sFolder);
		}

		/// ------------------------------------------------------------------------------------
		/// <summary>
		/// Initialize a new CmPicture by creating a copy of the file in the given folder and
		/// hooking everything up. Put the caption in the default vernacular writing system.
		/// </summary>
		/// <param name="srcFilename">The path to the original filename (an internal copy will
		/// be made in this method)</param>
		/// <param name="captionTss">The caption (in the default vernacular Writing System)</param>
		/// <param name="description">Illustration description in English. This is not published.</param>
		/// <param name="sLayoutPos">The layout position (as a string).</param>
		/// <param name="sScaleFactor">The scale factor (as a string).</param>
		/// <param name="locRangeType">Indicates the type of data contained in LocationMin
		/// and LocationMax.</param>
		/// <param name="anchorLoc">The anchor location that can be used to determine (may be 0).</param>
		/// <param name="locationParser">The location parser.</param>
		/// <param name="sLocationRange">The location range (as a string).</param>
		/// <param name="copyright">Publishable information about the copyright that should
		/// appear on the copyright page of the publication.</param>
		/// <param name="sFolder">The name of the CmFolder where picture should be stored</param>
		/// ------------------------------------------------------------------------------------
		private ICmPicture Create(string srcFilename, ITsString captionTss,
			string description, string sLayoutPos, string sScaleFactor,
			PictureLocationRangeType locRangeType, int anchorLoc, IPictureLocationBridge locationParser,
			string sLocationRange, string copyright, string sFolder)
		{
			int locationMin, locationMax;
			if (locationParser != null)
			{
				locationParser.ParsePictureLoc(sLocationRange, anchorLoc, ref locRangeType,
					out locationMin, out locationMax);
			}
			else
			{
				ParsePictureLoc(sLocationRange, ref locRangeType, out locationMin, out locationMax);
			}

			return Create(srcFilename, captionTss, description, ParseLayoutPosition(sLayoutPos),
				ParseScaleFactor(sScaleFactor), locRangeType, locationMin, locationMax,
				copyright, sFolder, m_cache.DefaultVernWs);
		}

		/// ------------------------------------------------------------------------------------
		/// <summary>
		/// Initialize a new CmPicture by creating a copy of the file in the given folder and
		/// hooking everything up.
		/// </summary>
		/// <param name="srcFilename">The path to the original filename (an internal copy will
		/// be made in this method)</param>
		/// <param name="captionTss">The caption (in the given Writing System)</param>
		/// <param name="description">Illustration description in English. This is not
		/// published.</param>
		/// <param name="layoutPos">Indication of where in the column/page the picture is to be
		/// laid out.</param>
		/// <param name="scaleFactor">Integral percentage by which picture is grown or shrunk.</param>
		/// <param name="locationRangeType">Indicates the type of data contained in LocationMin
		/// and LocationMax.</param>
		/// <param name="locationMin">The minimum Scripture reference at which this picture can
		/// be laid out.</param>
		/// <param name="locationMax">The maximum Scripture reference at which this picture can
		/// be laid out.</param>
		/// <param name="copyright">Publishable information about the copyright that should
		/// appear on the copyright page of the publication.</param>
		/// <param name="sFolder">The name of the CmFolder where picture should be stored
		/// </param>
		/// <param name="ws">The WS of the caption and copyright</param>
		/// ------------------------------------------------------------------------------------
		private ICmPicture Create(string srcFilename, ITsString captionTss, string description,
			PictureLayoutPosition layoutPos, int scaleFactor,
			PictureLocationRangeType locationRangeType, int locationMin, int locationMax,
			string copyright, string sFolder, int ws)
		{
			ICmPicture pic = Create();
			pic.UpdatePicture(srcFilename, captionTss, sFolder, ws);
			int wsEn = m_cache.LanguageWritingSystemFactoryAccessor.GetWsFromStr("en");
			if (!String.IsNullOrEmpty(description) && wsEn > 0)
				pic.Description.set_String(wsEn, description);
			pic.LayoutPos = layoutPos;
			pic.ScaleFactor = scaleFactor;
			pic.LocationRangeType = locationRangeType;
			pic.LocationMin = locationMin;
			pic.LocationMax = locationMax;
			if (!string.IsNullOrEmpty(copyright))
				pic.PictureFileRA.Copyright.set_String(ws, copyright);
			return pic;
		}

		/// ------------------------------------------------------------------------------------
		/// <summary>
		/// Parses the string representing the type of the location range.
		/// </summary>
		/// <param name="token">The token.</param>
		/// <returns>The enumeration corresponding to the parsed token, or
		/// PictureLocationRangeType.AfterAnchor if unable to parse.</returns>
		/// ------------------------------------------------------------------------------------
		private PictureLocationRangeType ParseLocationRangeType(string token)
		{
			try
			{
				return (PictureLocationRangeType)Enum.Parse(typeof(PictureLocationRangeType), token);
			}
			catch (ArgumentException e)
			{
				Logger.WriteError(e);
				return PictureLocationRangeType.AfterAnchor;
			}
		}

		/// ------------------------------------------------------------------------------------
		/// <summary>
		/// Attempts to parse the given token as a layout position string.
		/// </summary>
		/// <param name="token">The token.</param>
		/// <returns>The enumeration corresponding to the parsed token, or
		/// PictureLayoutPosition.CenterInColumn if unable to parse.</returns>
		/// ------------------------------------------------------------------------------------
		private static PictureLayoutPosition ParseLayoutPosition(string token)
		{
			switch (token)
			{
				case "col":
					return PictureLayoutPosition.CenterInColumn;
				case "span":
					return PictureLayoutPosition.CenterOnPage;
				case "right":
					return PictureLayoutPosition.RightAlignInColumn;
				case "left":
					return PictureLayoutPosition.LeftAlignInColumn;
				case "fillcol":
					return PictureLayoutPosition.FillColumnWidth;
				case "fillspan":
					return PictureLayoutPosition.FillPageWidth;
				case "fullpage":
					return PictureLayoutPosition.FullPage;
				default:
					try
					{
						return (PictureLayoutPosition)Enum.Parse(typeof(PictureLayoutPosition), token);
					}
					catch (ArgumentException e)
					{
						Logger.WriteError(e);
						return PictureLayoutPosition.CenterInColumn;
					}
			}
		}

		/// ------------------------------------------------------------------------------------
		/// <summary>
		/// Attempts to parse the given token as a layout position string.
		/// </summary>
		/// <param name="token">The token.</param>
		/// <returns>The enumeration corresponding to the parsed token, or
		/// PictureLayoutPosition.CenterInColumn if unable to parse.</returns>
		/// ------------------------------------------------------------------------------------
		private static int ParseScaleFactor(string token)
		{
			if (string.IsNullOrEmpty(token))
				return 100;

			int scaleFactor = 0;
			foreach (char ch in token)
			{
				int value = CharUnicodeInfo.GetDigitValue(ch);
				if (value >= 0 && scaleFactor <= 100)
					scaleFactor = (scaleFactor == 0) ? value : scaleFactor * 10 + value;
				else if (scaleFactor > 0)
					break;
			}
			if (scaleFactor == 0)
			{
				if (!String.IsNullOrEmpty(token))
					Logger.WriteEvent("Unexpected CmPicture Scale value: " + token);
				scaleFactor = 100;
			}
			else
				scaleFactor = Math.Min(scaleFactor, 1000);
			return scaleFactor;
		}

		/// ------------------------------------------------------------------------------------
		/// <summary>
		/// Parses the picture location range string.
		/// </summary>
		/// <param name="s">The string representation of the picture location range.</param>
		/// <param name="locType">The type of the location range. The incoming value tells us
		/// the assumed type for parsing. The out value can be set to a different type if we
		/// discover that the actual value is another type.</param>
		/// <param name="locationMin">The location min.</param>
		/// <param name="locationMax">The location max.</param>
		/// ------------------------------------------------------------------------------------
		private static void ParsePictureLoc(string s, ref PictureLocationRangeType locType,
			out int locationMin, out int locationMax)
		{
			locationMin = locationMax = 0;
			switch (locType)
			{
				case PictureLocationRangeType.AfterAnchor:
					return;
				case PictureLocationRangeType.ReferenceRange:
					// Range is generated internally in the form BCCCVVV-BCCCVVV
					int index = s.IndexOf('-');
					if (s.Length <= 15 && index > 0 &&
						Int32.TryParse(s.Substring(0, index), out locationMin) &&
						Int32.TryParse(s.Substring(index + 1), out locationMax))
					{
						// sucessful parse!
						return;
					}
					locationMin = locationMax = 0;
					locType = PictureLocationRangeType.AfterAnchor;
					return;
				case PictureLocationRangeType.ParagraphRange:
					if (String.IsNullOrEmpty(s))
					{
						locType = PictureLocationRangeType.AfterAnchor;
						return;
					}
					string[] pieces = s.Split(new char[] { '-' }, StringSplitOptions.RemoveEmptyEntries);
					if (pieces.Length == 2)
					{
						if (Int32.TryParse(pieces[0], out locationMin))
							if (Int32.TryParse(pieces[1], out locationMax))
								return;
					}
					locType = PictureLocationRangeType.AfterAnchor;
					return;
			}
		}
	}
	#endregion

	#region ScrFootnoteFactory class
	internal partial class ScrFootnoteFactory
	{
		/// ------------------------------------------------------------------------------------
		/// <summary>
		/// Creates a new StFootnote owned by the given book created from the given string
		/// representation (Created from GetTextRepresentation())
		/// </summary>
		/// <param name="book">The book that owns the sequence of footnotes into which the
		/// new footnote is to be inserted</param>
		/// <param name="sTextRepOfFootnote">The given string representation of a footnote
		/// </param>
		/// <param name="footnoteIndex">0-based index where the footnote will be inserted</param>
		/// <param name="footnoteMarkerStyleName">style name for footnote markers</param>
		/// <returns>A ScrFootnote with the properties set to the properties in the
		/// given string representation</returns>
		/// ------------------------------------------------------------------------------------
		[SuppressMessage("Gendarme.Rules.Correctness", "EnsureLocalDisposalRule",
			Justification = "In .NET 4.5 XmlNodeList implements IDisposable, but not in 4.0.")]
		public IScrFootnote CreateFromStringRep(IScrBook book, string sTextRepOfFootnote,
			int footnoteIndex, string footnoteMarkerStyleName)
		{
			IScrFootnote createdFootnote = new ScrFootnote();
			book.FootnotesOS.Insert(footnoteIndex, createdFootnote);

			// create an XML reader to read in the string representation
			using (var reader = new StringReader(sTextRepOfFootnote))
			{
				XmlDocument doc = new XmlDocument();
				try
				{
					doc.Load(reader);
				}
				catch (XmlException)
				{
					throw new ArgumentException("Unrecognized XML format for footnote.");
				}

				XmlNodeList tagList = doc.SelectNodes("FN");

				foreach (XmlNode bla in tagList[0].ChildNodes)
				{
					// Footnote marker
					if (bla.Name == "M")
					{
						createdFootnote.FootnoteMarker = TsStringUtils.MakeTss(bla.InnerText,
							m_cache.DefaultVernWs, footnoteMarkerStyleName);
					}
					// start of a paragraph
					else if (bla.Name == "P")
					{
						IScrTxtPara newPara = m_cache.ServiceLocator.GetInstance<IScrTxtParaFactory>().CreateWithStyle(
							createdFootnote, ScrStyleNames.NormalFootnoteParagraph);
						ITsIncStrBldr paraBldr = TsIncStrBldrClass.Create();
						ICmTranslation trans = null;
						ILgWritingSystemFactory wsf = book.Cache.WritingSystemFactory;
						foreach (XmlNode paraTextNode in bla.ChildNodes)
						{
							if (paraTextNode.Name == "PS")
							{
								// paragraph style
								if (!String.IsNullOrEmpty(paraTextNode.InnerText))
									newPara.StyleName = paraTextNode.InnerText;
								else
								{
									Debug.Fail("Attempting to create a footnote paragraph with no paragraph style specified!");
								}
							}
							else if (paraTextNode.Name == "RUN")
							{
								CreateRunFromStringRep(wsf, paraBldr, paraTextNode);
								paraBldr.Append(paraTextNode.InnerText);
							}
							else if (paraTextNode.Name == "TRANS")
							{
								if (trans == null)
									trans = newPara.GetOrCreateBT();

								// Determine which writing system where the string run(s) will be added.
								string iculocale = paraTextNode.Attributes.GetNamedItem("WS").Value;
								if (string.IsNullOrEmpty(iculocale))
									throw new ArgumentException("Unknown ICU locale encountered: " + iculocale);

								int transWS = wsf.GetWsFromStr(iculocale);
								Debug.Assert(transWS != 0, "Unable to find ws from ICU Locale");

								// Build a TsString from the run(s) description.
								ITsIncStrBldr strBldr = TsIncStrBldrClass.Create();
								foreach (XmlNode transTextNode in paraTextNode.ChildNodes)
								{
									if (transTextNode.Name != "RUN")
									{
										throw new ArgumentException("Unexpected translation element '" +
											transTextNode.Name + "' encountered for ws '" + iculocale + "'");
									}

									CreateRunFromStringRep(wsf, strBldr, transTextNode);
									strBldr.Append(transTextNode.InnerText);
								}

								trans.Translation.set_String(transWS, strBldr.GetString());
							}
						}
						newPara.Contents = paraBldr.GetString();
					}
				}
				// We shouldn't need to do a PropChanged in the new FDO
				//owner.Cache.DomainDataByFlid.PropChanged(null, (int)PropChangeType.kpctNotifyAll, owner.Hvo,
				//    flid, footnoteIndex, 1, 0);

				return createdFootnote;
			}
		}

		/// ------------------------------------------------------------------------------------
		/// <summary>
		/// Creates the a text run from a string representation.
		/// </summary>
		/// <param name="wsf">The writing system factory.</param>
		/// <param name="strBldr">The structured string builder.</param>
		/// <param name="textNode">The text node which describes runs to be added to the
		/// paragraph or to the translation for a particular writing system</param>
		/// ------------------------------------------------------------------------------------
		private void CreateRunFromStringRep(ILgWritingSystemFactory wsf, ITsIncStrBldr strBldr,
			XmlNode textNode)
		{
			XmlNode charStyle = textNode.Attributes.GetNamedItem("CS");
			if (charStyle != null)
				strBldr.SetStrPropValue((int)FwTextPropType.ktptNamedStyle, charStyle.Value);
			else
				strBldr.SetStrPropValue((int)FwTextPropType.ktptNamedStyle, null);

			XmlNode wsICULocale = textNode.Attributes.GetNamedItem("WS");
			if (wsICULocale != null)
			{
				int ws = wsf.GetWsFromStr(wsICULocale.Value);
				if (ws <= 0)
					throw new ArgumentException("Unknown ICU locale encountered: '" + wsICULocale.Value + "'");
				strBldr.SetIntPropValues((int)FwTextPropType.ktptWs,
					(int)FwTextPropVar.ktpvDefault, wsf.GetWsFromStr(wsICULocale.Value));
			}
			else
				throw new ArgumentException("Required attribute WS missing from RUN element.");
		}
	}
	#endregion

	#region ScrDraftFactory class
	internal partial class ScrDraftFactory
	{
		/// ------------------------------------------------------------------------------------
		/// <summary>
		/// Create an empty saved version (containing no books)
		/// </summary>
		/// <param name="description">Description for the saved version</param>
		/// ------------------------------------------------------------------------------------
		public IScrDraft Create(string description)
		{
			ScrDraft version = new ScrDraft();
			m_cache.ServiceLocator.GetInstance<IScriptureRepository>().Singleton.ArchivedDraftsOC.Add(version);
			version.Description = description;
			return version;
		}

		/// ------------------------------------------------------------------------------------
		/// <summary>
		/// Create an empty version (containing no books)
		/// </summary>
		/// <param name="description">Description for the saved version</param>
		/// <param name="type">The type of version to create (saved or imported)</param>
		/// ------------------------------------------------------------------------------------
		public IScrDraft Create(string description, ScrDraftType type)
		{
			IScrDraft version = Create(description);
			version.Type = type;
			return version;
		}

		/// ------------------------------------------------------------------------------------
		/// <summary>
		/// Create a saved version, adding copies of the specified books.
		/// </summary>
		/// <param name="description">Description for the saved version</param>
		/// <param name="books">Books that are copied to the saved version</param>
		/// ------------------------------------------------------------------------------------
		public IScrDraft Create(string description, IEnumerable<IScrBook> books)
		{
			IScrDraft version = Create(description);
			foreach (IScrBook book in books)
				version.AddBookCopy(book);
			return version;
		}
	}
	#endregion

	#region ScrBookFactory class
	internal partial class ScrBookFactory
	{
		/// ------------------------------------------------------------------------------------
		/// <summary>
		/// Initializes a new instance of the <see cref="IScrBook"/> class and adds it to
		/// the <see cref="IScripture"/>. Also creates a new StText for the ScrBook's Title
		/// property.
		/// </summary>
		/// <param name="bookNumber">Canonical book number to be inserted</param>
		/// <param name="title">The title StText created for the new book</param>
		/// <returns>A ScrBook object representing the newly inserted book</returns>
		/// <exception cref="InvalidOperationException">If this method is called with a
		/// canonical book number which is already represented in the database</exception>
		/// ------------------------------------------------------------------------------------
		public IScrBook Create(int bookNumber, out IStText title)
		{
			return Create(m_cache.LangProject.TranslatedScriptureOA.ScriptureBooksOS,
				bookNumber, out title);
		}

		/// ------------------------------------------------------------------------------------
		/// <summary>
		/// Initializes a new instance of the <see cref="IScrBook"/> class and adds it to
		/// the given sequence. Also creates a new StText for the ScrBook's Title
		/// property.
		/// </summary>
		/// <param name="booksOS">Owning sequence of books to add the new book to</param>
		/// <param name="bookNumber">Canonical book number to be inserted</param>
		/// <param name="title">The title StText created for the new book</param>
		/// <returns>A ScrBook object representing the newly inserted book</returns>
		/// <exception cref="InvalidOperationException">If this method is called with a
		/// canonical book number which is already represented in the given sequence</exception>
		/// ------------------------------------------------------------------------------------
		public IScrBook Create(IFdoOwningSequence<IScrBook> booksOS, int bookNumber,
			out IStText title)
		{
			IScrBook book = Create(booksOS, bookNumber);
			book.TitleOA = title = m_cache.ServiceLocator.GetInstance<IStTextFactory>().Create();
			return book;
		}

		/// ------------------------------------------------------------------------------------
		/// <summary>
		/// Initializes a new instance of the <see cref="IScrBook"/> class and adds it to
		/// the <see cref="IScripture"/>.
		/// </summary>
		/// <param name="bookNumber">Canonical book number to be inserted</param>
		/// <returns>A ScrBook object representing the newly inserted book</returns>
		/// <exception cref="InvalidOperationException">If this method is called with a
		/// canonical book number which is already represented in the database</exception>
		/// ------------------------------------------------------------------------------------
		public IScrBook Create(int bookNumber)
		{
			return Create(m_cache.LangProject.TranslatedScriptureOA.ScriptureBooksOS, bookNumber);
		}

		/// ------------------------------------------------------------------------------------
		/// <summary>
		/// Initializes a new instance of the <see cref="IScrBook"/> class and adds it to
		/// the given sequence.
		/// </summary>
		/// <param name="booksOS">Owning sequence of books to add the new book to</param>
		/// <param name="bookNumber">Canonical book number to be inserted</param>
		/// <returns>A ScrBook object representing the newly inserted book</returns>
		/// <exception cref="InvalidOperationException">If this method is called with a
		/// canonical book number which is already represented in the given sequence</exception>
		/// ------------------------------------------------------------------------------------
		public IScrBook Create(IFdoOwningSequence<IScrBook> booksOS, int bookNumber)
		{
			int iBook = 0;
			foreach (var existingBook in booksOS)
			{
				if (existingBook.CanonicalNum == bookNumber)
					throw new InvalidOperationException("Attempting to create a Scripture book that already exists.");

				if (existingBook.CanonicalNum > bookNumber)
					break;
				iBook++;
			}

			IScrBook book = new ScrBook();
			booksOS.Insert(iBook, book);
			book.CanonicalNum = bookNumber;
			book.BookIdRA = m_cache.ServiceLocator.GetInstance<IScrRefSystemRepository>().Singleton.BooksOS[bookNumber - 1];
			book.Name.CopyAlternatives(book.BookIdRA.BookName);
			book.Abbrev.CopyAlternatives(book.BookIdRA.BookAbbrev);
			return book;
		}
	}
	#endregion

	#region ScrTxtParaFactory class
	internal partial class ScrTxtParaFactory
	{
		/// ------------------------------------------------------------------------------------
		/// <summary>
		/// Create a new ScrTxtPara with the specified style.
		/// </summary>
		/// <param name="owner">The owner for the created paragraph.</param>
		/// <param name="styleName">Name of the style to apply to the paragraph style rules.</param>
		/// ------------------------------------------------------------------------------------
		public IScrTxtPara CreateWithStyle(IStText owner, string styleName)
		{
			return CreateWithStyle(owner, owner.ParagraphsOS.Count, styleName);
		}

		/// ------------------------------------------------------------------------------------
		/// <summary>
		/// Create a new ScrTxtPara with the specified style.
		/// </summary>
		/// <param name="owner">The owner for the created paragraph.</param>
		/// <param name="iPos">The index where the new paragraph should be inserted.</param>
		/// <param name="styleName">Name of the style to apply to the paragraph style rules.</param>
		/// ------------------------------------------------------------------------------------
		public IScrTxtPara CreateWithStyle(IStText owner, int iPos, string styleName)
		{
			if (string.IsNullOrEmpty(styleName))
				throw new ArgumentException("styleName can not be null or an empty string", "styleName");

			IScrTxtPara newPara = (IScrTxtPara)CreateInternal();
			owner.ParagraphsOS.Insert(iPos, newPara);
			newPara.GetOrCreateBT(); // Make sure the CmTranslation is created.
			newPara.StyleRules = StyleUtils.ParaStyleTextProps(styleName);
			newPara.Contents = newPara.Cache.TsStrFactory.EmptyString(newPara.Cache.DefaultVernWs);
			return newPara;
		}
	}
	#endregion

	#region ScrRefSystemFactory class
	internal partial class ScrRefSystemFactory
	{
		/// ------------------------------------------------------------------------------------
		/// <summary>
		/// Basic creation method for a ScrRefSystem.
		/// </summary>
		/// ------------------------------------------------------------------------------------
		public IScrRefSystem Create()
		{
			if (m_cache.ServiceLocator.GetInstance<IScrRefSystemRepository>().Singleton != null)
				throw new InvalidOperationException("Can not create more than one ScrRefSystem");
			ScrRefSystem newby = new ScrRefSystem();
			((ICmObjectInternal)newby).InitializeNewOwnerlessCmObject(m_cache);
			newby.Initialize();
			return newby;
		}
	}
	#endregion

	#region ScriptureFactory class
	internal partial class ScriptureFactory
	{
		/// ------------------------------------------------------------------------------------
		/// <summary>
		/// Basic creation method for Scripture.
		/// </summary>
		/// <returns>A new Scripture object, owned by the Language Project.</returns>
		/// <exception cref="InvalidOperationException">If Scripture already exists</exception>
		/// ------------------------------------------------------------------------------------
		public IScripture Create()
		{
			ILangProject lp = m_cache.LanguageProject;
			if (lp.TranslatedScriptureOA != null)
				throw new InvalidOperationException("Scripture already exists!");

			IScripture scr = lp.TranslatedScriptureOA = new Scripture();
			var scrRefSys = m_cache.ServiceLocator.GetInstance<IScrRefSystemRepository>().Singleton;
			if (scrRefSys != null && scrRefSys.BooksOS.Count == 0)
			{
				// This partially created object could exist if the project was created in FLEx in FW 6.0
				// and the project was never opened in TE.
				((ScrRefSystem)scrRefSys).Initialize();
			}
			else if (scrRefSys == null)
				m_cache.ServiceLocator.GetInstance<IScrRefSystemFactory>().Create();

			// REVIEW TomB: Do we want the default values for the following four properties to come
			// from a resource file so they can be localized?
			scr.RefSepr = ";";
			scr.ChapterVerseSepr = ":";
			scr.VerseSepr = ",";
			scr.Bridge = "-";
			scr.Versification = ScrVers.English;
			// Initialize footnote sequence options
			scr.RestartFootnoteSequence = true;
			scr.CrossRefsCombinedWithFootnotes = false;
			scr.FootnoteMarkerType = FootnoteMarkerTypes.AutoFootnoteMarker;
			scr.FootnoteMarkerSymbol = ScriptureTags.kDefaultFootnoteMarkerSymbol;
			scr.DisplayFootnoteReference = false;
			scr.CrossRefMarkerType = FootnoteMarkerTypes.NoFootnoteMarker;
			scr.CrossRefMarkerSymbol = ScriptureTags.kDefaultFootnoteMarkerSymbol;
			scr.DisplayCrossRefReference = true;

			// Create a place to hold annotations for every possible Scripture book
			var bookAnnotationsFactory = m_cache.ServiceLocator.GetInstance<IScrBookAnnotationsFactory>();
			for (int iBookNum = 0; iBookNum < BCVRef.LastBook; iBookNum++)
				scr.BookAnnotationsOS.Add(bookAnnotationsFactory.Create());

			// Indicate that certain clean-up actions have been taken. (Since this
			// is a brand-new instance of Scripture, no clean up is needed.)
			((Scripture)scr).FixedOrphanedFootnotes = true;
			((Scripture)scr).ResegmentedParasWithOrcs = true;
			((Scripture)scr).FixedParasWithoutBt = true;
			((Scripture)scr).FixedParasWithoutSegments = true;
			((Scripture)scr).RemovedOldKeyTermsList = true;
			((Scripture)scr).FixedStylesInUse = true;

			return scr;
		}

	}
	#endregion

	#region ScrSectionFactory class
	internal partial class ScrSectionFactory
	{
		/// ------------------------------------------------------------------------------------
		/// <summary>
		/// Create a new section, to be owned by the given book. The section will be an intro
		/// section if the isIntro flag is set to <code>true</code>
		/// The contents of the first content paragraph are filled with a single run as
		/// requested. The start and end references for the section are set based on where it's
		/// being inserted in the book.
		/// </summary>
		/// <param name="book">The book where the new section will be created</param>
		/// <param name="iSection">The zero-based index of the new section</param>
		/// <param name="contentText">The text to be used as the first para in the new section
		/// content</param>
		/// <param name="contentTextProps">The character properties to be applied to the first
		/// para in the new section content</param>
		/// <param name="isIntro">True to create an intro section, false to create a
		/// normal scripture section</param>
		/// <returns>Created section</returns>
		/// ------------------------------------------------------------------------------------
		public IScrSection CreateScrSection(IScrBook book, int iSection, string contentText,
			ITsTextProps contentTextProps, bool isIntro)
		{
			if (book == null)
				throw new ArgumentNullException();

			IScrSection section = CreateSection(book, iSection, isIntro, true, false);

			// Insert the section contents.
			StTxtParaBldr bldr = new StTxtParaBldr(book.Cache);
				bldr.ParaStyleName = isIntro ? ScrStyleNames.IntroParagraph : ScrStyleNames.NormalParagraph;
				bldr.AppendRun(contentText, contentTextProps);
				bldr.CreateParagraph(section.ContentOA);

			return section;
		}

		/// ------------------------------------------------------------------------------------
		/// <summary>
		/// Creates a section with optional heading/content paragraphs.
		/// </summary>
		/// <param name="book">The book where the new section will be created</param>
		/// <param name="iSection">The zero-based index of the new section</param>
		/// <param name="isIntro">True to create an intro section, false to create a
		/// normal scripture section</param>
		/// <param name="createHeadingPara">if true, heading paragraph will be created</param>
		/// <param name="createContentPara">if true, content paragraph will be created</param>
		/// <returns>The newly created <see cref="ScrSection"/></returns>
		/// ------------------------------------------------------------------------------------
		public IScrSection CreateSection(IScrBook book, int iSection, bool isIntro,
			bool createHeadingPara, bool createContentPara)
		{
			if (book == null)
				throw new ArgumentNullException();

			// Create an empty section. The end reference needs to be set to indicate to
			// AdjustReferences if the section is an intro section
			IScrSection section = CreateEmptySection(book, iSection);
			section.VerseRefEnd = new ScrReference(book.CanonicalNum, 1, isIntro ? 0 : 1,
				book.Cache.LanguageProject.TranslatedScriptureOA.Versification);

			int defVernWS = m_cache.DefaultVernWs;
			// Add an empty paragraph to the section head.
			if (createHeadingPara)
			{
				string paraStyle = isIntro ? ScrStyleNames.IntroSectionHead : ScrStyleNames.SectionHead;
				StTxtParaBldr.CreateEmptyPara(book.Cache, section.HeadingOA, paraStyle, defVernWS);
			}

			// Add an empty paragraph to the section content.
			if (createContentPara)
			{
				string paraStyle = isIntro ? ScrStyleNames.IntroParagraph : ScrStyleNames.NormalParagraph;
				StTxtParaBldr.CreateEmptyPara(book.Cache, section.ContentOA, paraStyle, defVernWS);
			}

			return section;
		}

		/// ------------------------------------------------------------------------------------
		/// <summary>
		/// Create a new section, to be owned by the given book. Since the StTexts are empty,
		/// this version of the function is generic (i.e. the new section may be made either
		/// an intro section or a scripture text section by the calling code).
		/// </summary>
		/// <param name="book">The book where the new section will be created</param>
		/// <param name="iSection">The zero-based index of the new section</param>
		/// <returns>The newly created <see cref="ScrSection"/></returns>
		/// ------------------------------------------------------------------------------------
		public IScrSection CreateEmptySection(IScrBook book, int iSection)
		{
			if (book == null)
				throw new ArgumentNullException();
			if (iSection < 0 || iSection > book.SectionsOS.Count)
				throw new ArgumentException();

			// Now insert the section in the book at the specified location.
			IScrSection section = m_cache.ServiceLocator.GetInstance<IScrSectionFactory>().Create();
			book.SectionsOS.Insert(iSection, section);

			// Insert StTexts for section heading and section content.
			IStTextFactory textFact = m_cache.ServiceLocator.GetInstance<IStTextFactory>();
			section.HeadingOA = textFact.Create();
			section.ContentOA = textFact.Create();

			return section;
		}
	}
	#endregion

	#region RnGenericRecFactory class
	internal partial class RnGenericRecFactory
	{
		/// <summary>
		/// Creates a new record with the specified notebook as the owner.
		/// </summary>
		/// <param name="notebook">The notebook.</param>
		/// <param name="title">The title.</param>
		/// <param name="type">The type.</param>
		/// <returns></returns>
		public IRnGenericRec Create(IRnResearchNbk notebook, ITsString title, ICmPossibility type)
		{
			return Create(notebook.RecordsOC, title, type);
		}

		/// <summary>
		/// Creates a new record with the specified record as the owner.
		/// </summary>
		/// <param name="record">The record.</param>
		/// <param name="title">The title.</param>
		/// <param name="type">The type.</param>
		/// <returns></returns>
		public IRnGenericRec Create(IRnGenericRec record, ITsString title, ICmPossibility type)
		{
			return Create(record.SubRecordsOS, title, type);
		}

		private IRnGenericRec Create(ICollection<IRnGenericRec> owningCollection, ITsString title, ICmPossibility type)
		{
			var newRecord = new RnGenericRec();
			owningCollection.Add(newRecord);
			newRecord.TypeRA = type;
			newRecord.Title = title;
			newRecord.ParticipantsOC.Add(m_cache.ServiceLocator.GetInstance<IRnRoledParticFactory>().Create());
			var textFactory = m_cache.ServiceLocator.GetInstance<IStTextFactory>();
			newRecord.ConclusionsOA = textFactory.Create();
			StTxtParaBldr.CreateEmptyPara(m_cache, newRecord.ConclusionsOA, "Normal", m_cache.DefaultAnalWs);
			newRecord.DescriptionOA = textFactory.Create();
			StTxtParaBldr.CreateEmptyPara(m_cache, newRecord.DescriptionOA, "Normal", m_cache.DefaultAnalWs);
			newRecord.DiscussionOA = textFactory.Create();
			StTxtParaBldr.CreateEmptyPara(m_cache, newRecord.DiscussionOA, "Normal", m_cache.DefaultAnalWs);
			newRecord.ExternalMaterialsOA = textFactory.Create();
			StTxtParaBldr.CreateEmptyPara(m_cache, newRecord.ExternalMaterialsOA, "Normal", m_cache.DefaultAnalWs);
			newRecord.FurtherQuestionsOA = textFactory.Create();
			StTxtParaBldr.CreateEmptyPara(m_cache, newRecord.FurtherQuestionsOA, "Normal", m_cache.DefaultAnalWs);
			newRecord.HypothesisOA = textFactory.Create();
			StTxtParaBldr.CreateEmptyPara(m_cache, newRecord.HypothesisOA, "Normal", m_cache.DefaultAnalWs);
			newRecord.PersonalNotesOA = textFactory.Create();
			StTxtParaBldr.CreateEmptyPara(m_cache, newRecord.PersonalNotesOA, "Normal", m_cache.DefaultAnalWs);
			newRecord.ResearchPlanOA = textFactory.Create();
			StTxtParaBldr.CreateEmptyPara(m_cache, newRecord.ResearchPlanOA, "Normal", m_cache.DefaultAnalWs);
			newRecord.VersionHistoryOA = textFactory.Create();
			StTxtParaBldr.CreateEmptyPara(m_cache, newRecord.VersionHistoryOA, "Normal", m_cache.DefaultAnalWs);
			return newRecord;
		}
	}
	#endregion
	#region CmMediaURI
	internal partial class CmMediaURIFactory : ICmMediaURIFactory, IFdoFactoryInternal
	{
		/// <summary>
		/// Basic creation method for an CmMediaURI.
		/// </summary>
		/// <returns>A new, unowned CmMediaURI with the given guid</returns>
		public ICmMediaURI Create(FdoCache cache, Guid guid)
		{
			int hvo = ((IDataReader)m_cache.ServiceLocator.GetInstance<IDataSetup>()).GetNextRealHvo();
			var newby = new CmMediaURI(cache, hvo, guid);
			if (newby.OwnershipStatus != ClassOwnershipStatus.kOwnerRequired)
				((ICmObjectInternal)newby).InitializeNewOwnerlessCmObject(m_cache);
			return newby;
		}
	}
	#endregion
	#region Fdo.Text
	internal partial class TextFactory : ITextFactory, IFdoFactoryInternal
	{
		/// <summary>
		/// Basic creation method for a Text.
		/// </summary>
		/// <returns>A new, unowned Text with the given guid</returns>
		public IText Create(FdoCache cache, Guid guid)
		{
			int hvo = ((IDataReader)m_cache.ServiceLocator.GetInstance<IDataSetup>()).GetNextRealHvo();
			var newby = new Text(cache, hvo, guid);
			((ICmObjectInternal) newby).InitializeNewOwnerlessCmObjectWithPresetGuid();
			return newby;
		}
	}
	#endregion
<<<<<<< HEAD

	#region ScrImportSetFactory class

	internal partial class ScrImportSetFactory
	{
		public IScrImportSet Create(string defaultParaCharsStyleName, string stylesPath)
		{
			var settings = new ScrImportSet(defaultParaCharsStyleName, stylesPath);
			((ICmObjectInternal) settings).InitializeNewOwnerlessCmObject(m_cache);
			return settings;
		}
	}

	#endregion

	#region PhBdryMarkerFactory class

	internal partial class PhBdryMarkerFactory
	{
		IPhBdryMarker IPhBdryMarkerFactory.Create(Guid guid, IPhPhonemeSet owner)
		{
			if (owner == null) throw new ArgumentNullException("owner");

			int hvo = ((IDataReader) m_cache.ServiceLocator.GetInstance<IDataSetup>()).GetNextRealHvo();
			int flid = m_cache.MetaDataCache.GetFieldId("PhPhonemeSet", "BoundaryMarkers", false);

			var retval = new PhBdryMarker(m_cache, hvo, guid);
			owner.BoundaryMarkersOC.Add(retval);
			return retval;
		}
	}

	#endregion
=======
>>>>>>> 6d3ad0c4
}<|MERGE_RESOLUTION|>--- conflicted
+++ resolved
@@ -2654,21 +2654,6 @@
 		}
 	}
 	#endregion
-<<<<<<< HEAD
-
-	#region ScrImportSetFactory class
-
-	internal partial class ScrImportSetFactory
-	{
-		public IScrImportSet Create(string defaultParaCharsStyleName, string stylesPath)
-		{
-			var settings = new ScrImportSet(defaultParaCharsStyleName, stylesPath);
-			((ICmObjectInternal) settings).InitializeNewOwnerlessCmObject(m_cache);
-			return settings;
-		}
-	}
-
-	#endregion
 
 	#region PhBdryMarkerFactory class
 
@@ -2688,6 +2673,4 @@
 	}
 
 	#endregion
-=======
->>>>>>> 6d3ad0c4
 }