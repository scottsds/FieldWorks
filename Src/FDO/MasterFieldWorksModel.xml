<?xml version="1.0" encoding="utf-8"?>
<!--
  WARNING 0: If you add any C# value data type property (int, bool, GenDate, DateTime, etc) to any class (new or old), you **must** make sure
	you also add an explicit xml element in a DM to every instance that gains the new property, with the C# default (e.g., 'false' for boolean),
	or another domain driven default.

  WARNING 1: Don't even think of not bumping up the version number,
	unless you are ONLY doing one, or more, of the following three exceptions.
	ALL other changes to this file REQUIRE a change of the 'version' attribute of the main "EntireModel" element
	to the next higher number.

	If the model changes do not require a formal data migration in the C# code, you MUST then add the 'do-nothing'
	data migration to the system in C#.
	The ONLY exceptions to incrementing the version number are:
	  1) Add/remove/modify optional <comment> and <notes> elements,
	  2) Add/remove/modify regular xml comments, and
	  3) Add stuff that only affects the code generator
		(e.g., optional singleton attribute added to class element and to the code generator)

  WARNING 2: You should be using a schema-aware editor, when you edit this file,
	or you run the risk of leaving it in a state where it becomes invalid.
	The schema this file is associated with is MasterFieldWorksModel.xsd,
	and it is in the same folder as this file.

   WARNING 3: Comments and notes within the model:
	These *must* follow the MS code documentation conventions, with the following exceptions:
	  1. Must be one or more <para> elements, and
	  2. <para> elements must not have newlines in them. (The build will likely fail, otherwise.)

   WARNING 4: Any update of the model number *requires* a matching update in the FLEx Bridge metadata cache.
	That MDC is designed to adjust to the model number of the given data set, starting from DM37.
	Updates here also need to be made in the other MDC, along with tests for the new model.
	1. MetadataCache (FLEx_ChorusPlugin.Infrastructure), and
	2. UpdateMetaDataCacheTests (FLEx_ChorusPluginTests.Integration).

The original version number was: 7000000. Be sure it has the right number of zeros after
editing it.

Change History: (Be sure to update the 'version' attribute in the EntireModel, when needed. (Almost always.))
<<<<<<< HEAD
  16 March 2015 (7000070): Migrate LDML files to version 3.
=======
  05 December 2016 (7000070): No actual model change, but a data migration to clean up bad LexRefTypes [ postponed semantic versioning until version 9 ]
>>>>>>> bb7cc4c5
  08 Aug 2016 (7000069): Make multiple model changes:
    * Add/modify LexEtymology fields and make LexEntry->Etymology an owning sequence.
    * Add Language list to LexDb.
    * Add DoNotPublishIn fields to CmPicture and LexPronunciation.
    * Make LexEntry and LexSense Restrictions a MultiString field.
    * Add ReverseName to LexEntryType as a MultiUnicode field. Swap Abbreviation and ReverseAbbr fields.
    * Add UsageNote to LexSense as a MultiString field.
    * Add Exemplar to LexSense as a MultiString field.
    * Add LexExtendedNote cluster, add ExtendedNoteTypes property to LexDb.
    * Add owning sequence of LexExtendedNote to LexSense as ExtendedNote property.
    * Add DialectLabels list to LexDb. Also add reference to this list in LexEntry and LexSense.
  9 July 2013 (7000068): Make ReversalIndexEntry subentries be a sequence instead of a collection (LT-6468). No DM needed.
  7 May 2013  (7000067): Remove illegal attributes from <Uni> element. (Appears to come from FW 6.0.x.)
  22 March 2013 (7000066): Redux of DM64, but with real DM code.
  15 March 2013 (7000065): Add a valid Name to each Reversal Index's PartOfSpeech possibility list.
	This allows merge conflicts when users add to these lists to have a better 'address'.
  15 February 2013 (7000064): Do nothing DM that will trigger a rewrite of all CmoObjects.
  15 October 2012 (7000063): Added LangProject property HomographWs (#57) so the ws used homogragh numbering is persisted.
  12 October 2012 (7000062): No actual model change, but a data migration to:
	1. Redo the new styles guids properly, since the styles updating code didn't make it into the DM61 commit.
		A. Remove any unowned StStyle instances, since 38014 didn't remove the old ones or add the new ones to respective owners,
		B. Reset the "Version" properties to the respective fooStyles.xml files, *before* changeset 38014.
			This is for CmResource instances with names of "TeStyles" and "FlexStyles", if they are in the data set.
  13 September 2012 (7000061): No actual model change, but a data migration to:
	1. Do the new styles guids properly.
		A. Remove any unowned StStyle instances, since 38014 didn't remove the old ones or add the new ones to respective owners,
		B. Reset the "Version" properties to the respective fooStyles.xml files, *before* changeset 38014.
			This is for CmResource instances with names of "TeStyles" and "FlexStyles", if they are in the data set.
	2. Remove all but the first <objsur> elements in all atomic owning and reference properties. Also remove all corresponding owned objects. This is to fix bad FW 6.0 data.
	3. Run Delint method to clean up everything.
  29 Aug 2012 (no model update): Remove 'big' attribute from system.
  16 Aug 2012 (7000060): Change configuration layout files from X_Layouts.xml to X.fwlayout. No model change, just need to run migration.
  29 May 2012 (7000059): Make IText objects unowned to avoid S/R Merge problems.
  25 April 2012 (7000058): No actual model change, but a data migration to fill GlossAppend fields
	for the standard system Plural and Past variant types. See LT-7581.
  24 April 2012 (7000057): No actual model change, but a data migration to upgrade each Irregularly Inflected Form LexEntryType possibility to LexEntryInflType.
	See LT-7581.
   6 April 2012 (7000056): No actual model change, but a data migration to instantiate PhonRuleFeats possibility list in PhPhonData.
	See LT-10621 Hermit Crab: Enable phonological rules to apply only when certain morpho-syntactic features are present (or not present)
  16 March 2012 (7000055): Created class LexEntryInflType (num 133 in Ling) based on LexEntryType.
	Added atomic reference attribute InflType to WfiMorphBundle with target of LexEntryInflType.
	See LT-7581 "Have parser know about inflectional variant entries". No data migration needed.
  8 March 2012 (7000054): Added "ProcliticSlots" and "EncliticSlots" reference sequence properties to MoInflAffixTemplate.
	Also added "Slots" reference collection property to MoStemMsa. No data migration needed for this optional new capability.
	See LT-9137 "Allow proclitics or enclitics to be constrained by order".
  7 March 2012 (7000053): Added "Disabled" property to PhSegmentRule, MoCompoundRule, MoAdhocProhib, MoInflAffixTemplate.
	No data migration necessary because default is false (rule/template is Enabled/Active.)
	See LT-10471 "Allow user ability to turn phonological rules on or off".
  30 January 2012 (7000052): No actual model change but a data migration to copy all linked Morph Forms to their WfiMorphBundle Forms. See LT-12532: Retain the Form of a WfiMorphBundle even when fully analyzed.
  14 January 2012 (7000051): No actual model change. Change Guid id on LangProject to ensure it really is unique between different projects.
  1 December 2011 (7000050): Add Speaker to Segment. (Only the do-nothing DM needed in C#.)
  17 November 2011 (7000049): Added CmMediaContainer, CmMediaURI classes, changed Segment to reference a CmMediaURI and include a begin and end time offset
	Modified Text to include a CmMediaContainer, and elminated the soundfilelocation attribute no significant migration should be required, the removed attribute
	is believed to have been unused.
  13 October 2011 (7000048): No actual model change. Reorder the xml output in the xml BEP. This version lets the BEP know to do the first reorderinng.
  22 September 2011 (7000047): No actual model change. DM to clean up legacy ChkRendering objects with null SurfaceForms.
  8 September 2011 (7000046): Added RnGenericRec.Text.
  24 August 2011 (7000045): Added Reference property to Segment
  13 July 2011 (7000044): Migrate LDML files to Palaso version 2, and correct all data using changed IDs.
  24 June 2011 (7000043): Added ScrBook.ImportedBtCheckSum field.
  27 May 2011 (7000042): Fixed wrong guids for standard LexEntryTypes, added missing standard LexEntryTypes,
	and ensured that all standard LexEntryTypes have IsProtected set to true.
  15 April 2011 (7000041): Replaced LexEntry property ExcludeAsHeadword with DoNotShowMainEntryIn to exclude user designated main entries from a publication.
  6 April 2011 (7000040): Added LexEntryRef.ShowComplexFormsIn
  5 April 2011: Added lack of owner to VirtualOrdering class (not a model change, since none exist yet).
  1 April 2011: (7000039): Added ScrBook.ImportedCheckSum field.
  29 March 2011: (7000038): Added possibility list LexDb.Publications and fields DoNotPublishIn to LexEntry, LexSense, and LexExampleSentence.
	Added class VirtualOrdering.
  16 February 2011: Made Segment.BeginOffset's setter internal (this was not a model change).
  10 February 2011 (7000037): No actual model change, fix externalLink attributes converted from
	FW 6.0 to work for FW 7.0 (FWR-782,3364).
  2 Febuary 2011 (7000036): Added DateModified to StText.
  31 January 2011 (7000035): No actual model change, this one triggers fixing un-owned footnote ORCs in vernacular Scripture.
  18 January 2011 (7000034): No actual model change, this one fixes duplicate CmFile objects that were created by the FW 6.0 TE code
	and put into the LangProject.PicturesOC collection which should only contain CmFolders.
  14 December 2010 (7000033): No actual model change, this one triggers fixing custom field refs in settings files.
  23 November 2010 (7000032): No actual model change, this one triggers moving settings to project folder.
  15 November 2010 (7000031): Removed all UserViews, UserViewRec, UserViewField from the DB
  10 November 2010 (7000030): Make externalLink's found in TsStrings a relative path for any files relative to LinkedFilesRootDir
	Also create a FilePathsInTsStrings element in LangProject which owns a CmFolder which owns a set of CmFile. Each of these
	new CmFile's is created for a filePath found in in externalLink attribute of a TsString.
  27 October 2010 (7000029): Make CmFile.InternalPath a relative path for any files relative to LinkedFilesRootDir
  25 October 2010 (7000028): Make LexEntries be unowned.
  5 October 2010 (7000027): Added a reference on ScrFootnotes to the paragraph that contains the
	ORC for that footnote. (Originally 7000021.)
  1 October 2010 (7000025): LangProject.ExtLinkRootDir  changed to LangProject.LinkedFilesRootDir
  23 September 2010 (7000025): Change all DateTime properties (sig of "Time" in this file)
	to use UTC when serialized. (Code change that requires DM, but not a model change.)
  15 September 2010  (7000024): Combine Status and Sense Status lists.
	1. Rename LangProject_AnalysisStatus to LangProject_Status.
		2. Remove LexDb_Status property.
  14 September 2010  (7000023): Shift case from upper to lower on all guids,
	to make it easier for the Chorus diff/merge code to work.
  25 August 2010 (7000022): Added localizations to 26 CmPossibilityList Name properties.
  26 July 2010 (7000021): This is now a no-op (see 7000027).
  1 July 2010 (7000020): Implements FWR-1175 by removing all UserView, UserViewRec, and
	UserViewField objects that were used by Data Notebook or List Editor.
  5 April 2010 (7000019):
	1. Removed LgWritingSystem and changed all references to LgWritingSystem to string properties.
	2. Removed LgCollation.
	3. Removed CmSortSpec.
  19 May 2010 [7000018]: Implements much of FWR-1163, removing the Styles property from LexDb.
	The LexDb styles are moved to the LangProject Styles property if they don't already exist
	there.
  18 May 2010 [7000017]: Implements FWR-465 by removing the WeatherConditions list from
	LangProject and the Weather field from RnGenericRec.  If the data is in use, the data
	migration moves the list to unowned (ie, a custom list), and creates a custom field in
	RnGenericRec to hold the references.
   5 April 2010 (7000016):
	No model change.  Implements FWR-463 to add a few new record types for Data Notebook, and to
	rearrange the record type list hierarchy.
  20 March 2010 (7000015):
	No model change in this version. This one just works over the xml
	to remove the class-level elements, and move their child elements up one level to be
	children of the main <rt> element.
  8 March 2010 (7000014):
	1. Added new properties Approves and Disapproves, owning atomic CmAgentEvaluations, to CmAgent.
	2. Added new property Evaluations to WfiAnalysis, a reference collection of CmAgentEvaluations.
	3. Removed property Evaluations from CmAgent.
	4. Removed properties CmAgentEvaluation.DateModified, Target, Details, and Accepted.
	The information previously represented by a CmAgentEvaluation owned by agentX with tartget WfiAnalysisY
	is now represented by a reference from WfiAnalysisY.Evaluations to either the Approves or Disapproves
	evaluation owned by agentX. Accepted is replaced by the new virtual property Approves on CmAgentEvaluation.
	If it becomes necessary to specify agent evaluations of other object types, they will need their own
	Evaluations properties.
  22 February 2010 (7000013):
	Changed ConstChartWordGroup to ConstChartTag where the previous had BeginSegment == null
  22 January 2010 (7000011):
	Updated Data Notebook RecTypes possibility GUIDs
	[Note: This change was purely extant data related, and had no affect on the model.]
  8 December 2009 (7000010):
	1.	Add new class called “Note” with these properties
	  a.	Content : multistring
	2.	Add new class called “Segment” with these properties
	  a.	FreeTranslation : multistring
	  b.	LiteralTranslation : multistring
	  c.	Notes : owning sequence of Note
	  d.	Analyses : reference sequence of IAnalysis
	3.	Add new owning sequence property to StTxtPara called Segments with a signature of Segment
	4. Lots of other changes for discourse and text tagging. (cf. https://www.wiki.insitehome.org/display/LSDEV/Getting+rid+of+XFics?ticket=ST-ZUvKBoORGvh5WnuQpvdDsa1qgWbmryS1HKhIJUYlrznu9kPTbhJAelI60lPEg for full details.)
	5. Reordered the classes and properties to be in numerical order to make it easier to find the next number when adding new classes or properties.
  30 November 2009 (7000009):
	Remove own flid and own ord from data. (No actual model change.)
  11 November 2009 (7000008):
	1) Remove orphaned CmBaseAnnotations (cf. FWR-98)
	[Note: This change was purely extant data related, and had no affect on the model.]
  13 October 2009 (7000007):
	  1) Remove ScrImportSet.ImportSettings
	  2) Remove StFootnote.DisplayFootnoteReference and DisplayFootnoteMarker
	  3) Remove StPara.StyleName
  24 September 2009 (7000006-Change model to remove the Name field from CmProject )
  30 September 2009 (NA): Add optional 'generateBasicCreateMethod' attribute to class element
	which controls the code generator's production of the default factory Create method.
  16 September 2009 (7000005): Change model for Data Notebook to combine the RnEvent and RnAnalysis classes into RnGenericRec.)
  14 September 2009 (7000004): [Note: This one will start the use of 'DoNothingDataMigration' step.]
	  1) Restore class accidently deleted in 7000001 (PhVariable).
	  2) Add ParseIsCurrent to StTxtPara
	  3) Move ScrTxtPara and ScrFootnote from Cellar module to Scripture module.
	9 September 2009 (7000003): Changed all StFootnotes to ScrFootnotes [cf. DataMigration7000003 class.]
	8 September 2009 (7000002): Changed all StTxtParas owned by Scripture to be ScrTxtParas [cf. DataMigration7000002 class.]
	3 September 2009 (7000001): Remove WordformInventory class from model. [cf. DataMigration7000001 class.]
	2 September 2009 (NA): Add schema and optional 'singleton' and 'owner' attributes to <class> element. [Nothing at all for data migration.]
	8 August 2009 (7000000): Original file created
-->
<EntireModel xmlns:xsi="http://www.w3.org/2001/XMLSchema-instance" version="7000070" xsi:noNamespaceSchemaLocation="MasterFieldWorksModel.xsd">
  <CellarModule id="Cellar" num="0">
	<class num="0" id="CmObject" abstract="false" abbr="obj">
	  <props/>
	</class>
	<class num="1" id="CmProject" abstract="true" abbr="proj" base="CmObject" depth="0">
	  <props>
		<basic num="2" id="DateCreated" sig="Time"/>
		<basic num="4" id="DateModified" sig="Time"/>
		<basic num="5" id="Description" sig="MultiString"/>
	  </props>
	</class>
	<class num="2" id="CmFolder" abstract="false" abbr="fold" base="CmObject" depth="0">
	  <props>
		<basic num="1" id="Name" sig="MultiUnicode"/>
		<owning num="3" id="SubFolders" card="col" sig="CmFolder"/>
		<basic num="5" id="Description" sig="MultiString"/>
		<owning num="6" id="Files" card="col" sig="CmFile"/>
	  </props>
	</class>
	<class num="3" id="Note" abstract="false" abbr="nt" base="CmObject" depth="0">
	  <comment>
		<para>Used for all manner of notes.</para>
	  </comment>
	  <props>
		<basic num="1" id="Content" sig="MultiString"/>
	  </props>
	</class>
	<class num="4" id="FsComplexFeature" abstract="false" abbr="comf" base="FsFeatDefn" depth="1">
	  <props>
		<rel num="1" id="Type" card="atomic" sig="FsFeatStrucType"/>
	  </props>
	</class>
	<class num="5" id="CmMajorObject" abstract="true" abbr="mobj" base="CmObject" depth="0">
	  <props>
		<basic num="1" id="Name" sig="MultiUnicode"/>
		<basic num="2" id="DateCreated" sig="Time"/>
		<basic num="3" id="DateModified" sig="Time"/>
		<basic num="4" id="Description" sig="MultiString"/>
		<owning num="5" id="Publications" card="col" sig="Publication">
		  <comment>
			<para>A collection of all of the publication layouts available for output from the translated scripture database.</para>
		  </comment>
		</owning>
		<owning num="6" id="HeaderFooterSets" card="col" sig="PubHFSet">
		  <comment>
			<para>Used to define preset header/footer layouts that can be selected and copied to a publication division.</para>
			<para>Reason: needed to implement TE-1468</para>
		  </comment>
		</owning>
	  </props>
	</class>
	<class num="6" id="Segment" abstract="false" abbr="seg" base="CmObject" depth="0">
	  <comment>
		<para>Represents a sentence or segment length part of a paragraph.</para>
	  </comment>
	  <props>
		<basic num="1" id="BeginOffset" sig="Integer" internalSetter="true"/>
		<basic num="2" id="FreeTranslation" sig="MultiString"/>
		<basic num="3" id="LiteralTranslation" sig="MultiString"/>
		<owning num="4" id="Notes" sig="Note" card="seq"/>
		<rel num="5" id="Analyses" sig="IAnalysis" card="seq"/>
		<basic num="6" id="Reference" sig="String">
		  <comment>
			<para>This string can be used to store a user specified reference for a segment.</para>
			<para>This is displayed in the Ref (short for reference) column in the Concordance view.</para>
			<para>As of Aug 2011 this can not be specified in FLEx, but can be imported. -NaylorJ</para>
		  </comment>
		</basic>
		<rel num="7" id="MediaURI" sig="CmMediaURI" card="atomic">
		  <comment>
			<para>This references a media file in the interlinear text.</para>
		  </comment>
		</rel>
		<basic num="8" id="BeginTimeOffset" sig="Unicode">
		  <comment>
			<para>This string can be used to store the time offset into the mediaFile for the beginning of this segment.</para>
			<para>Currently intended to hold ELAN information, not modified by FLEx as of Nov 2011 -NaylorJ.</para>
		  </comment>
		  <notes>
<para>Type is string so ELAN could optionally store their timeslot concept: http://flexelan.blogspot.com/2011/11/proposed-schema.html#comment-form</para>
</notes>
		</basic>
		<basic num="9" id="EndTimeOffset" sig="Unicode">
		  <comment>
			<para>This string can be used to store the time offset into the mediaFile for the end of this segment.</para>
			<para>Currently intended to hold ELAN information, not modified by FLEx as of Nov 2011 -NaylorJ.</para>
		  </comment>
		  <notes>
<para>Type is string so ELAN could optionally store their timeslot concept: http://flexelan.blogspot.com/2011/11/proposed-schema.html#comment-form</para>
</notes>
		</basic>
		<rel num="10" id="Speaker" card="atomic" sig="CmPerson">
		  <comment>
			<para>The person who spoke this sentence, ELAN info.</para>
		  </comment>
		</rel>
	  </props>
	</class>
	<class num="7" id="CmPossibility" abstract="false" abbr="pss" base="CmObject" depth="0">
	  <comment>
		<para>In regards to how this is implemented in FieldWorks, Ken says ...</para>
		<para>In SQL code, you could place a CmPerson in a "MoMorphTypeList" and</para>
		<para>it would be perfectly happy. However, our list editor always uses the</para>
		<para>ItemClsid to create any new items that are created in the list, so it is</para>
		<para>enforced in this way. Presumably, any other application that might create</para>
		<para>possibilities would also check ItemClsid and create the correct type of</para>
		<para>object for the list. If not, it is a bug.</para>
	  </comment>
	  <props>
		<basic num="1" id="Name" sig="MultiUnicode"/>
		<basic num="2" id="Abbreviation" sig="MultiUnicode"/>
		<basic num="3" id="Description" sig="MultiString"/>
		<owning num="4" id="SubPossibilities" card="seq" sig="CmPossibility"/>
		<basic num="6" id="SortSpec" sig="Integer"/>
		<rel num="7" id="Restrictions" card="col" sig="CmPossibility">
		  <comment>
			<para>Indicates whether the data for this possibility item has restrictions for presentation to certain audiences. This value comes from a user-defined list that is used by many different FieldWorks objects (Events, Analysis Records, Lexical Entries and their Senses, etc.) These values are user-definable and initially include: No restrictions, Do not publish, Case by case, Unknown</para>
		  </comment>
		</rel>
		<rel num="8" id="Confidence" card="atomic" sig="CmPossibility">
		  <comment>
			<para>Indicates confidence in the data collected for this possibility item. This value comes from a user-defined list that is used by many different FieldWorks objects (Events, Analysis Records, Lexical Entries and their Senses, etc.) These values are user-definable and initially include: Low, Medium and High as possibilities.</para>
		  </comment>
		</rel>
		<rel num="9" id="Status" card="atomic" sig="CmPossibility">
		  <comment>
			<para>The status of this Possibility. This is a user-definable list but initial list will include: Confirmed, Disproved, Pending.</para>
		  </comment>
		</rel>
		<basic num="10" id="DateCreated" sig="Time"/>
		<basic num="11" id="DateModified" sig="Time"/>
		<owning num="12" id="Discussion" card="atomic" sig="StText">
		  <comment>
			<para>Any pertinent discussion for this Possibility.</para>
		  </comment>
		</owning>
		<rel num="13" id="Researchers" card="col" sig="CmPerson">
		  <comment>
			<para>The person(s) who created/modified this Possibility record or any of its fields.</para>
		  </comment>
		</rel>
		<basic num="14" id="HelpId" sig="Unicode">
		  <comment>
			<para>Used by the help system to launch the appropriate help topic for the Possibility item.</para>
		  </comment>
		</basic>
		<basic num="15" id="ForeColor" sig="Integer">
		  <comment>
			<para>ForeColor for overlay functionality.</para>
		  </comment>
		</basic>
		<basic num="16" id="BackColor" sig="Integer">
		  <comment>
			<para>BackColor for overlay functionality.</para>
		  </comment>
		</basic>
		<basic num="17" id="UnderColor" sig="Integer">
		  <comment>
			<para>UnderColor for overlay functionality - the color of the "underline" style when used in Overlays. </para>
		  </comment>
		</basic>
		<basic num="18" id="UnderStyle" sig="Integer" min="0" max="127">
		  <comment>
			<para>UnderStyle - style of the underline used in overlays functionality. </para>
		  </comment>
		</basic>
		<basic num="19" id="Hidden" sig="Boolean">
		  <comment>
			<para>Indicates whether overlay bracketing should be hidden or not. True = Hidden.</para>
		  </comment>
		</basic>
		<basic num="20" id="IsProtected" sig="Boolean">
		  <comment>
			<para>This flag is set for items that are accessed by the software via GUIDs. The software is assuming that this item is always present with the same GUID on all machines. When set, a user can still edit the item, but it cannot be deleted.</para>
		  </comment>
		</basic>
	  </props>
	</class>
	<class num="8" id="CmPossibilityList" abstract="false" abbr="pssl" base="CmMajorObject" depth="1" owner="optional">
	  <!-- GJM 22 June 2010: Custom Lists are unowned in the model, so owner needs to be optional (FWR-133) -->
	  <props>
		<basic num="2" id="Depth" sig="Integer" min="0" max="127"/>
		<basic num="3" id="PreventChoiceAboveLevel" sig="Integer" min="0" max="8"/>
		<basic num="4" id="IsSorted" sig="Boolean"/>
		<basic num="5" id="IsClosed" sig="Boolean"/>
		<basic num="6" id="PreventDuplicates" sig="Boolean"/>
		<basic num="7" id="PreventNodeChoices" sig="Boolean"/>
		<owning num="8" id="Possibilities" card="seq" sig="CmPossibility"/>
		<basic num="10" id="Abbreviation" sig="MultiUnicode"/>
		<basic num="11" id="HelpFile" sig="Unicode"/>
		<basic num="12" id="UseExtendedFields" sig="Boolean"/>
		<basic num="13" id="DisplayOption" sig="Integer" min="0" max="2">
		  <comment>
			<para>This determines whether we display name (kpntName = 0), name and abbreviation (kpntNameAndAbbrev = 1), or abbreviation (kpntAbbreviation = 2) when we display names.</para>
		  </comment>
		</basic>
		<basic num="14" id="ItemClsid" sig="Integer">
		  <comment>
			<para>This is the clsid of the items that can be inserted into this list.</para>
		  </comment>
		</basic>
		<basic num="15" id="IsVernacular" sig="Boolean">
		  <comment>
			<para>This indicates whether the list will display vernacular (True) or analysis encodings (false) as the default.</para>
		  </comment>
		</basic>
		<basic num="17" id="WritingSystem" sig="Unicode"/>
		<basic num="18" id="WsSelector" sig="Integer">
		  <comment>
			<para>// the application to get the appropriate writing system from the application. For example,</para>
			<para>// a language project has a list of one or more analysis encodings. kwsAnal would</para>
			<para>// tell the program to use the first writing system in this list.</para>
			<para>#define kwsAnal 0xffffffff // (-1) The first analysis writing system.</para>
			<para>#define kwsVern 0xfffffffe // (-2) The first vernacular writing system.</para>
			<para>#define kwsAnals 0xfffffffd // (-3) All analysis writing system.</para>
			<para>#define kwsVerns 0xfffffffc // (-4) All vernacular writing system.</para>
			<para>#define kwsAnalVerns 0xfffffffb // (-5) All analysis then All vernacular writing system.</para>
			<para>#define kwsVernAnals 0xfffffffa // (-6) All vernacular then All analysis writing system.</para>
			<para>#define kwsLim 0xfffffff9 // (-7) One beyond the last magic value.</para>
		  </comment>
		</basic>
		<basic num="21" id="ListVersion" sig="Guid">
		  <comment>
			<para>Uniquely identifies a particular version of the possiblity llist so that version changes can be detected and update routines run.</para>
		  </comment>
		</basic>
	  </props>
	</class>
	<class num="9" id="CmFilter" abstract="false" abbr="fil" base="CmObject" depth="0">
	  <props>
		<basic num="1" id="Name" sig="Unicode"/>
		<basic num="2" id="ClassId" sig="Integer"/>
		<basic num="3" id="FieldId" sig="Integer"/>
		<basic num="4" id="FieldInfo" sig="Unicode"/>
		<basic num="5" id="App" sig="Guid"/>
		<basic num="6" id="Type" sig="Integer" min="0" max="127"/>
		<owning num="7" id="Rows" card="seq" sig="CmRow"/>
		<basic num="8" id="ColumnInfo" sig="Unicode"/>
		<basic num="9" id="ShowPrompt" sig="Integer" min="0" max="127"/>
		<basic num="10" id="PromptText" sig="Unicode"/>
	  </props>
	</class>
	<class num="10" id="CmRow" abstract="false" abbr="frow" base="CmObject" depth="0">
	  <props>
		<owning num="1" id="Cells" card="seq" sig="CmCell"/>
	  </props>
	</class>
	<class num="11" id="CmCell" abstract="false" abbr="fcel" base="CmObject" depth="0">
	  <props>
		<basic num="1" id="Contents" sig="String"/>
	  </props>
	</class>
	<class num="12" id="CmLocation" abstract="false" abbr="loc" base="CmPossibility" depth="1">
	  <props>
		<basic num="1" id="Alias" sig="MultiUnicode"/>
	  </props>
	</class>
	<class num="13" id="CmPerson" abstract="false" abbr="per" base="CmPossibility" depth="1">
	  <props>
		<basic num="1" id="Alias" sig="MultiUnicode"/>
		<basic num="3" id="Gender" sig="Integer" min="0" max="2"/>
		<basic num="4" id="DateOfBirth" sig="GenDate"/>
		<rel num="6" id="PlaceOfBirth" card="atomic" sig="CmLocation"/>
		<basic num="8" id="IsResearcher" sig="Boolean"/>
		<rel num="9" id="PlacesOfResidence" card="col" sig="CmLocation"/>
		<rel num="10" id="Education" card="atomic" sig="CmPossibility"/>
		<basic num="11" id="DateOfDeath" sig="GenDate"/>
		<rel num="13" id="Positions" card="col" sig="CmPossibility"/>
	  </props>
	</class>
	<class num="14" id="StText" abstract="false" abbr="stxt" base="CmObject" depth="0">
	  <comment>
		<para>An object used to represent a moderately structured text (a sequence of styled paragraphs).</para>
	  </comment>
	  <props>
		<owning num="1" id="Paragraphs" card="seq" sig="StPara"/>
		<basic num="2" id="RightToLeft" sig="Boolean">
		  <comment>
			<para>Specifies whether the overall document direction for this structured text is right-to-left (true) or not (false).</para>
		  </comment>
		</basic>
		<owning num="3" id="Tags" sig="TextTag" card="col"/>
		<basic num="4" id="DateModified" sig="Time"/>
	  </props>
	</class>
	<class num="15" id="StPara" abstract="true" abbr="spar" base="CmObject" depth="0">
	  <comment>
		<para>An abstract class used to group the StTxtPara and (non-existent) StTable classes</para>
	  </comment>
	  <props>
		<basic num="2" id="StyleRules" sig="TextPropBinary">
		  <comment>
			<para>When the user applies formatting to a specific paragraph apart from using a pre-defined style, that formatting information is stored here. It includes information such as font, font style, margins, etc.</para>
		  </comment>
		</basic>
	  </props>
	</class>
	<class num="16" id="StTxtPara" abstract="false" abbr="tpar" base="StPara" depth="1">
	  <comment>
		<para>This represents a standard paragraph found in text.</para>
	  </comment>
	  <props>
		<basic num="1" id="Label" sig="String">
		  <comment>
			<para>Label to appear at start of paragraph (in margin, if negative first line indent). </para>
			<para>Note: This attribute is not currently used. </para>
			<para>John Thomson's original intent was to use it for the kind of paragraph that has something hanging out in the left margin that isn't predictable (as a bullet or number is) from the stylesheet. The classic example would be a list of terms, with the term sticking out to the left. Since we don't yet have tabs implemented, we could set things up to allow the main body of the paragraph to be aligned, and the label out in the margin. </para>
		  </comment>
		</basic>
		<basic num="2" id="Contents" sig="String">
		  <comment>
			<para>The string of text found within a paragraph. The signature here is string which allows for embedded formatting and language encodings. </para>
		  </comment>
		</basic>
		<basic num="3" id="ParseIsCurrent" sig="Boolean">
		  <comment>
			<para>This would be set true whenever the paragraph is parsed (tokenized), and false whenever it is edited (changes to StTxtPara.Contents or StText.Paragraphs). This allows us to re-parse only the texts that need it, now that the parser always makes real, persistent annotations.</para>
		  </comment>
		</basic>
		<rel num="4" id="TextObjects" card="seq" sig="CmObject">
		  <comment>
			<para>The Contents of StTxtPara are parsed into TextObjects as a side-effect of setting the Contents. Parsed objects include Wordforms and Punctuation (and possibly References or ???). A sequence of references are set to each of these objects as they are found in their respective inventories (Wordform Inventory, Punctuation Inventory, and (future?) ReferenceScheme)</para>
			<para>This attribute exists in order to allow for a concordance by WfiWordform, (currently including punctuation) and/or PunctuationForm. This attribute is a "lite" version of AnalyzedTextObjects.</para>
			<para>This attribute should only be used if a particular application of StTxtPara requires concordances.</para>
		  </comment>
		</rel>
		<owning num="5" id="AnalyzedTextObjects" card="seq" sig="CmObject">
		  <comment>
			<para>AnalyzedTextObjects is used when there are associated analyses with any objects in the text. It is primarily meant for morphological interlinear analysis of text.</para>
			<para>Reference pointers to TxtWordformInContext (one for every word, punctuation and reference in the text) are set in a sequence.</para>
			<para>Note: the name of the class will likely change to TxtObjInContext because it handles more than just words.</para>
			<para>Refer to the documentation on TxtWordformInContext for more information.</para>
			<para>This attribute is used only if the application requires it. It does not obviate the need for TextObjects</para>
		  </comment>
		</owning>
		<owning num="6" id="Segments" sig="Segment" card="seq"/>
		<owning num="8" id="Translations" card="col" sig="CmTranslation">
		  <comment>
			<para>Refer to the documentation on LpTranslation.</para>
		  </comment>
		</owning>
	  </props>
	</class>
	<class num="17" id="StStyle" abstract="false" abbr="ssty" base="CmObject" depth="0">
	  <comment>
		<para>Represents a style used to display a kind of paragraph</para>
	  </comment>
	  <props>
		<basic num="1" id="Name" sig="Unicode"/>
		<rel num="2" id="BasedOn" card="atomic" sig="StStyle"/>
		<rel num="3" id="Next" card="atomic" sig="StStyle"/>
		<basic num="4" id="Type" sig="Integer" min="0" max="255"/>
		<basic num="5" id="Rules" sig="TextPropBinary"/>
		<basic num="6" id="IsPublishedTextStyle" sig="Boolean">
		  <comment>
			<para>TRUE = the style is for use in published text; FALSE = the style is for non-published text</para>
		  </comment>
		</basic>
		<basic num="7" id="IsBuiltIn" sig="Boolean">
		  <comment>
			<para>TRUE means this style was in the default FW style sheet and that the user will not be allowed to delete or rename these styles; </para>
			<para>FALSE means this style was added by the user.</para>
			<para>For further discussion, see below: </para>
			<para>John W. (Mar 20, 2002) adds that in the "Default Style Sheet" specification, we talk about "factory" styles:</para>
			<para>"This document describes the style sheet that will ship with the FieldWorks Translation Editor. Generally speaking, users can add, modify or delete styles; this document is concerned with the style sheet as it is installed from the factory, and thus the "factory styles" which cannot be renamed or deleted..</para>
			<para>There are two sets of styles, one for published materials (Scripture text, introductions, etc.) and one for non-published materials (back translation, consultant notes, etc.) For the former we started with the main styles found in the Paratext stylesheet for the TEV, and modified it as is appropriate for the FieldWorks environment. </para>
			<para>For the styles listed below (that is, in the specification refered to by John W.)</para>
			<para>1. The user will not be permitted to rename or delete these. </para>
			<para>2. The user is permitted to change their attributes, including paragraph, font, etc.</para>
			<para>3. The user is permitted to edit their "Usage" attribute. "</para>
			<para>Ken Z. added on Mar 20, 2002:</para>
			<para>We need some way of saying that certain styles are used by code, and thus can't be deleted or renamed. I believe this might be done right now by hard coding these style names in the styles dialog to keep them from being changed. It seems like IsBuiltIn should be able to serve this function so that we can designate certain styles as built-in and therefore guaranteed to always be there. Unless Bryan or someone else sees a reason not to do this, I think we should add this to the specification. As such, it will be used by more than just the Translation Editor.</para>
			<para>Ken Z. also notes the following:</para>
			<para>As for Lela-Teli sample styles, they should not have the IsBuiltIn property set even though they are delivered "from the factory". From all responses, I think it is safe to say that any style that has the IsBuiltIn flag set should not be deleted or renamed by any program.</para>
		  </comment>
		</basic>
		<basic num="8" id="IsModified" sig="Boolean">
		  <comment>
			<para>This applies only to built-in styles; TRUE means the user changed its properties.</para>
		  </comment>
		</basic>
		<basic num="9" id="UserLevel" sig="Integer">
		  <comment>
			<para>A number 0-4 indicating the level of user likely to use this style. Default = 0</para>
		  </comment>
		</basic>
		<basic num="11" id="Context" sig="Integer">
		  <comment>
			<para>The high level structure to which the application of a style is limited. To be enumerated as follows:</para>
			<para>  stcnGeneral – indicating Not limited to a single context.</para>
			<para>  stcnText – The main text (eg. of scripture).</para>
			<para>  stcnScrIntro – Introduction to a book of scripture</para>
			<para>  stcnScrAnnotation – Annotation to the scripture text (e.g. consultant notes)</para>
			<para>  stcnFigure – Captions, etc. associated with graphic elements</para>
			<para>  stcnInternal – Styles that are applied by the program and modifiable by the user</para>
			<para>  stcnScrTitle – The title of a scripture book.</para>
			<para>  (others as needed)</para>
		  </comment>
		</basic>
		<basic num="12" id="Structure" sig="Integer">
		  <comment>
			<para>The substructure of a Context to which the application of a style is limited. (Presently only used to distinguish the substructures of scripture sections.) To be enumerated as follows:</para>
			<para>  ststHeading - indicating The Heading of a scripture or scripture introduction section. </para>
			<para>  ststContent - indicating The Content of a scripture or scripture introduction section. </para>
			<para>  null - indicating Style is unrestricted for use within this context. </para>
			<para>  (others as needed)</para>
		  </comment>
		</basic>
		<basic num="13" id="Function" sig="Integer">
		  <comment>
			<para>The functional context for a style within a given structural context (presently only defined for section ‘body’ structures). To be enumerated as follows:</para>
			<para>   stusProse - indicating prose within a section body structure </para>
			<para>   stusLine - indicating poetry within a section body structure </para>
			<para>   stusList - indicating a list within a section body structure </para>
			<para>   stusTable - indicating a table within a section body structure </para>
			<para>   stusChapter - indicating a reference chapter number within a scripture section body structure</para>
			<para>   stusVerse - indicating a reference verse number within a scripture section body structure</para>
			<para>   null - indicating Style is unrestricted for use within the context and structure. </para>
			<para>  (others as needed)</para>
		  </comment>
		</basic>
		<basic num="14" id="Usage" sig="MultiUnicode">
		  <comment>
			<para>A description of the expected usage of the style, displayed on the General tab in the Style dialog.</para>
		  </comment>
		</basic>
	  </props>
	</class>
	<class num="21" id="CmOverlay" abstract="false" abbr="ovl" base="CmObject" depth="0">
	  <comment>
		<para>An overlay is a collection of CmPossibilities used to mark up text in a StText. The formatting for each item is defined by properties on the CmPossibiliy.</para>
		<para>In the original model, we had model CmOverlayTag that could carry their own formatting apart from the formatting defined in the CmPossibility. In the current model, we have removed this capability.</para>
	  </comment>
	  <props>
		<basic num="1" id="Name" sig="Unicode"/>
		<rel num="2" id="PossList" card="atomic" sig="CmPossibilityList">
		  <comment>
			<para>The list that a CmOverlay gets its PossItems from.</para>
		  </comment>
		</rel>
		<rel num="4" id="PossItems" card="col" sig="CmPossibility">
		  <comment>
			<para>An Overlay can have a number of CmPossibilities associated with it for the purposes of tagging text. These CmPossibilities come from a particular CmPossibilityList (defined by PossList). For example, the user might have an overlay for OCM codes having to do with marriage and fishing. He might have another overlay with OCM codes that have to do with cooking.</para>
		  </comment>
		</rel>
	  </props>
	</class>
	<class num="22" id="TextTag" abstract="false" abbr="tt" base="CmObject" depth="0">
	  <props>
		<rel num="1" id="BeginSegment" sig="Segment" card="atomic"/>
		<rel num="2" id="EndSegment" sig="Segment" card="atomic"/>
		<basic num="3" id="BeginAnalysisIndex" sig="Integer">
		  <comment>
			<para>These indices refer to the index of an IAnalysis object in a Segment.Analyses sequence.</para>
		  </comment>
		</basic>
		<basic num="4" id="EndAnalysisIndex" sig="Integer">
		  <comment>
			<para>These indices refer to the index of an IAnalysis object in a Segment.Analyses sequence.</para>
		  </comment>
		</basic>
		<rel num="5" id="Tag" sig="CmPossibility" card="atomic"/>
	  </props>
	</class>
	<class num="23" id="CmAgent" abstract="false" abbr="laag" base="CmObject" depth="0">
	  <comment>
		<para>A human or computational analysis agent associated with various linguistic analyses. Currently (Jan, 2002) are used only by the morphological parsing system for words. Using agents, the system stores whether or not a particular word parse is validated by the lexicon and the state of the word grammar. The UI will allow the user to also create word parses manually (thus a human agent) or to indicate to the system that he, the user, has verified a computational parse.</para>
	  </comment>
	  <props>
		<basic num="1" id="Name" sig="MultiUnicode">
		  <comment>
			<para>Arbitrary name of the agent. Examples: Larry, AMPLE, XEROXParser, HermitCrab.</para>
		  </comment>
		</basic>
		<basic num="2" id="StateInformation" sig="Unicode">
		  <comment>
			<para>Defines what constraint groups are turned off. (Example: in morphological parsing we might turn off a set of rules). It is represented as XML and is empty unless the morphological system is in debug mode. We have not yet determined the nature of the XML representation (Jan 17, 2002).</para>
		  </comment>
		</basic>
		<basic num="3" id="Human" sig="Boolean">
		  <comment>
			<para>T = human, F = computational agent.</para>
		  </comment>
		</basic>
		<owning num="4" id="Notes" card="atomic" sig="StText"/>
		<basic num="5" id="Version" sig="Unicode">
		  <comment>
			<para>This attribute is not finalized but for now possible values include:Normal - represents the parser using the current state of the grammar and lexicon. Debug - represents the parser using a limited grammar (user has turned off some group of constraints) Milestone - represents the parser using a particular grammar and lexicon at a particular time as recorded on CmObject (date created). Works in conjunction with StateInformation.</para>
		  </comment>
		</basic>
		<owning num="7" id="Approves" card="atomic" sig="CmAgentEvaluation">
		  <comment>
			<para>The agent evaluation which objects being evaluated refer to in order to indicate that this agent approves or accepts them.</para>
		  </comment>
		</owning>
		<owning num="8" id="Disapproves" card="atomic" sig="CmAgentEvaluation">
		  <comment>
			<para>The agent evaluation which objects being evaluated refer to in order to indicate that this agent disapproves or does not accept them.</para>
		  </comment>
		</owning>
	  </props>
	</class>
	<class num="26" id="CmAnthroItem" abstract="false" abbr="anit" base="CmPossibility" depth="1">
	  <props/>
	</class>
	<class num="27" id="CmCustomItem" abstract="false" abbr="cci" base="CmPossibility" depth="1">
	  <comment>
		<para>Purpose is to allow users to add custom fields to custom lists without affecting standard lists.Since these lists are global in a database (since we are modifying the Field$ table) they can't be owned by a language project, so custom lists will be another unowned object.</para>
	  </comment>
	  <props/>
	</class>
	<class num="28" id="CrossReference" abstract="false" abbr="cref" base="CmObject" depth="0">
	  <comment>
		<para>May 23, 2001. This is to be used for cross references between objects. In its current state, it will be used ONLY for bidirectional (cf. unidirectional or cross-reference sets of greater than 2) cross-references. Although there is a comment attribute on this object, it will not be used in version 1 of the Research Notebook.</para>
	  </comment>
	  <props>
		<basic num="1" id="Comment" sig="MultiString">
		  <comment>
			<para>To be used after version 1 for indicating the reason for a cross-reference. It is quite likely that a pointer to a list of types of cross-references will also be included in the future.</para>
		  </comment>
		</basic>
	  </props>
	</class>
	<class num="29" id="CmTranslation" abstract="false" abbr="tran" base="CmObject" depth="0" generateBasicCreateMethod="false">
	  <comment>
		<para>Used for handling various types of translations of a paragraph. For Scripture this includes a back translation. For vernacular texts, this includes free and literal translations.</para>
	  </comment>
	  <props>
		<basic num="1" id="Translation" sig="MultiString">
		  <comment>
			<para>The signature is multiString allowing us to have translations in multiple languages (e.g. ENG, FRN, SPN). </para>
		  </comment>
		</basic>
		<rel num="2" id="Type" card="atomic" sig="CmPossibility">
		  <comment>
			<para>The type of translation: free, literal, back, front, etc.</para>
		  </comment>
		</rel>
		<basic num="3" id="Status" sig="MultiUnicode">
		  <comment>
			<para>A label to hold any kind of metadata about the Translation, in particular used for its status (as in “fresh” or “stale”, etc.). These labels can be stored and retrieved independently for each writing system and so correspond the parallel string in the Translation for each writing system. Different types of CmTranslations can have different sets of status labels according to the need of the type.</para>
		  </comment>
		</basic>
	  </props>
	</class>
	<class num="32" id="CmAgentEvaluation" abstract="false" abbr="caev" base="CmObject" depth="0">
	  <comment>
		<para>A CmAgentEvaluation indicates that an object is approved or disapproved by the agent that owns it. Approval is indicated by referring to the instance in CmAgent.Approves, disapproval by referrng to the one in CmAgent.Disapproves.</para>
	  </comment>
	  <props/>
	</class>
	<class num="34" id="CmAnnotation" abstract="true" abbr="anno" base="CmObject" depth="0">
	  <comment>
		<para>The user can annotate another object in any number of ways. An annotation represents some level of analysis or tagging on a object or fragment of an object (a portion of text, or a media file). Analyses can include a freeform comment, a tag from a tag list, a featureStructure or combination of the above.</para>
		<para>There are two particular uses of this object that we are thinking of right now: a. tagging texts or media files with various types of annotations (OCM, grammatical, semantic, etc.) and b. tagging objects with system level annotations ... for example, parses with "incomplete analysis".</para>
		<para>This model is extremely generalized and it may be that we need to add subclasses for specialized behaviours.</para>
		<para>We may want to subclass the current Annotation class to make lighter annotation classes. For example, EndObject and OtherObjects might go on a "MultiObjectAnnotation". TextWordformInContext (which has been removed from the model ... we may perhaps need a subclass) will definitely not care about the endObject. The majority of annotations won't need an EndObject ... only those that span multiple paragraphs.</para>
		<para>For now, Annotations are ownerless. Might need to have it owned by LangProject for cache purposes.</para>
		<para>Question: Can an annotation point to two or more objects from different projects? At this point it cannot cross databases because we would need an attribute for the database itself.</para>
	  </comment>
	  <props>
		<basic num="1" id="CompDetails" sig="Unicode">
		  <comment>
			<para>Data stored and used by specialized computer agents (e.g. computational parsers) in the FieldWorks system. Most likely will be stored in XML format. </para>
		  </comment>
		</basic>
		<basic num="2" id="Comment" sig="MultiString">
		  <comment>
			<para>Not sure what the signature here should be yet. multiUnicode, StText?</para>
			<para>&lt;p&gt;</para>
			<para>Probably, in most cases, only string will be needed. </para>
		  </comment>
		</basic>
		<rel num="3" id="AnnotationType" card="atomic" sig="CmAnnotationDefn">
		  <comment>
			<para>An annotation is of a particular type. The AnnotationDefn defines possible behaviors for an annotation.</para>
		  </comment>
		</rel>
		<rel num="4" id="Source" card="atomic" sig="CmAgent">
		  <comment>
			<para>Who made this annotation. If a computer parser, the agent will be that parser.</para>
		  </comment>
		</rel>
		<rel num="6" id="InstanceOf" card="atomic" sig="CmObject">
		  <comment>
			<para>Annotations, in many cases, are tags from a predefined list of objects.</para>
			<para>We might want to mark up a text for OCM codes. A particular annotation in context may tag an instance of OCM code 152.</para>
			<para>WordformsInContext are tagged with Wordforms found in the Wordform Repository.</para>
		  </comment>
		</rel>
		<owning num="7" id="Text" card="atomic" sig="StText">
		  <comment>
			<para>To handle multiparagraph annotations.</para>
		  </comment>
		</owning>
		<owning num="8" id="Features" card="atomic" sig="FsFeatStruc"/>
		<basic num="9" id="DateCreated" sig="Time">
		  <comment>
			<para>Date stamp for when this annotation was created, for display to the user. This may differ from the internally generated timestamp that is used for record locking and conflict detection.</para>
		  </comment>
		</basic>
		<basic num="10" id="DateModified" sig="Time">
		  <comment>
			<para>Date and time that this annotation was last modified, for display to the user and for use by automated checking tools. Allows explicit tracking of relevent modifications versus the automatic date stamp created by the database engine.</para>
		  </comment>
		</basic>
	  </props>
	</class>
	<class num="35" id="CmAnnotationDefn" abstract="false" abbr="annd" base="CmPossibility" depth="1">
	  <comment>
		<para>In all likelyhood, a subclass of CmPossibility. Defines a possible type of annotation.</para>
	  </comment>
	  <props>
		<basic num="3" id="AllowsComment" sig="Boolean">
		  <comment>
			<para>True = user can type in a comment associated with the Annotation. </para>
			<para>False = user cannot type in a comment.</para>
			<para>Example: a user may tag a section of text with OCM 152 but also want to provide a comment as to why he tagged it in this way.</para>
		  </comment>
		</basic>
		<basic num="4" id="AllowsFeatureStructure" sig="Boolean">
		  <comment>
			<para>T = Annotation can carry a FsFeatStruc.</para>
		  </comment>
		</basic>
		<basic num="5" id="AllowsInstanceOf" sig="Boolean">
		  <comment>
			<para>T = Annotation can be selected from a list of instances of a particular CmObject. </para>
			<para>Example: OCM annotations are contextual instances of the AnthroList items.</para>
		  </comment>
		</basic>
		<basic num="6" id="InstanceOfSignature" sig="Integer">
		  <comment>
			<para>ClassDefn id from metatable. States that this AnnotationDefn allows instances of a particular class.</para>
		  </comment>
		</basic>
		<basic num="7" id="UserCanCreate" sig="Boolean">
		  <comment>
			<para>Perhaps the only reason for this attribute is so that we can limit the AnnotationDefns displayed in a GUI that the user selects from. Perhaps it is better to use a boolean: </para>
			<para>&lt;p&gt;</para>
			<para>UserCanCreate: T | F</para>
		  </comment>
		</basic>
		<basic num="8" id="CanCreateOrphan" sig="Boolean">
		  <comment>
			<para>When the objects an Annotation refers to are deleted:</para>
			<para>T = Keep Annotation </para>
			<para>F = Delete Annotation </para>
			<para>For some types of annotations we may want the annotation to persist, even though the object it annotates no longer exists. </para>
			<para>What happens to an annotation when the object it annotates disappears:</para>
			<para>1. If the object it points to goes away, get rid of the annotation.</para>
			<para>2. If the range becomes empty the Annotation goes away.</para>
			<para>QUESTIONS: </para>
			<para>3. If something gets deleted at the beginning or the end, do you jump right or left?</para>
			<para>4. If an object is owned by another object, do you move the annotation to the owner?</para>
			<para>Refer to http://mpj.cx/twiki/bin/view.pl/Wordworks/Mar2003OutcomesMinutesDiscussions for further discussion. </para>
		  </comment>
		</basic>
		<basic num="9" id="PromptUser" sig="Boolean">
		  <comment>
			<para>Should the user be prompted before annotated object is deleted? T = Prompt user. F = Delete without prompt.</para>
		  </comment>
		</basic>
		<basic num="10" id="CopyCutPastable" sig="Boolean">
		  <comment>
			<para>T = annotations of this type are copied and pasted when their annotated object is copied and pasted. </para>
			<para>F = these types of annotations are NOT copied along with their annotation object.</para>
		  </comment>
		</basic>
		<basic num="11" id="ZeroWidth" sig="Boolean">
		  <comment>
			<para>T = Annotations of this type are have the same Begin and EndOffset and thus zeroWidth. </para>
			<para>Potential example: footnotes markers.</para>
		  </comment>
		</basic>
		<basic num="12" id="Multi" sig="Boolean">
		  <comment>
			<para>Indicates whether this annotation type needs "multi" capabilities.</para>
			<para>Also need to indicate which encodings to offer the user. Vernacular, Analysis, etc. </para>
		  </comment>
		</basic>
		<basic num="13" id="Severity" sig="Integer">
		  <comment>
			<para>For example, we may want to indicate the following with visual cues. </para>
			<para>Severity:</para>
			<para>0 = NA</para>
			<para>1 = Critical</para>
			<para>2 = Problem</para>
			<para>3 = Warning</para>
			<para>4 = Suggestion</para>
			<para>User</para>
		  </comment>
		</basic>
		<basic num="14" id="MaxDupOccur" sig="Integer">
		  <comment>
			<para>The user should be able to set the limit of each type of checking error, as appropriate for each project and stage. MaxDupOccur stores how many "duplicate" errors are allowed for each type of check. Other types of annotations could use this if it's useful. ("Duplicates" would be defined differently for different types of annotations.)</para>
		  </comment>
		</basic>
	  </props>
	</class>
	<class num="36" id="CmIndirectAnnotation" abstract="false" abbr="iann" base="CmAnnotation" depth="1">
	  <props>
		<rel num="1" id="AppliesTo" card="seq" sig="CmAnnotation"/>
	  </props>
	</class>
	<class num="37" id="CmBaseAnnotation" abstract="false" abbr="bann" base="CmAnnotation" depth="1">
	  <props>
		<basic num="1" id="BeginOffset" sig="Integer">
		  <comment>
			<para>For Annotations that annotate a text string fragment or a media file fragment, we set the BeginOffset and EndOffset. </para>
		  </comment>
		</basic>
		<basic num="3" id="Flid" sig="Integer">
		  <comment>
			<para>An annotation knows what it is annotating through the BeginObject reference attribute and the Begin and EndOffsets. For those annotations that are not on objects themselves but data within the object, we we need to identify which attribute holds the data through the field id (abbrev: FLID) found in the FieldWorks RDBMS. </para>
		  </comment>
		</basic>
		<basic num="4" id="EndOffset" sig="Integer">
		  <comment>
			<para>See BeginOffset.</para>
		  </comment>
		</basic>
		<rel num="5" id="BeginObject" card="atomic" sig="CmObject"/>
		<rel num="6" id="EndObject" card="atomic" sig="CmObject"/>
		<rel num="7" id="OtherObjects" card="col" sig="CmObject"/>
		<basic num="8" id="WritingSystem" sig="Unicode"/>
		<basic num="9" id="WsSelector" sig="Integer">
		  <comment>
			<para>Refer to documentation on CmPossibilityList_WsSelector.</para>
		  </comment>
		</basic>
		<basic num="10" id="BeginRef" sig="Integer">
		  <comment>
			<para>For Scripture use, this will be used to store begin Scripture references. The int actually encodes book, chapter, and verse for Consultant Notes, Translator Notes, Change History Notes, etc. The attribute is available for other uses in other applications.</para>
		  </comment>
		</basic>
		<basic num="11" id="EndRef" sig="Integer">
		  <comment>
			<para>For Scripture use, this will be used to store end Scripture references. The int actually encodes book, chapter, and verse for Consultant Notes, Translator Notes, Change History Notes, etc. The attribute is available for other uses in other applications.</para>
		  </comment>
		</basic>
	  </props>
	</class>
	<class num="38" id="CmMediaAnnotation" abstract="false" abbr="mann" base="CmAnnotation" depth="1">
	  <comment>
		<para>Yet to be defined. Will probably point to a RnMedia item.</para>
	  </comment>
	  <props/>
	</class>
	<class num="39" id="StFootnote" abstract="false" abbr="stfn" base="StText" depth="1">
	  <props>
		<basic num="1" id="FootnoteMarker" sig="String"/>
	  </props>
	</class>
	<class num="40" id="UserConfigAcct" abstract="false" abbr="ucac" base="CmObject" depth="0">
	  <comment>
		<para>Renamed from UserConfigAccount for Firebird port.</para>
	  </comment>
	  <props>
		<basic num="1" id="Sid" sig="Binary">
		  <comment>
			<para>Same as Sid in the Syslogins table in the master DB. </para>
		  </comment>
		</basic>
		<basic num="2" id="UserLevel" sig="Integer">
		  <comment>
			<para>Beginner = 1, Intermediate = 3, Advanced = 5</para>
		  </comment>
		</basic>
		<basic num="3" id="HasMaintenance" sig="Boolean"/>
	  </props>
	</class>
	<class num="41" id="UserAppFeatAct" abstract="false" abbr="uafa" base="CmObject" depth="0">
	  <comment>
		<para>Renamed from UserAppFeatureActivated for the Firebird Port.</para>
	  </comment>
	  <props>
		<rel num="1" id="UserConfigAcct" card="col" sig="UserConfigAcct"/>
		<basic num="2" id="ApplicationId" sig="Guid">
		  <comment>
			<para>From AppCompat$? Which apps are installed? Look in registry?</para>
		  </comment>
		</basic>
		<basic num="3" id="FeatureId" sig="Integer">
		  <comment>
			<para>An application returns a hard-coded array of its available features. Features have ids that are referenced in this FeatureId field.</para>
			<para>UserConfigAccount, ApplicationId, FeatureId form a unique key for the object. </para>
		  </comment>
		</basic>
		<basic num="4" id="ActivatedLevel" sig="Integer"/>
	  </props>
	</class>
	<class num="42" id="Publication" abstract="false" abbr="cmpb" base="CmObject" depth="0">
	  <props>
		<basic num="1" id="Name" sig="Unicode"/>
		<basic num="2" id="Description" sig="String"/>
		<basic num="3" id="PageHeight" sig="Integer">
		  <comment>
			<para>The height of the trimmed page in the final publication, in millipoints. This includes the top and bottom margins and the printable height of the text area.</para>
			<para>   0(default) — indicating the equal to the paper size </para>
			<para>   positive value — indicating a specific size page size to lay out on the paper</para>
		  </comment>
		</basic>
		<basic num="4" id="PageWidth" sig="Integer">
		  <comment>
			<para>The width of the trimmed page in the final publication, in millipoints. This includes the inside and outside margins and the printable width of the text area but it does not include the gutter margin.</para>
			<para>   0(default) — indicating the equal to the paper size </para>
			<para>   positive value — indicating a specific size page size to lay out on the paper</para>
		  </comment>
		</basic>
		<basic num="5" id="IsLandscape" sig="Boolean">
		  <comment>
			<para>True if orientation of page is “landscape”</para>
		  </comment>
		</basic>
		<basic num="6" id="GutterMargin" sig="Integer">
		  <comment>
			<para>Width of gutter margin from bound edge.</para>
		  </comment>
		</basic>
		<basic num="7" id="GutterLoc" sig="Integer">
		  <comment>
			<para>Enumeration indicating the which edge of the paper has the gutter margin, i.e. the bound edge of the publication. The valid values are: glLeft, glRight, glTop.</para>
		  </comment>
		</basic>
		<owning num="8" id="Divisions" card="seq" sig="PubDivision">
		  <comment>
			<para>The content divisions (i.e. sections) that determine overall content of the publication.</para>
		  </comment>
		</owning>
		<basic num="9" id="FootnoteSepWidth" sig="Integer">
		  <comment>
			<para>Width of the separator line between the body text and the footnote text in parts per thousand of the column width. Valid values are 0-1000: </para>
			<para>   0 — indicating that no separator line will appear </para>
			<para>   1000 — indicating that separator line will be drawn for the full width of the footnote column</para>
			<para>   333 — indicating a standard 1/3 column width separator line</para>
			<para>   any other value — indicating a custom proportion of the separator line to the column width. </para>
		  </comment>
		</basic>
		<basic num="10" id="PaperHeight" sig="Integer">
		  <comment>
			<para>The physical height of the sheet of paper to be printed, in millipoints. This, together with the PaperWidth property, determines the paper size that is requested from a printer. </para>
			<para>   0(default) — indicating the default paper size for the printer </para>
			<para>   positive value — indicating a specific size requested from the printer</para>
		  </comment>
		</basic>
		<basic num="11" id="PaperWidth" sig="Integer">
		  <comment>
			<para>The physical width of the sheet of paper to be printed, in millipoints. This, together with the PaperHeight property, determines the paper size that is requested from a printer. </para>
			<para>   0(default) — indicating the default paper size for the printer </para>
			<para>   positive value — indicating a specific size requested from the printer</para>
		  </comment>
		</basic>
		<basic num="12" id="BindingEdge" sig="Integer">
		  <comment>
			<para>Enumeration indicating on which edge the publication is to be bound (which determines the position of the gutter margin): </para>
			<para>   0 (default) — indicating left </para>
			<para>   1 — indicating right </para>
			<para>   2 — indicating top </para>
			<para>   any other value — indicating error: not defined</para>
		  </comment>
		</basic>
		<basic num="13" id="SheetLayout" sig="Integer">
		  <comment>
			<para>enumeration designating the way pages are laid out on each sheet of paper for printing: </para>
			<para>   0 (default) — indicating simplex: 1 front (recto) page per sheet. (Implies that the gutter margin is always on the leading side of the page.)</para>
			<para>   1 — indicating duplex: 1 front (recto) page and 1 back (verso) page per sheet (Implies that the gutter margin alternates between the leading and trailing sides of alternate pages.)</para>
			<para>   2 — indicating booklet: 2 front (recto) pages and 2 back (verso) pages per sheet, side-by-side. (Implies two gutter margins in the center of the sheet, on each side.) </para>
			<para>   any other value — indicating error: not defined</para>
		  </comment>
		</basic>
		<basic num="14" id="SheetsPerSig" sig="Integer">
		  <comment>
			<para>Number of sheets of paper in each signature for booklet layout. The number of pages per signature will equal four times this value for typical booklet printing. (A 'signature' is a set of sheets in a book, folded together for binding as a unit).</para>
		  </comment>
		</basic>
		<basic num="15" id="BaseFontSize" sig="Integer">
		  <comment>
			<para>Default font size for the publication, in millipoints.</para>
		  </comment>
		</basic>
		<basic num="16" id="BaseLineSpacing" sig="Integer">
		  <comment>
			<para>Default line spacing for the publication in millipoints, negative if Exact spacing, positive if At Least spacing.</para>
		  </comment>
		</basic>
	  </props>
	</class>
	<class num="43" id="PubDivision" abstract="false" abbr="cmpd" base="CmObject" depth="0">
	  <comment>
		<para>Content for a distinct portion of a publication (document). A CmPubDivision is the largest sub-unit of content organization in a publication.</para>
	  </comment>
	  <props>
		<basic num="1" id="DifferentFirstHF" sig="Boolean">
		  <comment>
			<para>True - if a different header and footer will be used on the first page of the division. False - if the normal header and footer (depending on the page number) will be used.</para>
		  </comment>
		</basic>
		<basic num="2" id="DifferentEvenHF" sig="Boolean">
		  <comment>
			<para>True - if a different header and footer will be used on the even pages in the division. False - if the default header and footer will normally be used for even pages.</para>
		  </comment>
		</basic>
		<basic num="3" id="StartAt" sig="Integer">
		  <comment>
			<para>Enumeration of options for where the content of the division begins: pdContinuous, pdNew, pdOdd</para>
		  </comment>
		</basic>
		<owning num="4" id="PageLayout" card="atomic" sig="PubPageLayout">
		  <comment>
			<para>The page layout parameters for this division specifying page size, margins, header and footer positions, etc.</para>
		  </comment>
		</owning>
		<owning num="5" id="HFSet" card="atomic" sig="PubHFSet">
		  <comment>
			<para>Changed from HeaderFooterSettings.</para>
		  </comment>
		</owning>
		<basic num="6" id="NumColumns" sig="Integer">
		  <comment>
			<para>Default number of columns of text for the page layout. This is an overall layout parameter and only applies to sections or paragraphs that permit multi-column layout. E.g. a Title can be set to always lay out in a single column, regardless of this setting.</para>
		  </comment>
		</basic>
	  </props>
	</class>
	<class num="44" id="PubPageLayout" abstract="false" abbr="cmpl" base="CmObject" depth="0">
	  <comment>
		<para>Encapsulates page layout parameters specifying page margins, header and footer positions, etc. The internal unit of measurement for page layout parameters is millipoints. A CmPageLayout is a page style specification applied to a CmPubDivision. Each CmDivision owns one copy of CmPageLayout. (Other objects may be made owners of CmPageLayout(s) as the design progresses.)</para>
	  </comment>
	  <props>
		<basic num="1" id="Name" sig="Unicode"/>
		<basic num="2" id="Description" sig="String"/>
		<basic num="3" id="MarginTop" sig="Integer">
		  <comment>
			<para>Height of top margin from top of page</para>
		  </comment>
		</basic>
		<basic num="4" id="MarginBottom" sig="Integer">
		  <comment>
			<para>Height of bottom margin from bottom of page</para>
		  </comment>
		</basic>
		<basic num="5" id="MarginInside" sig="Integer">
		  <comment>
			<para>Width of inside margin from gutter margin. Footnote: The first implementation will support only “mirror margins”</para>
		  </comment>
		</basic>
		<basic num="6" id="MarginOutside" sig="Integer">
		  <comment>
			<para>Width of outside margin from outside edge</para>
		  </comment>
		</basic>
		<basic num="7" id="PosHeader" sig="Integer">
		  <comment>
			<para>Position of bottom of header from top of page.</para>
		  </comment>
		</basic>
		<basic num="8" id="PosFooter" sig="Integer">
		  <comment>
			<para>Position of top of footer from bottom of page</para>
		  </comment>
		</basic>
		<basic num="10" id="IsBuiltIn" sig="Boolean">
		  <comment>
			<para>True if the object is factory supplied.</para>
		  </comment>
		</basic>
		<basic num="11" id="IsModified" sig="Boolean">
		  <comment>
			<para>True if the object’s properties have been modified from the default (approved) settings.</para>
		  </comment>
		</basic>
	  </props>
	</class>
	<class num="45" id="PubHFSet" abstract="false" abbr="cmps" base="CmObject" depth="0">
	  <comment>
		<para>Contains a set of headers and footers for a division or section of a publication</para>
		<para>Renamed from PubHeaderFooterSet for the Firebird Port.</para>
	  </comment>
	  <props>
		<basic num="1" id="Name" sig="Unicode"/>
		<basic num="2" id="Description" sig="String"/>
		<owning num="3" id="DefaultHeader" card="atomic" sig="PubHeader">
		  <comment>
			<para>The contents of the default header for pages of a publication division (odd pages use the default header).</para>
		  </comment>
		</owning>
		<owning num="4" id="DefaultFooter" card="atomic" sig="PubHeader">
		  <comment>
			<para>The contents of the default footer for pages of a publication division (odd pages use the default footer).</para>
		  </comment>
		</owning>
		<owning num="5" id="FirstHeader" card="atomic" sig="PubHeader">
		  <comment>
			<para>The contents of the header for the first page of a publication division when different from the default.</para>
		  </comment>
		</owning>
		<owning num="6" id="FirstFooter" card="atomic" sig="PubHeader">
		  <comment>
			<para>The contents of the footer for the first page of a publication division when different from the default.</para>
		  </comment>
		</owning>
		<owning num="7" id="EvenHeader" card="atomic" sig="PubHeader">
		  <comment>
			<para>The contents of the header for the even pages of a publication division when different from the default.</para>
		  </comment>
		</owning>
		<owning num="8" id="EvenFooter" card="atomic" sig="PubHeader">
		  <comment>
			<para>The contents of the footer for the even pages of a publication division when different from the default.</para>
		  </comment>
		</owning>
	  </props>
	</class>
	<class num="46" id="PubHeader" abstract="false" abbr="cmph" base="CmObject" depth="0">
	  <comment>
		<para>The contents of the portion of the header that is centered between the margins.</para>
	  </comment>
	  <props>
		<basic num="1" id="InsideAlignedText" sig="String">
		  <comment>
			<para>The contents of the portion of the header that is aligned with the inside margin.</para>
		  </comment>
		</basic>
		<basic num="2" id="CenteredText" sig="String">
		  <comment>
			<para>The contents of the portion of the header that is centered between the margins.</para>
		  </comment>
		</basic>
		<basic num="3" id="OutsideAlignedText" sig="String">
		  <comment>
			<para>The contents of the portion of the header that is aligned with the outside margin.</para>
		  </comment>
		</basic>
	  </props>
	</class>
	<class num="47" id="CmFile" abstract="false" abbr="cmfl" base="CmObject" depth="0">
	  <props>
		<basic num="1" id="Name" sig="MultiUnicode"/>
		<basic num="2" id="Description" sig="MultiString"/>
		<basic num="3" id="OriginalPath" sig="Unicode"/>
		<basic num="4" id="InternalPath" sig="Unicode"/>
		<basic num="5" id="Copyright" sig="MultiString">
		  <comment>
			<para>Publishable information about the copyright that should appear on the copyright page of the publication.</para>
		  </comment>
		</basic>
	  </props>
	</class>
	<class num="48" id="CmPicture" abstract="false" abbr="pic" base="CmObject" depth="0" owner="optional">
	  <props>
		<rel num="2" id="PictureFile" card="atomic" sig="CmFile"/>
		<basic num="3" id="Caption" sig="MultiString">
		  <comment>
			<para>The caption in a string/publication/etc.</para>
		  </comment>
		</basic>
		<basic num="4" id="Description" sig="MultiString">
		  <comment>
			<para>Illustration description. This material does not show up on the printed page. This can include special publishing notes, etc.</para>
		  </comment>
		</basic>
		<basic num="5" id="LayoutPos" sig="Integer">
		  <comment>
			<para>An enumeration: 0 - Center Column (no text wrapping around picture, shrinks picture proportionately if wider than the column, caption can occupy full column width); 1 - Center Page (top or bottom of page only, no text wrapping around picture, shrinks picture proportionately if wider than the column, caption can occupy full page width); 2 - Right-align in Column (text wraps to the left of picture, caption can occupy same width as picture); 3 - Left-align in Column (text wraps to the right of picture, caption can occupy same width as picture); 4 - Fill Column (grows picture if necessary to fill column width, caption can occupy full column width); 5 - Fill Page (top or bottom of page only, grows picture if necessary to fill page width, caption can occupy full page width); 6 Full Page (picture occupies full page, grows/shrinks picture if necessary).</para>
		  </comment>
		</basic>
		<basic num="6" id="ScaleFactor" sig="Integer">
		  <comment>
			<para>Percentage by which picture is grown or shrunk. Not used if the LayoutPos is 4 (Fill Column), 5 (Fill Page), 6 (Full Page). </para>
		  </comment>
		</basic>
		<basic num="7" id="LocationRangeType" sig="Integer">
		  <comment>
			<para>LocationRangeType, LocationMin and LocationMax together are used to prevent gaps at the end of a page from trying to lay out a picture at an exact location (i.e., where the ORC is). LocationRangeType is an enumeration indicating the type of data contained in LocationMin and LocationMax: 0 - LocationMin and LocationMax are ignored, and the picture must lay out on the line following the ORC, even if this results in a gap; 1 - LocationMin and LocationMax contain Scripture references having the format BBCCCVVV, which encodes book, chapter, and verse; 2 - LocationMin and LocationMax represent a number of paragraphs before or after the paragraph containing the ORC. In non-Scripture text, LocationRangeType should always be 0 or 2.</para>
		  </comment>
		</basic>
		<basic num="8" id="LocationMin" sig="Integer">
		  <comment>
			<para>Depending on the value of LocationRangeType, specifies the minimum Scripture reference or the number of paragraphs before the paragraph containing the ORC reference at which this picture can be laid out. </para>
		  </comment>
		</basic>
		<basic num="9" id="LocationMax" sig="Integer">
		  <comment>
			<para>Depending on the value of LocationRangeType, specifies the maximum Scripture reference or the number of paragraphs after the paragraph containing the ORC reference at which this picture can be laid out.</para>
		  </comment>
		</basic>
		<rel num="10" id="DoNotPublishIn" card="col" sig="CmPossibility">
		  <comment>
			<para>This property lists publications in which this picture should not appear.</para>
		  </comment>
		</rel>
	  </props>
	</class>
	<class num="49" id="FsFeatureSystem" abstract="false" abbr="fsys" base="CmObject" depth="0">
	  <props>
		<owning num="2" id="Types" card="col" sig="FsFeatStrucType"/>
		<owning num="3" id="Features" card="col" sig="FsFeatDefn"/>
	  </props>
	</class>
	<class num="50" id="FsClosedFeature" abstract="false" abbr="clof" base="FsFeatDefn" depth="1">
	  <props>
		<owning num="1" id="Values" card="col" sig="FsSymFeatVal"/>
	  </props>
	</class>
	<class num="51" id="FsClosedValue" abstract="false" abbr="clov" base="FsFeatureSpecification" depth="1">
	  <props>
		<rel num="1" id="Value" card="atomic" sig="FsSymFeatVal"/>
	  </props>
	</class>
	<class num="53" id="FsComplexValue" abstract="false" abbr="cval" base="FsFeatureSpecification" depth="1">
	  <props>
		<owning num="1" id="Value" card="atomic" sig="FsAbstractStructure"/>
	  </props>
	</class>
	<class num="54" id="FsDisjunctiveValue" abstract="false" abbr="dval" base="FsFeatureSpecification" depth="1">
	  <props>
		<rel num="1" id="Value" card="col" sig="FsSymFeatVal">
		  <comment>
			<para>Every Fs*Value class has an attribute of "Value".</para>
			<para>The only one that has multiple items is FsDisjunctiveValue (after all, how can you have a disjunction with only one item?).</para>
			<para>In a sense, even for FsDisjunctiveValue, there is only one "value" associated with a disjunction: it's the first one that "works." For consistency within the entire Fs*Value set, the attribute for FsDisjunctiveValue is in the singular as "Value" rather than "Values" even though it is a collection.</para>
		  </comment>
		</rel>
	  </props>
	</class>
	<class num="55" id="FsFeatDefn" abstract="true" abbr="fdef" base="CmObject" depth="0">
	  <comment>
		<para>Changed from FsFeatureDefn</para>
	  </comment>
	  <props>
		<basic num="1" id="Name" sig="MultiUnicode"/>
		<basic num="2" id="Abbreviation" sig="MultiUnicode"/>
		<basic num="3" id="Description" sig="MultiString"/>
		<owning num="4" id="Default" card="atomic" sig="FsFeatureSpecification">
		  <comment>
			<para>Feature of number might have a default value of singular.</para>
		  </comment>
		</owning>
		<basic num="5" id="GlossAbbreviation" sig="MultiUnicode">
		  <comment>
			<para>Used by the Gloss Assistant to construct glosses. For gloss components that are not to be shown, leave this attribute empty. </para>
			<para>The gloss abbreviation is distinguished from the standard abbreviation because the latter is used for constructing feature representations where an empty abbreviation would be highly confusing.</para>
			<para>MultiUnicode to allow for different Abbreviations for the same concept found in different glossing languages. </para>
		  </comment>
		</basic>
		<basic num="6" id="RightGlossSep" sig="MultiUnicode">
		  <comment>
			<para>Specifies the separator symbol that should appear to the right of a gloss component when the Gloss Assistant system constructs a gloss. MultiUnicode to allow for different glossing separators used in different languages.</para>
			<para>Renamed from RightGlossSeparator for the Firebird port.</para>
		  </comment>
		</basic>
		<basic num="7" id="ShowInGloss" sig="Boolean">
		  <comment>
			<para>For use in the Gloss Assistant:</para>
			<para>T = Display the value of GlossAbbreviation in the gloss.</para>
			<para>F = Do not display the value</para>
		  </comment>
		</basic>
		<basic num="8" id="DisplayToRightOfValues" sig="Boolean">
		  <comment>
			<para>For use in the Gloss Assistant:</para>
			<para>T = Display the value of GlossAbbreviation to the right of any displayed values in the gloss (only if ShowInGloss = T)</para>
			<para>F = Display to the left (only if ShowInGloss = T)</para>
			<para>Example: ANIM:CL cf. CL:ANIM representing [ CLASS [ ANIMATE ] ]</para>
		  </comment>
		</basic>
		<basic num="9" id="CatalogSourceId" sig="Unicode">
		  <comment>
			<para>Needed to make inflection feature catalog UI work.</para>
		  </comment>
		</basic>
	  </props>
	</class>
	<class num="56" id="FsFeatureSpecification" abstract="true" abbr="fspc" base="CmObject" depth="0">
	  <props>
		<basic num="1" id="RefNumber" sig="Integer" min="0" max="268435455"/>
		<basic num="2" id="ValueState" sig="Integer" min="0" max="15"/>
		<rel num="3" id="Feature" card="atomic" sig="FsFeatDefn"/>
	  </props>
	</class>
	<class num="57" id="FsFeatStruc" abstract="false" abbr="fstr" base="FsAbstractStructure" depth="1">
	  <comment>
		<para>Changed FsFeatureStructure to FSFeatStruc</para>
	  </comment>
	  <props>
		<owning num="1" id="FeatureDisjunctions" card="col" sig="FsFeatStrucDisj"/>
		<owning num="2" id="FeatureSpecs" card="col" sig="FsFeatureSpecification"/>
		<rel num="3" id="Type" card="atomic" sig="FsFeatStrucType"/>
	  </props>
	</class>
	<class num="58" id="FsFeatStrucDisj" abstract="false" abbr="fsd" base="FsAbstractStructure" depth="1">
	  <comment>
		<para>Note: the type of an FsFeatStrucDisj should be inherited from that of its disjuncts, and the types of those disjuncts must be the same. (MM: Sep 2001)</para>
		<para>Changed FsFeatureStructureDisJunction to FsFeatStrucDisj</para>
	  </comment>
	  <props>
		<owning num="1" id="Contents" card="col" sig="FsFeatStruc"/>
	  </props>
	</class>
	<class num="59" id="FsFeatStrucType" abstract="false" abbr="fst" base="CmObject" depth="0">
	  <comment>
		<para>Changed FsFeatureStructureType to FsFeatStrucType</para>
	  </comment>
	  <props>
		<basic num="1" id="Name" sig="MultiUnicode"/>
		<basic num="2" id="Abbreviation" sig="MultiUnicode"/>
		<basic num="3" id="Description" sig="MultiString"/>
		<rel num="4" id="Features" card="seq" sig="FsFeatDefn">
		  <comment>
			<para>The order of features will be used in the Gloss Assistant system to put feature values in the correct glossing order. For example, the user may want the FsFeatStrucType of TAM (tense aspect modality) to be ordered Aspect, Modality and Tense.</para>
		  </comment>
		</rel>
		<basic num="5" id="CatalogSourceId" sig="Unicode">
		  <comment>
			<para>Needed to make inflection feature catalog UI work.</para>
		  </comment>
		</basic>
	  </props>
	</class>
	<class num="60" id="FsAbstractStructure" abstract="true" abbr="abst" base="CmObject" depth="0">
	  <props/>
	</class>
	<class num="61" id="FsNegatedValue" abstract="false" abbr="nval" base="FsFeatureSpecification" depth="1">
	  <props>
		<rel num="1" id="Value" card="atomic" sig="FsSymFeatVal"/>
	  </props>
	</class>
	<class num="62" id="FsOpenFeature" abstract="false" abbr="opf" base="FsFeatDefn" depth="1">
	  <props>
		<basic num="2" id="WritingSystem" sig="Unicode"/>
		<basic num="3" id="WsSelector" sig="Integer">
		  <comment>
			<para>Refer to documentation on CmPossibilityList_WsSelector.</para>
		  </comment>
		</basic>
	  </props>
	</class>
	<class num="63" id="FsOpenValue" abstract="false" abbr="oval" base="FsFeatureSpecification" depth="1">
	  <props>
		<basic num="1" id="Value" sig="MultiUnicode"/>
	  </props>
	</class>
	<class num="64" id="FsSharedValue" abstract="false" abbr="sval" base="FsFeatureSpecification" depth="1">
	  <props>
		<rel num="1" id="Value" card="atomic" sig="FsFeatureSpecification"/>
	  </props>
	</class>
	<class num="65" id="FsSymFeatVal" abstract="false" abbr="fval" base="CmObject" depth="0">
	  <comment>
		<para>Renamed from FsSymbolicFeatureValue for the Firebird Port.</para>
	  </comment>
	  <props>
		<basic num="1" id="Name" sig="MultiUnicode"/>
		<basic num="2" id="Abbreviation" sig="MultiUnicode"/>
		<basic num="3" id="Description" sig="MultiString"/>
		<basic num="4" id="GlossAbbreviation" sig="MultiUnicode">
		  <comment>
			<para>Used by the Gloss Assistant to construct glosses. For gloss components that are not to be shown, leave this attribute empty. </para>
			<para>The gloss abbreviation is distinguished from the standard abbreviation because the latter is used for constructing feature representations where an empty abbreviation would be highly confusing.</para>
		  </comment>
		</basic>
		<basic num="5" id="RightGlossSep" sig="MultiUnicode">
		  <comment>
			<para>Specifies the separator symbol that should appear to the right of a gloss component when the Gloss Assistant system constructs a gloss. MultiUnicode to allow for different glossing separators used in different languages.</para>
			<para>Changed from RightGlossSeparator for the Firebird Port.</para>
		  </comment>
		</basic>
		<basic num="6" id="ShowInGloss" sig="Boolean">
		  <comment>
			<para>For use in the Gloss Assistant:</para>
			<para>T = Display the value of GlossAbbreviation in the gloss.</para>
			<para>F = Do not display the value</para>
		  </comment>
		</basic>
		<basic num="7" id="CatalogSourceId" sig="Unicode">
		  <comment>
			<para>Needed to make inflection feature catalog UI work.</para>
		  </comment>
		</basic>
	  </props>
	</class>
	<class num="66" id="CmSemanticDomain" abstract="false" abbr="dom" base="CmPossibility" depth="1">
	  <comment>
		<para>This class is used to represent around 1,800 of Ron Moe's semantic domains (backslashes refer to his Standard Format markers):</para>
		<para>  \is 2.7.1 -- maps to English Abbreviation of CmPossibility</para>
		<para>  \sd -- maps to English Name of CmPossibility</para>
		<para>  \sdf -- maps to French Name of CmPossibility</para>
		<para>  \dd -- maps to English Description of CmPossibility</para>
	  </comment>
	  <props>
		<basic num="1" id="LouwNidaCodes" sig="Unicode">
		  <comment>
			<para>Example: (Ron Moe's Standard Format): \ln 23G Live, Die</para>
			<para>Multiple Louw &amp; Nida references map to one Unicode string with semicolons as delimiters. At this point, due to royalties, we do not plan to provide the complete Louw &amp; Nida list in our database.</para>
		  </comment>
		</basic>
		<basic num="2" id="OcmCodes" sig="Unicode">
		  <comment>
			<para>Example: (Ron Moe's Standard Format): \hr 761 Life and Death</para>
			<para>Multiple OCM references map to one Unicode string with semicolons as delimiters. Some users may not have an OCM code in their database due to royalties, so we can't make actual links to a list.</para>
		  </comment>
		</basic>
		<rel num="3" id="OcmRefs" card="col" sig="CmAnthroItem">
		  <comment>
			<para>For those that do have an OCM list, we will set links to the appropriate items. We anticipate our program establishing these links when the OCM list is added to the database.</para>
		  </comment>
		</rel>
		<rel num="4" id="RelatedDomains" card="col" sig="CmSemanticDomain">
		  <comment>
			<para>Example: (Ron Moe's Standard Format):\cf Weather; Cloud; Star</para>
			<para>We use this property to link related domains. Ideally this should be a bidirectional link, but so far we do not provide this capability in our conceptual model. So for now we'll live with unidirectional links.</para>
		  </comment>
		</rel>
		<owning num="5" id="Questions" card="seq" sig="CmDomainQ">
		  <comment>
			<para>Each domain has a list of questions used to elicit words. Each question has sample words and sentences, so we group these together into CmDomainQ. The domain then owns a sequence of these. They need to be ordered since important questions come first.</para>
		  </comment>
		</owning>
	  </props>
	</class>
	<class num="67" id="CmDomainQ" abstract="false" abbr="doq" base="CmObject" depth="0">
	  <comment>
		<para>Was CmDomainQuestion</para>
	  </comment>
	  <props>
		<basic num="1" id="Question" sig="MultiUnicode">
		  <comment>
			<para>Example: (Ron Moe's Standard Format): \qu (2) What words refer... </para>
			<para>The question is not formatted and has no embedded languages. It is multi because we may have translations in other languages (e.g., \quf are French translations).</para>
		  </comment>
		</basic>
		<basic num="2" id="ExampleWords" sig="MultiUnicode">
		  <comment>
			<para>Example: (Ron Moe's Standard Format): \ex air, aerial, airspace, atmosphere</para>
			<para>A list of sample words in this category. The list may be in English or other languages (e.g., \exf). The words are comma delimited. They are not formatted and they do not have any embedded languages. These words may be used when searching for possible domains for a sense based on the sense gloss. If this process is too slow, we may need to go to separate wordform lists, but we are hoping that complexity will not be necessary. </para>
		  </comment>
		</basic>
		<basic num="3" id="ExampleSentences" sig="MultiString">
		  <comment>
			<para>Example: (Ron Moe's Standard Format): \xe We got up before &lt;dawn&gt;... </para>
			<para> A list of sample sentences illustrating words elicited from this question. The illustrated word may be bolded. We may have sentences in more than one language. If there are multiple sentences, they are all placed in the same string.</para>
		  </comment>
		</basic>
	  </props>
	</class>
	<class num="68" id="StJournalText" abstract="false" abbr="stjt" base="StText" depth="1">
	  <comment>
		<para>Text object for texts that must be signed and dated by the content creator. Intended for journal-type data entries where it is important to account for what changes were made and when they were made and by whom. Originally implemented for use with Scripture annotations.</para>
	  </comment>
	  <props>
		<basic num="1" id="DateCreated" sig="Time">
		  <comment>
			<para>The displayed date when the journal entry was originally created.</para>
		  </comment>
		</basic>
		<rel num="3" id="CreatedBy" card="atomic" sig="CmPerson">
		  <comment>
			<para>From a list of users, the person who created the journal entry.</para>
		  </comment>
		</rel>
		<rel num="4" id="ModifiedBy" card="atomic" sig="CmPerson">
		  <comment>
			<para>From a list of users, the person who last modified the journal entry.</para>
		  </comment>
		</rel>
	  </props>
	</class>
	<class num="69" id="CmMedia" abstract="false" abbr="med" base="CmObject" depth="0">
	  <comment>
		<para>This provides a class for linking to a media file which may be a .wav sound clip, .wmv movie clip, etc. It also allows the user to enter a label describing the file contents.</para>
	  </comment>
	  <props>
		<basic num="1" id="Label" sig="MultiString">
		  <comment>
			<para>This allows a user to enter a label for each media file in multiple writing systems. It also allows formatting or embedded writing systems.</para>
		  </comment>
		</basic>
		<rel num="2" id="MediaFile" card="atomic" sig="CmFile">
		  <comment>
			<para>Multiple CmMedia objects may reference a single media file, so this property is a reference to a file. CmFile. As with pictures, media files will be copied to root\media directory where root is determined by LangProject_ExtLinkRootDir, which defaults to c:\program files\FieldWorks if not set (or some other location?).</para>
		  </comment>
		</rel>
	  </props>
	</class>
	<class num="70" id="CmResource" abstract="false" abbr="rsrc" base="CmObject" depth="0">
	  <comment>
		<para>Name and version of an external data resource used by FieldWorks</para>
	  </comment>
	  <props>
		<basic num="1" id="Name" sig="Unicode">
		  <comment>
			<para>Internal name for the resource (the application is responsible for defining the resource and the interface to the resource).</para>
		  </comment>
		</basic>
		<basic num="2" id="Version" sig="Guid">
		  <comment>
			<para>Version number for the external resource, stored in the database to determine when the version number in the external copy no longer matches.</para>
		  </comment>
		</basic>
	  </props>
	</class>
	<class num="71" id="VirtualOrdering" abstract="false" abbr="vo" base="CmObject" depth="0" owner="none">
	  <comment>
		<para>A virtual ordering is created when the user specifies a non-default order for a virtual property. It specifies the order of the items present in the specified virtual property of the specified source object at the time it was created. We arrange that at the time the virtual is read, it contains the correct items, starting with those the user has manually ordered, and followed by any extras in the default order.</para>
	  </comment>
	  <props>
		<rel num="1" id="Source" card="atomic" sig="CmObject">
		  <comment>
			<para>The object that has the virtual property whose order is being customized.</para>
		  </comment>
		</rel>
		<basic num="2" id="Field" sig="Unicode">
		  <comment>
			<para>The name of the virtual property whose order is being customized.</para>
		  </comment>
		</basic>
		<rel num="3" id="Items" card="seq" sig="CmObject">
		  <comment>
			<para>The values of the virtual property in the order the user desires. This list may become out of date. Items it contains not in the current computed value are ignored. Additional items in the virtual are included after the ordered ones.</para>
		  </comment>
		</rel>
	  </props>
	</class>
	<class num="72" id="CmMediaURI" abstract="false" abbr="media" base="CmObject" depth="0">
	  <comment>
		<para>A class that holds the location and offset of a media file (video or audio)</para>
		<para>Currently a placeholder for ELAN data, not modifiable or viewable in flex as of Nov 2011 -NaylorJ</para>
	  </comment>
	  <props>
		<basic num="1" id="MediaURI" sig="Unicode">
		  <comment>
			<para>The location and offset of the media file, this should be a subset of the MediaFragment specification.</para>
			<para>see http://www.w3.org/2008/WebVideo/Fragments/WD-media-fragments-spec/ </para>
			<para>and discussions at http://flexelan.blogspot.com</para>
		  </comment>
		</basic>
	  </props>
	</class>
	<class num="73" id="CmMediaContainer" abstract="false" abbr="mediaContainer" base="CmObject" depth="0">
	  <comment>
		<para>This class collects any number of MediaURIs and provides an offset type to indicate how referring object offsets are connected.</para>
		<para>Currently a placeholder for ELAN data, not modifiable or viewable in flex as of Nov 2011 -NaylorJ</para>
	  </comment>
	  <props>
		<basic num="1" id="OffsetType" sig="Unicode"/>
		<owning num="2" id="MediaURIs" card="col" sig="CmMediaURI"/>
	  </props>
	</class>

  </CellarModule>
  <CellarModule id="FeatSys" num="2"/>
  <CellarModule id="Scripture" num="3">
	<class num="1" id="Scripture" abstract="false" abbr="scrp" base="CmMajorObject" depth="1" singleton="true" generateBasicCreateMethod="false">
	  <comment>
		<para>This object exists to hold all language project Scripture-related data. It serves as a specialized folder.</para>
	  </comment>
	  <props>
		<owning num="1" id="ScriptureBooks" card="seq" sig="ScrBook">
		  <comment>
			<para>The Scripture object is a container for an ordered collection of ScrBooks (Scripture Books).</para>
		  </comment>
		</owning>
		<owning num="2" id="Styles" card="col" sig="StStyle">
		  <comment>
			<para>Scripture requires text style attributes that are uniquely different from styles for general documents in the project. This new style sheet (collection of styles) can be structured just like the style sheet in the Language Project, but is used for all texts authored in the Scripture Editor - Drafts, Back Translations, Notes, UNS Questions,</para>
			<para>etc.</para>
			<para>This allows us to:</para>
			<para>a. utilize styles that are specific for Scripture use;</para>
			<para>b. avoid conflicts with the LangProject style sheet if, for example, a Style named 'Paragraph' is desired for both general documents and Scripture</para>
		  </comment>
		</owning>
		<basic num="3" id="RefSepr" sig="Unicode">
		  <comment>
			<para>RefSepr is a string (usually one character) that separates complete references or chapter/verse references in a list. In the U.S.A., this is traditionally a semi-colon (;), e.g., Mat 24:16; Rev 1:2;4:5.</para>
		  </comment>
		</basic>
		<basic num="4" id="ChapterVerseSepr" sig="Unicode">
		  <comment>
			<para>ChapterVerseSepr is a string (usually one character) that separates the chapter number from the verse number in a reference. In the U.S.A., this is a traditionally colon (:), e.g., Mat 24:16.</para>
		  </comment>
		</basic>
		<basic num="5" id="VerseSepr" sig="Unicode">
		  <comment>
			<para>VerseSepr is a string (usually one character) that separates non-contiguous verse numbers in a list. In the U.S.A., this is traditionally a comma (,), e.g., Mat 24:16,25.</para>
		  </comment>
		</basic>
		<basic num="6" id="Bridge" sig="Unicode">
		  <comment>
			<para>Bridge is a string (usually one character) that bridges contiguous chapter and/or verse ranges in a reference. In the U.S.A., this is traditionally a dash (-), e.g., Mat 24:16-25; Rev 1:7-2:9.</para>
		  </comment>
		</basic>
		<owning num="7" id="ImportSettings" card="col" sig="ScrImportSet">
		  <comment>
			<para>Scripture Import Settings. Supports multiple configurations for importing Scripture and related data from external files.</para>
		  </comment>
		</owning>
		<owning num="9" id="ArchivedDrafts" card="col" sig="ScrDraft"/>
		<basic num="10" id="FootnoteMarkerSymbol" sig="Unicode">
		  <comment>
			<para>The custom marker that will be used as a literal string for the callout (typically a single character).</para>
		  </comment>
		</basic>
		<basic num="12" id="DisplayFootnoteReference" sig="Boolean">
		  <comment>
			<para>True if the chapter and verse of the footnote should be displayed below in the footnote; False otherwise.</para>
		  </comment>
		</basic>
		<basic num="13" id="RestartFootnoteSequence" sig="Boolean">
		  <comment>
			<para>True if the footnote sequence should be restarted (..., y, z, a, b, ...), false otherwise (..., y, z, aa, ab, ..)</para>
		  </comment>
		</basic>
		<basic num="14" id="RestartFootnoteBoundary" sig="Integer">
		  <comment>
			<para>Where to restart the footnote sequence, represented as an enumeration (Chapter, Book, OT/NT, etc.)</para>
		  </comment>
		</basic>
		<basic num="15" id="UseScriptDigits" sig="Boolean">
		  <comment>
			<para>This Boolean tells the Scripture tool to use script chapter/verse digits instead of ASCII (latin) numbers.</para>
		  </comment>
		</basic>
		<basic num="16" id="ScriptDigitZero" sig="Integer">
		  <comment>
			<para>This stores the Unicode character for zero in the given script. It is assumed this is a decimal based system that has consecutive code points from 0 through 9. Note that Tamil does not have a character for zero, but Unicode reserves a code point U+0BE6 for this position so that it can still be used in calculations to find the remaining digits. (Tamil actually displays a Latin 0 for zero.)</para>
		  </comment>
		</basic>
		<basic num="18" id="ConvertCVDigitsOnExport" sig="Boolean">
		  <comment>
			<para>Whether or not to convert from "European" digits, (1, 2, 3) from scripts using Unicode code points.</para>
			<para>Renamed from ConvertCVNumsToEuropeanDigitsOnExport</para>
		  </comment>
		</basic>
		<basic num="19" id="Versification" sig="Integer">
		  <comment>
			<para>Designates one of a several versification schemes. A versification scheme defines how the content of each book of the Bible is partitioned into verses and defines the reference (chapter and verse number) for each verse. Translation Editor determines the number of verses in each chapter based on the versification scheme.</para>
			<para>Versification is to be enumerated as follows (matches Paratext versification schemes): </para>
			<para>   (0) - Unknown </para>
			<para>   (1) - Original, Masoretic for OT, Nestle-Aland for NT </para>
			<para>   (2) - Septuagint for (OT) </para>
			<para>   (3) - Vulgate, like the Latin Vulgate, used by many modern versions including French </para>
			<para>   (4) - English, like the RSV, used by many translations patterned on the English text. </para>
			<para>   (5) - Custom, user specified (not yet implemented in Paratext) </para>
		  </comment>
		</basic>
		<basic num="20" id="VersePunct" sig="Unicode">
		  <comment>
			<para>String of zero or more vernacular punctuation characters that will be appended automatically to all inserted verse numbers. Null by default.</para>
		  </comment>
		</basic>
		<basic num="22" id="ChapterLabel" sig="String">
		  <comment>
			<para>String that will be insterted when a chapter number heading is genetrated.</para>
		  </comment>
		</basic>
		<basic num="23" id="PsalmLabel" sig="String">
		  <comment>
			<para>String that will be inserted when a Psalm number heading is generated.</para>
		  </comment>
		</basic>
		<owning num="24" id="BookAnnotations" card="seq" sig="ScrBookAnnotations">
		  <comment>
			<para> Book-by-book sequence of annotations that are specific to the scripture text. As of January 2006, these are just scripture notes. We have not yet decided whether to store the annotations generated by checking tools here Scripture annotations are stored book-by-book to make for faster access and filtering.</para>
		  </comment>
		</owning>
		<owning num="25" id="NoteCategories" card="atomic" sig="CmPossibilityList">
		  <comment>
			<para>List of categories that identify the types of issues that a ScrScriptureNote might deal with.</para>
			<para>Changed from ScriptureNoteCategories.</para>
		  </comment>
		</owning>
		<basic num="26" id="FootnoteMarkerType" sig="Integer">
		  <comment>
			<para>Enumeration of footnote callout options:</para>
			<para>0 = 'alphabetic sequence'</para>
			<para>1 = 'custom symbol'</para>
			<para>2 = 'no marker displayed in text'</para>
			<para>other values will be added for other kinds of sequences.</para>
			<para>Note: coordinate these enumeration values with FootnoteMarkerType.</para>
		  </comment>
		</basic>
		<basic num="27" id="DisplayCrossRefReference" sig="Boolean">
		  <comment>
			<para>True if the "source" chapter and verse reference of the cross-reference should be displayed in the note; False otherwise</para>
		  </comment>
		</basic>
		<basic num="28" id="CrossRefMarkerSymbol" sig="Unicode">
		  <comment>
			<para>The custom marker that will be used as a literal string for the cross-reference callout (typically a single character).</para>
		  </comment>
		</basic>
		<basic num="29" id="CrossRefMarkerType" sig="Integer">
		  <comment>
			<para>Enumeration of cross-reference callout options:</para>
			<para>0 = 'alphabetic sequence'</para>
			<para>1 = 'custom symbol'</para>
			<para>2 = 'no marker displayed in text'</para>
			<para>other values will be added for other kinds of sequences.</para>
			<para>Note: coordinate these enumeration values with FootnoteMarkerType.</para>
		  </comment>
		</basic>
		<basic num="30" id="CrossRefsCombinedWithFootnotes" sig="Boolean">
		  <comment>
			<para>Indicates whether cross-references are to be combined with the general footnote layout (true) or are to be layed out separately (false).</para>
		  </comment>
		</basic>
		<basic num="31" id="DisplaySymbolInFootnote" sig="Boolean">
		  <comment>
			<para>If true, display the custom symbol marker in general footnotes (as well as in the text) when the custom symbol option is chosen for the FootnoteMarkerType property.</para>
		  </comment>
		</basic>
		<basic num="32" id="DisplaySymbolInCrossRef" sig="Boolean">
		  <comment>
			<para>If true, display the custom symbol callout in cross-reference footnotes (as well as in the text) when the custom symbol option is chosen for the CrossRefMarkerType property.</para>
		  </comment>
		</basic>
		<owning num="33" id="Resources" card="col" sig="CmResource">
		  <comment>
			<para>The named external resources (e.g. xml files) used by Translation Editor and their version numbers.</para>
		  </comment>
		</owning>
	  </props>
	</class>
	<class num="2" id="ScrBook" abstract="false" abbr="scrb" base="CmObject" depth="0" generateBasicCreateMethod="false">
	  <comment>
		<para>A translated book of Scripture. This container holds ScrSections which are where the actual verse texts are stored.</para>
	  </comment>
	  <props>
		<owning num="1" id="Sections" card="seq" sig="ScrSection">
		  <comment>
			<para>A ScrBook is made up of ScrSections. ScrSections represent short passages of Scripture. For example, Matthew 1:1-17 in the NIV is a ScrSection with a heading of "The Genealogy of Jesus."</para>
		  </comment>
		</owning>
		<basic num="2" id="Name" sig="MultiUnicode">
		  <comment>
			<para>The full book name for the Scripture Book. Initialized from ScrBookRef.BookName. For books that belong to Scripture.ScriptureBooks, this name should be in synch. with ScrBookRef.BookName. After books are moved to ScrDraft.Books, they retain the Name that they had at the time that they were archived. This allows the historic metadata to be persisted. Otherwise the metadata in an archived book would change as ScrBookRef changes.</para>
		  </comment>
		</basic>
		<rel num="3" id="BookId" card="atomic" sig="ScrBookRef">
		  <comment>
			<para>A reference to a ScrBookRef. This association is for convenience. The correct item in ScrBookRef could also be found using ScrBook.CanonicalNum.</para>
		  </comment>
		</rel>
		<owning num="4" id="Title" card="atomic" sig="StText">
		  <comment>
			<para>The Title can be a sequence of paragraphs. We might thus have a paragraph style for Main Title and for SubTitles to support titles like:</para>
			<para>The &lt;SubTitlePrevious&gt;</para>
			<para>Acts &lt;MainTitle&gt;</para>
			<para>of the Apostles &lt;SubTitleFollowing&gt;</para>
		  </comment>
		</owning>
		<basic num="5" id="Abbrev" sig="MultiUnicode">
		  <comment>
			<para>The abbreviation for the name of the Scripture Book. Initialized from ScrBookRef.BookAbbrev. For books that belong to Scripture.ScriptureBooks, this name should be in synch. with ScrBookRef.BookAbbrev. After books are moved to ScrDraft.Books, they retain the abbreviation that they had at the time that they were archived. This allows the historic metadata to be persisted. Otherwise the metadata in an archived book would change as ScrBookRef changes.</para>
		  </comment>
		</basic>
		<basic num="8" id="IdText" sig="Unicode">
		  <comment>
			<para>Id line from SF files (needed for import/export)</para>
		  </comment>
		</basic>
		<owning num="10" id="Footnotes" card="seq" sig="ScrFootnote"/>
		<owning num="11" id="Diffs" card="col" sig="ScrDifference"/>
		<basic num="12" id="UseChapterNumHeading" sig="Boolean">
		  <comment>
			<para>In this book chapter number headings will be used instead of drop-cap chapter numbers in the text.</para>
		  </comment>
		</basic>
		<basic num="13" id="CanonicalNum" sig="Integer">
		  <comment>
			<para>Canonical Book number, a unique sequential ID number for which book of the canon that this one is. May be used for ordering the books in canonical order and for identifying the book to other applications. Persists the canonical identity of a book even if the BookId becomes invalid.</para>
		  </comment>
		</basic>
		<basic num="14" id="ImportedCheckSum" sig="Unicode">
		  <comment>
			<para>A checksum representing the last imported version from an external source (e.g., Paratext)</para>
		  </comment>
		</basic>
		<basic num="15" id="ImportedBtCheckSum" sig="MultiUnicode">
		  <comment>
			<para>A checksum representing the last imported back translation version from an external source (e.g., Paratext) for each writing system</para>
		  </comment>
		</basic>
	  </props>
	</class>
	<class num="3" id="ScrRefSystem" abstract="false" abbr="scrf" base="CmObject" depth="0" owner="none" singleton="true" generateBasicCreateMethod="false">
	  <comment>
		<para>ScrRefSystemt stores the complete set of Scripture book names and abbreviations as ScrBookRef objects. The project (ScrBookRef) no longer stores the 3-letter UBS book ref. The 3-letter UBS book ref is now managed by the business code.</para>
		<para>ScrRefSystem persists known book names and abbreviations that are loaded from external data and also persists the most recently known vernacular book names and abbreviations, even if a book is deleted. Allows the user to customize book names and abbreviations for the project independently from the external resource data. When a Scripture book is added to Scripture, it gets its names and abbreviations from ScrBookRef.</para>
		<para>In the future ScrRefSystem may also be used to persist vernacular book names and abbreviations entered by the user in a canonical reference checking tool so that BCV references can be checked even for Scripture Books that do not yet exist as a ScrBook.</para>
	  </comment>
	  <props>
		<owning num="1" id="Books" card="seq" sig="ScrBookRef"/>
	  </props>
	</class>
	<class num="4" id="ScrBookRef" abstract="false" abbr="scbr" base="CmObject" depth="0">
	  <comment>
		<para>ScrBookRef holds the default naming metadata of a given canonical Scripture book, by writing system.</para>
		<para>ScrBookRef no longer stores the 3-letter UBS book reference code. The 3-letter UBS book ref is now managed by the business layer of the application.</para>
	  </comment>
	  <props>
		<basic num="1" id="BookName" sig="MultiUnicode">
		  <comment>
			<para>The current full book name, e.g. 2 Corinthians for each writing system.</para>
		  </comment>
		</basic>
		<basic num="3" id="BookAbbrev" sig="MultiUnicode">
		  <comment>
			<para>The default human-readable book abbreviation, e.g. 2 Cor., for each writing system.</para>
		  </comment>
		</basic>
		<basic num="4" id="BookNameAlt" sig="MultiUnicode">
		  <comment>
			<para>The current alternate full book name, e.g. II Corinthians, for each writing system.</para>
		  </comment>
		</basic>
	  </props>
	</class>
	<class num="5" id="ScrSection" abstract="false" abbr="scsc" base="CmObject" depth="0">
	  <comment>
		<para>A ScrSection represents a passage of Scripture. These are often given their own non-canonical headings in various published versions of the Bible. For example, in the NIV, Matthew 1:1-17 is ScrSection with the heading "The Genealogy of Jesus."</para>
	  </comment>
	  <props>
		<owning num="1" id="Heading" card="atomic" sig="StText">
		  <comment>
			<para>Headings are extra-canonical material used to help the reader know what a particular passage is about. Example: "The Genealogy of Jesus" for the passage (ScrSection) of Matthew 1:1-17. Although these are normally just a short-line, they sometimes are multi-lined including Headings and Subheadings. Thus the signature here is a StText - allowing us to have multiple paragraphs, paragraph styles and character styles.</para>
		  </comment>
		</owning>
		<owning num="2" id="Content" card="atomic" sig="StText">
		  <comment>
			<para>A ScrSection has Content - the actual verses themselves. Content has a signature of StText allowing us to have multiple paragraphs, paragraph styles and character styles all of which will be used extensively for verse material. Chapter and verse references are character styles found in the Contents of the StTxtPara.</para>
		  </comment>
		</owning>
		<basic num="3" id="VerseRefStart" sig="Integer">
		  <comment>
			<para>VerseRefStart and VerseRefEnd are integers that contain book, chapter, and</para>
			<para>verse numbers in the form BBCCCVVV. Together these two properties indicate</para>
			<para>the range of references spanned by a Scripture section. Note that the the</para>
			<para>first two digits (the book part) should always be identical and is redundant</para>
			<para>since the ScrSection is owned by a ScrBook.</para>
			<para>Reasons for change:</para>
			<para>This change allows us to:</para>
			<para>a. Prepare to remove the Reference string from the StTxtPara object;</para>
			<para>b. Display appropriate references in the concordance for words that appear</para>
			<para>in section headings;</para>
			<para>c. Know what Scripture is covered by a particular section without parsing</para>
			<para>all the paragraphs it contains or accessing the ScrRef table;</para>
			<para>d. Prepare for the possibility of having chapter breaks embedded inside</para>
			<para>paragraphs.</para>
		  </comment>
		</basic>
		<basic num="4" id="VerseRefEnd" sig="Integer">
		  <comment>
			<para>Refer to doc for VerseRefStart</para>
		  </comment>
		</basic>
		<basic num="5" id="VerseRefMin" sig="Integer">
		  <comment>
			<para>The minimum book-chapter-verse reference found within the section. This is a calculated property, stored for processing convenience, not primary data.</para>
		  </comment>
		</basic>
		<basic num="6" id="VerseRefMax" sig="Integer">
		  <comment>
			<para>The maximum book-chapter-verse reference found within the section. This is a calculated property, stored for processing convenience, not primary data.</para>
		  </comment>
		</basic>
	  </props>
	</class>
	<class num="8" id="ScrImportSet" abstract="false" abbr="scis" base="CmObject" depth="0">
	  <comment>
		<para>Stores named sets of import settings for importing scripture.</para>
		<para>Renamed from ScrImportSettings for the Firebird Port.</para>
	  </comment>
	  <props>
		<basic num="1" id="ImportType" sig="Integer">
		  <comment>
			<para>Enumeration: Unknown = 0; Paratext = 1; Other = 2</para>
		  </comment>
		</basic>
		<basic num="3" id="ImportProjToken" sig="Unicode">
		  <comment>
			<para>Token to be used for loading project using ScriptureObjects</para>
		  </comment>
		</basic>
		<basic num="5" id="Name" sig="MultiUnicode">
		  <comment>
			<para>Display name for this instance of import settings. May be null if settings are not part of a list of settings displayed to the user.</para>
		  </comment>
		</basic>
		<basic num="6" id="Description" sig="MultiUnicode">
		  <comment>
			<para>Display description for each instance of import settings.</para>
		  </comment>
		</basic>
		<owning num="7" id="ScriptureSources" card="col" sig="ScrImportSource">
		  <comment>
			<para>Currently (Dec 2005) a single source for scripture is suported but this is made a collection to make future expansion feasible.</para>
		  </comment>
		</owning>
		<owning num="8" id="BackTransSources" card="col" sig="ScrImportSource">
		  <comment>
			<para>Sources for scripture back translations. More than one is used only if back translations are written in diverse analysis languages.</para>
		  </comment>
		</owning>
		<owning num="9" id="NoteSources" card="col" sig="ScrImportSource">
		  <comment>
			<para>Sources for annotations. Different sources are useful to group different kinds of annotations and/or different originators.</para>
		  </comment>
		</owning>
		<owning num="10" id="ScriptureMappings" card="col" sig="ScrMarkerMapping">
		  <comment>
			<para>The mappings (from delimited external data to internal data structure) that apply to the scripture and back translations sources in this group fo settings. Markers used in both the scripture and back translations sources must be used equivalently within an instance of ScrImportSettings, so one collection of mappings is used for both types of sources.</para>
		  </comment>
		</owning>
		<owning num="11" id="NoteMappings" card="col" sig="ScrMarkerMapping">
		  <comment>
			<para>The mappings (from delimited external data to internal data structure) that apply to the annotations sources in this group of settings. Markers in the various annotation sources must be compatible within an instance of ScrImportSettings so one collection of mappings is used for all note sources.</para>
		  </comment>
		</owning>
	  </props>
	</class>
	<class num="10" id="ScrDraft" abstract="false" abbr="sdrf" base="CmObject" depth="0" generateBasicCreateMethod="false">
	  <comment>
		<para>Note that ScrDrafts are now referred to as "versions" in the UI (used to be called "archives")</para>
	  </comment>
	  <props>
		<basic num="1" id="Description" sig="Unicode"/>
		<owning num="2" id="Books" card="seq" sig="ScrBook"/>
		<basic num="3" id="DateCreated" sig="Time">
		  <comment>
			<para>The date and time that the record is created. Not automatically the same as the time stamp on a CmObject.</para>
		  </comment>
		</basic>
		<basic num="4" id="Type" sig="Integer">
		  <comment>
			<para>Uses the ScrDraftType enumeration: 0 = Saved Version; 1 = Imported Version </para>
		  </comment>
		</basic>
		<basic num="5" id="Protected" sig="Boolean">
		  <comment>
			<para>Stores whether certain saved versions can be deleted.</para>
		  </comment>
		</basic>
	  </props>
	</class>
	<class num="11" id="ScrDifference" abstract="false" abbr="sdif" base="CmObject" depth="0">
	  <comment>
		<para>contains the information about one difference between a ScrBook and a ScrBook revision. We have a diff tool that allows comparing two versions of scripture books. While a person is comparing versions, we want to provide the capability of leaving and resuming the comparison process at a later time. In order to do this, we need to save a list of differences and an HVO of a revision book in the database.</para>
	  </comment>
	  <props>
		<basic num="1" id="RefStart" sig="Integer">
		  <comment>
			<para>an integer to store a reference for where the difference starts.</para>
		  </comment>
		</basic>
		<basic num="2" id="RefEnd" sig="Integer">
		  <comment>
			<para>an integer to store a reference for where the difference ends.</para>
		  </comment>
		</basic>
		<basic num="3" id="DiffType" sig="Integer">
		  <comment>
			<para>an integer to identify the type of difference.&lt;p/&gt;</para>
			<para>Verse not found in current book: MissingInCurrent.&lt;p/&gt;</para>
			<para>Verse not found in revision book: MissingInRevision. &lt;p/&gt;</para>
			<para>Text of verse in current and revision differ: TextDifference.&lt;p/&gt;</para>
		  </comment>
		</basic>
		<basic num="4" id="RevMin" sig="Integer">
		  <comment>
			<para>the offset in the paragraph where the difference begins.</para>
		  </comment>
		</basic>
		<basic num="5" id="RevLim" sig="Integer">
		  <comment>
			<para>the offset in the paragraph past the end of the difference verse.</para>
		  </comment>
		</basic>
		<rel num="6" id="RevParagraph" card="atomic" sig="StPara">
		  <comment>
			<para>the paragraph in the revision that the difference is in.</para>
		  </comment>
		</rel>
	  </props>
	</class>
	<class num="13" id="ScrImportSource" abstract="true" abbr="ssrc" base="CmObject" depth="0">
	  <comment>
		<para>Abstract Class for source of the incoming data, the information needed to set uup an import stream.</para>
	  </comment>
	  <props>
		<basic num="1" id="WritingSystem" sig="Unicode">
		  <comment>
			<para>Permits the writing system of the data to be specified globally for the source. If NULL, the default writing system for the context will be used.</para>
		  </comment>
		</basic>
		<rel num="2" id="NoteType" card="atomic" sig="CmAnnotationDefn"/>
	  </props>
	</class>
	<class num="14" id="ScrImportP6Project" abstract="false" abbr="sipp" base="ScrImportSource" depth="1">
	  <comment>
		<para>Variant of ImportSource used to designate a Paratext 6 project.</para>
	  </comment>
	  <props>
		<basic num="1" id="ParatextID" sig="Unicode">
		  <comment>
			<para>The Paratext ID number for the Paratext project.</para>
		  </comment>
		</basic>
	  </props>
	</class>
	<class num="15" id="ScrImportSFFiles" abstract="false" abbr="sisf" base="ScrImportSource" depth="1">
	  <comment>
		<para>Variant of ScrImportSource used to designate a list of Standard Format files.</para>
	  </comment>
	  <props>
		<basic num="1" id="FileFormat" sig="Integer">
		  <comment>
			<para>Enumeration, may be used to designate the format variation of the standard format files in this source (Paratext 5, USFM, etc.) so that import can be tailored to the format.</para>
		  </comment>
		</basic>
		<owning num="2" id="Files" card="col" sig="CmFile">
		  <comment>
			<para>The files that this source comprises. Currently (Dec 2005) plan to only set the OriginalPath in the CmFile.</para>
		  </comment>
		</owning>
	  </props>
	</class>
	<class num="16" id="ScrMarkerMapping" abstract="false" abbr="scmm" base="CmObject" depth="0">
	  <comment>
		<para>Settings for mapping between the external data's delimiting markers and the internal data.</para>
	  </comment>
	  <props>
		<basic num="1" id="BeginMarker" sig="Unicode">
		  <comment>
			<para>Marker used for opening delimiter of a data run.</para>
		  </comment>
		</basic>
		<basic num="2" id="EndMarker" sig="Unicode">
		  <comment>
			<para>Marker used for closing delimiter of a data run.</para>
		  </comment>
		</basic>
		<basic num="3" id="Excluded" sig="Boolean">
		  <comment>
			<para>If true, exclude this delimited data from being imported.</para>
		  </comment>
		</basic>
		<basic num="4" id="Target" sig="Integer">
		  <comment>
			<para>Enumeration that designates whether the mapping is to a style (text in the main data stream with this style) or to a metadata property and if to a property, which property. </para>
			<para>0 - maps to a style</para>
			<para>1 - maps to a Figure</para>
			<para>2 - maps to a Chapter Label</para>
			<para>3 - maps to Title Short</para>
			<para>other values TBD, not a closed enumeration.</para>
		  </comment>
		</basic>
		<basic num="5" id="Domain" sig="Integer">
		  <comment>
			<para>Designates the internal destination stream or sub-stream for the data. The integer is a bit-slice composite of an internal enumeration:</para>
			<para>h0000 - unknown domain</para>
			<para>h0001 - scripture domain</para>
			<para>h0002 - back translation domain</para>
			<para>h0004 - notes domain</para>
			<para>h0008 - footnote domain</para>
		  </comment>
		</basic>
		<basic num="6" id="WritingSystem" sig="Unicode">
		  <comment>
			<para>Permits the writing system of the data to be specified, if it is not based on context and if it is different than the global setting.</para>
		  </comment>
		</basic>
		<rel num="10" id="Style" card="atomic" sig="StStyle">
		  <comment>
			<para>Style to apply to data in an internal text stream. Ignored of Target is &lt;&gt; 0.</para>
		  </comment>
		</rel>
		<rel num="11" id="NoteType" card="atomic" sig="CmAnnotationDefn"/>
	  </props>
	</class>
	<class num="17" id="ScrBookAnnotations" abstract="false" abbr="scba" base="CmObject" depth="0">
	  <comment>
		<para>Contains annotations about one book of Scripture. Scripture annotations are stored book-by-book to make for faster access and filtering. These annotations are only for consultant notes, scripture notes and other content that discusses the scripture content. At present (Jan/2006), we have not decided where to put the annotations that will be generated by the checking tools.</para>
	  </comment>
	  <props>
		<owning num="2" id="Notes" card="seq" sig="ScrScriptureNote">
		  <comment>
			<para>Scripture notes for this book of Scripture. These annotations include consultant notes, translator notes and also "error" annotations generated by checking tools.</para>
		  </comment>
		</owning>
		<owning num="3" id="ChkHistRecs" card="col" sig="ScrCheckRun">
		  <comment>
			<para>Records the date and results of the latest run of each check</para>
		  </comment>
		</owning>
	  </props>
	</class>
	<class num="18" id="ScrScriptureNote" abstract="false" abbr="scsn" base="CmBaseAnnotation" depth="2">
	  <comment>
		<para>A general annotation for Scripture, derived from CmBaseAnnotation. Has fields (owned StJournalText objects) widely used for annotating Scripture, e.g., translator notes, consultant notes.</para>
	  </comment>
	  <props>
		<basic num="1" id="ResolutionStatus" sig="Integer">
		  <comment>
			<para>Place to indicate a status for whether and how the issue which the note concerns has been resolved. This is an open for enumeration for internal use whose meaning can change depending on the annotation type.</para>
		  </comment>
		</basic>
		<rel num="2" id="Categories" card="seq" sig="CmPossibility">
		  <comment>
			<para>Place to indicate zero to many standard categories to which the issue discussed in the note might belong. USB and CONNOT categories will be supplied on a factory installed list. This is an open (user modifiable) list.</para>
		  </comment>
		</rel>
		<owning num="3" id="Quote" card="atomic" sig="StJournalText">
		  <comment>
			<para>Quotation from the scripture text to indicate the topic of the note. May be in an analysis language, a vernacular language or both.</para>
		  </comment>
		</owning>
		<owning num="4" id="Discussion" card="atomic" sig="StJournalText">
		  <comment>
			<para>The core contents of the note, the reviewer’s discussion (explanation) of the translation or interpretation issue. Not to be confused with the discussion between users in response to the note which is contained in the Responses collection.</para>
		  </comment>
		</owning>
		<owning num="5" id="Recommendation" card="atomic" sig="StJournalText">
		  <comment>
			<para>The reviewer's summary recommendation concerning the issue. For consultant notes, may contain a suggested rendering, test questions to ask the translation team, or other specific course of action recommended.</para>
		  </comment>
		</owning>
		<owning num="6" id="Resolution" card="atomic" sig="StJournalText">
		  <comment>
			<para>The reviewer's description of how the issue raised in the note was resolved. Used in conjunction with the ResolutionStatus attribute when details are needed.</para>
		  </comment>
		</owning>
		<owning num="7" id="Responses" card="seq" sig="StJournalText">
		  <comment>
			<para>Place to record discussion between the stakeholders in response to the note. In consultant notes, a two-way interchange between the consultant and consultee.</para>
		  </comment>
		</owning>
		<basic num="8" id="DateResolved" sig="Time">
		  <comment>
			<para>Date that this scripture note was changed to the resolved status.</para>
		  </comment>
		</basic>
	  </props>
	</class>
	<class num="19" id="ScrCheckRun" abstract="false" abbr="sccr" base="CmObject" depth="0">
	  <comment>
		<para>Records the date and results of a run of a check.</para>
	  </comment>
	  <props>
		<basic num="1" id="CheckId" sig="Guid">
		  <comment>
			<para>A GUID uniquely identifying the check.</para>
		  </comment>
		</basic>
		<basic num="2" id="RunDate" sig="Time">
		  <comment>
			<para>Date and time the check was completed.</para>
		  </comment>
		</basic>
		<basic num="3" id="Result" sig="Integer">
		  <comment>
			<para>Result of the check. An integer representing an enumeration (0 - No inconsistencies found; 1 - Only ignored inconsistencies found; 2 - Unignored inconsistencies found).</para>
		  </comment>
		</basic>
	  </props>
	</class>
	<class num="20" id="ScrTxtPara" abstract="false" abbr="scrpar" base="StTxtPara" depth="2" generateBasicCreateMethod="false">
	  <comment>
		<para>Special paragraphs that are owned by Scripture</para>
	  </comment>
	  <props/>
	</class>
	<class num="21" id="ScrFootnote" abstract="false" abbr="scrfn" base="StFootnote" depth="2">
	  <comment>
		<para>Special footnotes that are owned by Scripture</para>
	  </comment>
	  <props>
		<rel num="1" id="ParaContainingOrc" card="atomic" sig="ScrTxtPara">
		  <comment>
			<para>The Scripture paragraph that contains the ORC for this footnote.</para>
		  </comment>
		</rel>
	  </props>
	</class>
  </CellarModule>
  <CellarModule id="Notebk" num="4">
	<class num="1" id="RnResearchNbk" abstract="false" abbr="rnb" base="CmMajorObject" depth="1" singleton="true">
	  <comment>
		<para>The ResearchNotebook is the major containing object for the various records that are stored in the notebook.</para>
		<para>Renamed from RnResearchNotebook for the Firebird Port.</para>
	  </comment>
	  <props>
		<owning num="1" id="Records" card="col" sig="RnGenericRec">
		  <comment>
			<para>A collection containing all of the top-level records in the notebook. (Keep in mind that records can contain records, so that this attribute only contains the top-level records.) This is the main content attribute of the notebook.</para>
		  </comment>
		</owning>
		<owning num="2" id="Reminders" card="col" sig="Reminder">
		  <comment>
			<para>At a global level, the user can use this attribute to view all of the reminders that have been made within the individual records. (The view will presumably permit ordering (and/or sorting) and filtering of these reminders, in support of creating printouts that can help guide further work or elicitation.)</para>
		  </comment>
		</owning>
		<owning num="3" id="RecTypes" card="atomic" sig="CmPossibilityList">
		  <comment>
			<para>A list of record types that the user can modify. Types included by default are: Performance, Almanac, Conversation, Observation, LiteratureSummary, Analysis.</para>
		  </comment>
		</owning>
		<owning num="4" id="CrossReferences" card="col" sig="CrossReference">
		  <comment>
			<para>CrossReference objects that capture crossReferences between two RnGenericRecords are owned here by the ResearchNotebook.</para>
		  </comment>
		</owning>
	  </props>
	</class>
	<class num="4" id="RnGenericRec" abstract="false" abbr="genr" base="CmObject" depth="0">
	  <comment>
		<para>This is a class that encapsulates basic, shared behavior for Event (observation etc.) and Analysis records</para>
		<para>Renamed from RnGenericRecord for the Firebird Port.</para>
	  </comment>
	  <props>
		<basic num="1" id="Title" sig="String">
		  <comment>
			<para>A caption or title for the record, such as "Emilio and Maria's Wedding". </para>
		  </comment>
		</basic>
		<owning num="2" id="VersionHistory" card="atomic" sig="StText">
		  <comment>
			<para>A collection of versions that the record has gone through. This includes an archival of previous versions of the actual records.</para>
		  </comment>
		</owning>
		<rel num="3" id="Reminders" card="col" sig="Reminder">
		  <comment>
			<para>A place where the user can record reminders for further research, such as further editing to do to the record, or additional types of data to seek, or whatever comes to mind.</para>
		  </comment>
		</rel>
		<rel num="4" id="Researchers" card="col" sig="CmPerson">
		  <comment>
			<para>Tthe persons who obtained, entered, or analyzed the data. If more than one person was involved, then all researchers can be cited here.</para>
		  </comment>
		</rel>
		<rel num="5" id="Confidence" card="atomic" sig="CmPossibility">
		  <comment>
			<para>An indication of how confident the researcher is about the data in this record. Example values high, medium, low, uncertain.</para>
		  </comment>
		</rel>
		<rel num="6" id="Restrictions" card="col" sig="CmPossibility">
		  <comment>
			<para>Any restrictions that might exist for this data.</para>
		  </comment>
		</rel>
		<rel num="7" id="AnthroCodes" card="col" sig="CmAnthroItem">
		  <comment>
			<para>OcmCodes - User applies OCM tags to this particular record.April 5, 2001 - The following documentation needs to be updated.This is where the user applies tagging at the scope of the entire record. Tags will be to such lists as the FRAME (the modified Outline of Cultural Materials), a grammar outline, and numerous other outlines that will be included with the system. After doing this tagging, the user will be able to quickly find all records that pertain to a particular topic. (In the user interface, we will provide mechanisms to facilitate fast tagging, including choosing which outline to tag from.)</para>
		  </comment>
		</rel>
		<rel num="8" id="PhraseTags" card="col" sig="CmPossibility">
		  <comment>
			<para>The Tags attribute is used for explicit tagging by the end-user, where he indicates that a given tag applies to the entire record. The PhraseTags attribute by contrast is a behind-the-scenes tag. When the user tags a word or phrase within a description, the editing mechanism will add that tag to this attribute. The purpose is to provide a means for fast searching. The user can do a quick back-reference search to arrive at the appropriate records, and then do a text search to find the actual tagged phrase. In this manner we avoid having to do a sequential search through every record in the notebook.</para>
		  </comment>
		</rel>
		<owning num="9" id="SubRecords" card="seq" sig="RnGenericRec">
		  <comment>
			<para>A collection of lower-level records. This permits a hierarchical grouping of records (e.g., all of the records dealing with Emilio and Maria's Wedding.) By placing this attribute at the RnGenericRecord level, we are making the claim that any type of record can have subrecords. Thus, for example, a Formal Interview might include some Observations that happened during the interview; a Performance Record might include several formal interviews about the performance; a Cartographic Record might include Reports on Conversations that helped in creating the map.</para>
		  </comment>
		</owning>
		<basic num="10" id="DateCreated" sig="Time">
		  <comment>
			<para>The date and time that the record is created.</para>
		  </comment>
		</basic>
		<basic num="11" id="DateModified" sig="Time">
		  <comment>
			<para>The date and time that the record is last modified.</para>
		  </comment>
		</basic>
		<rel num="12" id="CrossReferences" card="col" sig="CrossReference">
		  <comment>
			<para>A RnGenericRecord can refer to one or more CrossReference objects. For version 1 of Research Notebook, CrossReference objects will have two backreferences representing a bi-directional cross-reference.</para>
		  </comment>
		</rel>
		<owning num="13" id="ExternalMaterials" card="atomic" sig="StText">
		  <comment>
			<para>A listing of any external sources, such as tape or video records, pictures in a scrapbook, etc.</para>
		  </comment>
		</owning>
		<owning num="14" id="FurtherQuestions" card="atomic" sig="StText">
		  <comment>
			<para>Questions that have arisen as a result of trying to prove a hypothesis or when examining an event record. These may be used later in elicitation sessions or become the bases of new hypotheses.</para>
		  </comment>
		</owning>
		<rel num="15" id="SeeAlso" card="col" sig="RnGenericRec">
		  <comment>
			<para>See Also cross-references for Events or Analyses</para>
		  </comment>
		</rel>
		<basic num="16" id="DateOfEvent" sig="GenDate">
		  <comment>
			<para>The date of the event.</para>
		  </comment>
		</basic>
		<rel num="17" id="CounterEvidence" card="seq" sig="RnGenericRec">
		  <comment>
			<para>Data records which refute the hypothesis.</para>
		  </comment>
		</rel>
		<rel num="18" id="Status" card="atomic" sig="CmPossibility">
		  <comment>
			<para>An indication of the current status of the record. Included default possibilities include: Confirmed, Disproved, Pending</para>
		  </comment>
		</rel>
		<rel num="19" id="SupersededBy" card="col" sig="RnGenericRec">
		  <comment>
			<para>A hypothesis can be superceeded by another hypothesis; this attribute refers to that superceeding hypothesis.</para>
		  </comment>
		</rel>
		<rel num="20" id="SupportingEvidence" card="seq" sig="RnGenericRec">
		  <comment>
			<para>Data records which support the hypothesis.</para>
		  </comment>
		</rel>
		<owning num="21" id="Conclusions" card="atomic" sig="StText">
		  <comment>
			<para>A summary of the results of the research.</para>
		  </comment>
		</owning>
		<owning num="22" id="Hypothesis" card="atomic" sig="StText">
		  <comment>
			<para>A statement of the hypothesis.</para>
		  </comment>
		</owning>
		<owning num="23" id="ResearchPlan" card="atomic" sig="StText">
		  <comment>
			<para>A plan for researching the hypothesis. Eventually we will tie this into project management; for now we just supply a text description.</para>
		  </comment>
		</owning>
		<rel num="24" id="Locations" card="col" sig="CmLocation">
		  <comment>
			<para>A list of locations in which the event occurred.</para>
		  </comment>
		</rel>
		<rel num="25" id="Sources" card="col" sig="CmPerson">
		  <comment>
			<para>The person(s) who reported the event to the researcher.</para>
		  </comment>
		</rel>
		<rel num="26" id="TimeOfEvent" card="col" sig="CmPossibility">
		  <comment>
			<para>The time that the event occurred. The types of items in the list here can be vernacular words that capture how the culture captures different times during the day.</para>
		  </comment>
		</rel>
		<rel num="27" id="Type" card="atomic" sig="CmPossibility">
		  <comment>
			<para>The type of event. Included possibilities include: Performance, Almanac, Conversation, Observation, Literature Summary, Analysis.</para>
		  </comment>
		</rel>
		<owning num="29" id="Description" card="atomic" sig="StText">
		  <comment>
			<para>The content of the event.</para>
		  </comment>
		</owning>
		<owning num="30" id="Participants" card="col" sig="RnRoledPartic">
		  <comment>
			<para>A list of roles involved in the event and the participants who fill those roles. The user can specify participants directly in which case their role is assigned as unspecified.</para>
		  </comment>
		</owning>
		<owning num="31" id="PersonalNotes" card="atomic" sig="StText">
		  <comment>
			<para>Notes of a personal, perhaps non-publishable nature. You know ... personal frustrations, swear words and the like that you want to hide when your administrator checks your work.</para>
		  </comment>
		</owning>
		<owning num="32" id="Discussion" card="atomic" sig="StText">
		  <comment>
			<para>Any pertinent discussion relating to the hypothesis.</para>
		  </comment>
		</owning>
		<rel num="33" id="Text" card="atomic" sig="Text">
		  <comment>
			<para>A text (suitable for analysis in the Words/Texts tool) that is associated with this record. For example, the record may be a description of how it was obtained.</para>
		  </comment>
		</rel>
	  </props>
	</class>
	<class num="7" id="Reminder" abstract="false" abbr="rem" base="CmObject" depth="0">
	  <comment>
		<para>This class provides a means for the user to indicate areas where he wants to do further research. He can then look at a list of all of the Reminders within a notebook, and order his research to address these topics. Eventually, we will probably expand this class to include an indication of priority, and perhaps other fields. But this begins to cross the line into the Project Management software we wish to design and develop, so at this point we are going to keep it relatively simple.</para>
	  </comment>
	  <props>
		<basic num="1" id="Description" sig="String">
		  <comment>
			<para>The nature of the reminder, e.g., a question to get answered, or a note about some work that should be done. </para>
		  </comment>
		</basic>
		<basic num="2" id="Date" sig="GenDate">
		  <comment>
			<para>A date which the user can set to be reminded to do something or check something. </para>
		  </comment>
		</basic>
	  </props>
	</class>
	<class num="10" id="RnRoledPartic" abstract="false" abbr="rps" base="CmObject" depth="0">
	  <comment>
		<para>Captures participants and their roles in a recorded event.</para>
		<para>Renamed from RnRoledParticipants for the Firebird Port.</para>
	  </comment>
	  <props>
		<rel num="1" id="Participants" card="col" sig="CmPerson">
		  <comment>
			<para>A list of people (or one person) involved in the event in the role specified below.</para>
		  </comment>
		</rel>
		<rel num="2" id="Role" card="atomic" sig="CmPossibility">
		  <comment>
			<para>The role of the above participant(s). The role may be set to "unspecified."</para>
		  </comment>
		</rel>
	  </props>
	</class>
  </CellarModule>
  <CellarModule id="Ling" num="5">
	<class num="1" id="MoStemMsa" abstract="false" abbr="smsa" base="MoMorphSynAnalysis" depth="1">
	  <comment>
		<para>This class is for stems or roots. It is also used in MoBinaryCompoundRules to specify the morphosyntactic properties required of the daughters, and by MoExocentricCompound to specify the morphosyntactic properties of its output.</para>
	  </comment>
	  <props>
		<owning num="1" id="MsFeatures" card="atomic" sig="FsFeatStruc">
		  <comment>
			<para>gives any morphosyntactic features belonging to the stem in addition to those specified by PartOfSpeech.InherentFeatureValues.</para>
			<para>In most cases, there will be none, but this attribute may be useful for exceptional words (such as the pluralia tantum words pants and scissors, which are grammatically plural even though the default for English nouns is singular). The features are restricted to those in vAllPossibleFeatures of my PartOfSpeech.</para>
		  </comment>
		</owning>
		<rel num="2" id="PartOfSpeech" card="atomic" sig="PartOfSpeech">
		  <comment>
			<para>Most users will be more familiar with the notion of PartOfSpeech or morphosyntactic category than the notion of the object MorphoSyntacticInformation. This attribute, PartOfSpeech, stores the reference to the PartOfSpeech.</para>
		  </comment>
		</rel>
		<rel num="3" id="InflectionClass" card="atomic" sig="MoInflClass">
		  <comment>
			<para>refers to an MoInflectionClass (i.e. a conjugation or declension class). If none is listed, PartOfSpeech.vDefaultInflectionClass is used. If there is no vDefaultInflectionClass, then there are presumably no inflection classes (since the default value for vDefaultInflectionClass is the first inflection class of the paradigm). The assumption here is that inflection class membership is essentially an arbitrary label, i.e. that the inflection class membership of a stem cannot and should not be defined by a set of stem allomorphs or lists of 'principal parts' (see discussion in Carstairs-McCarthy 1998b: 332-334).</para>
		  </comment>
		</rel>
		<rel num="5" id="Stratum" card="atomic" sig="MoStratum">
		  <comment>
			<para>refers to the MoStratum to which this MoMorphoSyntaxAnalysis object belongs.</para>
			<para>In an earlier version of this document, this attr belonged to MoForm. But that implied that one allomorph might belong to one stratum, and another allomorph to another stratum, which seems wrong. It is here, rather than on the superclass, because MoInflectionalAffixMsas do not need to "know" their stratum (their stratum is specified by the MoInflAffixTemplate in which they appear). (The other subclass of MoMorphoSyntaxAnalysis which has this attr is MoDerivationalAffixMsa.)</para>
		  </comment>
		</rel>
		<rel num="6" id="ProdRestrict" card="col" sig="CmPossibility">
		  <comment>
			<para>Refers to a collection of CmPossibility, giving any exceptional properties of the stem that relate to restricting the productivity of affixes. (Other terms for this are 'exception features,' 'rule features' and 'ad hoc features'.) Usually these represent restrictions which are shared among a set of more than two morphemes (unlike AMPLE's 'ad hoc pairs', which concern a pair of morphemes). An example from English is the feature [+Latinate], marking that part of the English vocabulary which is etymologically derived from Latin, and which has certain synchronic properties. For example, the suffix -ity attaches only to [+Latinate] stems (Aronoff 1976: 51): felicity, vivacity, *widity, *strongity The similar suffix -ness, on the other hand, attaches to more or less all adjectives regardless of this feature. Similar restrictions are apparently found in other languages which have undergone substantial borrowing, e.g. Mohawk and Dutch are said to have restrictions which depend on whether or not stems were borrowed from French. Maybe there are other sources of such restrictions as well. These restrictions cannot be handled by inflection classes. The reason is that inflection classes and exception features are likely to be cross-cutting distinctions. Another sort of restriction for which exception features have sometimes been used, is for certain restricted (morpho-)phonological alternations, such as the Velar Softening rule of English (Chomsky and Halle 1968; Aronoff 1976: 51). However, this use is sometimes complicated by restrictions on adjacency, which cannot be easily modeled. An apparent alternative to exception features would be morphosyntactic features. However, exception features are (by definition) invisible to the syntax, and the use of morphosyntactic features for this purpose could incorrectly prevent unification of features in syntax, e.g. if we build an NP consisting of a [+Latinate] noun and an [-Latinate] determiner. See also MoDerivationalAffixMsa.FromProductivityRestrictions. Do exception features percolate? There is some inconclusive discussion of this in Aronoff 1976: 52. Note that the answer to this will not directly affect the domain model, only the parser and generator (unless we decide to leave it up to the user, and put a toggle somewhere). See also note under MoDerivationalAffixMsa.</para>
			<para>Changed from ProductivityRestrictions.</para>
		  </comment>
		</rel>
		<rel num="7" id="FromPartsOfSpeech" card="col" sig="PartOfSpeech">
		  <comment>
			<para>The FromPartsOfSpeech lists the categories (POSes) of words that this clitic may attach to. It can delimit a subset of categories if need be or it can be empty.</para>
		  </comment>
		</rel>
		<rel num="8" id="Slots" card="col" sig="MoInflAffixSlot">
		  <comment>
			<para>The Slots property applies only to clitics and refers to the inflectional affix slots in affix templates.</para>
		  </comment>
		</rel>
	  </props>
	</class>
	<class num="2" id="LexEntry" abstract="false" abbr="ent" base="CmObject" depth="0" owner="none">
	  <comment>
		<para>This class describes the attributes common to LexMinorEntry, LexMajorEntry and their subclasses.Ken, I added the virtual lexicalForm but I think that we need to add this as an owning attribute.</para>
	  </comment>
	  <props>
		<basic num="1" id="HomographNumber" sig="Integer" min="0" max="255"/>
		<basic num="3" id="CitationForm" sig="MultiUnicode">
		  <comment>
			<para>If this is missing, then this defaults to the lexicalForm but the user has the option of specifying a real citation form especially useful for bound roots.</para>
		  </comment>
		</basic>
		<basic num="5" id="DateCreated" sig="Time"/>
		<basic num="6" id="DateModified" sig="Time"/>
		<owning num="9" id="MorphoSyntaxAnalyses" card="col" sig="MoMorphSynAnalysis"/>
		<owning num="11" id="Senses" card="seq" sig="LexSense">
		  <comment>
			<para>I am not currently sure whether senses belong on minor entries or not but we did allow this in LinguaLinks so I will leave it here for now for compatibility's sake.</para>
		  </comment>
		</owning>
		<basic num="12" id="Bibliography" sig="MultiString">
		  <comment>
			<para>Bibliographic information</para>
		  </comment>
		</basic>
		<owning num="13" id="Etymology" card="seq" sig="LexEtymology">
		  <comment>
			<para>Each entry may have multiple etymology specifications.</para>
		  </comment>
		</owning>
		<basic num="14" id="Restrictions" sig="MultiString">
		  <comment>
			<para>Only certain people can use the entry under certain circumstances</para>
		  </comment>
		</basic>
		<basic num="17" id="SummaryDefinition" sig="MultiString">
		  <comment>
			<para>This is a short definition at an entry level. (It used to be on LexMajorEntry.) </para>
		  </comment>
		</basic>
		<basic num="18" id="LiteralMeaning" sig="MultiString">
		  <comment>
			<para>This field is here for ease of use for the user. However, if the user fills out the components on the MSA of the subentry, the literal meaning can be derived. If Literal Meaning is empty and the components are filled in, the derived literal meaning should be displayed as virtual (in italics perhaps?) (It used to be on LexSubentry.)</para>
		  </comment>
		</basic>
		<rel num="19" id="MainEntriesOrSenses" card="seq" sig="CmObject">
		  <comment>
			<para>If a user has specified Morphology, then FW should by default set a link to the entry that has a morph type of root. In the case of two or more roots, FW makes an arbitrary decision. Like other parts of the WW system, default choices should be indicated to the user so they can review them. In the majority of cases for subentry-like entries this will be only one entry (establishment points to establish) but with the possibility of more for entries that have more than one root in them (blackboard may point to board and black). For inflected forms, there will ALWAYS be only one entry pointed to (men points to man). (This used to be on LexSubentry and MainEntryOrSense on LexMinorEntry.) Subentries can be "subs" of either a major entry, another subentry, a minor entry (very rare) or a particular sense of any of the above. In this latter case, common in Philippine and Indonesian lexicons, the subentry usually appears under the sense of the entry.</para>
		  </comment>
		</rel>
		<basic num="25" id="Comment" sig="MultiString">
		  <comment>
			<para>Free text field for notes about environment of a variant or any other note. (This used to be on LexVariant and LexMinorEntry.)</para>
		  </comment>
		</basic>
		<basic num="26" id="DoNotUseForParsing" sig="Boolean">
		  <comment>
			<para>The user may initially add entries not knowing if they are highly regular/predictable. Once discovering that an entry is "non-lexical", the user may still want to retain for example sentences, conjugation charts, etc. This boolean specifies that the parser is not to use the morphs or MSA info in its parsing. Default = False.</para>
		  </comment>
		</basic>
		<rel num="27" id="DoNotShowMainEntryIn" card="col" sig="CmPossibility">
		  <comment>
			<para>This property lists publications in which this main entry should not appear. Currently the hiding (and consequent adjusting of homograph numbers etc) only takes place in Dictionary view.</para>
		  </comment>
		</rel>
		<owning num="29" id="LexemeForm" card="atomic" sig="MoForm">
		  <comment>
			<para>The lexeme form is the form of the entry that is normally used by linguists in interlinear text. The lexeme form is either the default allomorph for this lexEntry (e.g. French 'march' as opposed to citation form 'marcher') or the abstract underlying representation of it. (e.g. -[C][V]^2) When it is an abstract representation, the IsAbstract property is set. The lexeme form is equivalent to the base form in LinguaLinks or the \lx field in MDF files.</para>
		  </comment>
		</owning>
		<owning num="30" id="AlternateForms" card="seq" sig="MoForm">
		  <comment>
			<para>This holds alternate forms, or allomorphs, in addition to the lexeme form. The lexeme form is also an allomorph if it is not abstract. These forms along with the lexeme form (when not abstract) are used by the parser.</para>
		  </comment>
		</owning>
		<owning num="31" id="Pronunciations" card="seq" sig="LexPronunciation">
		  <comment>
			<para>We may need more than one pronunciation per entry. For example either/neither have two different pronunciations. Some people may want to order these based on frequency of use, so it is a sequence instead of a collection.</para>
		  </comment>
		</owning>
		<basic num="32" id="ImportResidue" sig="String">
		  <comment>
			<para> A place where we can store standard format markers that are not processed in any other way.</para>
		  </comment>
		</basic>
		<basic num="33" id="LiftResidue" sig="Unicode">
		  <comment>
			<para>Stores XML data that's not part of our model.</para>
		  </comment>
		</basic>
		<owning num="34" id="EntryRefs" card="seq" sig="LexEntryRef">
		  <comment>
			<para>This property is empty for main entries. For variant and complex entries, one or more LexEntryRef is used to point to the major entries. One variant entry could apply to more than one main entry, so each one could have a separate LexEntryRef. It’s possible for an entry to be a complex entry as well as a variant. This could be represented by one or more LexEntryRefs. Some may want to order multiple entries in a particular way, so we have a sequence instead of a collection.</para>
		  </comment>
		</owning>
		<rel num="35" id="DoNotPublishIn" card="col" sig="CmPossibility">
		  <comment>
			<para>This property lists publications in which this entry should not appear, either as a main entry or as any kind of link target. Currently the hiding (and consequent adjusting of homograph numbers etc) only takes place in Dictionary view.</para>
		  </comment>
		</rel>
		<rel num="36" id="DialectLabels" card="seq" sig="CmPossibility">
		  <comment>
			<para>This property lists dialects in which this entry is used.</para>
		  </comment>
		</rel>
	  </props>
	</class>
	<class num="3" id="ConstChartRow" abbr="ccr" abstract="false" base="CmObject" depth="0">
	  <props>
		<basic num="1" id="Notes" sig="String"/>
		<basic num="2" id="ClauseType" sig="Integer">
		  <notes>
			<para>This is an enum with these values: Normal, Dependent, Song, Speech</para>
		  </notes>
		</basic>
		<basic num="3" id="EndParagraph" sig="Boolean"/>
		<basic num="4" id="EndSentence" sig="Boolean"/>
		<basic num="5" id="StartDependentClauseGroup" sig="Boolean"/>
		<basic num="6" id="EndDependentClauseGroup" sig="Boolean"/>
		<owning num="7" id="Cells" sig="ConstituentChartCellPart" card="seq"/>
		<basic num="8" id="Label" sig="String"/>
	  </props>
	</class>
	<class num="4" id="LexExampleSentence" abstract="false" abbr="exsn" base="CmObject" depth="0">
	  <comment>
		<para>This provides several additional attributes that are needed for example sentences in a lexical database.</para>
	  </comment>
	  <props>
		<basic num="1" id="Example" sig="MultiString">
		  <comment>
			<para>This multilingual attribute holds the vernacular example sentence. It is multilingual to allow multiple encodings in the same language (e.g., Thai, Laotian, and Vietnamese). It is multiString rather than multiUnicode to allow formatting - for example, applying bold to the word associated with the LexEntry.</para>
		  </comment>
		</basic>
		<basic num="2" id="Reference" sig="String"/>
		<owning num="3" id="Translations" card="col" sig="CmTranslation"/>
		<basic num="4" id="LiftResidue" sig="Unicode"/>
		<rel num="5" id="DoNotPublishIn" card="col" sig="CmPossibility">
		  <comment>
			<para>This property lists publications in which this example should not appear.</para>
		  </comment>
		</rel>
	  </props>
	</class>
	<class num="5" id="LexDb" abstract="false" abbr="ldb" base="CmMajorObject" depth="1" singleton="true">
	  <comment>
		<para>This is the main class for the lexical database. See the LexicalDatabases domain documentation for an overview describing general concepts and external connections. Most of the internal structure is described in subdomains of this same reference.</para>
		<para>Renamed from LexicalDatabase for the port to Firebird.</para>
	  </comment>
	  <props>
		<owning num="2" id="Appendixes" card="col" sig="LexAppendix"/>
		<owning num="5" id="SenseTypes" card="atomic" sig="CmPossibilityList"/>
		<owning num="6" id="UsageTypes" card="atomic" sig="CmPossibilityList"/>
		<owning num="7" id="DomainTypes" card="atomic" sig="CmPossibilityList"/>
		<owning num="8" id="MorphTypes" card="atomic" sig="CmPossibilityList"/>
		<rel num="10" id="LexicalFormIndex" card="col" sig="LexEntry"/>
		<rel num="11" id="AllomorphIndex" card="col" sig="MoForm"/>
		<owning num="12" id="Introduction" card="atomic" sig="StText"/>
		<basic num="13" id="IsHeadwordCitationForm" sig="Boolean">
		  <comment>
			<para>Used for flags to determine which form to use for headword, etc.</para>
		  </comment>
		</basic>
		<basic num="14" id="IsBodyInSeparateSubentry" sig="Boolean"/>
		<owning num="17" id="ReversalIndexes" card="col" sig="ReversalIndex">
		  <comment>
			<para>Ken Zook: We are pretty well beyond the point where we'll ever allow multiple language projects in a database, so I think it's time we make these indexes owned. Since they are really part of the lexical database, I'm recommending they be owned by the lexical database.</para>
		  </comment>
		</owning>
		<owning num="19" id="References" card="atomic" sig="CmPossibilityList">
		  <comment>
			<para>This holds the possibility list that holds LexRefType items which own the actual references.</para>
		  </comment>
		</owning>
		<owning num="21" id="Resources" card="col" sig="CmResource">
		  <comment>
			<para>The named external resources (e.g. xml files) used by FLEX and their version numbers.</para>
		  </comment>
		</owning>
		<owning num="22" id="VariantEntryTypes" card="atomic" sig="CmPossibilityList">
		  <comment>
			<para>This Variant Entry Types list is used to classify a LexEntryRef via VariantEntryTypes. ItemClsid should be set to LexEntryType, IsSorted to true, and Depth to 127. The list is hierarchical with the top level being the type of variant (e.g., dialectal) and subitems being the conditions (e.g., British English, American English) for that type of variant. Normally the user will set this property to a subitem, although a top level item could be used if the user does not want to specify the condition. The user is free to provide additional nesting if useful. All items in the list will be LexEntryType, so the user will need to specify an appropriate Abbreviation and ReverseAbbr for each item in the list. This gives greater control to the user than having the program try to piece together information from a hierarchy of LexEntryTypes. The Abbreviation is used when displaying the main entry from the minor entry (e.g., Brit. dial. of color). The ReverseAbbr is used when displaying the minor entry from the main entry (e.g., Brit. dial. colour). Entries using this list will be displayed as minor entries in the dictionary; usually following the main entry headword and will typically produce a separate minor entry in the dictionary referring to the main entry. The initial list may have:</para>
			<para>Dialectal Variant</para>
			<para>    British</para>
			<para>    American</para>
			<para>Free Variant</para>
			<para>Inflectional Variant</para>
			<para>    Singular</para>
			<para>    Plural</para>
			<para>    First Person Singular (1SG)</para>
			<para>    Third Person Singular Present (3SG.PRES)</para>
			<para>Location</para>
			<para>    New York</para>
			<para>    Los Angeles</para>
			<para>Register</para>
			<para>    Formal</para>
			<para>    Informal</para>
			<para>Sociolect</para>
			<para>    Upper Class</para>
			<para>    Lower Class</para>
			<para>Spelling Variant</para>
		  </comment>
		</owning>
		<owning num="23" id="ComplexEntryTypes" card="atomic" sig="CmPossibilityList">
		  <comment>
			<para>This Complex Entry Types list is used to classify a LexEntryRef via the ComplexEntryTypes property. ItemClsid should be set to LexEntryType, IsSorted to true, and Depth to 127. The list will typically be flat, but the user is free to introduce a hierarchy if desirable. When entries use this list, they will be displayed as subentries in the dictionary. Entries using this list will be displayed as subentries in the dictionary; usually at the end of the major entry and will typically produce a separate major entry in the dictionary referring to the main entry. The display is dependent on whether a root-based or lexeme-based view of the dictionary is being printed. The initial list may have:</para>
			<para>Acronym</para>
			<para>Compound</para>
			<para>Contractions</para>
			<para>Derivation</para>
			<para>Idiom</para>
			<para>Phrasal Verb</para>
			<para>Saying</para>
		  </comment>
		</owning>
		<owning num="24" id="PublicationTypes" card="atomic" sig="CmPossibilityList">
		  <comment>
			<para>This list stores the types of publications that the user defines which may be referenced in various "DoNotPublishIn" properties. By default it contains just one item, "Main Dictionary".</para>
		  </comment>
		</owning>
		<owning num="25" id="ExtendedNoteTypes" card="atomic" sig="CmPossibilityList">
		  <comment>
			<para>This Extended Note Type list is used to classify a LexExtendedNote via the ExtendedNoteTypes property. ItemClsid should be set to CmPossibility, IsSorted to true, and Depth to 127. The list will typically be flat, but the user is free to introduce a hierarchy if desirable. The initial list may have:</para>
			<para>Cultural</para>
			<para>Grammar</para>
			<para>Semantic</para>
			<para>Collocation</para>
			<para>Discourse</para>
		  </comment>
		</owning>
		<owning num="26" id="Languages" card="atomic" sig="CmPossibilityList">
		  <comment>
			<para>This list stores the languages that the user defines which may be selected in the LexEtymology.LanguageRS field.</para>
		  </comment>
		</owning>
		<owning num="27" id="DialectLabels" card="atomic" sig="CmPossibilityList">
		  <comment>
			<para>This list stores the dialects that the user defines which may be assigned to any LexEntry or LexSense.</para>
		  </comment>
		</owning>
	  </props>
	</class>
	<class num="6" id="ConstituentChartCellPart" abbr="cccp" abstract="true" base="CmObject" depth="0">
	  <props>
		<rel num="1" id="Column" sig="CmPossibility" card="atomic">
		  <comment>
			<para>Specifically a column identifier.</para>
		  </comment>
		</rel>
		<basic num="2" id="MergesAfter" sig="Boolean"/>
		<basic num="3" id="MergesBefore" sig="Boolean"/>
	  </props>
	</class>
	<class num="7" id="ConstChartWordGroup" abbr="ccwg" abstract="false" base="ConstituentChartCellPart" depth="1">
	  <props>
		<rel num="1" id="BeginSegment" sig="Segment" card="atomic"/>
		<rel num="2" id="EndSegment" sig="Segment" card="atomic"/>
		<basic num="3" id="BeginAnalysisIndex" sig="Integer">
		  <comment>
			<para>Indicate the words that occur in the indicated cell of the chart.</para>
		  </comment>
		</basic>
		<basic num="4" id="EndAnalysisIndex" sig="Integer">
		  <comment>
			<para>Indicate the words that occur in the indicated cell of the chart.</para>
		  </comment>
		</basic>
	  </props>
	</class>
	<class num="8" id="ConstChartMovedTextMarker" abbr="ccmtm" abstract="false" base="ConstituentChartCellPart" depth="1">
	  <props>
		<rel num="1" id="WordGroup" sig="ConstChartWordGroup" card="atomic">
		  <comment>
			<para>The target ConstChartWordGroup is in the column that shows the actual position of the text, while the marker indicates where the “something was moved from here” marker should appear.</para>
		  </comment>
		</rel>
		<basic num="2" id="Preposed" sig="Boolean"/>
	  </props>
	</class>
	<class num="9" id="ConstChartClauseMarker" abbr="cccm" abstract="false" base="ConstituentChartCellPart" depth="1">
	  <props>
		<rel num="1" id="DependentClauses" sig="ConstChartRow" card="seq">
		  <comment>
			<para>Indicates that the specified rows are dependent clauses (or song or speech).</para>
		  </comment>
		</rel>
	  </props>
	</class>
	<class num="10" id="ConstChartTag" abbr="cct" abstract="false" base="ConstituentChartCellPart" depth="1">
	  <props>
		<rel num="1" id="Tag" sig="CmPossibility" card="atomic">
		  <comment>
			<para>If Tag is null, then this represents a User-entered marker indicating the User wants a special "missing" marker to show up in this cell highlighting that fact that nothing occurs in this cell (presumably because normally there would be something in this column).</para>
		  </comment>
		  <notes>
			<para>The CmPossibilities come from the list of chart tags. [Presentation note: currently a "missing" marker is displayed as "---".]</para>
		  </notes>
		</rel>
	  </props>
	</class>
	<class num="11" id="PunctuationForm" abbr="pf" abstract="false" base="CmObject" depth="0" owner="none">
	  <props>
		<basic num="1" id="Form" sig="String"/>
	  </props>
	</class>
	<class num="14" id="LexPronunciation" abstract="false" abbr="pron" base="CmObject" depth="0">
	  <props>
		<basic num="1" id="Form" sig="MultiUnicode">
		  <comment>
			<para>This is the pronunciation usually in an approximately phonemic encoding for purposes of showing up in the printed dictionary.The pronunciation can be represented with more than one encoding.</para>
		  </comment>
		</basic>
		<rel num="3" id="Location" card="atomic" sig="CmLocation">
		  <comment>
			<para>Some pronunciations can be related to specific areas, so this points to the location list.</para>
		  </comment>
		</rel>
		<owning num="4" id="MediaFiles" card="seq" sig="CmMedia">
		  <comment>
			<para>A pronunciation may have more than one media file to allow for a man's voice and a woman's voice, slight dialect differences, etc.</para>
		  </comment>
		</owning>
		<basic num="5" id="CVPattern" sig="String">
		  <comment>
			<para>This provides a place to store CV patterns of the pronunciation form. It defaults to the top analysis writing system, but being a string, it can be forced to some other writing system.</para>
		  </comment>
		</basic>
		<basic num="6" id="Tone" sig="String">
		  <comment>
			<para>This provides a place to store tone patterns of the pronunciation form. It defaults to the top analysis writing system, but being a string, it can be forced to some other writing system. Tone may be marked as HL, 12, etc.</para>
		  </comment>
		</basic>
		<basic num="7" id="LiftResidue" sig="Unicode"/>
		<rel num="8" id="DoNotPublishIn" card="col" sig="CmPossibility">
		  <comment>
			<para>This property lists publications in which this pronunciation should not appear.</para>
		  </comment>
		</rel>
	  </props>
	</class>
	<class num="16" id="LexSense" abstract="false" abbr="sens" base="CmObject" depth="0">
	  <props>
		<rel num="1" id="MorphoSyntaxAnalysis" card="atomic" sig="MoMorphSynAnalysis"/>
		<rel num="2" id="AnthroCodes" card="col" sig="CmAnthroItem"/>
		<owning num="3" id="Senses" card="seq" sig="LexSense"/>
		<rel num="4" id="Appendixes" card="col" sig="LexAppendix"/>
		<basic num="5" id="Definition" sig="MultiString">
		  <comment>
			<para>This is multiString to allow for embedding of one encoding within another and also to allow the user to manipulate formatting of different parts of the string.</para>
		  </comment>
		</basic>
		<rel num="6" id="DomainTypes" card="col" sig="CmPossibility"/>
		<owning num="7" id="Examples" card="seq" sig="LexExampleSentence"/>
		<basic num="8" id="Gloss" sig="MultiUnicode"/>
		<rel num="9" id="ReversalEntries" card="col" sig="ReversalIndexEntry"/>
		<basic num="11" id="ScientificName" sig="String"/>
		<rel num="12" id="SenseType" card="atomic" sig="CmPossibility"/>
		<rel num="13" id="ThesaurusItems" card="col" sig="CmPossibility"/>
		<rel num="14" id="UsageTypes" card="col" sig="CmPossibility"/>
		<basic num="15" id="AnthroNote" sig="MultiString"/>
		<basic num="16" id="Bibliography" sig="MultiString"/>
		<basic num="17" id="DiscourseNote" sig="MultiString"/>
		<basic num="18" id="EncyclopedicInfo" sig="MultiString"/>
		<basic num="19" id="GeneralNote" sig="MultiString"/>
		<basic num="20" id="GrammarNote" sig="MultiString"/>
		<basic num="21" id="PhonologyNote" sig="MultiString"/>
		<basic num="22" id="Restrictions" sig="MultiString"/>
		<basic num="23" id="SemanticsNote" sig="MultiString"/>
		<basic num="24" id="SocioLinguisticsNote" sig="MultiString"/>
		<basic num="25" id="Source" sig="String"/>
		<rel num="26" id="Status" card="atomic" sig="CmPossibility"/>
		<rel num="27" id="SemanticDomains" card="col" sig="CmSemanticDomain"/>
		<owning num="29" id="Pictures" card="seq" sig="CmPicture"/>
		<basic num="30" id="ImportResidue" sig="String">
		  <comment>
			<para> A place where we can store standard format markers that are not processed in any other way.</para>
		  </comment>
		</basic>
		<basic num="31" id="LiftResidue" sig="Unicode"/>
		<rel num="32" id="DoNotPublishIn" card="col" sig="CmPossibility">
		  <comment>
			<para>This property lists publications in which this sense should not appear, either in its main place or as any kind of link target. Currently the hiding only takes place in Dictionary view.</para>
		  </comment>
		</rel>
		<basic num="33" id="Exemplar" sig="MultiString"/>
		<basic num="34" id="UsageNote" sig="MultiString"/>
		<owning num="35" id="ExtendedNote" card="seq" sig="LexExtendedNote"/>
		<rel num="36" id="DialectLabels" card="seq" sig="CmPossibility">
		  <comment>
			<para>This property lists dialects in which this sense is used.</para>
		  </comment>
		</rel>
	  </props>
	</class>
	<class num="26" id="MoAdhocProhib" abstract="true" abbr="acp" base="CmObject" depth="0">
	  <comment>
		<para>This abstract class is intended to capture co-occurrence restrictions between morphemes or allomorphs which cannot be captured using morphosyntactic or phonological restrictions. Linguistically speaking, this is perhaps as bad a kludge as you can imagine. We allow it here for reasons of stealth-to-wealth work, with the understanding that the program will twist the user's arm into getting rid of these later on (perhaps by flagging each of these constraints with a Warning). The technique is borrowed from AMPLE's ad hoc pairs. Note however that, Aronoff (1976: 53) gives as an example of a negative constraint the fact that the suffix -ness does not attach to adjectives of the form X-ate, X-ant, or X-ent. So maybe this isn't such a kludge after all. On the other hand, Aronoff's examples are largely statistical generalizations, that is, tendencies - as opposed to hard constraints.</para>
		<para>It may be that we should also have positive cooccurrence constraints. Aronoff (1976: 63) lists a number of "forms of the base" which are compatible with the English prefix un-, among them X-en (where -en is the past participle suffix), X-ing, and X-able, which would be examples of positive constraints. However, un- also attaches to a good many monomorphemic stems (roots, e.g. unhappy), so it may be that this is not a real generalization.</para>
		<para>In addition to the attributes below, there should probably be an attribute to point to analyses which are ruled out by these constraints. These could be either grammatical words for which the parser would generate an incorrect analysis if it were not for this constraint, or ungrammatical words which the user has supplied, and which would be parsed if not for this constraint. It may even be desirable to allow individual constraints to be turned off in the parsing of such examples, in order to verify that the constraint works, and that it is (still) needed. However, the need for such an attr is probably more general than this class; see my email of 18 Jan 2000.</para>
		<para>Attributes: (Note also that both subclasses define an attribute to hold a seq of objects that are prohibited from co-occurring. For MoMorphemeAdhocCoProhibition, these objects are MoMorphoSyntaxAnalysis objects, representing morphemes; for MoAllomorphAdhocCoProhibition, these are MoForm objects, representing allomorphs.)</para>
		<para>Renamed from MoAdhocCoProhibition for the Firebird Port.</para>
	  </comment>
	  <props>
		<basic num="2" id="Adjacency" sig="Integer">
		  <comment>
			<para>refers to one of the following possibilities:</para>
			<para>Anywhere: The morphemes (or allomorphs) in question are constrained from appearing anywhere together in the same word.</para>
			<para>SomewhereToLeft and SomewhereToRight: The second (and later) morpheme (or allomorph) is constrained from appearing anywhere in the word to the left (right) of the first morpheme (respectively, allomorph).</para>
			<para>AdjacentToLeft and AdjacentToRight: The second (and later) morpheme (or allomorph) is constrained from appearing immediately to the left (right) of the first morpheme (respectively, allomorph) in the same word.</para>
		  </comment>
		</basic>
		<basic num="3" id="Disabled" sig="Boolean">
		  <comment>
			<para>Indicates whether the rule is currently active and therefore will be used by the parser (false) or if it is not active (true) and therefore ignored by the parser (but still available for the user to see).</para>
			<para>The default value is false.</para>
		  </comment>
		</basic>
	  </props>
	</class>
	<class num="27" id="MoAffixAllomorph" abstract="false" abbr="aalo" base="MoAffixForm" depth="2">
	  <comment>
		<para>For Item-and-Arrangement allomorphs. Regardless of theoretical propensities, this is the sort of analysis that linguists usually start out with (with the probable exception of reduplicative affixation, at least once the linguist has figured out that the affix is reduplicative).</para>
		<para>In the current model, each allomorph is owned by a single affix (LexEntry). It has sometimes been argued that the phonological form is shared among distinct morphemes (Robins 1959). For example, in English the third person present tense verbal suffix, the noun plural suffix, and the possessive clitic all arguably have the same form. The LinguaLinks conceptual model supports this viewpoint, but it appears to have caused a great deal of confusion among users (Larry Hayashi, email 13 April 1999), and even programming bugs. The model described here does not support the independence of allomorphs from morphemes; rather, each morpheme owns its own allomorphs.</para>
	  </comment>
	  <props>
		<owning num="1" id="MsEnvFeatures" card="atomic" sig="FsFeatStruc">
		  <comment>
			<para>owns an FsFeatStruc, defining the morphosyntactic features which the stem to which this affix attaches must bear. See discussion of the MsEnvPartOfSpeech attribute above.</para>
		  </comment>
		</owning>
		<rel num="2" id="PhoneEnv" card="col" sig="PhEnvironment">
		  <comment>
			<para>refers to a collection of PhEnvironment objects, describing what the phonetic environment of this allomorph is.</para>
			<para>The use of the term 'phonetic' is not intended to distinguish this from a phonological context, merely to say that the context is described in terms of its phonetic properties, not its morphosyntactic properties or lexically marked exception properties.</para>
			<para>If this attribute is uninstantiated, there is no phonetic restriction on the environment.</para>
			<para>The reason this is a collection attr (rather than atomic) is to allow for the situation during analysis before the user has managed to collapse what appear to be disparate environments into a single environment. (Note that the 'elsewhere' case can be represented by an empty environment under the assumption of disjunctive ordering.) Hence, a step in the stealth-to-wealth process will be to reduce the cardinality of this collection to one. A collection may of course also be useful for allomorphs which actually does appear in a disparate set of environments.</para>
			<para>For the reason why this is a ref attribute, rather than an owning attribute, see the discussion of MoMorphologicalData.PhoneEnvs.</para>
			<para>An important assumption here is that the phonetic environment to which this allomorph refers is the derived phonological environment. In the absence of phonological rules, this means that the phonetic environment refers to the allomorph(s) to its left, not to some base form of the morphemes. (If we later implement phonological rules, this implies we implement cyclic phonological processes.) The effect of iterative application of phonological rules would not be possible under this approach, although most cases might fall out from the step-wise attachment of affixes, which more or less amounts to cyclic rule application (without rules).</para>
			<para>Alternatively, we could allow reference to either (or both) the underlying and derived environments (which would in turn imply that every morpheme would need to have an underlying form); this would be similar to two-level phonology.</para>
		  </comment>
		</rel>
		<rel num="4" id="MsEnvPartOfSpeech" card="atomic" sig="PartOfSpeech">
		  <comment>
			<para>refers to a PartOfSpeech, defining the morphosyntactic features which the stem to which this affix attaches must bear.</para>
			<para>Together with the MsEnvFeatures attribute (below), this attribute defines the morphosyntactic context in which this allomorph must appear. However, there are linguistic reasons for thinking that allomorphs should not in fact be able to specify morphosyntactic requirements on their environment. That is, there are often (always?) better analyses of allomorphy which do not rely on the morphosyntactic properties of the stem (see e.g. Matthews' 1972b reanalysis of Huave). The attribute is there because AMPLE provides that power (although AMPLE allows the user to test the morphosyntactic properties of arbitrary morphemes to the left or right, while the intention here is that an allomorph can only test the morphosyntactic properties of the stem to which it attaches).</para>
			<para>Since the parts of speech are contained in an inheritance hierarchy, a question arises: if this attr points to an abstract part of speech (verb, say), does a stem with a more specific part of speech (transitive verb, say) match? In the absence of any reason to think it does not, I would suggest that reference to an abstract part of speech entails that more specific parts of speech are included. Otherwise, it is hard to imagine how one could use this attribute-it would be necessary to allow a seq, or else to have separate but homophonous allomorphs for each specific part of speech.</para>
			<para>It is not clear what should be done if there are conflicts between the morphosyntactic requirements imposed by this attribute, and those imposed by the affix owning this allomorph. Such conflicts "should" not arise (since allomorphs shouldn't have special morphosyntactic requirements of their own, as argued in the previous paragraph). While it would be fairly simple to ensure that conflicts do not arise between stated morphosyntactic properties, there is the potential for implicit conflicts (e.g. the affix calls for attachment to a noun, while the allomorph requires that the stem have a certain feature value for subject agreement-something which nouns presumably do not mark).</para>
		  </comment>
		</rel>
		<rel num="5" id="Position" card="seq" sig="PhEnvironment">
		  <comment>
			<para>refers to an ordered seq of PhEnvironment, encoding the position relative to the stem in which this allomorph goes (for example, before the stem, after the stem, orbetween the first two consonants of the stem).</para>
			<para>A default value for this attr should be provided for prefixes and suffixes, based on MoForm.MorphType. For a prefix, this would be __#X (where X represents the entire stem), and for a suffix, X#__. This attr need not be displayed for prefixes andsuffixes.</para>
			<para>Note that it would not be possible to simplify the model by eliminating this attr, and letting the position of infixation be determined by the phonological environment of the allomorph(s). The reason this can't be done is that what is important for purposes of allomorphy vs. what is important for positioning the infix, are two different things. The reason for having this attr as a property of the allomorph, rather than of the MSA, is that this allows us to distinguish two different allomorphs which differ as to whether they are infixed or not. For example, there is a Tagalog affix whose infixed form is -in-, and whose prefixed form is ?in- (although the word-initial glottal happens not to be written orthographically).</para>
			<para>An alternative to having this attr on MoAffixAllomorph would be to add a subclass of this class for infixes (as well as suprafixes and other sorts of affixes that must appear in a particular position, other than before or after the stem). This new subclass would then have the extra attribute for position. One disadvantage of having such a subclass, is that it would be the only subclass of MoAffixAllomorph, whereas in fact all specific types of affixes (prefixes, suffixes, infixes,...) are sub-types. Having a default value of this attr for prefixes and suffixes adequately characterizes the difference between prefixes and suffixes on the one hand, and infixes on the other.</para>
			<para>The attr is a seq (as opposed to atomic) to account for affixes whose position relative to the stem is determined by the phonology of the stem. For example, in Tagalog the in affix occurs after the first consonant of a C-initial stem, or (prefixed) before a vowel-initial stem. (Note that this implies that an affix may not be purely a prefix or infix, contrary to the implication of the MorphType attr. The alternative is to require the user to treat such an affix as having two allomorphs, one a prefix and one an infix; but this would seem to be an unnecessary burden for the user.)</para>
			<para>The attr is an ordered seq (as opposed to a collection) in order to allow disjunctive ordering. Taking the example given above, disjunctive ordering would require the following environments, stored in an ordered seq:</para>
			<para>    #C__, #__</para>
			<para>Nondisjunctive ordering would require the following environments (which could be stored in a collection):</para>
			<para>    #C__, #__V</para>
			<para>Using an ordered seq does not force the parser/ generator to use the ordering, but allows for parsers which do use the order (such as Hermit Crab).</para>
		  </comment>
		</rel>
	  </props>
	</class>
	<class num="28" id="MoAffixForm" abstract="true" abbr="afrm" base="MoForm" depth="1">
	  <comment>
		<para>This is an abstract class for affix allomorphs, with subclasses for Item-and-Process vs. Item-and-Arrangement treatment.</para>
	  </comment>
	  <props>
		<rel num="1" id="InflectionClasses" card="col" sig="MoInflClass">
		  <comment>
			<para>refers to a collection of MoInflectionClass, giving the conjugation or declension classes to which this allomorph belongs. This supports the collapsing into allomorphs of affixes which differ only in their form and in their requirements for inflection class.</para>
			<para>The allomorph which is the default will not specify any inflection class, and will therefore be used for all inflection classes not specified by other allomorphs. An empty value of this attribute therefore does not mean that this allomorph is not used in any inflection classes.</para>
			<para>In theory, this attr should be atomic, at least for inflectional affixes. That is, an inflectional affix should either specify a single inflection class, or it should be the elsewhere case, in which case it does not specify any inflection class (Carstairs-McCarthy 1994). It is nonetheless defined here as a seq attr, (1) for stealth-to-wealth reasons, and (2) because this theoretical claim may be wrong. There should however be tools to help the analyst discover inflectional affixes which have more than one inflection class specified in this attr, and if possible correct the analysis.</para>
		  </comment>
		</rel>
	  </props>
	</class>
	<class num="29" id="MoAffixProcess" abstract="false" abbr="proc" base="MoAffixForm" depth="2">
	  <comment>
		<para>For Item-and-Process allomorphs (in the sense of 'Item and Process' morphology in which affixes are processes, not the sense in which allomorphy is caused by the action of phonological processes).</para>
		<para>Using the Output attr (defined below), it is possible to reduce the number of allomorphs of a given morpheme under the process approach. For example, an affix with an initial consonant whose voicing agrees with the voicing of the final phoneme of the stem can be described as a single allomorph by using the appropriate phonological properties. At the same time, since any one affix can have multiple MoAffixForm objects, including multiple MoAffixProcesses, it is not necessary that all allomorphy be accounted for within the Output attr. Indeed, with phonologically conditioned suppletion (Carstairs 1990), it will be necessary to resort to multiple allomorphs even under the process view.</para>
		<para>There is no provision in the model as it currently exists for '(re)adjustment rules', defined as "rules which change the segmental shape of designated morphemes in the immediate environment of other designated morphemes" (i.e. rules of truncation and allomorphy; Chomsky and Halle 1968: 238-239; Aronoff 1976, chapter five; Scalise 1986: 63-67). The assumption here is that morphological rules themselves will define any such allomorphy (and that eventually, phonological rules will be added to the model to deal with allomorphy that is not specific to a certain morpheme). Several objections could be raised against this:</para>
		<para>(1) It has been argued (Aronoff 1976, chapter five) that morphological rules are not the appropriate place to define allomorphy.</para>
		<para>(2) Treating allomorphy with morphological rules works well only when the allomorphy is inwardly sensitive, that is, when the allomorphy is in an affix, conditioned by the form of the stem to which it attaches. There is no obvious way in Item-and-Process morphology to treat outwardly-sensitive allomorphy which depends on the specific morpheme affected, as opposed to just the (underlying) phonetic form of that morpheme. In particular, it is difficult to treat allomorphy affecting a class of roots. For further discussion, see Maxwell 1996, appendix 3.</para>
		<para>Additional Notes: In regard to point (1) above, Mike Maxwell states: For the record, I do not find Aronoff’s arguments strong. In particular, there are better solutions using morphological rules than the rule of Truncation that he considers on page 89, which is effectively a straw man.</para>
		<para>In regard to point (2) above, one work-around would be to use paradigm classes.</para>
	  </comment>
	  <props>
		<owning num="2" id="Input" card="seq" sig="PhContextOrVar">
		  <comment>
			<para>Owns an ordered seq of PhContextOrVar, describing the form of the stem to which the affix attaches. The left-to-right order of the PhContextOrVars in this attribute corresponds to the order of the portions of the input word which match. (N.B.: There could be ambiguity, for instance if the input had two adjacent PhVariables. The system should check for this, and warn the user.)</para>
			<para>Given that PhContextOrVar can itself own an PhSequenceContext, the use of a seq attribute here may seem like overkill. However, it is only the topmost members of this Input attribute that can be numbered (the numbering is part of the user interface, and allows the user to point back to particular pieces of the input for the output). Perhaps this numbering can be done differently, in which case the Input attribute won't need to be seq.</para>
		  </comment>
		</owning>
		<owning num="3" id="Output" card="seq" sig="MoRuleMapping">
		  <comment>
			<para>Owns an ordered seq of MoRuleMapping, describing the form output by attachment of this affix. Typically this consists of a copy of the Input plus some constant for the affix, but reduplication, infixation, simulfixes and suprafixes will be more complex. The left-to-right order of the MoRuleMapping objects in this attribute corresponds to the order of the pieces of the output word which will be constructed by the rule.</para>
		  </comment>
		</owning>
	  </props>
	</class>
	<class num="30" id="MoCompoundRule" abstract="true" abbr="cmpr" base="CmObject" depth="0">
	  <comment>
		<para>This is an abstract class, encompassing endocentric, exocentric, and coordinate compounds, as well as incorporation (e.g. incorporation of a direct object into a verb).</para>
		<para>There is a typology of compound types given in Spencer (1991: 310ff.); some of the compounds he discusses shade into idioms.</para>
		<para>This model does not attempt to account for the semantics of compounds in the compounding rule, since this is largely unpredictable. Nor do we attempt to account for argument linking. For example, Lieber (1983: 258) claims that an element of a compound must be able to link to all its obligatory internal arguments. That is, if an argument-taking element is a non-head, it must find its argument within the compound (Lieber's example is drawbridge, where bridge is the internal argument of draw); otherwise (if the argument-taking element is the head of the compound ), it can link to arguments which are external to the compound (Lieber's example is hand-weave). Accounting for argument linking would require at a minimum that we model argument requirements of lexemes (i.e. subcategorization lists). However, argument linking is also closely related to semantic and pragmatic issues, which are well outside the scope of our plans.</para>
		<para>Additional notes from Andy Black January 2002:</para>
		<para>The old way used ref attrs (at least to POS) because they directly referred to POS. The new way is for the compound rule to own an MSA (which in turn can refer to a POS and can own FS, etc.)</para>
		<para>So I'm rather sure that these MSA attrs of compound rules are supposed to be owning. If they were referring, I have no idea what MSA they would refer to. The Msas in a compound rule do not belong to a particular lexical item, they just happen to have all the relevant information needed by a compound rule.</para>
		<para>Response from Randy Regnier:</para>
		<para>Well, maybe then I am missing something. What will a compound rule actually control then? I gather it won’t actually use the MSA directly. I had assumed something along the lines of X and Y can be compounds. But if X and Y are independently owned Msas, then the parser will never find them in the lexicon.</para>
		<para>Randy</para>
		<para>Response from Andy:</para>
		<para>For all three stages, the manifestation of a compound rule is a rule in our word grammar rule.</para>
		<para>This rule will be of the form</para>
		<para>rule {Stem via compound rule crVAdv}</para>
		<para>  Stem_1 = Stem_2 Stem_3</para>
		<para>with appropriate constraints. The constraints will have to check the POS and FS of each MSA within the rule. They might end up looking like this:</para>
		<para>                          | constraints</para>
		<para>     &lt;Stem_2 synCat&gt; = { posV / posVIntrans / posVTrans}</para>
		<para>     &lt;Stem_3 synCat&gt; = posIncAdv</para>
		<para>where the values on the right hand side will come from these owned Msas (i.e. we will get the POS value from the POSs within the toMsa and fromMsa). We'll do something similar for the FS of these Msas.</para>
		<para>In the above constraints, it says that the left member has to be a verb (or one of its subtypes) and the right member has to be an "incorporated adverb." (This is from the ZPU data, where I think that the adverbial suffixes are really just incorporated adverbs, hence compounded.)</para>
		<para>The Stem_2 and Stem_3 get their "synCat" values from another rule:</para>
		<para>rule {Stem consisting of a single root}</para>
		<para>  Stem = root</para>
		<para>           | percolation</para>
		<para>        &lt;Stem synCat&gt;          = &lt;root rootCat&gt;</para>
		<para>        (etc.)</para>
		<para>So the lexical items will be put into the word tree as "roots" and their lexical MSA info will be passed up to the Stem node. This Stem node may then become part of a compound rule (either as Stem_2 or as Stem_3).</para>
	  </comment>
	  <props>
		<basic num="1" id="Name" sig="MultiUnicode">
		  <comment>
			<para>Short label for the compound rule.</para>
		  </comment>
		</basic>
		<basic num="2" id="Description" sig="MultiString">
		  <comment>
			<para>Description of the compound rule.</para>
		  </comment>
		</basic>
		<rel num="7" id="Stratum" card="atomic" sig="MoStratum">
		  <comment>
			<para>refers to an MoStratum, giving the stratum to which this rule belongs. The assumption behind the fact that this is an atomic attribute, is that a given compound rule (i.e. type of compound) can belong to only one stratum. If compounding happens in more than one stratum, then there must be more than one compounding rule. See also the discussion of MoStratum.vCompoundRules..</para>
		  </comment>
		</rel>
		<rel num="8" id="ToProdRestrict" card="col" sig="CmPossibility">
		  <comment>
			<para>refers to a collection of CmPossibility, giving any restriction classes which the stem resulting from this compound rule will bear. Specifically: if this attribute is non-empty, the stem resulting from this rule will have these restriction classes as the value of its ProductivityRestrictions (overriding any restriction classes borne by the daughter stems). If on the other hand this attribute is empty, the ProductivityRestrictions of the output stem will be the same as those of the head (for MoEndocentricCompounds) or empty (for MoExocentricCompounds).</para>
			<para>Changed from ToProductivityRestrictions.</para>
		  </comment>
		</rel>
		<basic num="9" id="Disabled" sig="Boolean">
		  <comment>
			<para>Indicates whether the rule is currently active and therefore will be used by the parser (false) or if it is not active (true) and therefore ignored by the parser (but still available for the user to see).</para>
			<para>The default value is false.</para>
		  </comment>
		</basic>
	  </props>
	</class>
	<class num="31" id="MoDerivAffMsa" abstract="false" abbr="damsa" base="MoMorphSynAnalysis" depth="1">
	  <comment>
		<para>This class is intended for derivational affixes. Since the current model does not allow for non-realizational versions of inflectional morphology, this class could probably be used to treat inflectional morphology under a Lieber-style analysis.</para>
		<para>According to the "Unitary Base Hypothesis", "the syntacticosemantic specification of the base of a word formation rule may be more or less complex, but it is always unique" (Scalise 1986: 136; see also Aronoff 1976: 47ff.). In our terms, there is a one-to-one relationship between a sense of a derivational affix and its morphosyntactic specification. While that could be captured in the conceptual model (of LexEntry for affixes), it is not. From a stealth-to-wealth standpoint, that may be just as well, although we could encourage it by procedural code (and doing so might push the linguist to deeper investigation of the semantics of affixes which are apparent counterexamples to the Unitary Base Hypothesis).</para>
		<para>There are some affixes (probably mostly derivational affixes) which attach only to stems of a specific phonological shape. For example, the English inchoative suffix -en attaches productively only to adjectives ending in t and d (brighten, *dimmen; exceptions such as blacken and darken are said to date from an earlier period in English, see Aronoff 1976: 79). The model does not provide for this sort of restriction on morphemes. One work-around is to encode the restriction at the level of the allomorph (MoAffixForm), and have only that one allomorph for the affix.</para>
		<para>Should derivational affixes be allowed to add exception features to a word (e.g. by percolation)? There are some arguments back and forth in Aronoff 1976: 52, although it certainly looks like derivational affixes should be able to have exception features (the question is whether they percolate). See also discussion under the MoStemMsa.ExceptionFeatures.</para>
		<para>Renamed from MoDerivationalAffixMsa for the Firebird Port.</para>
	  </comment>
	  <props>
		<owning num="1" id="FromMsFeatures" card="atomic" sig="FsFeatStruc">
		  <comment>
			<para>specifies the morphosyntactic features which the stem to which this affix attaches must bear. See also the discussion of the FromPartOfSpeech attribute above.</para>
		  </comment>
		</owning>
		<owning num="2" id="ToMsFeatures" card="atomic" sig="FsFeatStruc">
		  <comment>
			<para>ToMsFeatures: owns a FsFeatStruc, giving the morphosyntactic features which the word derived from this affix contains. In brief, the morphosyntactic features of the output word will contain all these feature values plus any nonconflicting feature values of the stem, provided the features are included in PartOfSpeech.BearableFeatures or PartOfSpeech.InflectableFeatures of the output word. (Or putting it differently, the ToMsFeatures override any conflicting features which would otherwise be percolated up from the stem.)</para>
		  </comment>
		</owning>
		<rel num="3" id="FromPartOfSpeech" card="atomic" sig="PartOfSpeech">
		  <comment>
			<para>specifies the category of the stem to which this affix attaches. See comments above on the "Unitary Base Hypothesis." Note also that in AMPLE, it is possible to map a series of categories into another series of categories; that capability is not defined here. If the parts of speech list is hierarchical, the problem could be partially circumvented by specifying an abstract category in this attribute. However, that would not solve the problem of mapping the output category, because at best we could specify more than a single output category.</para>
			<para>Note that we do not (yet) have provision for subcategorization lists or argument structure. This means that some restrictions on the stem to which an affix would be attached cannot be handled elegantly. (They could be handled inelegantly, by creating an ad hoc feature for each subcategorization, e.g. [+ditransitive].) For example, the English suffix -able attaches only to transitive verbs (washable, *seemable); the English suffix -ee attaches only to verbs which allow animate objects or indirect objects (addressee, *tearee) (examples from Scalise 1986: 45). Nor do we treat semantic restrictions on the base to which the affix attaches. For example, it has been proposed that the English prefix re- attaches only to verbs whose meaning entails a change of state (John repunched the holes in the paper, *John repunched Bill in the face) (Aronoff 1976: 47, observation attributed to an unpublished paper of Williams).</para>
		  </comment>
		</rel>
		<rel num="4" id="ToPartOfSpeech" card="atomic" sig="PartOfSpeech">
		  <comment>
			<para>specifes the category(PartOfSpeech) of the word resulting from the attachment of this affix.</para>
			<para>Note that as with the FromPartOfSpeech, we do not (yet) cover subcategorization lists or argument structure here. Thus, we cannot handle subcategorization-changing affixes, such as causatives, by changing a subcategorization list, only by changing category or morphosyntactic features. Likewise, we cannot handle the change in argument structure that accompanies some category-changing affixes. For example, when the prefix en- verbalizes an adjective, the argument of which the adjective was predicated becomes the direct object of the verb (The picture is large - to enlarge the picture; example from Scalise 1986: 28).</para>
		  </comment>
		</rel>
		<rel num="5" id="FromInflectionClass" card="atomic" sig="MoInflClass">
		  <comment>
			<para>specifies the inflection (conjugation or declension) class which the stem to which this affix attaches must belong. In general, derivational affixes are arguably not marked for this property, so this attribute may be superfluous. However, it will certainly be necessary if non-Inflectional inflectional morphology is to be modeled using this class. (And it may turn out that some derivational affixes are sensitive to the inflectional class of their stem.)</para>
			<para>Under the realizational model of inflectional morphology, the inflection class to which an allomorph of an inflectional (realizational) affix belongs is indicated by MoAffixForm.InflectionClasses. That attribute is also available for allomorphs of derivational affixes (i.e. this class). That might be overkill, in that if a derivational affix attaches to stems of a single inflectional class, we could assign a single allomorph to that affix, and capture the restriction of the affix to the inflectional class as a restriction on that allomorph. However, the fromInflectionClass attribute here is parallel to the toInflectionClass attribute (defined below), which is independently needed. (Andy suggests that it may also be the case that a derivational affix would apply to a single inflection class, but have multiple allomorphs, in which case it would be convenient to have the attribute here, thereby avoiding the need to mark each allomorph for the same inflection class.)</para>
		  </comment>
		</rel>
		<rel num="6" id="ToInflectionClass" card="atomic" sig="MoInflClass">
		  <comment>
			<para>specifies the inflection (conjugation or declension) class which the word derived from this affix attaches belongs.</para>
			<para>An example of the use of this attribute would be to mark the conjugation class resulting from the attachment of a verbalizer. Another example is the use of the noun (declension) class 3 in Swahili to mark dimunitives (Beard 1998: 62).</para>
			<para>Note that a PartOfSpeech has an attr defaultInflClass, to which a derived word will belong if no toInflClass is defined here.</para>
		  </comment>
		</rel>
		<rel num="8" id="AffixCategory" card="atomic" sig="CmPossibility">
		  <comment>
			<para>In traditional interlinearizing programs, the user is encouraged to provide a part-of-speech or category for all morphemes in a word. Inflectional affixes such as PAST, PRESENT and FUTURE might be labelled as tense. Derivational affixes often take labels very similar to their glosses - CAUSATIVE might be labelled as causative or causative marker or simply verb affix. This field is provided here to allow the user to label affixes in this way for "stealth" purposes only. Inflectional affixes should ultimately be captured in inflectional templates and slot names used for interlinearizing. Derivational affixes should be default have a CmPossibility of "derv" (derivational affix).</para>
		  </comment>
		  <notes>
			<para>This field is also provided for import of legacy data. The import mechanism should differentiate between affixes and roots/stems. Roots and stems will have their parts-of-speech placed in the PartOfSpeech list while affixes will have theirs placed in the AffixCategoryList.</para>
		  </notes>
		</rel>
		<rel num="10" id="FromStemName" card="atomic" sig="MoStemName">
		  <comment>
			<para>FromStemName: refers to an MoStemName, telling the stem to which this affix attaches. If this attr is empty, this affix attaches to the default stem of an MoStemMsa, as given by the vDefaultStems attr. (The vDefaultStems attr is a seq attr, to allow for a choice based on phonological constraints; in the absence of phonologically conditioned stem selection, there should be only one default stem.)</para>
		  </comment>
		</rel>
		<rel num="12" id="Stratum" card="atomic" sig="MoStratum">
		  <comment>
			<para>Stratum: refers to the MoStratum to which this MoMorphoSyntaxAnalysis object belongs.</para>
			<para>In an earlier version of this document, this attr belonged to MoForm. But that implied that one allomorph might belong to one stratum, and another allomorph to another stratum, which seems wrong. It is here, rather than on the superclass, because MoInflectionalAffixMsas do not need to "know" their stratum (their stratum is specified by the MoInflAffixTemplate in which they appear). (The other subclass of MoMorphoSyntaxAnalysis which has this attr is MoStemMsa.)</para>
		  </comment>
		</rel>
		<rel num="13" id="FromProdRestrict" card="col" sig="CmPossibility">
		  <comment>
			<para>FromProductivityRestrictions: refers to a collection of CmPossibility, giving any restriction classes which the stem to which this affix attaches must bear. If this attribute is empty, this affix may attach to a stem regardless of what restriction classes the stem bears (see MoStemMsa.ProductivityRestrictions). If there are two or more restriction classes listed for this affix, then the stem must have at least all of these restriction classes in its MoStemMsa.ProductivityRestrictions attribute in order for this affix to attach to the stem. The stem could have more restriction classes, but not less.</para>
			<para>Changed from FromProductivityRestrictions.</para>
		  </comment>
		</rel>
		<rel num="14" id="ToProdRestrict" card="col" sig="CmPossibility">
		  <comment>
			<para>Specifies any restriction classes which the MoDerivationalStepMsa resulting from attaching this affix to a stem will bear (in its ProductivityRestrictions attribute). Specifically: if this attribute is non-empty, the stem resulting from the attachment of this affix will have these restriction classes as the value of its ProductivityRestrictions (overriding any restriction classes borne by the stem to which this affix attached). If on the other hand this attribute is empty, the ProductivityRestrictions of the output stem will be the same as those of the input stem.</para>
			<para>Changed from ToProductivityRestrictions.</para>
		  </comment>
		</rel>
	  </props>
	</class>
	<class num="32" id="MoDerivStepMsa" abstract="false" abbr="dsmsa" base="MoMorphSynAnalysis" depth="1">
	  <comment>
		<para>This gives the morphosyntactic properties of a stage in the derivation of an inflected word. Objects of this class are used in MoDerivationTrace objects.</para>
		<para>Renamed from MoDerivationalStepMsa for the Firebird Port.</para>
	  </comment>
	  <props>
		<rel num="1" id="PartOfSpeech" card="atomic" sig="PartOfSpeech">
		  <comment>
			<para>refers to a PartOfSpeech, telling the category of the word.</para>
		  </comment>
		</rel>
		<owning num="2" id="MsFeatures" card="atomic" sig="FsFeatStruc">
		  <comment>
			<para>owns an FsFeatStruc, giving the morphosyntactic features which result from percolation. N.B.: This does not include inflectional features which are to be realized by inflectional affixes (and which may be incompatible with the current part of speech, or contradict percolated features).</para>
		  </comment>
		</owning>
		<owning num="3" id="InflFeats" card="atomic" sig="FsFeatStruc">
		  <comment>
			<para>Owns an FsFeatStruc, giving the morphosyntactic features which the word is to be inflected for at the end of the derivation.</para>
			<para>Changed from InflectionFeatures for the database port.</para>
		  </comment>
		</owning>
		<rel num="4" id="InflectionClass" card="atomic" sig="MoInflClass">
		  <comment>
			<para>InflectionClass: refers to an MoInflectionClass. This gives the inflection class to which the word being derived belongs, at this stage in the derivation. The algorithm for computing this is rather complex (which is why I have not defined this as a virtual attr), but basically it is this: If the last MoDerivationalAffix attached specifies a ToInflectionClass, then this attr is that inflection class. If the last MoDerivationalAffix attached does not specify a ToInflectionClass, then we collect all the derivational affixes attached inside that one which have the same ToPartOfSpeech or a PartOfSpeech which is a subcategory or a supercategory of the last derivational affix's part of speech, stopping when we come to a part of speech which is not the same or a subcategory or a supercategory. The outermost of these affixes which specifies a ToInflectionClass is used for this stage's InflectionClass. If none of these affixes specifies a ToInflectionClass, and the MoStemMsa is accessible (meaning none of the affixes has a contrary ToPartOfSpeech), then we use the InflectionClass of that stem. If all of these possibilities fail, we use the vDefaultInflectionClass of the PartOfSpeech.</para>
		  </comment>
		</rel>
		<rel num="6" id="ProdRestrict" card="col" sig="CmPossibility">
		  <comment>
			<para>Specifies the restriction classes which the word has at this stage in the derivation.</para>
			<para>Changed from ProductivityRestrictions</para>
		  </comment>
		</rel>
	  </props>
	</class>
	<class num="33" id="MoEndoCompound" abstract="false" abbr="endc" base="MoBinaryCompoundRule" depth="2">
	  <comment>
		<para>This subclass of MoBinaryCompoundRule serves for endocentric compounds and incorporation structures, in which the morphosyntactic properties of the head constituent determine the morphosyntactic properties of the compound structure. Typically only the head is inflected, as well. Most English compounds are of this type.</para>
		<para>Note that the head constituent is best defined in terms of the relationship between the head and the whole, rather than the relationship between the two constituents; thus, the English killjoy is not endocentric, despite the fact that kill presumably selects joy. See Fabb (1998: 70).</para>
		<para>This class does not provide a way to override the percolation of the head's morphosyntactic properties to the output structure, this being essentially the definition of 'head'. However, this may be too strict a limitation, in that a construction might override the head properties by imposing a minor modification on the morphosyntactic properties of the output. For example, in languages with (true) incorporation, incorporation of the direct object may or may not make the resulting verb intransitive (Baker 1996: 31). We use the OverridingMsa attribute to override percolation of features, or (better) to change the subcategorization list of the head.</para>
		<para>Note:There are theory-internal considerations here. For example, Baker treats overt NPs in polysynthetic languages as adjuncts, not complements. In a certain sense, then, a verb - with or without an incorporated object noun - is not transitive.</para>
		<para>Endocentric compounds are inflected on their heads (Scalise 1986: 124), and the parsing/ generation algorithm will need to take this into consideration. Non-heads of endocentric compounds are usually uninflected, even when the word in question is always inflected in isolation. An English example is pluralia tantum words like scissors and trousers, which appear in their singular forms in compounds: scissor-handle and trouser-leg (example (68) in Scalise 1986: 123). This will be reflected in the LeftFeatures or RightFeatures of the appropriate member. Exceptions sometimes occur with irregular plurals: teethmarks (but cf. toothbrush, *teethbrush).</para>
		<para>Renamed from MoEndocentricCompound for the Firebird Port.</para>
	  </comment>
	  <props>
		<basic num="1" id="HeadLast" sig="Boolean">
		  <comment>
			<para>owns a Boolean, defaulting to true (meaning that the right-hand constituent is the head).</para>
		  </comment>
		</basic>
		<owning num="2" id="OverridingMsa" card="atomic" sig="MoStemMsa">
		  <comment>
			<para>Any attribute specified in this msa will override the corresponding attribute of the head msa of the compound.</para>
		  </comment>
		</owning>
	  </props>
	</class>
	<class num="34" id="MoExoCompound" abstract="false" abbr="exoc" base="MoBinaryCompoundRule" depth="2">
	  <comment>
		<para>This subclass of MoBinaryCompoundRule serves for exocentric compounds, such as English killjoy or Spanish paracaidas 'parachute', in which neither constituent appears to be the head.</para>
		<para>To my knowledge, exocentric compounds are not inflected for their syntactic function, although the individual members of the compound may have their own inflection. For example, the Spanish example of the previous paragraph is made up of a preposition para 'for' and a feminine plural noun caidas 'falls'; the compound itself is masculine and ambiguous for number, but is not so inflected. Other Spanish examples include lavaplatos 'dish washer', consisting of the third person singular present indicative verb lava 'washes' and the masculine plural noun platos 'dishes'; and sacamuelas 'dentist', consisting of the third person singular present indicative verb saca 'removes' and the plural noun muelas 'teeth'. Lavaplatos is masculine and ambiguous for number, while sacamuelas is ambiguous for both gender and number. It is not clear how to specify this behavior.</para>
		<para>Renamed from MoExocentricCompound for the Firebird Port.</para>
	  </comment>
	  <props>
		<owning num="1" id="ToMsa" card="atomic" sig="MoStemMsa">
		  <comment>
			<para>owns an MoStemMsa, giving the morphosyntactic information about the output of this compound. (Since the morphosyntactic properties of the daughters cannot be inherited in an exocentric compound, there is no question here of conflicts between the properties specified in this attribute and the properties of the daughters.)</para>
			<para>There is no provision for choosing a part of speech based on the argument properties of either element of the compound.</para>
		  </comment>
		</owning>
	  </props>
	</class>
	<class num="35" id="MoForm" abstract="true" abbr="form" base="CmObject" depth="0">
	  <comment>
		<para>This is an abstract class, with subclasses for roots and affixes.</para>
		<para>MoForms are stored in the Forms attr of LexEntries. That attr needs to be a sequence (not collection) attr, because the ordering of the allomorphs is relevant if their environments of occurrence are taken to be disjunctively ordered (a common assumption). For example, the English noun plural suffix (as well as the third person singular present tense verb suffix and the possessive enclitic) has the form /«z/ after strident sounds, /s/ after (non-strident) voiceless sounds, and /z/ elsewhere. The latter environment can most easily be represented as "otherwise," a characterization which requires disjunctive ordering. The environment for /s/ is also most simply represented if disjunctive ordering is assumed: /s/ appears after voiceless sounds, unless the /«z/ is more appropriate. Without disjunctive ordering, it would be necessary to explicitly disallow /s/ after strident sounds, recapitulating the information that /«z/ appears in that environment.</para>
		<para>When we add a morphophonology component, there will need to be a way of telling whether a given allomorph is predictable by phonological rule. In the case of a stem, this would require creating an underlying form, then trying to derive the entire paradigm of the stem from that underlying form. In order to thoroughly test the rule(s), it would also be necessary to test the paradigms of any other stems arising from the attachment of a derivational affix to that stem, and any compounds formed with the stem. The endpoint of the task of deriving allomorphs from underlying forms, is to reduce the number of allomorphs of each morpheme to one (apart from suppletion).</para>
		<para>A phonological rule can potentially modify any stem in the lexicon, so the introduction of a phonological rule implies full-fledged testing. Note however that the use of strata might ameliorate these effects. For example, if allomorphs are assigned to a higher stratum than underlying forms, and the phonological rule applies prior to that higher stratum, it cannot affect those allomorphs. This assumes the presence of the allomorphs is not required for purposes of the rule’s environment.</para>
	  </comment>
	  <props>
		<basic num="1" id="Form" sig="MultiUnicode">
		  <comment>
			<para>It is not clear to me what is supposed to go into this attribute for process affixes (MoAffixProcess), since these do not have a form per se (and in some cases, such as reduplication, there is no form at all). One could use this for a description of the process affix, but that usage would then not parallel the usage in other subclasses.</para>
			<para>Null inflectional affixes are usually unnecessary in a realizational theory of morphology; putative null derivational affixes can usually be modeled by multiple parts of speech for (lexically listed) stems; and null stems are quite rare. Nonetheless, for purposes of stealth to wealth, as well as for the rare situation where null affixes or stems are actually required, this Form attr can hold an empty string. (See e.g. the discussion of spanned slots in the MoInflAffixTemplate class for one situation where null affixes may be necessary.) There is no assurance that all the strings in this multilingual attr will be null or non-null, but even this looseness may occasionally be useful—where an affix is overt in one encoding, but covert in another. An example would be an affix consisting of a tone: tones might be marked in some encodings, but unmarked in others.</para>
		  </comment>
		</basic>
		<rel num="2" id="MorphType" card="atomic" sig="MoMorphType">
		  <comment>
			<para>refers to an MoMorphType which is an item on a possibilities list. Possibilities include at least: prefix, suffix, infix, circumfix, root, bound root, and probably proclitic and enclitic. Note that most of these are appropriate for one or the other subclass, but since there is only one possibilities list, the types must be limited by procedural code. Other kinds of affixation (circumfixes, simulfixes, suprafixes etc.) are probably beyond the capabilities of Item-and-Arrangement morphology, and may therefore need to be prevented from appearing (or grayed out) with the class MoAffixAllomorph.</para>
			<para>Additional Notes: It is of course possible to analyze reduplication as the attachment of a prosodic constituent, such as a syllable (see McCarthy and Prince 1990), provided there is some way of filling the melodic information into that skeleton. But the system described here does not provide a way of automatically copying such melodic information, so reduplication cannot be treated in that way at present. (And in many cases, reduplication under prosodic morphology requires the base to be parsed into two constituents, so that affixation still involves more than specifying the prosodic form of the affix.)</para>
		  </comment>
		</rel>
		<basic num="3" id="IsAbstract" sig="Boolean">
		  <comment>
			<para>This is used to indicate a lexeme form is an abstract form (e.g.,-[C][V]^2, or iN) and should not be used for parsing.</para>
		  </comment>
		</basic>
		<basic num="4" id="LiftResidue" sig="Unicode"/>
	  </props>
	</class>
	<class num="36" id="MoInflAffixSlot" abstract="false" abbr="aslt" base="CmObject" depth="0">
	  <comment>
		<para>This represents a set of Inflectional Affixes which are in complementary distribution on morphosyntactic grounds, and which occupy the same position relative to the stem and to the affixes of other slots (usually; see discussion under MoInflAffixTemplate concerning exceptions to this positional interpretation).</para>
		<para>As with MoInflAffixTemplate, it is not possible to arrange the Affix Slots in an inheritance hierarchy, and for the same reason: the Affixes slot is a sequence attribute, and it is unclear how one slot could modify another slot's sequence of affixes in inheritance (or how this inheritance would be modified if the user changed Affixes slot of the inherited-from Affix Slot). However, the PartOfSpeech objects which own the Affix Slots are arranged in an inheritance hierarchy, and if a subcategory has an Affix Slot with the same name as one of its parent's Affix Slots, the subcategory's Affix Slot overrides that of the parent. Also, two distinct slots can refer to some of the same affixes (since the MoInflAffixSlots are owned in the lexicon).</para>
		<para>Note that there is no attribute here for the semantics (or "grammatical function") represented by the slot. This is intentional: a slot need not have any coherent semantics (Matthews 1972b: 116). To the extent that a slot does have a unified semantic function distinct from that of other slots, this can be captured by the Name attribute, e.g. "Person/tense.""Person/tense," and in the Description slot.</para>
	  </comment>
	  <notes>
		<para>Note that there is no attribute here for the semantics (or "grammatical function") represented by the slot. This is intentional: a slot need not have any coherent semantics (Matthews 1972b: 116). LH: Really? That seems "ungrammatical" to me. The semantics may not be limited to a particular function but those semantics are nonetheless there and captured by the features on the affix are they not? Perhaps that's what you just said. MM: The individual affixes have their semantics (as given by their morphosyntactic feature values), and typically all the affixes in a given slot instantiate values for the same set of morphosyntactic features. It's where this doesn't happen that there is no semantics for the slot [It is] an exemplary tagmemic analysis, and it is surely for precisely that reason that the system of the language has become obscured." To the extent that a slot does have a unified semantic function distinct from that of other slots, this can be captured by the pName attribute, e.g. "Person/tense."</para>
	  </notes>
	  <props>
		<basic num="1" id="Name" sig="MultiUnicode">
		  <comment>
			<para>See discussion in class documentation.</para>
		  </comment>
		</basic>
		<basic num="2" id="Description" sig="MultiString">
		  <comment>
			<para>multilingual string, containing the user's description/ explanation of this slot (optionally including any consistent semantics-or an explanation that there is no consistent semantics).</para>
		  </comment>
		</basic>
		<basic num="4" id="Optional" sig="Boolean">
		  <comment>
			<para>Optional: Boolean, default False. A value of true indicates that this slot is optional and therefore does not have to appear. This is not intended for slots which have what might be called a zero morpheme-see the discussion of the 'Affixes' attribute immediately above. Rather, this attribute is intended for the situation in which a language optionally marks some feature-value combinations. For example, in Tzeltal the plurality of a noun is only optionally marked: a suffix indicates that the noun is plural, but the absence of a plural suffix does not mean the noun is necessarily singular. For this situation, an optional slot containing the plural morpheme would be appropriate.</para>
			<para>Implementation Note: In the Tzeltal case discussed above, it would probably be inappropriate for the parser to say that a noun without an overt plural suffix was ambiguous between a singular reading and a plural one. Rather, it should unambiguously parse as unmarked for plurality.</para>
		  </comment>
		</basic>
	  </props>
	</class>
	<class num="37" id="MoInflAffixTemplate" abstract="false" abbr="atmp" base="CmObject" depth="0">
	  <comment>
		<para>An Inflectional Affix Template allows for the implementation of 'template morphology' (Anderson 1992, Stump 1998; note that an affix template essentially corresponds to Stump's 'Paradigm Function Schema'). An Affix Template provides for a sequence of slots (Stump's term; 'rule blocks', in Anderson's terminology) in which Inflectional affixes may appear-in effect, order classes for affixes. However, there is a difference from traditional position (order) classes, in that the latter were intended to capture two things: cooccurrence restrictions, and linear order, whereas affix templates are intended to capture (most cases of) cooccurrence restrictions, and are to some extent agnostic about linear order. While the order of affixes in affix templates usually corresponds to the linear order, it is possible to have both prefixes and suffixes in the same template (or even in the same slot). The need for this (or more commonly, perhaps, for infixes and prefixes in the same template or slot) is not unheard of; Stump (1993a: 457) gives an example from Sanskrit in which one affix in a slot is a suffix, while the other is a simulfix. Even then, it is sometimes possible to treat the infix or simulfix (etc.) as if it were a slightly odd prefix or suffix. Examples of so-called 'discontinuous bleeding' between prefixes and suffixes also exist, but are rarer (see for example Matthews (1972b), particularly his "series 30" on page 113). In true cases of discontinuous bleeding, the slots of the template will no longer represent position classes. (Anderson 1992: 131, on the other hand, says that the question of whether slots/ blocks correspond to the traditional notion of position classes is open.)</para>
		<para>Having said this, it will usually be reasonable to begin under the stealth-to-wealth approach with a traditional position class approach, assuming that affixes that occur in the same position relative to the stem and to each other belong to the same slots. (Discovering these position classes could be assisted by a program like PARADIGM (Grimes 1983).) Only when discontinuous bleeding cannot be accounted for in other ways (e.g. by assuming that one or the other of the affixes in question requires a more specific set of Inflectional features) will it be necessary to combine prefixes and suffixes, say, into a single slot. It should also be noted that there is no attribute in the template (or on the slots) distinguishing those slots which are prefixes from those which are suffixes, although it would be easy to create a virtual attribute which would show this where appropriate (i.e. where all the affixes of a given slot are suffixes, or all are prefixes).</para>
		<para>MoInflAffixTemplates are owned by PartOfSpeech objects.</para>
		<para>It might be nice if distinct MoInflAffixTemplates could inherit properties from each other. For instance, the Affix Template for a transitive verb might be just like that of an intransitive verb, save for having an additional slot for affixes marking object agreement. Unfortunately, MoInflAffixTemplates probably cannot participate in inheritance, since their principal attribute is the ordered list of MoInflAffixSlots, and it is unclear how inheritance of elements in a list could be done. (For example, it is unclear how an object slot could be inserted among the slots of another template.) However, since the MoInflAffixSlots themselves are owned by the PartOfSpeech, it is quite possible for two MoInflAffixTemplates to share many of the sameMoInflAffixSlots. What they cannot inherit is the order of those shared slots; they can only copy one another's order (and naturally, the copy can be altered, destroying the identical orders-of course, sometimes that is the correct thing!).</para>
		<para>There is no provision as yet for "spanned orders", i.e. overlapping slots; Grimes (1983) gives the following hypothetical example (his figure 1, page 5):</para>
		<para>Order      6       5       4       3       2       1       0</para>
		<para>Prefixes   ma-na-  ba-     da-     ga-     ka-     pa-ta-  Stem</para>
		<para>           sa-za-</para>
		<para>The model may need to be modified to accommodate spanned orders. A work-around would be to assign the affixes of the spanning slot to one of the spanned slots, and to create null affixes with the appropriate morphosyntactic features as fillers for the remaining spanned slots. In many cases, the morphosyntactic features of the non-null spanning affixes can be used for these null affixes as well.</para>
	  </comment>
	  <props>
		<basic num="1" id="Name" sig="MultiUnicode"/>
		<basic num="2" id="Description" sig="MultiString"/>
		<rel num="3" id="Slots" card="seq" sig="MoInflAffixSlot">
		  <comment>
			<para>refers to an ordered seq of MoInflAffixSlot; during the course of a derivation, each Affix Slot is applied in sequence, beginning with the top-most slot. While in many (most?) languages the order of attachment of Inflectional affixes is irrelevant, it may occasionally be necessary to specify a derivational order to account for allomorphy.</para>
			<para>Since the left-to-right order is likely to be discovered earlier than the derivation order, it will probably be necessary to provide a default derivation order which can be computed from the order in the PrefixSlots and SuffixSlots attributes (below). Existing front-ends to AMPLE (such as CarlaMen) do something similar by allowing the user to choose to apply all prefixes before all suffixes, or vice versa, and something similar will probably suffice as a default here.</para>
		  </comment>
		</rel>
		<rel num="4" id="Stratum" card="atomic" sig="MoStratum">
		  <comment>
			<para>refers to the MoStratum to which this MoInflAffixTemplate belongs. Normally that would be the final stratum (or at least to the final stratum in which morphology takes place; if one is modeling post-lexical phonology, that would usually be in a stratum after the inflectional morphology). However, in languages where some derivational affixes attach outside of (some) inflection, that derivational morphology (and any subsequent inflectional morphology) will be in a stratum outside of a stratum containing the inflectional affix template.</para>
			<para>This definition assumes there are no cycles, i.e. that one does not get the same kind of inflectional affixes both inside and outside of derivational affixes. That's not obviously correct, e.g. one might have</para>
			<para>    [[[[Noun_root] noun_template ] verbalizer ] verb_template]</para>
			<para>and</para>
			<para>    [[[[Verb_root] verb_template ] nominalizer ] noun_template]</para>
			<para>where the two instances of noun_template and of verb_template are the same. This would be a counterexample (or would require duplicating the templates in the two strata, obviously a sign that something is wrong with the analysis).</para>
		  </comment>
		</rel>
		<owning num="5" id="Region" card="atomic" sig="FsFeatStruc">
		  <comment>
			<para>owns an FsFeatStruc defining the region of the paradigm for which this template is relevant. The idea here is that in some regions of the template (typically, things like participles or imperatives), there may be fewer affix slots than in other regions. While one could use the same template for all regions, with affixes in some of the slots restricted to appearing only with certain features (such as [?participle]), this is probably not the simplest analysis (since it requires all affixes in those slots to be so marked, including what would otherwise be default affixes).</para>
			<para>If this attr is empty, then this template pertains to the entire paradigm except for any regions covered by templates ordered before this one in the PartOfSpeech.AffixTemplates attr of the owner.</para>
		  </comment>
		  <notes>
			<para>The algorithm for choosing the appropriate template can use the first template whose _pRegion_ is a subset of the inflectional features to be realized on the word. That means that the exceptional templates (e.g. those for participles or imperatives) can be ordered first, and the default template last--so the default template doesn't actually have to specify anything in its pRegion attr.The idea here is that in some regions of the template (typically, things like participles or imperatives), there may be fewer affix slots than in other regions. While one could use the same template for all regions, with affixes in some of the slots restricted to appearing only with certain features (such as [-participle]), this is probably not the simplest analysis (since it requires all affixes in those slots to be so marked, including what would otherwise be default affixes).If this attr is empty, then this template pertains to the entire paradigm except for any regions covered by templates ordered before this one in the pAffixTemplates attr of the owning PartOfSpeech.</para>
		  </notes>
		</owning>
		<rel num="6" id="PrefixSlots" card="seq" sig="MoInflAffixSlot">
		  <comment>
			<para>refers to an ordered seq of MoInflAffixSlot, i.e. those slots which correspond (roughly) to prefixes. The order is from the innermost affix out, i.e. right-to-left.</para>
			<para>The reason for this attribute (and for the SuffixSlots attribute, below) is that the Slots attribute is a derivation order, i.e. the order in which the affixes are applied during a derivation; while the partition into prefix and suffix slots is for purposes of display, and to support the stealth-to-wealth concept (see discussion above, under slots).</para>
			<para>For most languages, the PrefixSlots and the SuffixSlots will partition the entire set of slots. Of course, this assumes that no affix slot contains both prefixes and suffixes (i.e. there is no discontinuous bleeding), and that affixes of reduplication, infixes, circumfixes, simulfixes etc. can be shoe-horned into one or the other of these attributes. There are almost certainly languages where this will not work, and for which the user may wish to ignore the prefix and suffix division. Accordingly, some alternative sort of display should be available for that situation. An example of such a language is Huave (Matthews 1972b), for which some slots contain both prefixes and suffixes; see also Stump's (1992) discussion of "ambifixal position classes."</para>
		  </comment>
		  <notes>
			<para>The reason for this attribute (and for the pSuffixSlots attribute, below) is that the pSlots attribute is a derivation order, i.e. the order in which the affixes are applied during a derivation; while the partition into prefix and suffix slots is for purposes of display, and to support the stealth-to-wealth concept (see discussion above, under slots).For most languages, the pPrefixSlots and the pSuffixSlots will partition the entire set of slots. Of course, this assumes that there is no affix slot contains both prefixes and suffixes (i.e. there is no discontinuous bleeding), and that affixes of reduplication, infixes, circumfixes, simulfixes etc. can be shoe-horned into one or the other of these attributes. There are almost certainly languages where this will not work, and for which the user may wish to ignore the prefix and suffix division. Accordingly, some alternative sort of display should be available for that situation.</para>
		  </notes>
		</rel>
		<rel num="7" id="SuffixSlots" card="seq" sig="MoInflAffixSlot">
		  <comment>
			<para>refers to an ordered seq of MoInflAffixSlot, i.e. those slots which correspond (roughly) to suffixes. The order is from the innermost affix out, i.e. left-to-right. See discussion re PrefixSlots concerning other types of affixes.</para>
		  </comment>
		</rel>
		<basic num="8" id="Final" sig="Boolean">
		  <comment>
			<para>In languages like Quechua, one can inflect a verb stem with all but tense. Instead one adds a derivational affix (participle) which creates a noun. The resulting stem is then inflected like a noun. </para>
			<para>To model this, we need the regular verbal template (including tense) and a template that has all but tense. When the former is applied to a stem, it produces a well-formed word. The latter is not. </para>
			<para>If we add a boolean to MoInflAffixTemplate that indicates that the template is non-final, then we can have our word grammar reject an analysis that ends with the non-final template (i.e. it does not have the required derivation and inflection). The default value for this boolean would indicate "final". </para>
			<para>The attribute could be called Final (with a default value of "true").</para>
		  </comment>
		</basic>
		<basic num="9" id="Disabled" sig="Boolean">
		  <comment>
			<para>Indicates whether the template is currently active and therefore will be used by the parser (false) or if it is not active (true) and therefore ignored by the parser (but still available for the user to see).</para>
			<para>The default value is false.</para>
		  </comment>
		</basic>
		<rel num="10" id="ProcliticSlots" card="seq" sig="MoInflAffixSlot">
		  <comment>
			<para>Refers to an ordered seq of MoInflAffixSlot, i.e. those slots which correspond to proclitics. The order is from the innermost proclitic out, i.e. right-to-left.</para>
			<para>The reason for this attribute (and for the EncliticSlots property) is that the Slots attribute is a derivation order, i.e. the order in which the proclitics are applied during a derivation.</para>
		  </comment>
		</rel>
		<rel num="11" id="EncliticSlots" card="seq" sig="MoInflAffixSlot">
		  <comment>
			<para>Refers to an ordered seq of MoInflAffixSlot, i.e. those slots which correspond to enclitics. The order is from the innermost enclitic out, i.e. left-to-right.</para>
			<para>The reason for this attribute (and for the ProcliticSlots property) is that the Slots attribute is a derivation order, i.e. the order in which the enclitics are applied during a derivation.</para>
		  </comment>
		</rel>
	  </props>
	</class>
	<class num="38" id="MoInflAffMsa" abstract="false" abbr="amsa" base="MoMorphSynAnalysis" depth="1">
	  <comment>
		<para>An MoInflectionalAffixMsa defines an inflectional affix, i.e. the features which the affix realizes together with the phonological process applied to a stem to yield an inflected stem. The meaning of the inflectional affix is supplied by the Sense(s) which point to this morphosyntactic information item, but it is duplicated by the InflectionFeatures attribute (below).</para>
		<para>In some theories, grammatical morphemes like inflectional affixes are held not to have a sense per se, but only grammatical meaning (which in the model described here, would be encoded directly in the nflectionFeatures attribute).</para>
		<para>Inflectional affixes are treated in a realizational approach, as in Anderson 1992 etc. There is no provision in the model at this point for alternative treatments of inflection, e.g. a Lieber-style analysis. That could probably be added as an alternative theory of inflectional morphology at a later date, although the price would be complication.</para>
		<para>MoInflectionalAffixMsas are owned in the lexical database. Thus, they may be referred to (indirectly) by different MoInflectionClasses.</para>
		<para>There will doubtless be other attributes of this class (such as glosses); those defined here are just the ones necessary for the paradigm model.</para>
		<para>Renamed from MoInflectionalAffixMsa for the Firebird Port.</para>
	  </comment>
	  <props>
		<owning num="1" id="InflFeats" card="atomic" sig="FsFeatStruc">
		  <comment>
			<para>Owns an FsFeatStruc, representing the morphosyntactic features realized by this affix.</para>
			<para>Most commonly, the feature values of this FsFeatStruc will belong to the PartOfSpeechGrammar.doc - PartOfSpeech.vAllInflectableFeatures of the stem to which the inflectional affix attaches, but may also include any of the features in the vAllInherentFeatureValues or vAllBearableFeatures attrs. For example, in Tzeltal there are two incompletive aspect prefixes, distinguished by whether the stem to which they attach is transitive or intransitive. The aspect feature would be an inflectable feature of verbs, but the transitivity feature would be either an inherent feature of the stem (assuming transitive and intransitive verbs have distinct parts of speech) or a bearable feature (if transitive and intransitive verbs are both treated as having the part of speech verb, and are distinguished by the transitivity feature alone).</para>
			<para>In determining what feature values can be added to a given FsFeatStruc, it will probably be desirable to disallow conflicting feature values (or even assigning the same feature value twice). However, it is permissible to have two different feature values at different places in an FsComplexValue; for example, [[Subject [Person 1]] [Object [Person 2]]].</para>
			<para>In the course of a stealth-to-wealth analysis, a single affix might occupy a set of cells in a paradigm, where the cells do not form a natural class, and where they are not an 'elsewhere' case, or at least the user does not recognize them as such. This situation can be accommodated by the use of FsFeatStruc.FeatDisj. The goal at the 'wealth' end would be to find a natural class for the cells, thereby eliminating the feature disjunction, or to use disjunctive ordering within an MoInflAffixSlot to allow the statement of the features in a non-disjunctive manner.</para>
			<para>Changed from InflectionFeatures for the database port.</para>
		  </comment>
		</owning>
		<rel num="2" id="AffixCategory" card="atomic" sig="CmPossibility">
		  <comment>
			<para>In traditional interlinearizing programs, the user is encouraged to provide a part-of-speech or category for all morphemes in a word. Inflectional affixes such as PAST, PRESENT and FUTURE might be labelled as tense. Derivational affixes often take labels very similar to their glosses - CAUSATIVE might be labelled as causative or causative marker or simply verb affix. This field is provided here to allow the user to label affixes in this way for "stealth" purposes only. Inflectional affixes should ultimately be captured in inflectional templates and slot names used for interlinearizing. Derivational affixes should be default have a CmPossibility of "derv" (derivational affix).</para>
		  </comment>
		  <notes>
			<para>This field is also provided for import of legacy data. The import mechanism should differentiate between affixes and roots/stems. Roots and stems will have their parts-of-speech placed in the PartOfSpeech list while affixes will have theirs placed in the AffixCategoryList.</para>
		  </notes>
		</rel>
		<rel num="5" id="PartOfSpeech" card="atomic" sig="PartOfSpeech"/>
		<rel num="7" id="Slots" card="col" sig="MoInflAffixSlot"/>
		<rel num="8" id="FromProdRestrict" card="col" sig="CmPossibility">
		  <comment>
			<para>Refers to a collection of CmPossibility, giving any restriction classes which the stem to which this affix attaches must bear. If this attribute is empty, this affix may attach to a stem regardless of what restriction classes the stem bears (see MoStemMsa.ProductivityRestrictions). If there are two or more restriction classes listed for this affix, then the stem must have at least all of these restriction classes in its MoStemMsa.ProductivityRestrictions attribute in order for this affix to attach to the stem. The stem could have more restriction classes, but not less. (Note that unlike the case with MoDerivationalAffixMsa, there is no 'to productivity restrictions' attribute for inflectional affixes: inflectional affixes cannot add restriction classes to a word.)</para>
			<para>Changed from FromProductivityRestrictions.</para>
		  </comment>
		</rel>
	  </props>
	</class>
	<class num="39" id="MoInflClass" abstract="false" abbr="infl" base="CmObject" depth="0">
	  <comment>
		<para>Inflection Classes correspond to the traditional idea of declension classes (for nouns and adjectives) and conjugation classes (for verbs). The concept is sometimes collapsed with the notion of paradigms (e.g. the "er paradigm"), which may cause confusion.</para>
		<para>Inflection Classes are abstract in the sense that they give instructions for how to build the paradigm of a given lexeme; in that sense, they are like class definitions as contrasted with instances of a class.</para>
		<para>Inflection Classes are owned by a PartOfSpeechgrammar.rtf - PartOfSpeech or by another MoInflectionClass. They thus form a default inheritance hierarchy from most general to most specific, so that Inflection Classes that are specializations of other Inflection Classes can be defined. Importantly, such specializations can define cells of the paradigm which are filled in different ways-exceptions to the inheritance hierarchy.</para>
		<para>There are limits to how far a given Inflection Class can deviate from the Inflection Class that it inherits from. First, there is no provision for inheritance across branches of the tree, i.e. this is a "tree-structured" inheritance hierarchy. Inheritance across branches would allow e.g. the Spanish verb tener to be described as a specialization of both the class of verbs showing the e/ye alternation and of the class showing the n/ng alternation. The problem is that with this across-branches inheritance, it would be possible for a given lexeme to have conflicting properties (ways to fill a single cell) inherited from two or more classes, neither of which is a specialization of the other, and it would be unclear which property "wins." In phonology, an analogous problem would seem to arise with "phonological rule features," each of which can trigger a different set of phonological rules. But the problem is resolved (in derivational theories) because the extrinsic ordering of those rules resolves any conflict, essentially resulting in prioritized multiple inheritance. (Similarly for the inheritance of conflicting phonological constraints under theories with ranked violable constraints, such as Optimality Theory.)</para>
		<para>A second limitation on inheritance is that inflection classes cannot specify alternative dimensions to their paradigms (PartOfSpeech.InflectableFeatures), because the dimensions are defined by the PartOfSpeech that ultimately owns the inflection classes. This limitation is probably realistic.</para>
		<para>A third limitation is that while an Inflection Class can specify an entirely different MoInflAffixTemplate from that of its parent Inflection Class, it cannot specify that one slot within the Affix Template it inherits is different, or that one affix within a given MoInflAffixSlot of that inherited Affix Template is different. This is a serious limitation, as it might be desirable to describe sub-inflection classes in precisely this way. However, it is not clear how this could be implemented , particularly if the inherited-from Template or Slot changes. For example, if a daughter Inflection Class replaced one of the slots of the parent Inflection Class with another, what would happen if the user decided to split the parent class's slot into two slots, or combine it with another slot?</para>
		<para>Renamed from MoInflectionClass</para>
	  </comment>
	  <props>
		<basic num="1" id="Abbreviation" sig="MultiUnicode">
		  <comment>
			<para>a multiUnicode string, storing an abbreviated form of the Name. Probably useful for displays. Probably defaults to the first eight or so chars of the Name.</para>
		  </comment>
		</basic>
		<basic num="2" id="Description" sig="MultiString">
		  <comment>
			<para>multilingual string, containing the user's description/ explanation of this inflection class.</para>
		  </comment>
		</basic>
		<basic num="3" id="Name" sig="MultiUnicode">
		  <comment>
			<para>A multiUnicode string, e.g. "3rd. declension" or "?er verbs".</para>
		  </comment>
		</basic>
		<owning num="4" id="Subclasses" card="col" sig="MoInflClass">
		  <comment>
			<para>owns a collection of MoInflectionClasses, each of which is a specialization of this Inflection Class. Part of the S2W process is decreasing the number of inflection classes by pushing identical information in subclasses up into the parent inflection class, and by accounting for differences among subclasses in other ways (e.g. as phonologically predictable allomorphy, or by features such as gender that are not among the PartOfSpeech.InflectableFeatures attribute of the owner).</para>
		  </comment>
		</owning>
		<owning num="5" id="RulesOfReferral" card="seq" sig="MoReferralRule">
		  <comment>
			<para>owns a sequence of MoReferralRule. Like the attribute pRulesOfReferral in the class PartOfSpeech, except that rules of referral which are owned by the PartOfSpeech hold for all lexemes of that part of speech (regardless of inflection class), whereas rules of referral owned by this class hold only for lexemes of a particular class. (In Stump's (1993a) notation, the latter case corresponds to indicating a 'CLASS' for the Referral Rule.)</para>
		  </comment>
		</owning>
		<owning num="6" id="StemNames" card="col" sig="MoStemName">
		  <comment>
			<para>owns a collection of MoStemNames, which define any non-default inflectional stems of the inflection class (but not the default stem) in addition to those found in the PartOfSpeech.</para>
			<para>The MoStemNames are interpreted as a disjunctively ordered list, i.e. in selecting a Stem for a given word, the list of StemNames is searched linearly, stopping at the first one for which one of its cells unifies with the FsFeatStruc of the word to be derived (see Choosing a Stem Allomorph). The order of the MoStemNames in this attribute is therefore important.</para>
			<para>If this attribute is empty, it defaults to the value of the same attribute in its owner. This allows e.g. defining a set of stem names for all verbs, and inheriting those names for all inflection classes of verb (as well as for all subcategories of verb). It should probably be possible to block such inheritance without specifying any stem names, so there needs to be some specified value for that ('nil', say).</para>
		  </comment>
		</owning>
		<owning num="7" id="ReferenceForms" card="col" sig="FsFeatStruc">
		  <comment>
			<para>ReferenceForms: owns a collection of FsFeatStruc, each of which defines the cell whose inflection uniquely picks out an inflection class. (Cf. Carstairs-McCarthy 1991, particularly section 8). Usually, the reference forms belonging to a PartOfSpeech will suffice for all the MoInflectionClasses, i.e. a single "Primary Reference Form" (Carstairs-McCarthy's term). In some cases, however, it may prove necessary to provide a secondary reference form to distinguish among "mixed" classes (see again the discussion in Carstairs-McCarthy 1991.) This attr is then where the secondary reference form would be stored. The classes which need to be distinguished by ReferenceForms will presumably constitute the members of the Subclasses attr of some parent inflection class, together with that parent inflection class. The appropriate class to list the ReferenceForms will then be that parent class, and the daughter classes will inherit that property via their vAllReferenceForms (see below).</para>
			<para>Note that this attribute performs no particular function in any of the algorithms used for computing affixed forms. However, it may be useful in the context of a dictionary, e.g. for providing principal parts.</para>
		  </comment>
		</owning>
	  </props>
	</class>
	<class num="40" id="MoMorphData" abstract="false" abbr="mdat" base="CmObject" depth="0" singleton="true">
	  <comment>
		<para>This class holds the few items of information which are relevant only to the morphology. Presumably there will be virtual attributes for other things, e.g. all derivational affixes or all inflectional affixes. I have not defined these (but see the similar attributes of MoStratum).</para>
		<para>Renamed from MoMorphologicalData for the Firebird Port.</para>
	  </comment>
	  <props>
		<owning num="1" id="Strata" card="seq" sig="MoStratum">
		  <comment>
			<para>owns a col of MoStratum objects, in order from shallowest to deepest.</para>
		  </comment>
		</owning>
		<owning num="2" id="CompoundRules" card="seq" sig="MoCompoundRule">
		  <comment>
			<para>owns a seq of MoCompoundRules. (Alternatively, these could be owned in the stratum to which they belong - see MoStratum.vCompoundRules for discussion.) The order corresponds to the order in which the compounding rules apply in a derivation.</para>
		  </comment>
		</owning>
		<owning num="3" id="AdhocCoProhibitions" card="col" sig="MoAdhocProhib">
		  <comment>
			<para>Used to hold the list of ad hoc cooccurrence restrictions. (Ideally, this is empty!)</para>
		  </comment>
		</owning>
		<rel num="5" id="AnalyzingAgents" card="col" sig="CmAgent"/>
		<owning num="6" id="TestSets" card="col" sig="WfiWordSet">
		  <comment>
			<para>WfiWordSets are a collection of words that the user might want to use to test his word grammar as he adjusts morphological rules and the lexicon.</para>
		  </comment>
		</owning>
		<owning num="7" id="GlossSystem" card="atomic" sig="MoGlossSystem"/>
		<basic num="8" id="ParserParameters" sig="Unicode">
		  <comment>
			<para>We need a place to put "maximum parses" and other related parameters. </para>
			<para>Note: The following parameters could easily need to be controlled by the user (and are already set as parameters in the XSLT that creates the AD.CTL file): </para>
			<para>prmMaxNull - maximum number of nulls &lt;p/&gt;</para>
			<para>prmMaxPrefixes - maximum number of prefixes (default is 5) &lt;p/&gt;</para>
			<para>prmMaxSuffixes - maximum number of suffixes (default is 255) &lt;p/&gt;</para>
			<para>prmMaxInfixes - maximum number of infixes (default is 0 unless there are infixes in which case it is 1) &lt;p/&gt;</para>
			<para>prmMaxRoots - maximum number of roots that can compound (default is 2 if there are compound rules; otherwise it is 1) &lt;p/&gt;</para>
			<para>[There is one other parameter for max number of properties, but we should be able to calculate that number based on the data - I'll fix this.] </para>
		  </comment>
		</basic>
		<owning num="9" id="ProdRestrict" card="atomic" sig="CmPossibilityList">
		  <comment>
			<para>This reflects what is also referred to as exception features in the literature. It defines class identifiers that can be associated with non-productive derivational or inflectional affixes that only go on stems that belong to the same class. An example from English is the feature [+Latinate], marking that part of the English vocabulary which is etymologically derived from Latin, and which has certain synchronic properties. For example, the suffix -ity attaches only to [+Latinate] stems (Aronoff 1976: 51): felicity, vivacity, *widity, *strongity. The similar suffix -ness, on the other hand, attaches to more or less all adjectives regardless of this feature. Similar restrictions are apparently found in other languages which have undergone substantial borrowing, e.g. Mohawk and Dutch are said to have restrictions which depend on whether or not stems were borrowed from French. Maybe there are other sources of such restrictions as well. These restrictions cannot be handled by inflection classes. The reason is that inflection classes and exception features are likely to be cross-cutting distinctions.</para>
			<para>Changed from ProductivityRestrictions</para>
		  </comment>
		</owning>
	  </props>
	</class>
	<class num="41" id="MoMorphSynAnalysis" abstract="true" abbr="msa" base="CmObject" depth="0">
	  <comment>
		<para>It is intended to group together the morphosyntactic information about a mono- or poly-morphemic object (roots, affixes, composite stems...); in essence, whatever morphosyntactic properties a parser could be expected to "know", as opposed to phonological or semantic properties. (The reference to a parser is for illustrative purposes only; MoMorphoSyntaxAnalysis objects are relevant regardless of whether the system contains a parser.)</para>
		<para>This is an abstract class. Subclasses for stems, derivational affixes, and inflectional affixes are discussed here; LexEntries also own MoMorphoSyntaxAnalysis objects, e.g. for words and idioms.</para>
		<para>Notice that the three subclasses have an attr named Allomorphs, although the signature is MoStemAllomorph in the case of MoStemMsa, and MoAffixForm in the case of the other two classes.</para>
		<para>Additional Notes:</para>
		<para>From a broad perspective, theories of morphology can be divided into morpheme-based theories and word-based (or better, lexeme-based) theories. Scalise (1986: 40; drawing on Aronoff 1976) lists the following characteristics of the 'Word Based Hypothesis' (in contradiction to a morpheme-based analysis):</para>
		<para>1. The bases of Word Formation Rules (WFRs, i.e. derivational affixation) are words, not morphemes. One issue here is whether words like perceive, deceive, conceive etc. should be broken down into meaningless morphemes per?, de?, con?, and ?ceive (note that ?ceive has the allomorph ?cept in nominalizations of all these words: perception etc.). Similarly with respect to words like strawberry (where berry has its expected meaning, but straw does not) and cranberry (where cran apparently has no meaning apart from this word). Another issue is whether words like serendipity and total are polymorphemic (serendip + i + ty and tot + al); Aronoff would claim they are not.</para>
		<para>2. These words must be existing words, as opposed to possible but non-existing words. For example, recitation cannot be derived from *recitate, nor approbation from *approbate.</para>
		<para>3. The base of a WFR must be a single word, not more (i.e. a phrase; clitics are thus a separate issue) or less (a bound form; see point (1) above).</para>
		<para>4. The input of a WFR must be a major category, i.e. N, V or A, or in some languages P. Adverbs are seldom discussed, but at least some adverbs (such as locatives and VP- or S-modifiers) would presumably be included under one of the other major categories. What is ruled out is that the base might be a category like determiner, 'particles', or an uninflectable adverb like very.</para>
		<para>5. The output of a WFR must be a major category.</para>
		<para>However, the term 'word' in the above has led to confusion. Aronoff was not concerned in his 1976 book with inflectional affixation, so the term 'word' might be better understood as 'inflectional stem' or 'lexeme', i.e. the base to which inflectional affixes attach. Thus, if in some language, all words of a given category bear (overt) inflectional affixes, talking about the stems of that language does not violate the Word Based Hypothesis. What would violate the Word Based Hypothesis would be an analysis in which -ceive and -mit were stored in the lexicon as stems, and per-, de-, con- etc. were analyzed as prefixes attaching to such stems. Putting it differently, analyses which violate the criteria in points (1-3) might be seen as over-analysis. Thus, -ceive and -mit are not words (point 1), and they are certainly not existing words (point 2); at most, they are bound forms (point 3).</para>
		<para>The existence of subclasses of this class for sub-word things (stems and affixes) is not intended to prevent modeling lexeme-based theories. In fact, while the conceptual model given here does not actually prevent the user from doing morpheme-based morphology in violation of the Word Based Hypothesis, he is not encouraged to do so, since lexemes listed in the lexicon are expected to have meanings (senses) associated with them (issues 1-2). At the same time, the model does not enforce points (3-5), nor can it probably do so on a universal basis. For example, the borderline between major categories and minor categories (points 4-5) is not clear across languages. Some languages have inflectable prepositions, and it is at least conceivable in some of these languages that those prepositions will also serve as the base for derivational morphology.</para>
		<para>In summary, the model is intended to support lexeme- (stem-) based morphology to the extent possible. With regard to affixes: some theories (e.g. a-morphous morphology, Anderson 1992) do not consider affixes to be morphemes, in the sense of items listed in the lexicon. The existence of the classes MoInflectionalAffixMsa (for inflectional affixes) and MoDerivationalAffixMsa (for derivational affixes), and the storage of objects of such classes in LexEntry objects, is not intended as a theoretical statement.</para>
		<para>Renamed from MoMorphoSyntaxAnalysis for the Firebird Port.</para>
	  </comment>
	  <notes>
		<para>From a broad perspective, theories of morphology can be divided into morpheme-based theories and word-based (or better, lexeme-based) theories. The existence of subclasses of this class for sub-word things (stems and affixes) is not intended to prevent modeling the latter class of theories.With regard to stems: Scalise (1986: 40; drawing on Aronoff 1976) lists the following characteristics of the 'Word Based Hypothesis' (in contradiction to a morpheme-based analysis):1. The bases of Word Formation Rules (WFRs, i.e. derivational affixation) are words, not morphemes. One issue here is whether words like perceive, deceive, conceive etc. should be broken down into meaningless morphemes per-, de-, con-, and ceive (note that ceive has the allomorph cept in nominalizations of all these words: perception etc.). Similarly with respect to words like strawberry (where berry has its expected meaning, but straw does not) and cranberry (where cran apparently has no meaning apart from this word). Another issue is whether words like serendipity and total are polymorphemic (serendip + i + ty and tot + al); Aronoff would claim they are not.2. These words must be existing words, as opposed to possible but non-existing words. For example, recitation cannot be derived from *recitate, nor approbation from *approbate. This suggests that we have a complex affix -ation.3. The base of a WFR must be a single word, not more (i.e. a phrase; clitics are thus a separate issue) or less (a bound form; see point (1) above).4. The input of a WFR must be a major category, i.e. N, V or A, or in some languages P. Adverbs are seldom discussed, but at least some adverbs (such as locatives and VP- or S-modifiers) would presumably be included under one of the other major categories. What is ruled out is that the base might be a category like determiner, 'particles', or an uninflectable adverb like very.5. The output of a WFR must be a major category.However, the term 'word' in the above has lead to confusion. Aronoff was not concerned in his 1976 book with inflectional affixation, so the term 'word' might be better understood as 'inflectional stem' or 'lexeme', i.e. the base to which inflectional affixes attach. Thus, if in some language, all words of a given category bear (overt) inflectional affixes, talking about the stems of that language does not violate the Word Based Hypothesis. What would violate the Word Based Hypothesis would be an analysis in which - ceive and - mit were stored in the lexicon as stems, and per-, de-, con- etc. were analyzed as prefixes attaching to such stems. Putting it differently, analyses which violate the criteria in points (1-3) might be seen as over-analysis. Thus, - ceive and - mit are not words (point 1), and they are certainly not existing words (point 2); at most, they are bound forms (point 3).The conceptual model given here does not actually prevent the user from doing morpheme-based morphology in violation of the Word Based Hypothesis, but neither is he encouraged to do so, since lexemes listed in the lexicon are expected to have meanings (senses) associated with them (issues 1-2). We do not enforce points (3-5), nor can we probably do so on a universal basis. For example, the borderline between major categories and minor categories (points 4-5) is not clear across languages. Some languages have inflectable prepositions, and it is at least conceivable in some of these languages that those prepositions will also serve as the base for derivational morphology.With regard to affixes: some theories (e.g. a-morphous morphology, Anderson 1992) do not consider affixes to be morphemes, in the sense of items listed in the lexicon. The existence of the classes MoInflectionalAffixMsa (for inflectional affixes) and MoDerivationalAffixMsa (for derivational affixes), and the storage of objects of such classes in LexEntry objects, is not intended as a theoretical statement.************** vAdhocCoProhibitions: a virtual attr, consisting of the backrefs to this object from MoAdhocCoProhibition objects. The other refs from each such co-occurrence object point to other morphemes with which this stem or affix cannot co-occur.</para>
	  </notes>
	  <props>
		<rel num="1" id="Components" card="seq" sig="MoMorphSynAnalysis">
		  <comment>
			<para>points to an ordered seq of other MoMorphoSyntaxAnalysis objects, which are interpreted as the morphemes or stems that make up this object.</para>
			<para>Additional Notes:</para>
			<para>Ordinarily, this would only be appropriate for stems which are not roots, hence it would be an attribute of MoStemMsa. I believe it is here on the superclass because under the stealth-to-wealth concept, the user may be in a state where he realizes something is composite, but has not yet worked out all the morphemes of which it is composed. This attribute could then be used to point to the parts that have already been discovered. Possibly when the user succeeds in completely decomposing the stem or composite affix, this object could go away, although it may be beneficial to retain it for future comparisons. Another possible use might be for a portmanteaux affix with a partial analysis, or for 'complex' affixes like the English ?ation (which under the Word Based Hypothesis, cannot be composed of the suffixes ?at and ?ion because of its appearance in words like recitation, since there is no word *recitate).</para>
			<para>I have defined this as an ordered seq on the assumption that the order of the components will match the left-to-right order of the morphemes. This is not unproblematic: some morphemes may be unanalyzed, and some morphemes may not appear in a strict left-to-right order (e.g. infixes). The former problem could be fixed by the use of placeholder (uninstantiated) Msas; the latter could be fixed either by defining a canonical order, or by using derivational order instead.</para>
		  </comment>
		</rel>
		<basic num="2" id="GlossString" sig="Unicode">
		  <comment>
			<para>Stores the gloss string generated by the sequence of MoGlossItems (association GlossBundle). The user can override this if necessary.</para>
		  </comment>
		</basic>
		<rel num="3" id="GlossBundle" card="seq" sig="MoGlossItem">
		  <comment>
			<para>The functional gloss for this MSA is the ordered bundle of MoGlossItems that it points to. These are ordered as necessary to create the desired gloss string.</para>
			<para>When the user selects gloss items from the language-specific gloss system to form a composite gloss, this analysis is stored in the MSA as a gloss bundle (which an attribute on MSA that stores a set of references to all the selected gloss items). The language-specific feature structure for an MSA is automatically generated by computing the unification of all the feature structure fragments in the gloss bundle.</para>
		  </comment>
		</rel>
		<basic num="4" id="LiftResidue" sig="Unicode"/>
	  </props>
	</class>
	<class num="42" id="MoMorphType" abstract="false" abbr="mot" base="CmPossibility" depth="1">
	  <comment>
		<para>There is one of these objects for each morpheme type, and are owned by the CmPossibilityList for the language. The attributes name and abbreviation are inherited from the superclass, CmPossibility.</para>
	  </comment>
	  <props>
		<basic num="1" id="Postfix" sig="Unicode">
		  <comment>
			<para>like pPrefix, but added after the fForm. Often a dash for prefixes and infixes, and perhaps proclitics.</para>
		  </comment>
		</basic>
		<basic num="2" id="Prefix" sig="Unicode">
		  <comment>
			<para>Attached to the beginning of the fForm of an MoForm which belongs to this MoMorphType for display purposes (??). Typically, this will be a dash for suffixes, infixes and perhaps enclitics. </para>
		  </comment>
		</basic>
		<basic num="3" id="SecondaryOrder" sig="Integer">
		  <comment>
			<para>Determines sorting when there are homographic forms that are of different morph types. For example what order does in, in-, -in, in= and =in and -in- appear IN the dictionary. </para>
		  </comment>
		</basic>
	  </props>
	</class>
	<class num="44" id="MoReferralRule" abstract="false" abbr="rrul" base="CmObject" depth="0">
	  <comment>
		<para>Rules of Referral are used when one cell of a paradigm is realized in the same way as another cell-that is, to define syncretisms in a paradigm. Specifically, they are intended to describe syncretisms which cannot be captured by the use of underinstantiated morphosyntactic feature structures and disjunctive ordering of affixes. Typically, syncretisms appear in the more marked portions of the paradigm.</para>
		<para>As an example of a situation where referral rules are not necessary, suppose affix A marks the genitive case, affix B marks the dative case, and affix C is used elsewhere (perhaps in the nominative and accusative cases). This situation can be easily captured by the use of features and disjunctive ordering as follows: affix A realizes the morphosyntactic feature [genitive case], affix B realizes the feature [dative case], and affix C is not marked as realizing any morphosyntactic features-but crucially, it is ordered after affixes A and B. In this situation, there is no need for any rule of referral. An analysis using a default will always be possible where only a single feature is involved, and often in other situations.</para>
		<para>Another situation in which rules of referral are not necessary, is where the features realized by an affix constitute a natural class. For example, suppose a verb paradigm generally distinguishes singular and plural subject, as well as person of the subject, except that the second person singular and plural are represented by a single affix. While the other affixes mark feature values for both number and person, the second person affix can be seen as marking the natural class of second person.</para>
		<para>On the other hand, if a single affix marks, say, second person singular and third person plural, there is probably no natural class which captures these two categories. If these categories do not constitute an elsewhere case, then they would be candidates for a referral rule.</para>
		<para>Another situation in which a referral rule would be appropriate arises in an agglutinating language, where an entire syntagmatic series of affixes are the same for two positions in the paradigm. Stump (1993a) gives an example from Macedonian (see his table 2, page 452).</para>
		<para>Besides their ordinary use in capturing true cases of syncretism, rules of referral are also important in the context of stealth-to-wealth morphology. Specifically, the linguist can quickly capture syncretisms in a paradigm using rules of referral, and later decide whether there might be a more elegant way of capturing a syncretism using appropriate features, disjunctive ordering, and elsewhere cases.</para>
		<para>In the context of Stealth-to-wealth morphology, one way to initially assign a value to the Input and Output fields (defined below) of a Rule of Referral would be to select one or more cells in a paradigm as the Input, and one cell as the Output. The system could automatically remove any feature values from the output which were unchanged from the input, thereby simplifying the Output field. Later, the user could collapse several Rules of Referral which produced similar Outputs. For example, suppose a language has three genders, and that for each gender the accusative plural is syncretic with the corresponding nominative plural. Then as a first cut, the linguist might have three Rules of Referral, one for each gender. But these rules could be collapsed by removing the gender features from the inputs.</para>
		<para>Stump (1993a) discusses two kinds of rules of referral: 'broad rules', which say that one cell of a paradigm is realized in the same way as another cell; and 'narrow rules', which say that one rule (affix) is used in place of another. The difference is clearest in agglutinative systems (as opposed to so-called 'inflecting' languages, like Latin): under the narrow construal of rules of referral, it is possible for just one affix out of the sequence of affixes of a given word to be realized by a rule of referral. Under the broad construal, this cannot happen (or at least it cannot be said in quite those simple terms).</para>
		<para>Despite the limitations, I have defined rules of referral in this implementation to the 'broad' category. The reason is that 'narrow' rules of referral presuppose a more complicated sort of morphological rule system than what I am proposing here. Some of the effect of 'narrow' rules of referral could be obtained by allowing disjunction in the morphosyntactic feature specifications of Inflectional rules, which might be a simpler way to do it (and perhaps clearer for the user).</para>
		<para>In the theory of Distributed Morphology (see e.g. Halle and Marantz 1993; Noyer 1992, 1998; see also the discussion of the latter paper in Carstairs-McCarthy 1998a), rules of referral are replaced by rules of 'impoverishment', which (roughly speaking) delete morphosyntactic features from a word to be generated, rather than change them. I have not included rules of impoverishment in this model, on the assumption that working with such rules is probably too complex for most of our users, and that Distributed Morphology is a narrowly followed theory. (I'm sure its proponents wouldn't agree with me on that!)</para>
	  </comment>
	  <props>
		<basic num="1" id="Name" sig="MultiUnicode">
		  <comment>
			<para>a multiUnicode string. Not used in any algorithms, but people like to name things. Maybe we want an abbreviation (for displays), too?</para>
		  </comment>
		</basic>
		<basic num="2" id="Description" sig="MultiString">
		  <comment>
			<para>multilingual string, containing the user's description/ explanation of this rule.</para>
		  </comment>
		</basic>
		<owning num="3" id="Input" card="atomic" sig="FsFeatStruc">
		  <comment>
			<para>owns an FsFeatStruc, constituting the morphosyntactic feature values which must be present in a word in order for this Rule of Referral to apply.</para>
			<para>Often these features form an 'environment' which is not altered in the Output. However, this is true only if the input features are disjunctive with the output features. For instance, suppose in some language the nominative plural of nouns is syncretic with the nominative singular. Assuming singular and plural are the two possible values of 'number' in this language, this syncretism can be represented by a rule which has as input [case: nominative] and as output [number: singular]. But it is not always possible to make the input and output features disjunctive, particularly (but not only) where features are non-binary. For example, if the above syncretism held in a language which distinguished dual number, and the nominative dual was distinct from the singular (and plural) nominative forms, then it would be necessary to mention the 'number' feature both in the input and in the output, to prevent the rule from overapplying to the dual. It might be possible (and desirable) to have a view of rules of referral in which the input features which are unaffected in the output are distinguished (as a sort of environment) from the input features which are changed in the output.</para>
			<para>Additional notes: In Stump's (1993a, (11) page 457) format for a Rule of Referral, this corresponds to τ on the left-hand side.</para>
		  </comment>
		</owning>
		<owning num="4" id="Output" card="atomic" sig="FsFeatStruc">
		  <comment>
			<para>Constitutes the morphosyntactic feature values which the Rule of Referral outputs.</para>
			<para>Additional notes: In Stump's (1993a, (11) page 457) format for a Rule of Referral, this corresponds to [F1:v1...Fm:Vm]. Note that the input and output fields may refer to the same features, albeit with different values. This is particularly likely for non-binary features (see Stump's rules (20) and (28), for example), but may also be necessary with binary features (e.g. Stump's rule (54b)). Accordingly, it would be possible to split the input features into a set of features whose values will be changed in the output, and a set of features which effectively form the environment for the change. This could even be done in the 'view' of the rule.</para>
		  </comment>
		</owning>
	  </props>
	</class>
	<class num="45" id="MoStemAllomorph" abstract="false" abbr="salo" base="MoForm" depth="1">
	  <comment>
		<para>This represents the allomorph of a root. A polymorphemic stem may however be represented here under some stealth-to-wealth situations (see discussion of MoMorphoSyntaxAnalysis.Components).</para>
		<para>There are issues here with the interaction between Item-and-Process morphology and the use of root allomorphs. Namely, what is the root chosen on the basis of, if affixes are added processually (that is, as morphological rules which modify the form of the base)? One algorithm would be to try all the allomorphs of the root, attach whatever affixes are to be attached, and see if the output form of the root remains unchanged (meaning that the form of the root originally chosen was "right"). However, that encounters problems in that it is not possible in general to discriminate the root in the surface form of a word to which processual affixes have been attached; there may be no clear boundary between root and affix. It may therefore be the case that the use of this class to account for allomorphy (i.e. having more than one root allomorph for a given root lexeme) should be restricted to Item-and-Arrangement morphology, where an algorithm like that used in STAMP would work. However, this has severe implications for stealth-to-wealth work, in that adding a single Item-and-Process affix would mean that any use of this MoStemAllomorph class would break (at least if the affix and the root allomorphs were morphosyntactically compatible).</para>
	  </comment>
	  <props>
		<rel num="2" id="PhoneEnv" card="col" sig="PhEnvironment">
		  <comment>
			<para>refers to a collection of PhEnvironment objects, describing what the phonetic environment of this allomorph is.</para>
			<para>The reason this is a collection attr (rather than atomic) is to allow for the situation during analysis before the user has managed to collapse what appear to be disparate environments into a single environment. (Note that the 'elsewhere' case can be represented by an empty environment under the assumption of disjunctive ordering.) Hence, a step in the stealth-to-wealth process will be to reduce the cardinality of this collection to one. A collection may of course also be useful for allomorphs which actually does appear in a disparate set of environments.</para>
			<para>For discussion of why this is a ref attribute, rather than an owning attribute, see MoMorphologicalData.PhoneEnvs.</para>
			<para>If this attribute is uninstantiated, there is no phonetic restriction on the environment.</para>
		  </comment>
		</rel>
		<rel num="3" id="StemName" card="atomic" sig="MoStemName">
		  <comment>
			<para>refers to a MoStemName. Ordinarily, only one allomorph of any given stem will bear a given stem name, but this may not be true if there are phonologically conditioned allomorphs as well. If this attribute is empty, this stem is used as the default stem for the paradigm.</para>
		  </comment>
		</rel>
	  </props>
	</class>
	<class num="46" id="LexAppendix" abstract="false" abbr="apdx" base="CmObject" depth="0">
	  <props>
		<owning num="1" id="Contents" card="atomic" sig="StText"/>
	  </props>
	</class>
	<class num="47" id="MoStemName" abstract="false" abbr="snam" base="CmObject" depth="0">
	  <comment>
		<para>This represents one of the various inflectional stems used in a paradigm, other than the default stem. The assumption is that the stems with this stem name cannot be derived by a reasonable phonological rule (or at least that such a rule has not been written yet), and that the stem cannot be treated as an allomorph whose appearance is predictable by its phonological environment. Part of the stealth-to-wealth process consists of replacing such stems where possible with phonologically predictable allomorphs that do not have a particular stem name.</para>
		<para>Additional Notes about PARADIGMS:</para>
		<para>This describes the various classes in the Morphology model that have to do with paradigms. The term'paradigm&amp;apos here refers to the linguistic concept, not a sort of application for working with N-dimensional tables. (Bruce Waters has worked on the latter, and certainly table handling functionality will be necessary to work with linguistic paradigms.) The assumption here is that for some languages, paradigms will be a useful way of exploring the morphology. There is no class called /'Paradigm\'. Paradigms are instead treated as a sort of virtual attribute (see MoStemMsa.vParadigm). This is not intended to be a theoretical stand; some theories of morphology assign a fundamental status to paradigms (Carstairs 1987, Stump 1993a, 1993b), while others do not (Lieber 1992, Halle and Marantz 1993). The conceptual model defined in this document is intended to be compatible with both views.</para>
	  </comment>
	  <props>
		<basic num="1" id="Abbreviation" sig="MultiUnicode">
		  <comment>
			<para>a multiUnicode string, storing an abbreviated form of the Name. Probably useful for displays. Probably defaults to the first eight or so chars of the Name &amp;#xA &amp;#xD Another test.</para>
		  </comment>
		</basic>
		<basic num="2" id="Description" sig="MultiString">
		  <comment>
			<para>multilingual string, containing the user' s description/ explanation of this stem (e.g. how it might be replaced by a suitable phonologically-based allomorphy condition, or why it cannot be so replaced).&amp;#xA; Another test.&amp;#xD; Another test.</para>
		  </comment>
		</basic>
		<basic num="3" id="Name" sig="MultiUnicode">
		  <comment>
			<para>multiUnicode string; a convenient name, such as &amp;apos 3-stem&amp;apos (in Latin, cf. Aronoff 1992)</para>
		  </comment>
		</basic>
		<owning num="4" id="Regions" card="col" sig="FsFeatStruc">
		  <comment>
			<para>owns a collection of FsFeatStrucs. Conceptually, this is analogous to MoInflectionalAffixMsa.InflectionalFeatures, defining the parts of the paradigm that use this stem. However, unlike an inflectional affix, it is possible for a stem to have more than one FsFeatStruc and therefore pertain to more than one contiguous region of a paradigm, i.e. a stem need have no particular (or at least no consistent) semantics over and above the semantics of the lexeme it belongs to. (Again, see Aronoff 1992.) An example is the '1sg/subj' stem which for many Spanish verbs is used for the past subjunctive and the 1sg present indicative, such as teng- 'have'.</para>
			<para>In addition to being relevant to one or more regions of a paradigm, a stem may be relevant to derivational morphology. This is indicated in the model by referencing the MoStemName from the MoDerivationalAffixMsa.</para>
		  </comment>
		</owning>
		<rel num="6" id="DefaultAffix" card="atomic" sig="MoInflAffMsa">
		  <comment>
			<para>refers to an inflectional affix (MoInflectionalAffixMsa) that is attached to the stem selected by the DefaultStem to give this stem, if the stem's lexical entry does not have an MoStemAllomorph with this stem name.</para>
			<para>If this attribute is empty, the default shape of this kind of stem is the same as that of the default stem; effectively, the stem is then formed by null affixation. The situation in which this attribute is empty is common in languages where some lexemes have a suppletive stem, but where the majority of lexemes use a regular stem without any special affixation. In Spanish, for instance, some verbs have an irregular stem used in the first person singular present indicative and in the present subjunctive, but for most verbs, the stem used in these regions of the paradigm is the same as that used elsewhere.</para>
			<para>Note that in the course of doing S2W morphology, the user might initially assign Spanish stem-changing and non-stem-changing verbs to different paradigms. Later, noticing that the only difference between the two paradigms is the stem change, he could collapse the two paradigms (as advocated in Carstairs 1987, chapter 6), retaining the special '1s present indicative/present subjunctive' form for the irregular verbs, and leaving the '1s present indicative/present subjunctive' form empty for regular verbs.</para>
			<para>While it would be nice to limit the possibilities for this attr to less than all the affixes in the lexical database, it is not clear that there is any way to do so.</para>
		  </comment>
		</rel>
		<rel num="7" id="DefaultStem" card="atomic" sig="MoStemName">
		  <comment>
			<para>refers to another MoStemName, which specifies the stem to be used (in conjunction with the DefaultAffix, if the latter is specified) if the stem's lexical entry does not list an MoStemAllomorph with this stem name. That is, if a lexeme does not have an irregular (listed) stem, this attribute specifies that some more regular stem will be used, either as a base (if there is a DefaultAffix) or by itself (if there is no DefaultAffix).</para>
			<para>If no DefaultStem is specified, then for any lexeme which does not explicitly list an (irregular) MoStemAllomorph with this stem name, the base for this MoStemName has the same form as the lexeme's (MoStemMsa's) DefaultStems. (The DefaultStems attr is a seq, allowing for phonological selection of one among several default stems; most often, the seq will contain a single stem.) Thus a regular stem for a given stem is constructed from the DefaultStem of that lexeme as specified by this MoStemName plus the DefaultAffix given by this MoStemName. This covers the common situation in which a relatively small subset of the words of a given paradigm have irregular forms, while the others have a stem based on the default stem with or without a stem-forming affix.</para>
			<para>Note that we can get into an infinite loop here, if any MoStemName calls for itself or (more likely) another MoStemName which (recursively) calls for the first MoStemName. This of course constitutes an error; fortunately, it should be easy to detect this situation.</para>
			<para>The possibilities for this attr are the StemNames of the PartOfSpeech which owns this MoStemName (not including this MoStemName).</para>
		  </comment>
		</rel>
	  </props>
	</class>
	<class num="48" id="MoStratum" abstract="false" abbr="stra" base="CmObject" depth="0">
	  <comment>
		<para>Strata are a concept borrowed from the theory of Lexical Phonology (see e.g. Kaisse and Shaw 1985); the term " level" is sometimes used synonymously. A given affix belongs to a single stratum; typically, a given phonological rule applies in a single stratum as well, but it is possible for a phonological rule to apply in a contiguous sequence of strata. The assumption that there can be a contiguous sequence of strata of course presupposes that the strata are arranged in a fixed linear order. Most versions of Lexical Phonology indeed made this assumption, but it was abandoned in some later versions (e.g. Inkelas and Orgun 1998).</para>
		<para>Inasmuch as phonological rules have not been defined yet for purposes of this application, the use of strata may seem superfluous. However, strata still may be useful for languages in which some derivational affixes appear outside of some inflectional affixes. That is, there would be a 'deeper' stratum for the inner inflectional affixes, and a shallower stratum for the derivational affixes in question, as well as for the outer inflectional affixes.</para>
		<para>The conceptual model makes no attempt to build in any universal or common properties of strata, or of their ordering. For example, it has been observed that for a number of languages, all derivational rules seem to precede all compounding rules (Scalise 1986: 115-122). This observation is not built in to the model, although it would be possible to ship a " starter" setup having this behavior.</para>
	  </comment>
	  <props>
		<basic num="1" id="Abbreviation" sig="MultiUnicode">
		  <comment>
			<para>stores an abbreviated form of the Name. Probably useful for displays. Probably defaults to the first eight or so chars of the Name.</para>
		  </comment>
		</basic>
		<basic num="2" id="Description" sig="MultiString">
		  <comment>
			<para>For the user's description/explanation of this stratum.</para>
		  </comment>
		</basic>
		<basic num="3" id="Name" sig="MultiUnicode">
		  <comment>
			<para>Not used in any algorithms, but people like to name things...</para>
		  </comment>
		</basic>
		<rel num="4" id="Phonemes" card="atomic" sig="PhPhonemeSet">
		  <comment>
			<para>refers to a PhPhonemeSet which provides the phonemes and boundary markers relevant to this stratum.</para>
			<para>In Hermit Crab, there were two attributes similar to this on strata: an InputLevelOfRepresentation, and an OutputLevelOfRepresentation. It was not clear that this bought anything that having different levels of representation in successive strata would not have bought.</para>
		  </comment>
		</rel>
	  </props>
	</class>
	<class num="49" id="PartOfSpeech" abstract="false" abbr="pos" base="CmPossibility" depth="1">
	  <comment>
		<para>This class represents an expansion of the LinguaLinks authority list of parts of speech. The attributes given below represent only those attributes which are more or less relevant to the morphology, e.g. there is nothing here (yet) about phrase structure rules that the category might head or be made of (the latter in the case of compounding, if at least some compounds are to be treated syntactically). Nor is there any discussion here about phrasal categories, i.e. I discuss only X0 categories.The categories are arranged in an inheritance hierarchy, using the provision for hierarchies built in to the superclass of this class, CmPossibility. Thus, the categories of transitive and intransitive verbs could be subcategories of the category verb, etc. This brings up an interesting question with respect to phrasal categories, where the subcategories do not head distinct kinds of phrasal categories. (That is, languages do not treat VPs headed by transitive verbs differently from VPs headed by intransitive verbs.) I will not discuss this issue yet.The owner of the root of the part of speech hierarchy needs to implement a few of these attributes as virtual attributes returning none in order to stop the recursion, e.g. vAllInherentFeatureValues and vAllAffixSlots.Under some theories (cf. Chomsky 1970), the use of an atomic category is superfluous, given that atomic categories are treated as abbreviations for sets of morphosyntactic feature values. Even if we were to follow this approach, though, it seems likely that atomic categories would be useful in the context of the stealth-to-wealth approach.Note that attributes for name (cpName), abbreviation (cpAbbreviation), and subcategories (cpSubPossibilities) are inherited from the superclass CmPossibility, and are therefore not described here.</para>
	  </comment>
	  <props>
		<owning num="1" id="InherFeatVal" card="atomic" sig="FsFeatStruc">
		  <comment>
			<para>Owns a FsFeatStruc, representing (some of) the feature values inherently associated with this category (e.g. [+N +V]).</para>
			<para>Changed from InherentFeatureValues</para>
		  </comment>
		  <notes>
			<para>vAllInherentFeatureValues: a virtual attribute, computing the combination of the inherent feature values of this category (InherentFeatureValues, above) and those of its parents. What 'combination' means is questionable: it could either be the unification of [my InherentFeatureValues, vAllInherentFeatureValues of my owner], in which case the inheritance hierarchy would be monotonic; or it could be the default unification of those values, where 'my InherentFeatureValues' would override any conflicting feature values inherited from the parents. Probably the latter is what is needed.</para>
		  </notes>
		</owning>
		<owning num="2" id="EmptyParadigmCells" card="col" sig="FsFeatStruc">
		  <comment>
			<para>owns a collection seq of FsFeatStruc, indicating the cells (feature-value combinations) which are disallowed in the paradigm. This is intended to account for defective paradigms, which are not common (e.g. deponent verbs in Greek, which are verbs that have no active forms). Since defective paradigms are relatively rare, this will probably be a seldom-used attribute. It is not intended to account for syncretism in the paradigm, i.e. the situation where one cell 'uses' the affixes of another cell (for which MoReferralRules are supplied instead, should disjunctive ordering of the affixes in an MoInflAffixSlot not suffice.).Since this attribute is defined at the level of the part of speech, it is not possible to define cells which are empty in only one inflection class. It is not obvious that this is correct, e.g. it is not obvious that deponent verbs in Greek belonged to a separate part of speech from other verbs. Pluralia tantum words like scissors and trousers are another example, since it is not clear that they belong to a separate part of speech from other nouns. Yet another example of a set of words that cannot plausibly be assigned to a separate category comes from Russian. Halle (1973: 7-8) says there are about a hundred verbs, all in a particular conjugation class, which lack first person singular non-past forms. It is unclear what the status of this gap is; it may be semantically or pragmatically based (some of the glosses are 'I conquer', 'I talk rudely', 'I behave foolishly'). According to Halle, "Russian grammar books frequently note that such forms… 'do not exist', or 'are not used', or 'are avoided'." Perhaps this is more of a sociolinguistic issue. Jensen (1990: 117-119) discusses some other defective paradigms, although he admits that his Latin examples are suspect: the defective paradigm is based on the corpus of Latin literature, and it may be that the corpus, not the paradigm, is defective. Jensen also lists as examples a few French verbs which lack certain forms: "cloré ['to close, enclose']… lacks the passé simple and the first and second persons plural of the present. Gésir ['to lie'] lacks all tenses but the present and imperfect indicative, and lacks the first and second persons singular of the present." He notes that synonyms supply the missing forms, so these gaps probably cannot be explained on semantic or pragmatic grounds. Jensen also gives as examples English modal verbs, which lack participle and 'infinitive' (to V) forms. In this case, the customary solution is to create a separate part of speech (modals), as a subclass of the category Verb.There are at least two verbs in English with defective paradigms: sight-see (*sight-sees, *sight-saw, sight-seen-but sight-seeing), and beware (which occurs only in this base form. Another puzzle with respect to defective paradigms, is the fact that while the singular of pluralia tantum words is ungrammatical in isolation, they are found in compounds: scissor-handle and trouser-leg. It is not clear how a defective distribution of certain elements of the paradigm should be handled. Matthews (1972a: 197, fn. 2) suggests that defective paradigms be handled in the syntax, although it is unclear how this would work.</para>
		  </comment>
		</owning>
		<owning num="3" id="RulesOfReferral" card="seq" sig="MoReferralRule">
		  <comment>
			<para>owns an ordered seq of MoReferralRule; used for statements like "the accusative plural of nouns is identical to the nominative plural" or "the accusative plural of second declension nouns is identical to the nominative plural'. (Note that rules of referral which are owned by the PartOfSpeech hold for all lexemes of that part of speech, regardless of inflection class; whereas rules of referral owned by an MoInflectionClass hold only for lexemes of that class. In Stump's (1993a) notation, the latter case corresponds to indicating a 'CLASS' for the Referral Rule.)I (MM) have defined this as an ordered seq, because in rare cases one referral rule might override another such rule. See the discussion of the similar RulesOfReferral attr in MoInflectionClass.</para>
		  </comment>
		  <notes>
			<para>vAllRulesOfReferral: virtual attribute = [my RulesOfReferral, vAllRulesOfReferral of my owner].</para>
		  </notes>
		</owning>
		<owning num="4" id="InflectionClasses" card="col" sig="MoInflClass">
		  <comment>
			<para>owns a collection seq of MoInflectionClasses, each of which is an inflection class (conjugation or declension class) immediately owned by this part of speech. This does not include sub-inflection classes of those classes, for which see vAllSubInflectionClasses; nor does it include any inflection classes defined on more abstract parts of speech, for which see vAllSuperInflectionClasses. See also vAllInflectionClasses.</para>
		  </comment>
		  <notes>
			<para>vAllSuperInflectionClasses: a virtual attr = [vAllSubInflectionClasses of my owner, vAllSuperInflectionClasses of my owner]. This gives the inflection classes defined on super-categories of this part of speech. This does not include any inflection classes defined on this part of speech.vAllSubInflectionClasses: a virtual attr = [my InflectionClasses, vAllSubInflectionClasses of my InflectionClasses]. Note that this does not include any inflection classes belonging to sub-types of this part of speech. For example, the vAllSubInflectionClasses of 'verb' would not include any special inflection classes found with transitive verbs.vAllInflectionClasses: a virtual attr = [my vAllSuperInflectionClasses, my vAllSubInflectionClasses]. This includes all the inflection classes relevant to this part of speech.There is no provision here for overriding the inflection classes of a super-category, although this could probably be done by assigning the same name to two inflection classes, then taking the 'unique' over the names. But it's not clear that this would ever be necessary or desirable. It's not even clear that combining inherited and owned inflection classes is a good idea, but given that (1) we will certainly want parts of speech to be able to inherit inflection classes (so e.g. we can define inflection classes for verbs, and let transitive and intransitive verbs inherit it), and that (2) we must allow parts of speech to own inflection classes, it's not clear what else we could do.</para>
		  </notes>
		</owning>
		<owning num="5" id="AffixTemplates" card="seq" sig="MoInflAffixTemplate">
		  <comment>
			<para>owns an ordered seq of MoInflAffixTemplates, which define how affixation (but not choice of stems) works for this part of speech. The reason this is an ordered sequence attribute, rather than atomic, is to allow the user to capture the fact that the number of slots can be different for different parts of the paradigm (infinitives, for example, or tenses which are partly inflected on the main verb and partly on an auxiliary verb). The order of templates in this attribute is relevant: the first MoInflAffixTemplates whose Region attr is a subset of the inflectional features to be realized on the word, is chosen.Note the assumption here that all the words belonging to a single part of speech have fundamentally the same paradigm (and therefore the same set of affix templates), and that differences are accounted by membership in distinct MoInflectionClasses (Carstairs 1987: 10-11, Carstairs-McCarthy 1998b: 324). The fact that in languages which mark the verb for agreement with both subject and object, transitive verbs have different paradigms from intransitive verbs (transitives usually have an additional slot for object marking-or for subject marking, in the case of ergative languages), might seem to be a counterexample. The reason that is not a counterexample, is that transitive and intransitive verbs can be treated as separate parts of speech using the inheritance hierarchy.</para>
		  </comment>
		</owning>
		<owning num="6" id="AffixSlots" card="col" sig="MoInflAffixSlot">
		  <comment>
			<para>owns a collection seq of MoInflAffixSlot, which may be referred to in MoInflAffixTemplates.The reason for having the ownership of Affix Slots reside here, rather than their being owned by the Affix Templates themselves, is to allow different Affix Templates to share Affix Slots. For example, suppose that in some language, both subject and object agreement are marked on the verb, and that the user has accordingly specified distinct parts of speech (and therefore distinct paradigms) for transitive and intransitive verbs. In all likelihood, most of the slots will be alike (tense and aspect marking, etc., and perhaps the subject agreement slot). The common affix slots can be shared if they are owned by the super-category verb (see the attribute vAllAffixSlots, below). Similarly, in Tzeltal nouns use the same prefixes for marking possessors as transitive verbs use for marking subjects. Assuming appropriate morphosyntactic features could be devised to represent the person of possessors and subject-of-transitives in Tzeltal, it would be nice to use the same MoInflAffixSlot for both. But this would be impossible, if the Affix Slots were owned by the Affix Templates (since nouns and verbs do not in general share those templates). It becomes possible if the Affix Slots are owned at some point in the part of speech inheritance hierarchy above noun and (transitive) verb, and referred to by the Affix Templates for these two categories.</para>
		  </comment>
		  <notes>
			<para>vAllAffixSlots: virtual attribute = [my affixSlots, allAffixSlots of my owner]. While there is no explicit provision for a category to override an affix slot inherited from its owner, an affix slot is effectively overridden if it is not used. For example, in Tzeltal (as discussed above), nouns and transitive verbs use the same prefix slot, which could be modeled by placing the ownership of this prefix slot at a point in the category hierarchy above noun and transitive verb. Because the prefix slot is stored there, it would also be inherited by intransitive verbs, which do not mark person with prefixes. But the fact that intransitive verbs do not use that slot is captured by the fact that the affix template for intransitive verbs does not refer to the prefix slot.</para>
		  </notes>
		</owning>
		<owning num="7" id="StemNames" card="col" sig="MoStemName">
		  <comment>
			<para>owns a collection seq of MoStemNames, which define any non-default inflectional stems of the category (but not the default stem). For example, Aronoff (1992) discusses what he calls the '3-stem' of Latin verbs, a form which exists in all verb conjugations, and which is used as the base in a variety of places of the paradigm (which places are not identifiable on semantic or other grounds without using 'or'). The MoStemNames are interpreted as a disjunctively ordered list, i.e. in selecting a Stem for a given word, the list of StemNames is searched linearly, stopping at the first one for which one of its cells unifies with the FsFeatStruc of the word to be derived (see Choosing a Stem Allomorph). The order of the MoStemNames in this attribute is therefore important.If this attribute is empty, it defaults to the value of the same attribute in its owner. This allows e.g. defining a set of stem names for all verbs, and inheriting those names for subcategories of verb. It should probably be possible to block such inheritance without specifying any stem names, so there needs to be some specified value for that ('nil', say). An example might be modal verbs in English, which are presumably a subclass of verbs, but which lack certain forms.</para>
		  </comment>
		  <notes>
			<para>vAllStemNames: a virtual attr gives all the stem names relevant for this part of speech. Defined like the following (see also discussion of this attr under MoInflectionClass.) [my StemNames, selectIf({|SN| not of includes(name of SN) over name of my StemNames}) of vAllStemNames of my owner]</para>
		  </notes>
		</owning>
		<rel num="8" id="BearableFeatures" card="col" sig="FsFeatDefn">
		  <comment>
			<para>refers to a collection seq of FsFeatureDefn, each of which is a morphosyntactic feature which a word of this part of speech can bear. This is primarily intended for features which may be important to the derivational morphology, although these features may also be relevant to inflectional morphology. For example, the English suffix -ess is added only to animate nouns: waitress, lioness, actress, but *tabless, *officess; ?ful attaches to abstract nouns: graceful, useful, helpful, but *personful, *buildingful, *actorful.The notion of features that a given part of speech can bear is generally implicit in works on morphology, but see Lieber 1992: 90-91.</para>
		  </comment>
		  <notes>
			<para>vAllBearableFeatures: a virtual attribute returning a seq of FsFeatureDefn, and defined as [my BearableFeatures, vAllBearableFeatures of my owner]. This allows the linguist to define for example a set of features which all verbs can bear, while adding an additional set of features which can be born by transitive verbs.</para>
		  </notes>
		</rel>
		<rel num="9" id="InflectableFeats" card="col" sig="FsFeatDefn">
		  <comment>
			<para>refers to a collection seq of FsFeatureDefn, each of which is a morphosyntactic feature which a word of this part of speech is inflected for. Note that MoInflectionalAffixMsas may be sensitive to other features as well.</para>
			<para>Changed from InflectableFeatures</para>
		  </comment>
		  <notes>
			<para>vAllInflectableFeatures: a virtual attribute returning a seq of FsFeatureDefn, and defined as [my InflectableFeatures, vAllInflectableFeatures of my owner]. This allows the linguist to define for example a set of features marked on all verbs (such as tense and subject person), while adding an additional set of features for transitive verbs (such as object person).vAllPossibleFeatures: a virtual attribute returning a seq of FsFeatureDefn, and defined as [my vAllBearableFeatures, my vAllInflectableFeatures].</para>
		  </notes>
		</rel>
		<owning num="10" id="ReferenceForms" card="col" sig="FsFeatStruc">
		  <comment>
			<para>owns a collection seq of FsFeatStruc, each of which defines the cell whose inflection uniquely picks out an inflection class. (Cf. Carstairs-McCarthy 1991, particularly section 8). Usually, the reference forms belonging to a part of speech will suffice for all the MoInflectionClasses, i.e. a single "Primary Reference Form" (Carstairs-McCarthy's term). In some cases, however, it may prove necessary to provide a secondary reference form to distinguish among "mixed" classes (see again the discussion in Carstairs-McCarthy 1991.) Any secondary reference forms are provided in the attr of the same name of the particular MoInflectionClasses to which they pertain.Note that this attribute performs no particular function in any of the algorithms used for computing affixed forms. However, it may be useful in the context of a dictionary, e.g. for providing principal parts.</para>
		  </comment>
		  <notes>
			<para>vAllReferenceForms: a virtual attr =[my ReferenceForms, vAllReferenceForms of my owner].</para>
		  </notes>
		</owning>
		<owning num="11" id="DefaultFeatures" card="atomic" sig="FsFeatStruc">
		  <comment>
			<para>A feature structure which specifies features that should be assumed in the absence of any inflectional affixes for the features defined. Example: In English, nouns are by default singular [num:sg].</para>
		  </comment>
		</owning>
		<rel num="12" id="DefaultInflectionClass" card="atomic" sig="MoInflClass">
		  <comment>
			<para>refers to one of the classes in vAllInflectionClasses; defaults to the first MoInflectionClasses in vAllInflectionClasses (which would be the first class defined for this part of speech; this choice makes sense, i.e. the default is likely to be the largest inflection class, not a subclass of some class.) According to Wurzel (as described in Carstairs-McCarthy 1998b), the default class is the Inflection Class to which newly coined lexemes are usually assigned, to which lexemes from other classes 'drift' in the process of historical change, and the class to which children tend to assign lexemes before they learn the correct class. For our purposes, however, it may be simpler just to think of the default class as being the largest class numerically, i.e. the class to which words in the lexical database are assigned as a first guess.</para>
		  </comment>
		</rel>
		<basic num="13" id="CatalogSourceId" sig="Unicode">
		  <comment>
			<para>This property is used to store a unique key string indicating the reference for the part of speech from the Gold (or some other) master list.</para>
		  </comment>
		</basic>
	  </props>
	</class>
	<class num="52" id="ReversalIndex" abstract="false" abbr="revi" base="CmMajorObject" depth="1">
	  <props>
		<owning num="1" id="PartsOfSpeech" card="atomic" sig="CmPossibilityList"/>
		<owning num="3" id="Entries" card="col" sig="ReversalIndexEntry"/>
		<basic num="4" id="WritingSystem" sig="Unicode"/>
	  </props>
	</class>
	<class num="53" id="ReversalIndexEntry" abstract="false" abbr="reve" base="CmObject" depth="0">
	  <props>
		<owning num="2" id="Subentries" card="seq" sig="ReversalIndexEntry"/>
		<rel num="3" id="PartOfSpeech" card="atomic" sig="PartOfSpeech"/>
		<basic num="6" id="ReversalForm" sig="MultiUnicode">
		  <comment>
			<para>This property contains the index entry forms. The primary form is in the ReversalIndex_WritingSystem. Other acceptable writing systems are ones that are the same language as the primary form (the IcuLocal is identical up to the first _).</para>
		  </comment>
		</basic>
	  </props>
	</class>
	<class num="54" id="Text" abstract="false" abbr="text" base="CmMajorObject" owner="none" depth="1">
	  <comment>
		<para>This Text object will probably be replaced by RnEvent or a new subclass of RnEvent (Larry Hayashi, May 6, 2004).</para>
	  </comment>
	  <props>
		<basic num="2" id="Source" sig="MultiString"/>
		<owning num="8" id="Contents" card="atomic" sig="StText"/>
		<rel num="9" id="Genres" card="col" sig="CmPossibility">
		  <comment>
			<para>This associates a text with any number of genres.</para>
		  </comment>
		</rel>
		<basic num="10" id="Abbreviation" sig="MultiUnicode">
		  <comment>
			<para>This abbreviation is used when referencing segments from the text.</para>
		  </comment>
		</basic>
		<basic num="11" id="IsTranslated" sig="Boolean">
		  <comment>
			<para>The user will set this for texts that have translated material as opposed to original texts.</para>
		  </comment>
		</basic>
		<owning num="12" id="MediaFiles" card="atomic" sig="CmMediaContainer">
		  <comment>
			<para>A container for media files which are associated with this text, and possibly referenced by segments in the text.</para>
		  </comment>
		</owning>
	  </props>
	</class>
	<class num="59" id="WfiAnalysis" abstract="false" abbr="ana" base="CmObject" depth="0">
	  <comment>
		<para>The WfiAnalysis class contains an analysis for a given wordform, which is defined as how to make morpheme cuts on the wordform, a part of speech for the wordform, plus a sequence of one or more corresponding interpretations of te analysis. Thus English bears would have one analysis related to the animal, and another related to the verb to carry.</para>
	  </comment>
	  <props>
		<rel num="3" id="Category" card="atomic" sig="PartOfSpeech"/>
		<owning num="4" id="MsFeatures" card="atomic" sig="FsFeatStruc">
		  <comment>
			<para>WfiAnalysis parallels MorphoSyntacticItem in the lexical database. Allowing MSFeatures here allows the user to easily convert a wordform to a subentry. This also supports S2W in that a user may know the features that a wordform bears but not its component parts (e.g may know that it's plural without knowing what the plural morpheme is). Additionally, in the case of suppletion, there may not be a morpheme to identify.</para>
		  </comment>
		</owning>
		<rel num="5" id="Stems" card="col" sig="LexEntry">
		  <comment>
			<para>In a thorough analysis this attribute will not be used. However, if the linguist wishes to only analyze stems this is an easy way to accomplish this.</para>
		  </comment>
		</rel>
		<owning num="6" id="Derivation" card="atomic" sig="MoDeriv"/>
		<owning num="10" id="Meanings" card="col" sig="WfiGloss"/>
		<owning num="11" id="MorphBundles" card="seq" sig="WfiMorphBundle"/>
		<rel num="12" id="CompoundRuleApps" card="seq" sig="MoCompoundRule">
		  <comment>
			<para>Allows Morph Sketch Generator to extract example wordforms where a compound rule applied.</para>
		  </comment>
		</rel>
		<rel num="13" id="InflTemplateApps" card="seq" sig="MoInflAffixTemplate">
		  <comment>
			<para>Allows Morph Sketch Generator to extract example wordforms where an inflectional template is used.</para>
			<para>Changed from InflectionalTemplateApps.</para>
		  </comment>
		</rel>
		<rel num="14" id="Evaluations" card="col" sig="CmAgentEvaluation">
		  <comment>
			<para>Refers to either the Approves or Disapproves evaluations of various agents to indicate that the agent does or does not approve this analysis.</para>
		  </comment>
		</rel>
	  </props>
	</class>
	<class num="60" id="WfiGloss" abstract="false" abbr="glos" base="CmObject" depth="0">
	  <comment>
		<para>The WfiGloss class contains a meaning of the parent interpretation. For example, the senses in the parent interpretation might be 3S-Carry; the meanings could then be 'he carries', 'she carries', 'it carries'.</para>
	  </comment>
	  <props>
		<basic num="1" id="Form" sig="MultiUnicode"/>
	  </props>
	</class>
	<class num="62" id="WfiWordform" abstract="false" abbr="wfm" base="CmObject" depth="0" owner="none">
	  <comment>
		<para>The WfiWordform class contains information about an individual wordform, including its various analyses.</para>
	  </comment>
	  <props>
		<basic num="1" id="Form" sig="MultiUnicode">
		  <comment>
			<para>The form of the word. This is multiUnicode in order to allow the user to encode the wordform in more than one encoding (for example, in Japanese a word can be encoded in Kanji, Hiragana, Katakana or Romanji).</para>
		  </comment>
		</basic>
		<owning num="2" id="Analyses" card="col" sig="WfiAnalysis"/>
		<basic num="3" id="SpellingStatus" sig="Integer" min="0" max="2">
		  <comment>
			<para>The current status of a wordform (e.g. undecided, correct, incorrect). This will be used to display and allow the changing of a word's status in the concordance view of the translation editor.</para>
		  </comment>
		</basic>
		<basic num="4" id="Checksum" sig="Integer">
		  <comment>
			<para>We calculate a checksum based on the result string returned from the parser. If this value has changed from the last time, we file the new results. Otherwise, we leave the results alone.</para>
		  </comment>
		</basic>
	  </props>
	</class>
	<class num="64" id="WordFormLookup" abstract="false" abbr="wli" base="CmObject" depth="0">
	  <comment>
		<para>Renameed from WordformLookupItem for the Firebird Port.</para>
	  </comment>
	  <props>
		<basic num="1" id="Form" sig="String"/>
		<basic num="2" id="ThesaurusCentral" sig="Integer" min="0" max="32768"/>
		<rel num="3" id="ThesaurusItems" card="col" sig="CmPossibility"/>
		<basic num="4" id="AnthroCentral" sig="Integer" min="0" max="32768"/>
		<rel num="5" id="AnthroCodes" card="col" sig="CmAnthroItem"/>
	  </props>
	</class>
	<class num="65" id="WordformLookupList" abstract="false" abbr="wll" base="CmMajorObject" depth="1">
	  <props>
		<owning num="1" id="Wordforms" card="col" sig="WordFormLookup"/>
		<basic num="3" id="WritingSystem" sig="Unicode"/>
	  </props>
	</class>
	<class num="66" id="MoRuleMapping" abstract="true" abbr="rlmp" base="CmObject" depth="0">
	  <comment>
		<para>An abstract class for the various sorts of things that a processual affix can 'do' to its input, such as copying all or part of the input, adding phonetic material, or modifying part of the input. (Deleting part of the input is done by not mentioning in the output the PhContextOrVar corresponding to that portion of the Input.)</para>
		<para>No attributes are defined here. All subclasses implement a Content attribute, but not necessarily in the same way.</para>
	  </comment>
	  <props/>
	</class>
	<class num="68" id="MoInsertPhones" abstract="false" abbr="insrtphns" base="MoRuleMapping" depth="1">
	  <comment>
		<para>Indicates that a sequence of phonemes (possibly including a boundary marker) is to be inserted at this position. This is the typical way of adding 'plain' affixal material. Note that to the user, this sequence may appear to be simply a string in the encoding of the language.</para>
	  </comment>
	  <props>
		<rel num="1" id="Content" card="seq" sig="PhTerminalUnit">
		  <comment>
			<para>refers to an ordered seq of PhPhonemes and/or PhBdryMarkers (thus the signature is the superclass PhTerminalUnit).</para>
		  </comment>
		</rel>
	  </props>
	</class>
	<class num="69" id="MoInsertNC" abstract="false" abbr="insrtnc" base="MoRuleMapping" depth="1">
	  <comment>
		<para>Indicates that a natural class (the length of one phoneme, albeit perhaps incompletely instantiated, i.e. an archiphoneme) is to be inserted in the output at this point. The insertion of a natural class implies that the phonological component will sufficiently instantiate the inserted archiphoneme as to render it an unambiguous phoneme. This class is therefore irrelevant unless a phonological component has been implemented.</para>
	  </comment>
	  <props>
		<rel num="1" id="Content" card="atomic" sig="PhNaturalClass">
		  <comment>
			<para>refers to a PhNaturalClass to be added into the output at this position.</para>
		  </comment>
		</rel>
	  </props>
	</class>
	<class num="70" id="MoModifyFromInput" abstract="false" abbr="modfrominpt" base="MoRuleMapping" depth="1">
	  <comment>
		<para>Indicates that a portion of the input is to be copied over to the output, but modified by the addition (or change) of certain features. This would be useful for a simulfix, for example; or for reduplication with modification.</para>
	  </comment>
	  <props>
		<rel num="1" id="Content" card="atomic" sig="PhContextOrVar">
		  <comment>
			<para>refers to a PhContextOrVar from the input of the MoAffixProcess owning this object; the meaning is that the stretch of the input word matched by that PhContextOrVar is copied over to the output, but modified in accordance with the modification attribute. Typically, this will be a single phoneme, which is modified by the addition of one or two features (e.g. by being palatalized).</para>
		  </comment>
		</rel>
		<rel num="2" id="Modification" card="atomic" sig="PhNCFeatures">
		  <comment>
			<para>refers to an PhNCFeatures object, specifying the features to be added to the phonemes matched by the content to give a portion of the output.</para>
		  </comment>
		</rel>
	  </props>
	</class>
	<class num="72" id="MoDerivTrace" abstract="true" abbr="drvtntrc" base="CmObject" depth="0">
	  <comment>
		<para>This is an abstract class, which subsumes various kinds of trace structures.</para>
		<para>The assumption is that a derivation is a sequence of stratum applications (MoStratumApps), and that each stratum application is a sequence of derivational affix applications (MoDerivationalAffixes, possibly an inflectional template application (MoInflTemplateApp), and (when they are implemented) a sequence of phonological rule applications (MoPhonolRuleApps), in that order. (The ordering assumption would need to be modified to allow for cyclic phonological rule application.)</para>
		<para>Renamed from MoDerivationTrace for the Firebird Port.</para>
	  </comment>
	  <props>
		<basic num="1" id="OutputForm" sig="MultiUnicode">
		  <comment>
			<para>owns a string in the encoding of this level, representing the form resulting from attaching an affix, applying an inflectional affix slot, or applying a phonological rule. However, this attr is overridden, and defined as a virtual attr, in the classes MoStratumApp and MoAffixTemplateApp.</para>
			<para>The parallel attr for output morphosyntactic properties is defined in the subclasses, because some of those subclasses change the morphosyntactic properties of the word (derivational affixes), some do not (inflectional affixes and templates, and phonological rules), while for strata application, the output MSA is the output MSA of the last trace object it owns.</para>
		  </comment>
		  <notes>
			<para>The parallel attr for output morphosyntactic properties is defined in the subclasses, because some of those subclasses change the morphosyntactic properties of the word (derivational affixes), some do not (inflectional affixes and templates, and phonological rules), while for strata application, the output MSA is the output MSA of the last trace object it owns.</para>
		  </notes>
		</basic>
	  </props>
	</class>
	<class num="73" id="MoCompoundRuleApp" abstract="false" abbr="cmpdruleapp" base="MoDerivTrace" depth="1">
	  <comment>
		<para>This represents the application of a single MoCompoundRule, i.e. the morphological combination of any two stems. The stems are represented as two stems in the lexicon. Any further affixation is assumed to be attached to the head member of the compound, if this is an endocentric compound (i.e. the rule is of the class MoEndocentricCompound). If this is an exocentric compound (the rule is of the class MoExocentricCompound), then further affixation is applied to the entire word. Any phonological rules of the appropriate strata (the stratum of the compounding rule and all higher strata) will be applied.</para>
		<para>An alternative to having the members of the compound be stems, would be to allow the members to be MoDerivation objects. This would allow words or stems which were not stored in the lexicon. In their present form, MoDerivations are intended to contain a derivation beginning with an underlying form and ending at a surface form. If they could also be used inside compounds, the final form would usually be of a non-surface stratum.</para>
	  </comment>
	  <props>
		<rel num="1" id="LeftForm" card="atomic" sig="MoStemAllomorph">
		  <comment>
			<para>LeftForm: refers to a form (Wordform? MoStemAllomorph?), that of the left-hand member of the compound.</para>
		  </comment>
		</rel>
		<rel num="2" id="RightForm" card="atomic" sig="MoStemAllomorph">
		  <comment>
			<para>RightForm: refers to a form (Wordform? MoStemAllomorph?), that of the right-hand member of the compound.</para>
		  </comment>
		</rel>
		<rel num="3" id="Linker" card="atomic" sig="MoAffixAllomorph">
		  <comment>
			<para>refers to an MoAffixAllomorph, that of the linker between the two parts of the compound. If there is no linker, this attr is none.</para>
		  </comment>
		</rel>
	  </props>
	</class>
	<class num="74" id="MoDerivAffApp" abstract="false" abbr="drvtnlaffapp" base="MoDerivTrace" depth="1">
	  <comment>
		<para>This represents the application of a single derivational affix to a stem.An assumption here is that there are no instances where two affixes must attach at the same time to a stem. This corresponds to the " Binary Branching Hypothesis" (Aronoff 1976, Scalise 1986: 146-151), which is generally accepted as correct. (Circumfixes would be considered to be a single affix which happens to wrap around the stem, not the simultaneous attachment of a prefix and a suffix.)</para>
		<para>Renamed from MoDerivationalAffixApp for the Firebird Port</para>
	  </comment>
	  <props>
		<rel num="1" id="AffixForm" card="atomic" sig="MoAffixAllomorph">
		  <comment>
			<para>refers to the MoAffixAllomorph, giving the phonetic form of the affix.</para>
		  </comment>
		</rel>
		<rel num="2" id="AffixMsa" card="atomic" sig="MoDerivAffMsa">
		  <comment>
			<para>refers to an MoDerivationalAffixMsa, giving the morphosyntactic information about the affix.</para>
		  </comment>
		</rel>
		<owning num="3" id="OutputMsa" card="atomic" sig="MoDerivStepMsa">
		  <comment>
			<para>owns an MoDerivationalStepMsa, giving the morphosyntactic information resulting from attaching the derivational affix.</para>
		  </comment>
		</owning>
	  </props>
	</class>
	<class num="75" id="MoInflAffixSlotApp" abstract="false" abbr="inflaffsltapp" base="MoDerivTrace" depth="1">
	  <comment>
		<para>This represents the application of a slot in an inflectional affix template to a stem. Note that there is no class for the attachment of an inflectional affix (which would be parallel to the class MoDerivationalAffixApp). The reason is that sufficient information is contained in the application of the slot.</para>
	  </comment>
	  <props>
		<rel num="1" id="Slot" card="atomic" sig="MoInflAffixSlot">
		  <comment>
			<para>refers to an MoInflAffixSlot in the MoInflAffixTemplate pointed to by the Template attr of my owner.</para>
		  </comment>
		</rel>
		<rel num="2" id="AffixForm" card="atomic" sig="MoAffixForm">
		  <comment>
			<para>refers to an MoAffixForm, the allomorph of the inflectional affix which was attached.</para>
			<para>If the application of this slot results in an implicit zero affix (because none of the MoInflectionalAffixMsas belonging to this MoInflAffixSlot matched the InflectionalFeatures of the owning MoDerivation), this AffixForm will be none.</para>
		  </comment>
		</rel>
		<rel num="3" id="AffixMsa" card="atomic" sig="MoInflAffMsa">
		  <comment>
			<para>refers to an MoInflectonalAffixMsa, the inflectional affix which was attached. Note that this MSA does not result in any change to the MSA of the word.</para>
			<para>As with the AffixForm attr, if the application of this slot results in an implicit zero affix (because none of the MoInflectionalAffixMsas belonging to this MoInflAffixSlot matched the InflectionalFeatures of the owning MoDerivation), this AffixMsa attr will be none.</para>
		  </comment>
		</rel>
	  </props>
	</class>
	<class num="76" id="MoInflTemplateApp" abstract="false" abbr="infltmpltapp" base="MoDerivTrace" depth="1">
	  <comment>
		<para>This represents the application of an MoInflAffixTemplate to a stem.</para>
	  </comment>
	  <props>
		<rel num="1" id="Template" card="atomic" sig="MoInflAffixTemplate">
		  <comment>
			<para>refers to the MoInflAffixTemplate whose application this trace structure represents.</para>
		  </comment>
		</rel>
		<owning num="2" id="SlotApps" card="seq" sig="MoInflAffixSlotApp">
		  <comment>
			<para>owns an ordered seq of MoInflAffixSlotApps, representing the sequence of inflectional affix slots belonging to this template that were applied in the derivation.</para>
			<para>An alternative to having this attr and a separate class for slot applications, would be to have an attr here for inflectional affix applications themselves, bypassing the "middleman." The distinction between slot applications and the attachment of a particular affix belonging to a slot is that if no affix in a particular slot applies, the effect is that of an implicit zero affix. Under this alternative, there would thus be no indication that the slot in question had been tried. It seems better to have this attr record the slot applications, on the assumption that one wants to know if there was an implicit zero affix.</para>
			<para>I have defined this as an ordered seq, but it would be possible to derive the ordering from the order of the MoInflAffixSlots in the Slots attr of the MoInflAffixTemplate of this template application. However, this would not work if the user had changed the order of slots since this derivation was created.</para>
		  </comment>
		</owning>
	  </props>
	</class>
	<class num="77" id="MoPhonolRuleApp" abstract="false" abbr="phrulapp" base="MoDerivTrace" depth="1">
	  <comment>
		<para>This represents the application of a single phonological rule to a stem. Inasmuch as phonological rules are not defined in this document as yet, this is a placeholder for a future class.</para>
	  </comment>
	  <props>
		<rel num="1" id="Rule" card="atomic" sig="CmObject">
		  <comment>
			<para>refers to the phonological rule (class to be defined) whose application this trace structure represents</para>
		  </comment>
		</rel>
		<basic num="2" id="VacuousApp" sig="Boolean">
		  <comment>
			<para>Boolean; true means the rule applied vacuously, false means it made some change to the phonetic form to which it applied. The point of having this attr is for display purposes: it allows the user to quickly tell whether a rule made a change to its input.</para>
			<para>This could be defined either as an owning attr or as a virtual attr (the latter would test for equality of the vInputForm and OutputForm attrs).</para>
			<para>The alternative to having this attr would be to use a special mark in the OutputForm of this class (see definition of this attr in MoDerivationTrace) when a phonological rule applies vacuously. But that wouldn’t work if another MoDerivationTrace’s InputForm needs to refer to the OutputForm of this rule application.</para>
		  </comment>
		  <notes>
			<para>This could be defined either as an owning attr or as a virtual attr (the latter would test for equality of the vInputForm and outputForm attrs).The alternative to having this attr would be to use a special mark in the outputForm of this class (see definition of this attr in MoDerivationTrace) when a phonological rule applies vacuously. But that wouldn't work if another MoDerivationTrace's inputForm needs to refer to the outputForm of this rule application.</para>
		  </notes>
		</basic>
	  </props>
	</class>
	<class num="78" id="MoStratumApp" abstract="false" abbr="strapp" base="MoDerivTrace" depth="1">
	  <comment>
		<para>This represents the application of a single stratum (rule block) to a stem, including affixation and/or phonological rules.</para>
	  </comment>
	  <props>
		<rel num="1" id="Stratum" card="atomic" sig="MoStratum">
		  <comment>
			<para>refers to the MoStratum whose application this trace structure represents.</para>
		  </comment>
		</rel>
		<owning num="2" id="CompoundRuleApps" card="seq" sig="MoCompoundRuleApp">
		  <comment>
			<para>owns an ordered seq of MoCompoundRuleApp, representing the application of compound rules belonging to this stratum. The order is the order of application in derivation (which may be the reverse of the order in parsing).</para>
		  </comment>
		</owning>
		<owning num="3" id="DerivAffApp" card="seq" sig="MoDerivAffApp">
		  <comment>
			<para>Owns an ordered seq of MoDerivationalAffixApp, representing the attachment of derivational affixes belonging to this stratum. The order is the order of application in derivation (which may be the reverse of the order in parsing).</para>
			<para>Changed from DerivationalAffixApps.</para>
		  </comment>
		</owning>
		<owning num="4" id="TemplateApp" card="atomic" sig="MoInflTemplateApp">
		  <comment>
			<para>owns an MoInflAffixTemplateApp, representing the application of an MoInflAffixTemplate belonging to this stratum and matching the InflectionClass of the MoStemMsa at the point of application.</para>
		  </comment>
		</owning>
		<owning num="5" id="PRuleApps" card="seq" sig="MoPhonolRuleApp">
		  <comment>
			<para>owns an ordered seq of MoPhonolRuleApp, representing the application of the phonological rules of this stratum. Note that the fact that this attr belongs to the MoStratumApp precludes modeling cyclic application. That restriction could easily be lifted. The order is the order of application in derivation (which may be the reverse of the order in parsing).</para>
		  </comment>
		</owning>
	  </props>
	</class>
	<class num="80" id="PhContextOrVar" abstract="true" abbr="conorvar" base="CmObject" depth="0">
	  <comment>
		<para>Under Cellar1, this would be an OrSignature. Since Cellar2 lacks OrSignatures, this is instead a superclass for phonetic contexts and variables. (Morphological rules of the type advocated e.g. by Aronoff (1976) require both, in order to match both a specific part of a stem and the remainder of the stem; phonological rules of the SPE type only require phonetic contexts.)</para>
	  </comment>
	  <notes>
		<para>This class and its subclasses give a regular expression notation. They are used in the environments of phonological rules, and in the input and output of morphological and phonological rules. Since regular expressions are ubiquitous in NLP (the right-hand side of phrase structure rules, for example), it would ideally not be necessary to define classes for the elements of regular expressions. Instead, they would be a built-in possibility for attribute signatures (along with atomic and sequence attrs). The difficulty in generalizing the regular expression notation using classes, is that of ensuring that the 'fillers' belong to the appropriate model. For example, it should not be possible to mix contexts referring to phonological and morphosyntactic features.</para>
	  </notes>
	  <props/>
	</class>
	<class num="81" id="PhPhonContext" abstract="true" abbr="pctx" base="PhContextOrVar" depth="1">
	  <comment>
		<para>An abstract superclass of various kinds of contexts, which together encode regular expressions over an alphabet of PhNaturalClasses, strings, phonemes, and boundary markers (used in e.g. the LeftPhoneEnv and RightPhoneEnv attrs of PhEnvironment).</para>
		<para>Renamed from PhPhonologicalContext for the Firebird Port.</para>
	  </comment>
	  <props>
		<basic num="1" id="Name" sig="MultiUnicode"/>
		<owning num="2" id="Description" card="atomic" sig="StText"/>
	  </props>
	</class>
	<class num="82" id="PhIterationContext" abstract="false" abbr="itrtncontxt" base="PhPhonContext" depth="2">
	  <comment>
		<para>A PhIterationContext represents a context that can be iterated, that is, which can appear adjacent from M to N times. This encompasses Kleene star (0 to infinite number of times) and the '+' notation commonly used in Unix regular expressions (1 to infinite number of times), as well as the sorts of 'between one and three' contexts commonly used in SPE to refer to consonant clusters.More modern theories of phonology dispense with iteration contexts in favor of syllable structure, feet, etc.</para>
	  </comment>
	  <props>
		<basic num="1" id="Minimum" sig="Integer">
		  <comment>
			<para>an Integer (defaults to zero)</para>
		  </comment>
		</basic>
		<basic num="2" id="Maximum" sig="Integer">
		  <comment>
			<para>an Integer (defaults to infinite; note that there needs to be a way to display and set a value of " infinity" )</para>
		  </comment>
		</basic>
		<rel num="3" id="Member" card="atomic" sig="PhPhonContext">
		  <comment>
			<para>a PhPhonologicalContext (but not normally another PhIterationContext)</para>
		  </comment>
		</rel>
	  </props>
	</class>
	<class num="83" id="PhSequenceContext" abstract="false" abbr="seqcontxt" base="PhPhonContext" depth="2">
	  <comment>
		<para>A PhSequenceContext represents a sequence of other contexts (commonly represented by concatenation).</para>
	  </comment>
	  <props>
		<rel num="1" id="Members" card="seq" sig="PhPhonContext">
		  <comment>
			<para>an ordered seq of PhPhonologicalContext (but not normally another PhSequenceContext)</para>
		  </comment>
		</rel>
	  </props>
	</class>
	<class num="84" id="PhSimpleContext" abstract="true" abbr="simcontxt" base="PhPhonContext" depth="2">
	  <comment>
		<para>A PhSimpleContext represents the 'atoms' of phonetic regular expressions, analogous to terminal nodes in phrase structure rules. The subclasses define simple contexts in terms of natural classes (= sets of phonemes), phonemes, and boundary markers. It would also be possible to define a subclass for defining contexts in terms of strings, bypassing the need for translating strings into sequences of phonemes. As a linguist, I have avoided that, butAttributes:None defined here. All subclasses define a featureStructure attr, but they do so differently for each class.</para>
	  </comment>
	  <props/>
	</class>
	<class num="85" id="PhSimpleContextBdry" abstract="false" abbr="smplectxtbdry" base="PhSimpleContext" depth="3">
	  <props>
		<rel num="1" id="FeatureStructure" card="atomic" sig="PhBdryMarker"/>
	  </props>
	</class>
	<class num="86" id="PhSimpleContextNC" abstract="false" abbr="simcontxtnc" base="PhSimpleContext" depth="3">
	  <comment>
		<para>Used for natural classes (sets of phonemes).</para>
	  </comment>
	  <props>
		<rel num="1" id="FeatureStructure" card="atomic" sig="PhNaturalClass"/>
		<rel num="2" id="PlusConstr" card="seq" sig="PhFeatureConstraint">
		  <comment>
			<para>Refers to a collection seq of PhFeatureConstraint. The use of a plusConstraint only makes sense if there are two or more contexts in a rule that make use of the same constraint. If two such constraints occur in the environment of the rule (treating the input as part of the environment), then the feature referred to by the constraint is required to have the same value in every place where the word matches the pattern. For example, if a plusConstraint for the feature voiced appears on two adjacent consonant contexts in a rule, then the word being matched must have two adjacent consonants with identical voicing. If one of the constraints is in the environment and one in the output of the rule, then the effect is that of a rule of assimilation: in the form output by the rule, the phoneme affected by the rule will have the same value as the value on the phoneme matched by the environment.This attribute is not intended to be implemented immediately, but is included here for completeness (since it is apparently difficult to add new attributes once a COM interface has been defined).Note that although this attr is defined as a collection seq (not an ordered seq), the order is assumed to be stable. Otherwise the labels used in SPE-style rules would be subject to change. On the other hand, the use of a seq attr here may be overkill; from a linguistic standpoint, a single constraint (plus or minus) might be adequate.</para>
			<para>Renamed from PlusConstraints for the Firebird port.</para>
		  </comment>
		</rel>
		<rel num="3" id="MinusConstr" card="seq" sig="PhFeatureConstraint">
		  <comment>
			<para>refers to a collection seq of PhFeatureConstraints; see discussion under the plusConstraints attr. A feature in question is required to have opposite value from a plusConstraint elsewhere in the rule, and thus makes sense only if a constraint with the same value appears elsewhere in the rule.See implementation comments under plusConstraints.</para>
			<para>Changed from MinusConstraints for the Firebird Port.</para>
		  </comment>
		</rel>
	  </props>
	</class>
	<class num="87" id="PhSimpleContextSeg" abstract="false" abbr="smplectxtseg" base="PhSimpleContext" depth="3">
	  <comment>
		<para>Used for segments (phonemes).</para>
	  </comment>
	  <props>
		<rel num="1" id="FeatureStructure" card="atomic" sig="PhPhoneme">
		  <comment>
			<para>Allows the user to write phonological rules that are sensitive to a particular phoneme (as opposed to a class of phonemes).</para>
		  </comment>
		</rel>
	  </props>
	</class>
	<class num="88" id="PhVariable" abstract="false" abbr="var" base="PhContextOrVar" depth="1">
	  <comment>
		<para>This represents a variable in morphological rules (see the input and output attrs of MoAffixProcess). A variable corresponds to '.*' in Unix-style regular expressions, i.e. a sequence of zero or more items (in this case, phonemes and/or boundary markers). They are usually shown by an uppercase letter, e.g. 'X'.Attributes:None.</para>
	  </comment>
	  <props/>
	</class>
	<class num="89" id="PhPhonemeSet" abstract="false" abbr="phnmeset" base="CmObject" depth="0">
	  <comment>
		<para>This holds a set of phonemes and boundary markers which belong to a certain " level." The reason for having a special object to hold such a set, rather than storing the phonemes individually in an attr of the class MoStratum, is that several strata may use the same set of phonemes.</para>
	  </comment>
	  <props>
		<basic num="1" id="Name" sig="MultiUnicode"/>
		<owning num="2" id="Phonemes" card="col" sig="PhPhoneme">
		  <comment>
			<para>collection seq of PhPhoneme.</para>
		  </comment>
		</owning>
		<owning num="3" id="BoundaryMarkers" card="col" sig="PhBdryMarker">
		  <comment>
			<para>collection seq of PhBdryMarker</para>
		  </comment>
		</owning>
		<basic num="4" id="Description" sig="MultiString"/>
	  </props>
	</class>
	<class num="90" id="PhTerminalUnit" abstract="true" abbr="termunit" base="CmObject" depth="0">
	  <comment>
		<para>assumption here is that there is a way to convert between the representation of the form of a WfiWordform as a string in some encoding, and a sequence of phonemes (and perhaps boundary markers). How straightforward this method is depends on the orthography, and on some basic decisions as to how linguistically true the translation into phonemes is intended to be. See the codes attr for some discussion.</para>
	  </comment>
	  <props>
		<basic num="1" id="Name" sig="MultiUnicode">
		  <comment>
			<para>a string, often a single character or a single base character plus some diacritics.</para>
		  </comment>
		</basic>
		<basic num="2" id="Description" sig="MultiString"/>
		<owning num="3" id="Codes" card="seq" sig="PhCode">
		  <comment>
			<para>a collection of PhCodes (which amounts to a seq of strings), each in a single encoding (but not perhaps all in the same encoding). Each string is a representation of the phoneme or boundary marker in that encoding.</para>
		  </comment>
		  <notes>
			<para>There is not guaranteed to be a unique representation of a phoneme in a single encoding. For example, in Spanish the strings 'c' (in certain contexts), 'qu', and 'k' (in a handful of words) represent the /k/ phoneme. One implication of this is that the translation from phoneme to string will not be unique: the translation may be context sensitive, as in Spanish, or it could be indeterminate, as in English orthography. A work-around for the situation in which the translation is context-sensitive, is to treat the two strings as if they were two different phonemes (which will both happen to belong to the same natural classes, i.e. PhNCSegments). Capitalization provides another example of this problem, since a single phoneme will be represented by both upper- and lower-case letters.Likewise, there is not guaranteed to be a unique phoneme for a given string. There are at least two ways this form of uniqueness might be violated. First, a single string might stand for two or more phonemes, depending on the context. For example, in (Latin American) Spanish the string 'c' represents the phoneme /s/ before a front vowel, and the phoneme /k/ elsewhere. Second, a sequence of letters might be ambiguous in terms of its division into strings representing phonemes. For example, in English the letters 'sh' can represent a single phonological unit, as in the word 'ship'; or they may represent two units, as in 'mishap'.Provided the departures from biuniqueness are predictable (as in Spanish, but not in English), it is possible to provide a fairly simple translator between the two representations (a finite state transducer, for example). Conceptually, it would handle simple rewrite rules like the following:'c' /s/ / __ i, e /k/ / __'qu' /k/ __ i, e'z' /s/ I have not specified in these examples whether the symbols in the environments are phonemes or strings. Note that it is necessary to define the positions in which 'qu' represents /k/ (or alternatively, where 'c' represents /k/), in order to preserve biuniqueness. (Otherwise, the translation of /k/ would be ambiguous.) The translation between /s/ and 'z', on the other hand, does not require that an environment be stated. The general guideline is that there can be only one 'elsewhere' case for each translation, in both directions.Concerning the translation between phonemes and strings, see also http://intranet.sil.org/softwaredev/Projects/CELLARII/Design/ConceptualModel/Encodings/CLR2_EncodingRequirements.html - RcmEnc5.3. (This document is dated 27 January, 1998. Is there a more recent document that covers this?)</para>
		  </notes>
		</owning>
	  </props>
	</class>
	<class num="91" id="PhBdryMarker" abstract="false" abbr="bdrymrkr" base="PhTerminalUnit" depth="1">
	  <comment>
		<para>This represents a boundary marker, e.g. a morpheme boundary or a word boundary.There is no requirement that the user define any boundary markers.</para>
	  </comment>
	  <props/>
	</class>
	<class num="92" id="PhPhoneme" abstract="false" abbr="phme" base="PhTerminalUnit" depth="1">
	  <comment>
		<para>This represents a single phoneme. The exact meaning of the term 'phoneme' (e.g. whether biuniqueness is assumed) is not under focus here. For the purposes of this document, it is sufficient to treat units of the encoding which have some linguistic reality as if they were phonemes. One implication is that two different spellings of the same phoneme (e.g. Spanish 'c' and 'qu' for the phoneme /k/) correspond to one phoneme.It is likely that some attributes (such as a featural decomposition) will be added later, as needed for phonology applications. The back-references from the PhNaturalClasses are also likely to be important.</para>
	  </comment>
	  <props>
		<basic num="1" id="BasicIPASymbol" sig="String">
		  <comment>
			<para>This is the IPA symbol for the basic phonetic form of this phoneme. </para>
			<para>We use it to produce a first guess at the phonological features and the (English) description of this phoneme. </para>
			<para>We also show it in the Grammar Sketch.</para>
		  </comment>
		</basic>
		<owning num="2" id="Features" card="atomic" sig="FsFeatStruc">
		  <comment>
			<para>The Features attribute is how the user provides the phonological features of a phoneme (phonological segment).</para>
			<para>This means that the features contained in the FsFeatStruc must be from LangProject:PhFeatureSystem.</para>
		  </comment>
		</owning>
	  </props>
	</class>
	<class num="93" id="PhNaturalClass" abstract="true" abbr="natclass" base="CmObject" depth="0">
	  <comment>
		<para>An abstract class for the various kinds of natural classes. Note that the subclasses have several attrs in common (e.g. stratum), but that these attrs are defined differently in the various subclasses.Attributes: In addition to the attr given here, all subclasses define a segments attr, either as a ref or a virtual attr, depending on whether the subclass is defined intensionally or extensionally. If this class was generalized beyond phonology, the attr's name should be generalized, e.g. to members.</para>
	  </comment>
	  <notes>
		<para>In general, a phonological Natural Class is a set of phonemes that undergo similar sorts of phonological processes, or which condition similar processes. In classical generative phonology (the SPE model), a natural class was presumed to be specifiable by a small number of feature values. In feature geometry models of phonology (such as autosegmental phonology), a natural class is assumed to be specifiable by a feature node, i.e. by one or more feature values dominated exhaustively and exclusively by a single node. Natural classes defined intensionally are represented here by the subclass PhNCFeatures. Natural classes may also be defined extensionally, by simply listing their members, using the subclass PhNCSegments.These classes may be more generally useful, and might belong in the Feature System model, rather than here.</para>
	  </notes>
	  <props>
		<basic num="1" id="Name" sig="MultiUnicode"/>
		<basic num="3" id="Description" sig="MultiString"/>
		<basic num="4" id="Abbreviation" sig="MultiUnicode"/>
	  </props>
	</class>
	<class num="94" id="PhNCFeatures" abstract="false" abbr="ncfts" base="PhNaturalClass" depth="1">
	  <comment>
		<para>A natural class picked out by a (small) number of feature values (an intensional definition). In classical generative phonology (e.g. SPE = Chomsky and Halle 1968), this was the only way to define a natural class.If this class is generalized beyond phonology, an appropriate name might be NCIntensional.</para>
	  </comment>
	  <props>
		<owning num="1" id="Features" card="atomic" sig="FsFeatStruc">
		  <comment>
			<para>owns an FsFeatStruc, specifying the feature values which characterize this natural class. The meaning is that any phoneme which includes (N.B.: not unifies with) the specified feature values matches this natural class.</para>
		  </comment>
		  <notes>
			<para>vSegments: a virtual attr returning a collection seq of PhPhoneme which are picked out by the features of this natural class.</para>
		  </notes>
		</owning>
	  </props>
	</class>
	<class num="95" id="PhNCSegments" abstract="false" abbr="ncssegmts" base="PhNaturalClass" depth="1">
	  <comment>
		<para>A natural class picked out by specifying the segments which are members (i.e. an extensional definition). This was not an option in classical generative phonology (e.g. SPE = Chomsky and Halle 1968), and opens the possibility of abuse, i.e. setting up unnatural natural classes. It is included here to support the stealth-to-wealth process by letting the user set up a preliminary natural class based on intuitions. There should therefore be a method to help the user change an object of this class to the class PhNCFeatures.If this class is generalized beyond phonology, an appropriate name might be NCExtensional.</para>
	  </comment>
	  <props>
		<rel num="1" id="Segments" card="col" sig="PhPhoneme">
		  <comment>
			<para>refers to a collection seq of PhPhoneme, which are interpreted as the members of this class.</para>
		  </comment>
		</rel>
	  </props>
	</class>
	<class num="96" id="PhFeatureConstraint" abstract="false" abbr="ftconstr" base="CmObject" depth="0">
	  <comment>
		<para>This class appears here for purposes of future development; it is not intended to be implemented immediately. It will serve for constraints requiring agreement or disagreement with respect to a single feature or a set of features all dominated by a single nonterminal node (e.g. the set of features under a 'place' node), and for rules of assimilation and dissimilation. It resembles the use of alpha variables in SPE, and the use of linking conventions in autosegmental phonology.In the SPE convention, the features within a given rule which are meant to agree or disagree are labeled consecutively with Greek letters (with the letters being preceded by a minus sign for disagreement). This requires some mechanism in the rule itself for labeling constraints; the labels would appear as part of the PhFeatureConstraints, but would not actually represent an attribute of the constraints. In autosegmental phonology, (positive) PhFeatureConstraints within a rule are joined by a line (and must obey certain adjacency constraints). Negative constraints as such do not exist in autosegmental phonology; dissimilation is instead seen as the result of unlinking, followed by the insertion of a default feature value.This class may be more generally useful, e.g. for person/number agreement in syntax. In that case, this class should probably be defined in the Feature System model, rather than here.</para>
	  </comment>
	  <props>
		<rel num="1" id="Feature" card="atomic" sig="FsFeatDefn">
		  <comment>
			<para>refers to an FsFeatureDefnPhFeatureNode, the feature with respect to which the constraint ensures agreement (or disagreement).The use of an atomic attr, rather than a seq attr, emulates to a certain extent the insight of autosegmental phonology and feature geometry that a rule can change (or refer to in the environment) only a single feature node. Note however that the fact that the feature can be a nonterminal feature (an FsComplexFeature), allows agreement with respect to a number of features dominated by a single node (e.g. a place of articulation feature, which might dominate the features labial, coronal, and back).</para>
		  </comment>
		</rel>
	  </props>
	</class>
	<class num="97" id="PhEnvironment" abstract="false" abbr="phen" base="CmObject" depth="0">
	  <comment>
		<para>This represents a pairing of left and right contexts for an allomorph or a phonological rule. Any given allomorph or rule can have a sequence of such pairings, although in general the goal of the analysis will be to reduce the number of pairs to one.PhEnvironment objects are owned in the PhPhonologicalData object., and referred to by the PhoneEnv attr of MoForms (allomorphs) and by the (to-be-designed) phonological rules.</para>
	  </comment>
	  <props>
		<basic num="1" id="Name" sig="MultiUnicode"/>
		<basic num="2" id="Description" sig="MultiString"/>
		<rel num="4" id="LeftContext" card="atomic" sig="PhPhonContext"/>
		<rel num="5" id="RightContext" card="atomic" sig="PhPhonContext"/>
		<basic num="6" id="AMPLEStringSegment" sig="Unicode">
		  <comment>
			<para>This is for storing AMPLE and Shoebox (converted to AMPLE) info about phonetic environments. This will probably be eventually deleted when we decide what to do with Shoebox/AMPLE import and relationship to the LexEntry legacy information.</para>
		  </comment>
		</basic>
		<basic num="8" id="StringRepresentation" sig="String">
		  <comment>
			<para>This simple string representation of the phonetic environment is parsed by specialized field editor for use by AMPLE. For Phase 1 implementation. Phase 2 will use Left and Right contexts.</para>
		  </comment>
		</basic>
	  </props>
	</class>
	<class num="98" id="PhCode" abstract="false" abbr="phme" base="CmObject" depth="0">
	  <comment>
		<para>a representation of the phoneme or boundary marker in a particular encoding.</para>
		<para>eg. in English, the phoneme /f/ has the Codes: ph, f and gh.</para>
	  </comment>
	  <props>
		<basic num="1" id="Representation" sig="MultiUnicode">
		  <comment>
			<para>Put something here. </para>
		  </comment>
		</basic>
	  </props>
	</class>
	<class num="99" id="PhPhonData" abstract="false" abbr="pdat" base="CmObject" depth="0" singleton="true">
	  <comment>
		<para>This is the ultimate owner of phonological data, parallel to the MoMorphologicalData object in the Morphology model. In particular, PhPhonemeSets, PhEnvironments, and PhNaturalClasses are owned here. The reason for the ownership of these objects residing here, rather than in the MoForm (allomorphs) or phonological rules where they are used, is to allow for their re-use. For example, a step in going from an allomorph-based description to a phonological rule-based description is to find all the allomorphs that have similar environments. This step is expedited if the environments are re-used (since they will be identical). Even if they are not identical, the fact that they all reside in one location makes them easier to search for similar environments.</para>
		<para>Renamed from PhPhonologicalData for the Firebird Port.</para>
	  </comment>
	  <props>
		<owning num="1" id="PhonemeSets" card="seq" sig="PhPhonemeSet">
		  <comment>
			<para>owns a collection of PhPhonemeSets, describing the phonemic inventory of the language. The reason for allowing this to be a collection (rather than atomic) is to allow for phonological descriptions at multiple levels (strata),</para>
		  </comment>
		</owning>
		<owning num="2" id="Environments" card="seq" sig="PhEnvironment"/>
		<owning num="3" id="NaturalClasses" card="seq" sig="PhNaturalClass">
		  <comment>
			<para>Change this here.</para>
		  </comment>
		</owning>
		<owning num="4" id="Contexts" card="seq" sig="PhContextOrVar">
		  <comment>
			<para>Change this here.</para>
		  </comment>
		</owning>
		<owning num="5" id="FeatConstraints" card="seq" sig="PhFeatureConstraint">
		  <comment>
			<para>The feature constraints are what allow us to use alpha notation in phonological rules (to deal with things like assimilation to place of articulation).</para>
			<para>It is a sequence so we can know the alpha value (is it alpha, beta, gamma, or delta, say).</para>
			<para>The user need never see these as a list to be edited or maintained by hand.</para>
			<para>The UI can show them as greek letters in phonological rule displays.</para>
		  </comment>
		</owning>
		<owning num="6" id="PhonRuleFeats" card="atomic" sig="CmPossibilityList">
		  <comment>
			<para>The rule features are a way to limit the application of rules, either by excluding or requiring these "features."</para>
			<para>The CmPossibilityList contains zero or more PhPhonRuleFeat classes.</para>
			<para>These refer to a CmObject, where that CmObject would probably be a MoInflClass (e.g. a conjugation class), an FsSymFeatVal (e.g. feminine gender), or a CmPossibility (for an exception "feature").</para>
		  </comment>
		</owning>
		<owning num="7" id="PhonRules" card="seq" sig="PhSegmentRule">
		  <comment>
			<para>These are the ordered sequence of phonological rules. They are given in the order in which they are to be applied.</para>
		  </comment>
		</owning>
	  </props>
	</class>
	<class num="100" id="MoDeriv" abstract="false" abbr="mder" base="CmObject" depth="0">
	  <comment>
		<para>This represents the derivation of a word (or stem), i.e. the relationship between a 'surface' word and the stem, any derivational affixes, and the morphosyntactic inflectional features. A derivation gives the derivational order of attachment of affixes, application of compounding rules, and the application of phonological (morphophonemic and/or allophonic) rules. (However, phonological rules have not yet been defined for purposes of this specification.). In particular, the attr StratumApps contains the derivational order of strata, each of which in turn contains the order of attachment of affixes of that stratum.</para>
		<para>It is not clear whether this class is actually required. In particular, the StratumApps attr could instead be an attr on WfiAnalysis. But until that attr is added to WfiAnalysis, this class will serve. (Note that test cases may also require an attr pointing to their derivation.)</para>
		<para>Renamed from MoDerivation for the Firebird Port</para>
	  </comment>
	  <props>
		<rel num="1" id="StemForm" card="atomic" sig="MoStemAllomorph">
		  <comment>
			<para>refers to an MoStemAllomorph, a stem found in the lexicon.</para>
		  </comment>
		  <notes>
			<para>MM: [Previously, I had called this attr pInputForm. I changed the attr name to draw attention to the fact that this is just the stem, not any affixes.]</para>
		  </notes>
		</rel>
		<rel num="2" id="StemMsa" card="atomic" sig="MoStemMsa">
		  <comment>
			<para>refers to an MoStemMsa, a stem found in the lexicon. Note that this object and the allomorph pointed to by the StemForm must belong to the same LexEntry.</para>
		  </comment>
		  <notes>
			<para>MM: Previously, I had called this attr pInputMsa; see discussion of pStemForm above.</para>
		  </notes>
		</rel>
		<owning num="3" id="InflectionalFeats" card="atomic" sig="FsFeatStruc">
		  <comment>
			<para>Owns (but see below) an FsFeatStruc giving the inflectional features (to be) realized in this derivation.</para>
			<para>It is not clear whether this should be an owning or virtual attr. If derivations are always owned by some higher object that could logically hold such a feature structure (e.g. a test case or a cell in a paradigm), then this attr should just return that feature structure.</para>
			<para>Changed from InflectionalFeatures.</para>
		  </comment>
		</owning>
		<owning num="4" id="StratumApps" card="seq" sig="MoStratumApp">
		  <comment>
			<para>owns an ordered seq of MoStratumApp structures, representing the sequence of applications of strata (i.e. of the affixes and phonological rules of those strata) to an underlying form. The order is from the deepest stratum to the shallowest.</para>
		  </comment>
		</owning>
	  </props>
	</class>
	<class num="101" id="MoAlloAdhocProhib" abstract="false" abbr="acp" base="MoAdhocProhib" depth="1">
	  <comment>
		<para>This is intended to capture co-occurrence restrictions between allomorphs which cannot be (or has not yet been) captured using morphosyntactic or phonological restrictions.</para>
		<para>There are some problems with this class as it stands. The use of the value Anywhere in the Adjacency attr serves to constrain any two or more allomorphs from cooccurring in a single word, whereas the use of the other possibilities in that attr only serves to constrain a set of two or more allomorphs from cooccuring with a single allomorph. This inconsistency could be eliminated by making Anywhere work like the other possibilities (but that would make it less useful), or by replacing the single Allomorphs attr with two attrs, one for one set of allomorphs, and one for another set. The co-occurrence restriction would then be between any allomorph from the first set and any allomorph from the second (and the meaning of the values SomewhereToLeft and SomewhereToRight would be clarified). This would of course have the disadvantage of making this class non-parallel to the class MoMorphemeAdhocCoProhibition.</para>
		<para>Another problem with this class is that there is no way to constrain what sorts of things can occur between the allomorphs with any of the values Anywhere, SomewhereToLeft and SomewhereToRight. For example, processes such as vowel harmony and nasal assimilation are often blocked by affixes with exceptional values for the features in question. This can be indicated by suitable phonological environments, but not by the use of an allomorph co-occurrence constraint.</para>
		<para>Was renamed from MoAllomorphAdhocCoProhibition for the Firebird Port.</para>
	  </comment>
	  <props>
		<rel num="1" id="Allomorphs" card="seq" sig="MoForm">
		  <comment>
			<para>refers to a seq of MoForm objects, the co-occurrence of which is ungrammatical. Usually, there will be exactly two such allomorphs. If there are three or more allomorphs, the intended meaning is that a word is ungrammatical in which all such morphemes appear (but the co-occurrence of only some of the morphemes is not prohibited). Having only one morpheme in this attribute should be flagged as a Warning, since such a restriction can do nothing.</para>
			<para>When the Adjacency attribute is 'Anywhere', the fact that this attribute is a seq, rather than a collection, is unimportant. But the order of allomorphs becomes important when the Adjacency attribute has any other value. Specifically, the order of the allomorphs in this attribute is interpreted as a left-to-right order.</para>
		  </comment>
		</rel>
		<rel num="2" id="FirstAllomorph" card="atomic" sig="MoForm"/>
		<rel num="3" id="RestOfAllos" card="seq" sig="MoForm">
		  <comment>
			<para>Changed from RestOfAllomorphs.</para>
		  </comment>
		</rel>
	  </props>
	</class>
	<class num="102" id="MoMorphAdhocProhib" abstract="false" abbr="acp" base="MoAdhocProhib" depth="1">
	  <comment>
		<para>This is intended to capture co-occurrence restrictions between morphemes which cannot be (or have not yet been) captured using morphosyntactic (or perhaps phonological) restrictions. The scope of the cooccurrence constraint is the entire word.</para>
		<para>The two or more morphemes participating in cooccurrence constraints are not constrained to be string-adjacent. However, it might be possible to restrict cooccurrence restrictions between exactly two morphemes to derivational order adjacency, i.e. to the last affix added. This would follow from Siegel's 'Adjacency Condition' (cited in Scalise 1986: 170).</para>
		<para>Renamed from MoMorphemeAdHocCoProhibition for the Firebird Port.</para>
	  </comment>
	  <props>
		<rel num="1" id="Morphemes" card="seq" sig="MoMorphSynAnalysis">
		  <comment>
			<para>refers to a collection seq of MoMorphoSyntaxAnalysis objects, the co-occurrence of which is ungrammatical. Usually, there will be exactly two such morphemes. If there are three or more morphemes, the intended meaning is that a word is ungrammatical in which all such morphemes appear (but the co-occurrence of only some of the morphemes is not prohibited). Having only one morpheme in this attribute should be flagged as a Warning, since such a restriction can do nothing.</para>
			<para>Note: we are assuming here that the user interface cannot simply prohibit constraints with a single morpheme, because they arise in the process of creating a constraint. (You cannot count to two until you've counted to one.)</para>
		  </comment>
		</rel>
		<rel num="2" id="FirstMorpheme" card="atomic" sig="MoMorphSynAnalysis"/>
		<rel num="3" id="RestOfMorphs" card="seq" sig="MoMorphSynAnalysis">
		  <comment>
			<para>Changed from RestOfMorphemes.</para>
		  </comment>
		</rel>
	  </props>
	</class>
	<class num="103" id="MoCopyFromInput" abstract="false" abbr="cfin" base="MoRuleMapping" depth="1">
	  <comment>
		<para>Indicates that a portion of the input is to be copied over to the output without modification.</para>
	  </comment>
	  <props>
		<rel num="1" id="Content" card="atomic" sig="PhContextOrVar">
		  <comment>
			<para>refers to a PhContextOrVar in MoAffixProcess.Input of the owner of this object; the meaning is that the stretch of the input word matched by that PhContextOrVar is copied over without alteration to the output.</para>
		  </comment>
		</rel>
	  </props>
	</class>
	<class num="105" id="WfiWordSet" abstract="false" abbr="wwst" base="CmObject" depth="0">
	  <props>
		<basic num="1" id="Name" sig="MultiUnicode"/>
		<basic num="2" id="Description" sig="MultiString"/>
		<rel num="4" id="Cases" card="col" sig="WfiWordform"/>
	  </props>
	</class>
	<class num="106" id="MoBinaryCompoundRule" abstract="false" abbr="mbcr" base="MoCompoundRule" depth="1">
	  <comment>
		<para>This is an abstract class (a subclass of MoCompoundRule), encompassing compounds where the branching is binary (most compounds are probably binary branching, although see the cautions in Fabb (1998) section 2.3). The two daughters are here referred to as the 'left' and 'right' constituent. Compounds of this class which contain more than two constituents must thus be built up recursively. Thus, manhole cover has the structure [[man hole] cover], rather than a flat structure.</para>
		<para>Note that there is no implication that the left- or right-hand elements of compounds are heads; headship is determined in MoEndocentricCompound.headLast.</para>
	  </comment>
	  <props>
		<owning num="1" id="LeftMsa" card="atomic" sig="MoStemMsa">
		  <comment>
			<para>owns an MoStemMsa, giving the morphosyntactic information about the left-hand member of this compound. If this MoStemMsa specifies a PartOfSpeech, then the left-hand member of this compound must belong to that part of speech. If this MoStemMsa specifies an FsFeatStruc, then the left-hand member of this compound must have (not unify with!) the features of that feature structure.</para>
			<para>Since the parts of speech are contained in an inheritance hierarchy, a question arises: if this MSA points to an abstract part of speech (verb, say), does a word with a more specific part of speech (transitive verb, say) match? In the absence of any reason to think it does not, I would suggest that reference to an abstract part of speech entails that more specific parts of speech are included. Otherwise, it is hard to imagine how one could use this attribute - it would be necessary to allow a collection of parts of speech, or else to have separate compound rule for each specific part of speech.</para>
		  </comment>
		</owning>
		<owning num="2" id="RightMsa" card="atomic" sig="MoStemMsa">
		  <comment>
			<para>owns an MoStemMsa, giving the morphosyntactic information about the right-hand member of this compound, in the same fashion as the LeftMsa attribute.</para>
		  </comment>
		</owning>
		<owning num="3" id="Linker" card="atomic" sig="MoAffixForm">
		  <comment>
			<para>owns an MoAffixForm in the encoding of the language, giving the phoneme(s) inserted between the two parts of the compound (cf. Linguist List 10.1477, http://linguistlist.org/10/10-1477.html). If this field is empty, nothing is inserted between the two parts.</para>
			<para>The linker is semantically meaningless (else it would be a morpheme).</para>
		  </comment>
		</owning>
	  </props>
	</class>
	<class num="107" id="MoCoordinateCompound" abstract="false" abbr="ccpd" base="MoBinaryCompoundRule" depth="2">
	  <comment>
		<para>This is a concrete class (a subclass of MoCompoundRule), for compounds of which all the members are heads, as opposed to endocentric compounds, in which one member is the head, or exocentric compounds, in which no member is a head. This class also differs from endocentric and exocentric compounds in that the branching may be non-binary.</para>
		<para>There are several linguistic terms for this sort of compound, including 'co-ordinate compounds', 'appositional compounds', and 'dvandva compounds'. An example (taken from Fabb 1998, page 74; see also section 1.1.2) is the Tamil for 'courage, bravery and valour'.</para>
	  </comment>
	  <props/>
	</class>
	<class num="108" id="MoGlossSystem" abstract="false" abbr="glsys" base="CmObject" depth="0">
	  <props>
		<owning num="1" id="Glosses" card="col" sig="MoGlossItem"/>
	  </props>
	</class>
	<class num="109" id="MoGlossItem" abstract="false" abbr="glit" base="CmObject" depth="0">
	  <comment>
		<para>Type specifies whether or not this MoGloss is:</para>
		<para>a. a container</para>
		<para>b. a gloss</para>
		<para>c. a separator character</para>
	  </comment>
	  <props>
		<basic num="1" id="Name" sig="MultiUnicode"/>
		<basic num="2" id="Abbreviation" sig="MultiUnicode"/>
		<basic num="3" id="Type" sig="Integer">
		  <comment>
			<para>Types:</para>
			<para>1. fsType The item corresponds to a feature structure type. </para>
			<para>2. feature The item corresponds to an inflectional feature. </para>
			<para>3. value The item corresponds to an inflectional feature value. </para>
			<para>4. complex The item corresponds to a complex feature that embeds another feature structure. </para>
			<para>5. deriv The item is the gloss for a derivational morpheme. </para>
			<para>6. group The item is in the list only for the purpose of organization and grouping </para>
			<para>7. xref The item is a cross-reference to the term that is used in preference to this one. </para>
		  </comment>
		</basic>
		<basic num="4" id="AfterSeparator" sig="Unicode"/>
		<basic num="5" id="ComplexNameSeparator" sig="Unicode">
		  <comment>
			<para>separates the gloss for the feature name from the gloss string for the value bundle</para>
		  </comment>
		</basic>
		<basic num="6" id="ComplexNameFirst" sig="Boolean">
		  <comment>
			<para>to control whether the name gloss precedes or follows the value bundle gloss. It should be possible to specify global defaults for these, as well as to override them for specific gloss items.</para>
		  </comment>
		</basic>
		<basic num="7" id="Status" sig="Boolean">
		  <comment>
			<para>Each top-level gloss item in the master gloss list needs a status attribute to indicate whether the subtree it dominates is visible or hidden. A hidden gloss item corresponds to a feature structure type that is only embedded as the value of complex features and so does not appear in the gloss possibilities chooser as a top-level choice but appears only in subtrees under complex features.</para>
		  </comment>
		</basic>
		<owning num="8" id="FeatStructFrag" card="atomic" sig="FsFeatStruc">
		  <comment>
			<para>A gloss item in the language-specific gloss system is formalized by a feature structure fragment. The feature structure for a glossed morpheme is thus the unification of all the feature structure fragments for its component gloss items.</para>
			<para>When the user selects gloss items from the language-specific gloss system to form a composite gloss, this analysis is stored in the MSA as a gloss bundle (which an attribute on MSA that stores a set of references to all the selected gloss items). The language-specific feature structure for an MSA is automatically generated by computing the unification of all the feature structure fragments in the gloss bundle.</para>
			<para>Changed from FeatureStructureFragment.</para>
		  </comment>
		</owning>
		<owning num="9" id="GlossItems" card="seq" sig="MoGlossItem"/>
		<rel num="10" id="Target" card="atomic" sig="MoGlossItem">
		  <comment>
			<para>Note also that this attribute has two different functions.</para>
			<para>1. If a gloss item is a cross-reference, it needs a target attribute to point to a the preferred term in the master gloss list. A cross-reference item lists a term that the user would be looking for, but redirects the user to a standardized term elsewhere in the tree.</para>
			<para>2. An additional status is added to indicate that a gloss item that has been copied into a subtree under a complex feature is a proxy for the original gloss item in the master gloss list. A proxy item uses the target attribute to point to its source item. No other attributes on a proxy item should be used since the values on the target item are its values. (The implementation might use term to store the "carried-down" suffix to the gloss string when carry is active.)</para>
			<para>visible The item is an original item that should be shown in the gloss chooser.</para>
			<para>hidden The item is an original item, but should not be shown in the gloss chooser.</para>
			<para>proxy The item should be shown in the gloss chooser, but it is a proxy standing in for an original item.</para>
		  </comment>
		</rel>
		<basic num="11" id="EticID" sig="Unicode">
		  <comment>
			<para>Stores a reference to the XML ID of the Etic Gloss List. </para>
		  </comment>
		</basic>
	  </props>
	</class>
	<class num="110" id="MoAdhocProhibGr" abstract="false" abbr="acpg" base="MoAdhocProhib" depth="1">
	  <comment>
		<para>Allows the user to group MoAdhocProhib to provide "some rationale" for the adhoc.</para>
		<para>Renamed from MoAdhocProhibGr for the Firebird port.</para>
	  </comment>
	  <props>
		<basic num="1" id="Name" sig="MultiUnicode"/>
		<basic num="2" id="Description" sig="MultiString"/>
		<owning num="3" id="Members" card="col" sig="MoAdhocProhib"/>
	  </props>
	</class>
	<class num="112" id="WfiMorphBundle" abstract="false" abbr="wmrb" base="CmObject" depth="0">
	  <props>
		<basic num="1" id="Form" sig="MultiString"/>
		<rel num="2" id="Morph" card="atomic" sig="MoForm"/>
		<rel num="3" id="Msa" card="atomic" sig="MoMorphSynAnalysis"/>
		<rel num="4" id="Sense" card="atomic" sig="LexSense"/>
		<rel num="5" id="InflType" card="atomic" sig="LexEntryInflType">
		  <comment>
			<para>This will provide a place for both the manual interlinearizer and the parser filer to store the link to the gloss in the inflection type.</para>
			<para>It is optional in that we do not need to store it for every morpheme bundle, only those that need it.</para>
		  </comment>
		</rel>
	  </props>
	</class>
	<class num="113" id="LexEtymology" abstract="false" abbr="ety" base="CmObject" depth="0">
	  <comment>
		<para>History of the entry</para>
	  </comment>
	  <props>
		<basic num="1" id="Comment" sig="MultiString"/>
		<basic num="2" id="Form" sig="MultiString"/>
		<basic num="3" id="Gloss" sig="MultiString"/>
		<rel num="4" id="Language" card="seq" sig="CmPossibility">
		  <comment>
			  <para>This will be a choice from the Languages list in the Lists area (list owned by LexDb).</para>
		  </comment>
		</rel>
		<basic num="5" id="LiftResidue" sig="Unicode"/>
		<basic num="6" id="PrecComment" sig="MultiString"/>
		<basic num="7" id="Note" sig="MultiString">
		  <comment>
			<para>For the lexicographer, not intended for printing. For now, at least, this appears in the UI, but not in the dictionary configurations.</para>
		  </comment>
		</basic>
		<basic num="8" id="Bibliography" sig="MultiString">
		  <comment>
			<para>For the lexicographer, not intended for printing.</para>
		  </comment>
		</basic>
		<basic num="9" id="LanguageNotes" sig="MultiString">
		  <comment>
			<para>Notes on the source language.</para>
		  </comment>
		</basic>
	  </props>
	</class>
	<class num="116" id="ChkRef" abstract="false" abbr="chkr" base="CmObject" depth="0">
	  <comment>
		<para>This object contains details about an occurrence of a ChkTerm in the original text so the user can see where a rendering of that term is supposed to exist, as well as information about the actual rendering in the vernacular text.The Ref, Location, and KeyWord fields together comprise a unique key that can be used if necessary to associate this object with a node in a similar list which is organized differently.</para>
	  </comment>
	  <props>
		<basic num="1" id="Ref" sig="Integer">
		  <comment>
			<para>Index to a target text unit. For Scripture the BCV (book/chapter/verse) reference in the English versification.</para>
		  </comment>
		</basic>
		<basic num="2" id="KeyWord" sig="String">
		  <comment>
			<para>In the Biblical Terms list, this will contain the specific Greek or Hebrew word(s) in the original text, though not necessarily the surface (i.e., inflected) form. This may be useful to display for the user. Together with the Ref and Location, this might be useful for associating existing ChkRef objects with ChkTerms in a list that is being restructured according to a new system of organization.</para>
		  </comment>
		</basic>
		<basic num="4" id="Status" sig="Integer">
		  <comment>
			<para>Checking status for this item (as defined by the reference-keyword).</para>
		  </comment>
		</basic>
		<rel num="5" id="Rendering" card="atomic" sig="WfiWordform">
		  <comment>
			<para>The target vernacular rendering of the checking item at this reference.</para>
		  </comment>
		</rel>
		<basic num="6" id="Location" sig="Integer">
		  <comment>
			<para>Information about the location of the ChkTerm in the original source text (for Scripture terms, the 1-based index of the word in the verse in the original language). Leave as 0 if not needed.</para>
		  </comment>
		</basic>
	  </props>
	</class>
	<class num="117" id="MoUnclassifiedAffixMsa" abstract="false" abbr="uamsa" base="MoMorphSynAnalysis" depth="1">
	  <props>
		<rel num="1" id="PartOfSpeech" card="atomic" sig="PartOfSpeech"/>
	  </props>
	</class>
	<class num="118" id="LexEntryType" abstract="false" abbr="let" base="CmPossibility" depth="1">
	  <props>
		<basic num="1" id="ReverseAbbr" sig="MultiUnicode">
		  <comment>
			<para>This abbreviation may be used in the minor/subentry when referring to the major entry. For example, LexEntryType_Abbreviation could have "var." and LexEntryType_ReverseAbbr could have "var. of" </para>
		  </comment>
		</basic>
		<basic num="2" id="ReverseName" sig="MultiUnicode">
		  <comment>
			<para>This name may be used in the minor/subentry when referring to the major entry. For example, LexEntryType_ReverseName could have "Dialectal Variant of" and LexEntryType_Name could have "Dialectal Variant" </para>
		  </comment>
		</basic>
	  </props>
	</class>
	<class num="119" id="LexRefType" abstract="false" abbr="lrt" base="CmPossibility" depth="1">
	  <comment>
		<para>This class identifies the type of a relation being stored in all of the LexReference items owned in Members. The MappingType enum determines the type of set we are representing. The type of set determines how the name and abbreviations are used. When the name and abbreviation are the same for both directions of the relation (set, pair, and scale relations), they are stored in CmPossibility_Name and CmPossibility_Abbreviation. When the name and abbreviation are different (tree), CmPossibility_Name and CmPossibility_Abbreviation would specify the specific/part labels while LexReferenceType_ReverseName and LexReferenceType_ReverseAbbreviation would be used for the generic/whole label.</para>
		<para>Renamed from LexReferenceType for the Firebird port.</para>
	  </comment>
	  <props>
		<basic num="1" id="ReverseAbbreviation" sig="MultiUnicode">
		  <comment>
			<para>This is used for the generic/whole abbreviation for trees.</para>
		  </comment>
		</basic>
		<basic num="2" id="MappingType" sig="Integer" min="0" max="127">
		  <comment>
			<para>MappingType (max=127) (used as an enum) with possible values: </para>
			<para>0 = sense collection (unordered many to many) </para>
			<para>1 = sense pair (one to one) </para>
			<para>2 = sense tree (one to unordered many) </para>
			<para>3 = sense sequence (ordered many to many) </para>
			<para>4 = entry collection (unordered many to many) </para>
			<para>5 = entry pair (one to one) </para>
			<para>6 = entry tree (one to unordered many) </para>
			<para>7 = entry or sense collection (unordered many to many) </para>
			<para>8 = entry or sense tree (one to ordered many) </para>
			<para>This enum determines the type of relation represented by the set. It basically determines how the software treats the items in LexReference_Targets. For 0-3 the button to the right would call up a sense chooser. For 4-6 it would call up an entry chooser. For 7-8 it would call up a chooser that allows either entries or senses. For all but 2, 6, and 8 the field label for all items would come from CmPossibility_Abbreviation. For 2, 6, and 8, the label for the first item would be CmPossibility_Abbreviation, while the label for the other items would be CmLexRefType_ReverseAbbreviation.</para>
		  </comment>
		</basic>
		<owning num="3" id="Members" card="col" sig="LexReference">
		  <comment>
			<para>This holds all of the references of this type.</para>
		  </comment>
		</owning>
		<basic num="4" id="ReverseName" sig="MultiUnicode">
		  <comment>
			<para>This is used for the generic/whole name for trees.</para>
		  </comment>
		</basic>
	  </props>
	</class>
	<class num="120" id="LexReference" abstract="false" abbr="lref" base="CmObject" depth="0">
	  <comment>
		<para>This class represents a set of lexical relations between senses or references between entries. For lexical relations, it can represent general sets, binary sets, scales, or trees. For entry references it can represent general sets, binary sets, and trees. The type of reference, based on the MappingType of the owner, determines how targets will be interpreted in the UI as well as the class of the targets we want to process for this type.</para>
	  </comment>
	  <props>
		<basic num="1" id="Comment" sig="MultiString">
		  <comment>
			<para>This allows the user to add a comment to the set. We don't allow comments on individual links, but generally this comment can refer to individual items, if desired.</para>
		  </comment>
		</basic>
		<rel num="2" id="Targets" card="seq" sig="CmObject"/>
		<basic num="3" id="Name" sig="MultiUnicode">
		  <comment>
			<para>This allows the user to add a name to the set.</para>
		  </comment>
		</basic>
		<basic num="4" id="LiftResidue" sig="Unicode"/>
	  </props>
	</class>
	<class num="121" id="ChkSense" abstract="false" abbr="chks" base="CmObject" depth="0">
	  <comment>
		<para>Relates a check item to a particular lexical sense of a lexical item. Stores explanatory information about this relationship. From this sense other information about the lexeme can be inferred, such as the lexical stem or the citation form. The lexical item may be inflected but the inflection is not pertinent to the check item. (If a specific inflection with a special sense is needed, add a lexical entry for the specific inflection as a subentry of the more general lexical item and add the special sense to this subentry.) Needed by Key Terms checking and other semantically-based checklists.</para>
	  </comment>
	  <props>
		<basic num="1" id="Explanation" sig="MultiUnicode">
		  <comment>
			<para>A short explanation of the relationship of the lexical sense to the check item. </para>
			<para>For example, in the Key Terms list, may add an additional explanation of why the lexical item is chosen to render the key term, beyond the definition given for the Sense.</para>
		  </comment>
		</basic>
		<rel num="2" id="Sense" card="atomic" sig="LexSense">
		  <comment>
			<para>In Scripture, a target lexical sense for a key term. More generically, a lexical sense associated with a checklist item. With the LexSense as a starting point, the stem, citation form, literal meaning, definition, gloss and likely inflectional word forms for the rendering can be determined. Note that we do not determine the lexical stem directly but rather make a semantic connection to it through the particular sense of the stem that is relevant to the ChkItem. We can always determine the stem from the sense but not vice versa.</para>
		  </comment>
		</rel>
	  </props>
	</class>
	<class num="122" id="DsChart" abstract="true" abbr="dsc" base="CmMajorObject" depth="1">
	  <comment>
		<para>This is the discourse chart. This will be subclassed into a Longacre/Levinsohn Constituent Chart, and will be the base class for other discourse charts.</para>
	  </comment>
	  <props>
		<rel num="1" id="Template" card="atomic" sig="CmPossibility">
		  <comment>
			<para>Type of Discourse Chart. Each type of chart can have a different organization and layout of columns. Template must refer to a top-level CmPossibility in (eventually one of?) the template possibility lists of the DsDiscourseData (a Template).</para>
		  </comment>
		</rel>
	  </props>
	</class>
	<class num="123" id="DsConstChart" abstract="false" abbr="dscc" base="DsChart" depth="2">
	  <comment>
		<para>This class represents a Longacre/Levinsohn type Constituent Chart. Syntactic columns vs TextSegment rows. For a brief summary and an example, see Chapter 8 in Dooley and Levinsohn, "Analyzing Discourse".</para>
	  </comment>
	  <props>
		<rel num="1" id="BasedOn" card="atomic" sig="StText">
		  <comment>
			<para>The linguistic text that the chart organizes (currently part of a Text, but could also be part of Scripture).</para>
		  </comment>
		</rel>
		<owning num="2" id="Rows" card="seq" sig="ConstChartRow">
		  <comment>
			<para>The main content of the chart. Each ConstChartRow represents a row/clause.</para>
		  </comment>
		</owning>
	  </props>
	</class>
	<class num="124" id="DsDiscourseData" abstract="false" abbr="dsdd" base="CmObject" depth="0" singleton="true">
	  <comment>
		<para>This gathers all the discourse-related material into one place.</para>
	  </comment>
	  <props>
		<owning num="1" id="ConstChartTempl" card="atomic" sig="CmPossibilityList">
		  <comment>
			<para>Templates describing possible chart organizations. Top level Possibilities are Chart Templates. SubPossibilities represent groups of columns or columns. (This is stretching the idea of 'possibilities' somewhat, and it is unusual that the top-level possibilities are really a different kind of thing from the leaves, but it can be thought of as an extension of the idea that non-leaf nodes perform a grouping function.)</para>
			<para>Changed from ConstChartTemplates for the port.</para>
		  </comment>
		</owning>
		<owning num="2" id="Charts" card="col" sig="DsChart">
		  <comment>
			<para>Actual instances of discourse charts (tentatively of all types, even though we currently only have one type: Constituent Chart).</para>
		  </comment>
		</owning>
		<owning num="3" id="ChartMarkers" card="atomic" sig="CmPossibilityList">
		  <comment>
			<para>This list stores markers that can be inserted into the chart to provide additional labelling. The top-level is several different kinds of markers (initially Tense/Aspect/Mood, Pronouns, and Demonstatives), and below those are the (sometimes hierarchical) lists of possible markers for that type. Combining them like this makes it easy to add new categories as well as items.</para>
		  </comment>
		</owning>
	  </props>
	</class>
	<class num="125" id="ChkTerm" abstract="false" abbr="chkt" base="CmPossibility" depth="1">
	  <comment>
		<para>List item for a term to be checked for proper rendering to an equivalent term or terms for one or more references in a vernacular text. The CmPossibility.Name field will contain the Lemma form of the term in the original language (i.e., Greek or Hebrew) in the grc or heb alternative. ("grc" and "heb" are the ICU locales.) The primary English gloss would be in the en alternative, and glosses in other localizations would be stored in their respective alternatives. Since terms will often have multiple vernacular equivalents, and we need to be able to store literal back translations for those, the Name will not be used for vernacular equivalents. The CmPossibilty.Description can contain additional information about the term in the analysis language(s). It might also contain a list of other derived forms of the term in the original language.</para>
	  </comment>
	  <props>
		<owning num="1" id="Occurrences" card="seq" sig="ChkRef">
		  <comment>
			<para>List of references where this checking item needs to be checked. E.g., a list of scripture references where a specific sense of a key term needs to be checked.</para>
		  </comment>
		</owning>
		<basic num="2" id="SeeAlso" sig="MultiUnicode">
		  <comment>
			<para>Alternate glosses (in UI/analysis writing systems) that should appear in the list of terms (when sorted/grouped by gloss). Multiple glosses are separated by semi-colons.</para>
		  </comment>
		</basic>
		<owning num="3" id="Renderings" card="col" sig="ChkRendering">
		  <comment>
			<para>Represents the renderings (i.e. vernacular equivalents) for a term. A ChkRendering is added whenever a rendering is ascribed to a ChkRef for which a ChkRendering does not already exist in this collection.</para>
		  </comment>
		</owning>
		<basic num="4" id="TermId" sig="Integer">
		  <comment>
			<para>A fixed identifier that matches the term in one or more external source files (e.g., BiblicalTerms.xml, localizations of that file, and/or files that link terms to semantic domains) to uniquely identify the term so it can be correctly matched (and updated, etc.) from the right entry in the external files. This can also be used to obtain a consistent secondary sort when two key terms have identical Lemma forms and/or glosses.</para>
		  </comment>
		</basic>
	  </props>
	</class>
	<class num="126" id="ChkRendering" abstract="false" abbr="chkg" base="CmObject" depth="0">
	  <comment>
		<para>Represents a rendering (i.e. vernacular equivalent) for a term. This class exists to allow a single place where users can identify the specific gloss for each unique rendering of a key term or name and record an explanation about the rendering decision.</para>
	  </comment>
	  <props>
		<rel num="1" id="SurfaceForm" card="atomic" sig="WfiWordform">
		  <comment>
			<para>A vernacular wordform that occurs in the text and is a valid equivalent for rendering the term that owns this ChkRendering object. This is required to be filled in when a ChkRendering is created.</para>
		  </comment>
		</rel>
		<rel num="2" id="Meaning" card="atomic" sig="WfiGloss">
		  <comment>
			<para>The literal meaning of the vernacular term or phrase used for rendering the ChkTerm. This will be displayed as the back translation of the vernacular rendering. This is optional, but when supplied (by the user) must be one of the glosses for one of the senses of the SurfaceForm.</para>
		  </comment>
		</rel>
		<basic num="3" id="Explanation" sig="MultiUnicode">
		  <comment>
			<para>An optional short explanation of why this rendering was chosen to render the term.</para>
		  </comment>
		</basic>
	  </props>
	</class>
	<class num="127" id="LexEntryRef" abstract="false" abbr="ler" base="CmObject" depth="0">
	  <comment>
		<para>A LexEntryRef object is a general purpose link from a variant or complex entry to one or more major entries. It also classifies the link using variant and/or complex entry types that determine how the references are displayed (e.g., minor entry or subentry, and the abbreviations associated with the reference). The UI may restrict what gets used in a particular LexEntryRef. For example, for a variant entry, the UI might limit VariantEntryTypes to a single type and PrimaryLexemes to a single entry while hiding ComplexEntryTypes and ComponentLexemes. For complex entries it might limit ComplexEntryTypes to a single type and hide VariantEntryTypes. On the other hand, the UI could make all of these available so the user could set combinations of variant and complex entries from a single LexEntryRef when they refer to the same major entries.</para>
	  </comment>
	  <props>
		<rel num="1" id="VariantEntryTypes" card="seq" sig="LexEntryType">
		  <comment>
			<para>This points to one or more LexEntryType items in the Variant Entry Types list for variant entries. It is unused for complex entries, although the model allows for both to be used if desirable. Normally a variant LexEntryRef will only use PrimaryLexemes to point to a single entry or sense. Entries using VariantEntryTypes will be displayed as minor entries in the dictionary; usually following the main entry headword and will typically produce a separate minor entry in the dictionary referring to the main entry. The LexEntryType is used to determine how to display the variant information in the main entry context as well as the minor entry context. The Variant Entry Types list is hierarchical with the top level being the type of variant (e.g., dialectal) and subitems being the conditions (e.g., British English, American English) for that type of variant. Normally the user will set this property to a subitem, although a top level item could be used if the user does not want to specify the condition. Each LexEntryType Abbreviation and ReverseAbbr should contain everything needed for displaying the references for this entry. Flex will not attempt to combine names from different hierarchical levels. The Abbreviation is used when displaying the main entry from the minor entry (e.g., Brit. dial. of color). The ReverseAbbr is used when displaying the minor entry from the main entry (e.g., Brit. dial. colour). This is a sequence because some minor entries can have more than one relationship to the same main entry. For example, colour is a spelling variant and a British dialectal variant. The user could use two LexEntryRefs to represent this, but it would be easier to use a single LexEntryRef with two VariantEntryTypes references.</para>
		  </comment>
		</rel>
		<rel num="2" id="ComplexEntryTypes" card="seq" sig="LexEntryType">
		  <comment>
			<para>This property points to one or more items in the Complex Entry Types list for complex entries. It is unused for variant entries, although the model allows for both to be used if desirable. Normally a complex LexEntryRef will point to more than one main entry or sense via PrimaryLexemes and ComponentLexemes. Entries using ComplexEntryTypes will be displayed as subentries in the dictionary; usually at the end of the major entry and will typically produce a separate major entry in the dictionary referring to the main entry. The display is dependent on whether a root-based or stem-based view of the dictionary is being printed. The referenced LexEntryType is used to control the display of the complex information in the main entry context as well as the minor entry context. See the description of VariantEntryTypes for using the information from the LexEntryRef for display purposes.</para>
		  </comment>
		</rel>
		<rel num="3" id="PrimaryLexemes" card="seq" sig="CmObject">
		  <comment>
			<para>The UI limits this to a sequence of LexEntry or LexSense. For variants, this field is unused.</para>
			<para>For complex entries, this field points to a subset of ComponentLexemes. The entries or senses in this property determine the main entries that will have subentries generated for this entry in a root-based dictionary. For example, if ComponentLexemes has kick, the, bucket, and PrimaryLexemes only has kick, then kick is the only entry that will show a ‘kick the bucket’ subentry in a root-based display.</para>
		  </comment>
		</rel>
		<rel num="4" id="ComponentLexemes" card="seq" sig="CmObject">
		  <comment>
			<para>The UI limits this to a sequence of LexEntry or LexSense. For variants, this field points to the main entry or sense. When not hidden, this will produce a minor variant entry that always shows the main entry referenced here. This variant will always be shown in the main entry being referenced. ComponentLexemes is ignored in this case.</para>
			<para>For complex entries, this property lists the components for this idiom, derivation, compound, etc. All of the listed components will be displayed in the subentry following the headword. For example, emphanizoo (cmpd. of en, pha, -an, -id). Whether they get displayed as subentries is controlled by the PrimaryLexemes property. This allows the user to specify component lexemes for productive lexemes without cluttering the printed dictionary.]</para>
		  </comment>
		</rel>
		<basic num="5" id="HideMinorEntry" sig="Integer">
		  <comment>
			<para>This field indicates whether the variant or compound entry should be listed as a minor entry referencing the main entry in the lexicon. The lexicographer typically wants to limit minor entries to ones that are not alphabetically close to the main entry. It defaults to 0 which is easiest to implement in the model and is probably the most common situation. The UI for this could say Show Minor Entry, if desired. If there are multiple LexEntryRefs in the same entry, the entry will show as a minor entry unless all of the LexEntryRefs have HideMinorEntry set to 1. The minor entry would only display information for LexEntryRefs that have this property set to 0. For example, we could limit a reference on a minor entry (e.g., Entry: man (pl. men) Entry: people (reg. var. men) Minor Entry: men pl. of man, but not reg. var. of people) I don’t think this is a good example, but I suspect someone might have a productive derivation where they would only want to list a few of the references in the minor entry. By leaving this property on LexEntryRef, this would be possible. If we are certain that everyone will always want to list every occurrence in a minor entry for a variant or a subentry, then we could add this to LexEntry instead of LexEntryRef. We are using an integer instead of a Boolean for the possibility of controlling printing for different dictionary publications. Each bit in the integer could represent a Boolean for a particular dictionary, thus allowing 32 different dictionaries. We are not implementing the support for multiple dictionaries at this point, and the final design may use a different means for controlling minor entries.</para>
		  </comment>
		</basic>
		<basic num="6" id="Summary" sig="MultiString">
		  <comment>
			<para>This field is available for summary information to show with the variant info being displayed from the main entry. It may be in more than one language and might support formatting and embedded languages. Chuck Grimes feels this is important and it is not simply the gloss of the variant entry. This field would contain the MDF \ve, \vn, and \vr information, which may be the name of a dialect and/or any pertinent comment, such as usage restrictions, simple gloss, or inflection. In MDF the contents of \ve is displayed after the variant in parentheses. Since the \ve field is imported from the major entry, and the \ve may differ for the same \va used in different entries, by storing the information with the LexEntryRef we do not lose anything. If we imported it into the SummaryDefinition of the minor entry, we would have to concatenate the various \ve fields and would lose the distinction of which reference they came from. However, my searches so far have not uncovered any place two different main entries refer to the same variant entry, If this does not happen, we could probably ignore this and just use the SummaryDefinition of the minor entry. When displaying the variant entry in a main entry, this summary could be printed following the variant headword. When displaying a subentry in a main entry in the stem-based format, this summary would be displayed following the subentry headword. Would we ever need a different summary for two different LexEntryRefs owned by the same entry? If not, we could do without this property.</para>
		  </comment>
		</basic>
		<basic num="7" id="LiftResidue" sig="Unicode"/>
		<basic num="8" id="RefType" sig="Integer" max="127">
		  <comment>
			<para>This property is needed in the UI to know whether the current LexEntryRef should show up as a variant or a complex form. We currently use VariantTypes and ComplexFormTypes to determine this, but there are occasions when both of these are missing but we still need to show something in the UI. This integer will be used as an enum with 0 for variants and 1 for complex forms. We may later need to specify inflected forms and perhaps combinations of these.</para>
		  </comment>
		</basic>
		<rel num="9" id="ShowComplexFormsIn" card="seq" sig="CmObject">
		  <comment>
			<para>The UI limits this to a sequence of LexEntry or LexSense. For variants, this field is unused.</para>
			<para>For complex entries, this field points to a subset of ComponentLexemes. The entries or senses in this property will list this item as a complex form (in a stem-based dictionary). For example, if ComponentLexemes has un, and known, and ShowComplexFormsIn only has known, then 'unknown' will be listed as a complex form of 'known' but not of 'un-'.</para>
		  </comment>
		</rel>
	  </props>
	</class>
	<class num="128" id="PhSegmentRule" abstract="false" abbr="segrule" base="CmObject" depth="0">
	  <comment>
		<para>A phonological rule.</para>
		<para>As currently designed, the rules resemble those of classical generative phonology, in that the input, output, and environments are defined in terms of phonetic features (not segments or autosegments).</para>
		<para>There is currently no concept of disjunctive rules, although that could be added.</para>
		<para>We support rule features (i.e. nonphonetic features, such as the feature [+Latinate] of SPE) and rules which are sensitive to the part of speech of the word to which they apply.</para>
		<para>A phonological rule may act as either an allophonic or morphophonemic rule in structuralist phonology would.</para>
		<para>We allow for (phonological) metathesis rules, also.</para>
	  </comment>
	  <props>
		<basic num="1" id="Description" sig="MultiString">
		  <comment>
			<para>A description of the rule, possibly including hyperlinks to some items that motivated the rule.</para>
		  </comment>
		</basic>
		<basic num="2" id="Name" sig="MultiUnicode">
		  <comment>
			<para>A name to help the user identify the rule in a list of phonological rules.</para>
		  </comment>
		</basic>
		<basic num="3" id="Direction" sig="Integer">
		  <comment>
			<para>The direction and manner in which the rule applies.</para>
			<para>The possible values are:</para>
			<para>1 - left-to-right iterative;</para>
			<para>2 - right-to-left iterative;</para>
			<para>3 - simultaneous.</para>
		  </comment>
		</basic>
		<rel num="4" id="InitialStratum" card="atomic" sig="MoStratum">
		  <comment>
			<para>The initial stratum to which this rule applies. If not specified, this rule applies to all strata.</para>
		  </comment>
		</rel>
		<rel num="5" id="FinalStratum" card="atomic" sig="MoStratum">
		  <comment>
			<para>The final stratum to which this rule applies.</para>
		  </comment>
		</rel>
		<owning num="6" id="StrucDesc" card="seq" sig="PhSimpleContext">
		  <comment>
			<para>For regular rules, this is the structural description of the rule (i.e the A in the general formula of A -&gt; B / C _ D). If A is missing, then this is an insertion (epenthetic) rule. For metathesis rules, this is the structural description (i.e. the input) of the rule. Each ordered PhSimpleContext corresponds to a number (the index) that can be referred to in the structural change attribute.</para>
		  </comment>
		</owning>
		<basic num="7" id="Disabled" sig="Boolean">
		  <comment>
			<para>Indicates whether the rule is currently active and therefore will be used by the parser (false) or if it is not active (true) and therefore ignored by the parser (but still available for the user to see).</para>
			<para>The default value is false.</para>
		  </comment>
		</basic>
	  </props>
	</class>
	<class num="129" id="PhRegularRule" abstract="false" abbr="phregrule" base="PhSegmentRule" depth="1">
	  <comment>
		<para>A regular rule is a phonological rule that inserts (epenthesizes) a segment (such as a vowel or consonant), fills in or changes some feature values, or else it deletes a segment (or possibly more than one segment).</para>
		<para>There is no provision for epenthesizing boundary markers.</para>
	  </comment>
	  <props>
		<owning num="1" id="RightHandSides" card="seq" sig="PhSegRuleRHS">
		  <comment>
			<para>The right hand sides of the rule (i.e. the B, C, and D of the general formula (A -&gt; B / C _ D).</para>
		  </comment>
		</owning>
	  </props>
	</class>
	<class num="130" id="PhMetathesisRule" abstract="false" abbr="phmetar" base="PhSegmentRule" depth="1">
	  <comment>
		<para>A metathesis rule is a (transformational) phonological rule that allows the reordering of segments. (See Kenstowicz and Kisseberth 1979:269ff.)</para>
	  </comment>
	  <props>
		<basic num="3" id="StrucChange" sig="String">
		  <comment>
			<para>The structural change (i.e. the output )of the rule. It contains an ordered sequence of integers, each of which corresponds to an index in the structural description. </para>
			<para>Since we do not have a way to model a sequence of integers, we use a string to store the integers. The integers are separated by a space.</para>
		  </comment>
		</basic>
	  </props>
	</class>
	<class num="131" id="PhSegRuleRHS" abstract="false" abbr="segrhs" base="CmObject" depth="0">
	  <comment>
		<para>This class delineates the basic requirements for the application of a rule (the "right-hand-side" of the arrow in a traditional phonological rule).</para>
	  </comment>
	  <props>
		<owning num="1" id="LeftContext" card="atomic" sig="PhPhonContext">
		  <comment>
			<para>The left context of the rule.</para>
		  </comment>
		</owning>
		<owning num="2" id="RightContext" card="atomic" sig="PhPhonContext">
		  <comment>
			<para>The right context of the rule.</para>
		  </comment>
		</owning>
		<owning num="3" id="StrucChange" card="seq" sig="PhSimpleContext">
		  <comment>
			<para>The structural change (i.e. the output) of the rule. If this is missing, the rule is a deletion rule</para>
		  </comment>
		</owning>
		<rel num="4" id="InputPOSes" card="col" sig="PartOfSpeech">
		  <comment>
			<para>When present, this limits the rule application to apply only when the input is for one of the Parts of Speech given in the collection.</para>
			<para>The hierarchical nature of Parts of Speech is respected, so if "transitive verb" is a sub-category of "verb" and one specifies "verb" as an input POS, then the rule will also apply to "transitive verb.</para>
		  </comment>
		</rel>
		<rel num="5" id="ExclRuleFeats" card="col" sig="PhPhonRuleFeat">
		  <comment>
			<para>This refers to a set of rule features (which are a possibility list).</para>
			<para>This encodes negative rule feature requirements, such as conjugation class membership or gender.</para>
			<para>In order for this rule to apply to a lexical entry, the lexical entry must not contain in its Rule Features list any of the feature names of this list.</para>
			<para>If this field is omitted, there are no excluded rule features.</para>
			<para>Warning: The names in the RequiredRuleFeatures list and this list should be mutually exclusive.</para>
		  </comment>
		</rel>
		<rel num="6" id="ReqRuleFeats" card="col" sig="PhPhonRuleFeat">
		  <comment>
			<para>These are required rule features. This collection refers to a set of rule features (which are a possibility list).</para>
			<para>This encodes positive rule feature requirements, such as conjugation class membership or gender.</para>
			<para>In order for this rule to apply to a lexical entry, the lexical entry must contain in its Rule Features list all the feature names of this list.</para>
			<para>If this field is omitted, there are no required Rule Features.</para>
			<para>Warning: The names in the ExcludedRuleFeatures list and this list should be mutually exclusive.</para>
		  </comment>
		</rel>
	  </props>
	</class>
	<class num="132" id="PhPhonRuleFeat" abstract="false" abbr="pprf" base="CmPossibility" depth="1">
	  <comment>
		<para>A phonological rule feature requirement, such as conjugation class membership, exception feature (aka productivity restriction) or gender.</para>
		<para>It limits the application of a phonological rule. See PhSegRuleRHS.</para>
	  </comment>
	  <props>
		<rel num="1" id="Item" card="atomic" sig="CmObject">
		  <comment>
			<para>This refers to a CmObject, where that CmObject would probably be a MoInflClass (e.g. a conjugation class), an FsSymFeatVal (e.g. feminine gender), or a CmPossibility (for an exception "feature").</para>
			<para>Any such MoInflClass would be owned by a PartOfSpeech (or by a nested MoInflClass within a PartOfSpeech); any such FsSymFeatVal would be owned by an FsClosedFeature;</para>
			<para>and the exception "feature" CmPossibility would be in the possibility list owned by MoMorphData:ProdRestrict.</para>
		  </comment>
		</rel>
	  </props>
	</class>
	<class num="133" id="LexEntryInflType" abstract="false" abbr="leit" base="LexEntryType" depth="1">
	  <comment>
		<para>Just as our the model allows a user to tag multiple irregularly inflected forms as all being of the same kind (e.g. perfective or (nominal) plural),</para>
		<para>this subclass will do the same, but will capture more generalizations: rather than the user having to add a custom sense/gloss for each form, merely by saying that this form is of this (new) type,</para>
		<para>the user gets not only the consistent gloss string attached (e.g. -perf or +pl), s/he also gets the actual inflectional features of that item and can have the automated parser still parse inflected words containing these irregularly inflected forms.</para>
		<para>To try and say it a different way, every irregularly inflected form which is tagged as being, say, perfective, will get a consistent gloss, a consistent set of inflection features, and allow the automated parsers to correctly parse them (assuming the user has correctly filled in the information!).</para>
	  </comment>
	  <props>
		<basic num="1" id="GlossPrepend" sig="MultiUnicode">
		  <comment>
			<para>Any gloss string which will be added before the gloss of the stem.</para>
		  </comment>
		</basic>
		<basic num="2" id="GlossAppend" sig="MultiUnicode">
		  <comment>
			<para>Any gloss string which will be added after the gloss of the stem.</para>
		  </comment>
		</basic>
		<owning num="3" id="InflFeats" card="atomic" sig="FsFeatStruc">
		  <comment>
			<para>These are the inflectional features of the inflection type. For example, if the type is perfective, then this will be [aspect:perfective].</para>
			<para>If it is (nominal) plural, then this will be [noun_agreement:[number:plural]]. </para>
			<para>These features are added to the inflected form (in the word grammar, this is with the rule corresponding to the inflectional template).</para>
		  </comment>
		</owning>
		<rel num="4" id="Slots" card="col" sig="MoInflAffixSlot">
		  <comment>
			<para>This indicates any slot(s) in inflectional templates which would normally be filled by an inflectional affix bearing the same inflectional feature(s) as those in InflFeats.</para>
			<para>That is, regularly inflected forms will usually have an inflectional affix filling some slot. These irregularly inflected forms will not have that inflectional affix (this is why they are irregular)</para>
			<para>but the automated parsers will still need to know which slot(s) should be considered filled.</para>
			<para>For example, if the type is perfective and regularly inflected verbs have a perfective prefix in the aspect slot (which happens to be the second slot before the stem), the user would indicate that second, aspect slot here</para>
		  </comment>
		</rel>
	  </props>
	</class>
	<class num="134" id="LexExtendedNote" abstract="false" abbr="lextnt" base="CmObject" depth="0">
	  <props>
		<rel num="1" id="ExtendedNoteType" sig="CmPossibility" card="atomic">
		  <comment>
			<para>From the LexDb.ExtendedNoteTypes possibility list.</para>
		  </comment>
		</rel>
		<basic num="2" id="Discussion" sig="MultiString">
		  <comment>
			<para>User's discussion of the topic.</para>
		  </comment>
		</basic>
		<owning num="3" id="Examples" card="seq" sig="LexExampleSentence">
		  <comment>
			<para>These are examples that illustrate the discussion.</para>
			<para>The LexExample model includes Translation Type and Reference, but they will be empty and not shown.</para>
		  </comment>
		</owning>
	  </props>
	</class>
  </CellarModule>
  <CellarModule id="LangProj" num="6">
	<class num="1" id="LangProject" abstract="false" abbr="lgpr" base="CmProject" depth="1" singleton="true" owner="none">
	  <comment>
		<para>Renamed from LanguageProject for the Firebird Port.</para>
	  </comment>
	  <props>
		<basic num="1" id="EthnologueCode" sig="Unicode"/>
		<basic num="2" id="WorldRegion" sig="MultiUnicode"/>
		<basic num="3" id="MainCountry" sig="MultiUnicode"/>
		<basic num="4" id="FieldWorkLocation" sig="MultiUnicode"/>
		<owning num="5" id="PartsOfSpeech" card="atomic" sig="CmPossibilityList"/>
		<owning num="7" id="TranslationTags" card="atomic" sig="CmPossibilityList"/>
		<rel num="9" id="Thesaurus" card="atomic" sig="CmPossibilityList"/>
		<rel num="11" id="WordformLookupLists" card="col" sig="WordformLookupList"/>
		<owning num="12" id="AnthroList" card="atomic" sig="CmPossibilityList"/>
		<owning num="14" id="LexDb" card="atomic" sig="LexDb"/>
		<owning num="15" id="ResearchNotebook" card="atomic" sig="RnResearchNbk"/>
		<basic num="17" id="AnalysisWss" sig="Unicode">
		  <comment>
			<para>Changed from AnalysisWritingSystems.</para>
			<para>This is a space-delimited list of writing system tags.</para>
		  </comment>
		</basic>
		<basic num="18" id="CurVernWss" sig="Unicode">
		  <comment>
			<para>Changed from CurrentVernacularWritingSystems</para>
			<para>This is a space-delimited list of writing system tags.</para>
		  </comment>
		</basic>
		<basic num="19" id="CurAnalysisWss" sig="Unicode">
		  <comment>
			<para>Changed from CurrentAnalysisWritingSystems</para>
			<para>This is a space-delimited list of writing system tags.</para>
		  </comment>
		</basic>
		<basic num="20" id="CurPronunWss" sig="Unicode">
		  <comment>
			<para>Changed from CurrentPronunciationWritingSystems</para>
			<para>This is a space-delimited list of writing system tags.</para>
		  </comment>
		</basic>
		<owning num="21" id="MsFeatureSystem" card="atomic" sig="FsFeatureSystem"/>
		<owning num="22" id="MorphologicalData" card="atomic" sig="MoMorphData"/>
		<owning num="23" id="Styles" card="col" sig="StStyle">
		  <comment>
			<para>Styles for use in the Data Notebook and Lexical database.</para>
		  </comment>
		</owning>
		<owning num="24" id="Filters" card="col" sig="CmFilter"/>
		<owning num="25" id="ConfidenceLevels" card="atomic" sig="CmPossibilityList"/>
		<owning num="26" id="Restrictions" card="atomic" sig="CmPossibilityList"/>
		<owning num="28" id="Roles" card="atomic" sig="CmPossibilityList"/>
		<owning num="29" id="Status" card="atomic" sig="CmPossibilityList"/>
		<owning num="30" id="Locations" card="atomic" sig="CmPossibilityList"/>
		<owning num="31" id="People" card="atomic" sig="CmPossibilityList"/>
		<owning num="32" id="Education" card="atomic" sig="CmPossibilityList"/>
		<owning num="33" id="TimeOfDay" card="atomic" sig="CmPossibilityList"/>
		<owning num="34" id="AffixCategories" card="atomic" sig="CmPossibilityList">
		  <comment>
			<para>In traditional interlinearizing programs, the user is encouraged to provide a part-of-speech or category for all morphemes in a word. Inflectional affixes such as PAST, PRESENT and FUTURE might be labelled as tense. Derivational affixes often take labels very similar to their glosses - CAUSATIVE might be labelled as causative or causative marker or simply verb affix. The AffixCategoryList is provided here to allow the user to label affixes in this way for "stealth" purposes only. Inflectional affixes should ultimately be captured in inflectional templates and slot names used for interlinearizing. Derivational affixes should be default have a MoAffixCategory of "derv" (derivational affix). Refer to MoInflectionalAffixMsa and MoDerivationalAffixMsa for more information.</para>
		  </comment>
		</owning>
		<owning num="35" id="PhonologicalData" card="atomic" sig="PhPhonData"/>
		<owning num="36" id="Positions" card="atomic" sig="CmPossibilityList"/>
		<owning num="37" id="Overlays" card="col" sig="CmOverlay"/>
		<owning num="38" id="AnalyzingAgents" card="col" sig="CmAgent">
		  <comment>
			<para>At this point, in time (Jan, 2002) CmAnalyzingAgents are used only by MoMorphological data. Refer to CmAnalyzingAgent for more info.</para>
		  </comment>
		</owning>
		<owning num="40" id="TranslatedScripture" card="atomic" sig="Scripture"/>
		<basic num="41" id="VernWss" sig="Unicode">
		  <comment>
			<para>Changed from VernacularWritingSystems</para>
			<para>This is a space-delimited list of writing system tags.</para>
		  </comment>
		</basic>
		<basic num="42" id="LinkedFilesRootDir" sig="Unicode">
		  <comment>
			<para>LinkedFiles Root Directory: Linked Files links may have a full path name or a relative path name. This property holds the relative path definition when relative path names are used. It could be a physical path name (e.g., c:\FwData) or a network name that could be accessed by other users (e.g., \\ls-daffy\FwData).</para>
		  </comment>
		</basic>
		<owning num="44" id="Annotations" card="col" sig="CmAnnotation"/>
		<owning num="45" id="UserAccounts" card="col" sig="UserConfigAcct"/>
		<owning num="46" id="ActivatedFeatures" card="col" sig="UserAppFeatAct"/>
		<owning num="47" id="AnnotationDefs" card="atomic" sig="CmPossibilityList">
		  <comment>
			<para>Changed from AnnotationDefinitions.</para>
		  </comment>
		</owning>
		<owning num="48" id="Pictures" card="col" sig="CmFolder"/>
		<owning num="49" id="SemanticDomainList" card="atomic" sig="CmPossibilityList"/>
		<owning num="50" id="CheckLists" card="col" sig="CmPossibilityList">
		  <comment>
			<para>The CheckLists will be a collection of CmPossibilityList objects, each with a unique identifier. For example, one CmPossibilityList will be called KeyTerms which will represent a hierarchical list of Biblical key terms. The possibility lists can be imported programmatically from external files. Each CmPossibilityList will hold ChkItem objects (derived from CmPossibility).</para>
		  </comment>
		</owning>
		<owning num="51" id="Media" card="col" sig="CmFolder">
		  <comment>
			<para>This contains a list of folders holding media file objects. For now, we will have one CmFolder called "Local Media" that holds all media.</para>
		  </comment>
		</owning>
		<owning num="52" id="GenreList" card="atomic" sig="CmPossibilityList">
		  <comment>
			<para>This property holds the list of defined genres (instances of CmPossibility) used by texts.</para>
		  </comment>
		</owning>
		<owning num="53" id="DiscourseData" card="atomic" sig="DsDiscourseData">
		  <comment>
			<para>The place for all our discourse analysis data.</para>
		  </comment>
		</owning>
		<owning num="55" id="TextMarkupTags" card="atomic" sig="CmPossibilityList">
		  <comment>
			<para>Top eval Possibilities are major tag categories ( Syntax, Semantics, RRG, etc.) The actual tags are their SubPossibilities [After V1, more hierarchy may be possible.]</para>
		  </comment>
		</owning>
		<owning num="56" id="FilePathsInTsStrings" card="atomic" sig="CmFolder">
		  <comment>
			<para>This contains one folder holding owning CmFile objects. The CmFolder is called "File paths in TsStrings" that holds all externalLink's to files found in TsStrings.</para>
		  </comment>
		</owning>
		  <basic num="57" id="HomographWs" sig="Unicode">
			<comment>
			  <para>This is a writing system tag used for determining homogragh numbers of headwords.</para>
			</comment>
		  </basic>
		  <owning num="154" id="PhFeatureSystem" card="atomic" sig="FsFeatureSystem">
		  <comment>
			<para>This feature system contains the phonological features used by phonological rules.</para>
			<para>They are kept separate from the morpho-syntactic features in the MsFeatureSystem attribute.</para>
		  </comment>
		</owning>
	  </props>
	</class>
  </CellarModule>
</EntireModel><|MERGE_RESOLUTION|>--- conflicted
+++ resolved
@@ -37,11 +37,8 @@
 editing it.
 
 Change History: (Be sure to update the 'version' attribute in the EntireModel, when needed. (Almost always.))
-<<<<<<< HEAD
-  16 March 2015 (7000070): Migrate LDML files to version 3.
-=======
+  16 March 2015 (7000071): Migrate LDML files to version 3.
   05 December 2016 (7000070): No actual model change, but a data migration to clean up bad LexRefTypes [ postponed semantic versioning until version 9 ]
->>>>>>> bb7cc4c5
   08 Aug 2016 (7000069): Make multiple model changes:
     * Add/modify LexEtymology fields and make LexEntry->Etymology an owning sequence.
     * Add Language list to LexDb.
